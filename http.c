#include "git-compat-util.h"
#include "git-curl-compat.h"
#include "hex.h"
#include "http.h"
#include "config.h"
#include "pack.h"
#include "sideband.h"
#include "run-command.h"
#include "url.h"
#include "urlmatch.h"
#include "credential.h"
#include "version.h"
#include "pkt-line.h"
#include "gettext.h"
#include "trace.h"
#include "transport.h"
#include "packfile.h"
#include "protocol.h"
#include "string-list.h"
#include "object-file.h"
<<<<<<< HEAD
#include "object-store-ll.h"
=======
#include "object-store.h"
>>>>>>> 0f158320

static struct trace_key trace_curl = TRACE_KEY_INIT(CURL);
static int trace_curl_data = 1;
static int trace_curl_redact = 1;
long int git_curl_ipresolve = CURL_IPRESOLVE_WHATEVER;
int active_requests;
int http_is_verbose;
ssize_t http_post_buffer = 16 * LARGE_PACKET_MAX;

static int min_curl_sessions = 1;
static int curl_session_count;
static int max_requests = -1;
static CURLM *curlm;
static CURL *curl_default;

#define PREV_BUF_SIZE 4096

char curl_errorstr[CURL_ERROR_SIZE];

static int curl_ssl_verify = -1;
static int curl_ssl_try;
static const char *curl_http_version = NULL;
static const char *ssl_cert;
static const char *ssl_cert_type;
static const char *ssl_cipherlist;
static const char *ssl_version;
static struct {
	const char *name;
	long ssl_version;
} sslversions[] = {
	{ "sslv2", CURL_SSLVERSION_SSLv2 },
	{ "sslv3", CURL_SSLVERSION_SSLv3 },
	{ "tlsv1", CURL_SSLVERSION_TLSv1 },
#ifdef GIT_CURL_HAVE_CURL_SSLVERSION_TLSv1_0
	{ "tlsv1.0", CURL_SSLVERSION_TLSv1_0 },
	{ "tlsv1.1", CURL_SSLVERSION_TLSv1_1 },
	{ "tlsv1.2", CURL_SSLVERSION_TLSv1_2 },
#endif
#ifdef GIT_CURL_HAVE_CURL_SSLVERSION_TLSv1_3
	{ "tlsv1.3", CURL_SSLVERSION_TLSv1_3 },
#endif
};
static const char *ssl_key;
static const char *ssl_key_type;
static const char *ssl_capath;
static const char *curl_no_proxy;
#ifdef GIT_CURL_HAVE_CURLOPT_PINNEDPUBLICKEY
static const char *ssl_pinnedkey;
#endif
static const char *ssl_cainfo;
static long curl_low_speed_limit = -1;
static long curl_low_speed_time = -1;
static int curl_ftp_no_epsv;
static const char *curl_http_proxy;
static const char *http_proxy_authmethod;

static const char *http_proxy_ssl_cert;
static const char *http_proxy_ssl_key;
static const char *http_proxy_ssl_ca_info;
static struct credential proxy_cert_auth = CREDENTIAL_INIT;
static int proxy_ssl_cert_password_required;

static struct {
	const char *name;
	long curlauth_param;
} proxy_authmethods[] = {
	{ "basic", CURLAUTH_BASIC },
	{ "digest", CURLAUTH_DIGEST },
	{ "negotiate", CURLAUTH_GSSNEGOTIATE },
	{ "ntlm", CURLAUTH_NTLM },
	{ "anyauth", CURLAUTH_ANY },
	/*
	 * CURLAUTH_DIGEST_IE has no corresponding command-line option in
	 * curl(1) and is not included in CURLAUTH_ANY, so we leave it out
	 * here, too
	 */
};
#ifdef CURLGSSAPI_DELEGATION_FLAG
static const char *curl_deleg;
static struct {
	const char *name;
	long curl_deleg_param;
} curl_deleg_levels[] = {
	{ "none", CURLGSSAPI_DELEGATION_NONE },
	{ "policy", CURLGSSAPI_DELEGATION_POLICY_FLAG },
	{ "always", CURLGSSAPI_DELEGATION_FLAG },
};
#endif

static struct credential proxy_auth = CREDENTIAL_INIT;
static const char *curl_proxyuserpwd;
static const char *curl_cookie_file;
static int curl_save_cookies;
struct credential http_auth = CREDENTIAL_INIT;
static int http_proactive_auth;
static const char *user_agent;
static int curl_empty_auth = -1;

enum http_follow_config http_follow_config = HTTP_FOLLOW_INITIAL;

static struct credential cert_auth = CREDENTIAL_INIT;
static int ssl_cert_password_required;
static unsigned long http_auth_methods = CURLAUTH_ANY;
static int http_auth_methods_restricted;
/* Modes for which empty_auth cannot actually help us. */
static unsigned long empty_auth_useless =
	CURLAUTH_BASIC
	| CURLAUTH_DIGEST_IE
	| CURLAUTH_DIGEST;

static struct curl_slist *pragma_header;
static struct curl_slist *no_pragma_header;
static struct string_list extra_http_headers = STRING_LIST_INIT_DUP;

static struct curl_slist *host_resolutions;

static struct active_request_slot *active_queue_head;

static char *cached_accept_language;

static char *http_ssl_backend;

static int http_schannel_check_revoke = 1;
/*
 * With the backend being set to `schannel`, setting sslCAinfo would override
 * the Certificate Store in cURL v7.60.0 and later, which is not what we want
 * by default.
 */
static int http_schannel_use_ssl_cainfo;

size_t fread_buffer(char *ptr, size_t eltsize, size_t nmemb, void *buffer_)
{
	size_t size = eltsize * nmemb;
	struct buffer *buffer = buffer_;

	if (size > buffer->buf.len - buffer->posn)
		size = buffer->buf.len - buffer->posn;
	memcpy(ptr, buffer->buf.buf + buffer->posn, size);
	buffer->posn += size;

	return size / eltsize;
}

int seek_buffer(void *clientp, curl_off_t offset, int origin)
{
	struct buffer *buffer = clientp;

	if (origin != SEEK_SET)
		BUG("seek_buffer only handles SEEK_SET");
	if (offset < 0 || offset >= buffer->buf.len) {
		error("curl seek would be outside of buffer");
		return CURL_SEEKFUNC_FAIL;
	}

	buffer->posn = offset;
	return CURL_SEEKFUNC_OK;
}

size_t fwrite_buffer(char *ptr, size_t eltsize, size_t nmemb, void *buffer_)
{
	size_t size = eltsize * nmemb;
	struct strbuf *buffer = buffer_;

	strbuf_add(buffer, ptr, size);
	return nmemb;
}

/*
 * A folded header continuation line starts with any number of spaces or
 * horizontal tab characters (SP or HTAB) as per RFC 7230 section 3.2.
 * It is not a continuation line if the line starts with any other character.
 */
static inline int is_hdr_continuation(const char *ptr, const size_t size)
{
	return size && (*ptr == ' ' || *ptr == '\t');
}

<<<<<<< HEAD
static size_t fwrite_wwwauth(char *ptr, size_t eltsize, size_t nmemb, void *p UNUSED)
=======
static size_t fwrite_wwwauth(char *ptr, size_t eltsize, size_t nmemb, void *p)
>>>>>>> 0f158320
{
	size_t size = eltsize * nmemb;
	struct strvec *values = &http_auth.wwwauth_headers;
	struct strbuf buf = STRBUF_INIT;
	const char *val;
	size_t val_len;

	/*
	 * Header lines may not come NULL-terminated from libcurl so we must
	 * limit all scans to the maximum length of the header line, or leverage
	 * strbufs for all operations.
	 *
	 * In addition, it is possible that header values can be split over
	 * multiple lines as per RFC 7230. 'Line folding' has been deprecated
	 * but older servers may still emit them. A continuation header field
	 * value is identified as starting with a space or horizontal tab.
	 *
	 * The formal definition of a header field as given in RFC 7230 is:
	 *
	 * header-field   = field-name ":" OWS field-value OWS
	 *
	 * field-name     = token
	 * field-value    = *( field-content / obs-fold )
	 * field-content  = field-vchar [ 1*( SP / HTAB ) field-vchar ]
	 * field-vchar    = VCHAR / obs-text
	 *
	 * obs-fold       = CRLF 1*( SP / HTAB )
	 *                ; obsolete line folding
	 *                ; see Section 3.2.4
	 */

	/* Start of a new WWW-Authenticate header */
	if (skip_iprefix_mem(ptr, size, "www-authenticate:", &val, &val_len)) {
		strbuf_add(&buf, val, val_len);

		/*
		 * Strip the CRLF that should be present at the end of each
		 * field as well as any trailing or leading whitespace from the
		 * value.
		 */
		strbuf_trim(&buf);

		strvec_push(values, buf.buf);
		http_auth.header_is_last_match = 1;
		goto exit;
	}

	/*
	 * This line could be a continuation of the previously matched header
	 * field. If this is the case then we should append this value to the
	 * end of the previously consumed value.
	 */
	if (http_auth.header_is_last_match && is_hdr_continuation(ptr, size)) {
		/*
		 * Trim the CRLF and any leading or trailing from this line.
		 */
		strbuf_add(&buf, ptr, size);
		strbuf_trim(&buf);

		/*
		 * At this point we should always have at least one existing
		 * value, even if it is empty. Do not bother appending the new
		 * value if this continuation header is itself empty.
		 */
		if (!values->nr) {
			BUG("should have at least one existing header value");
		} else if (buf.len) {
			char *prev = xstrdup(values->v[values->nr - 1]);

			/* Join two non-empty values with a single space. */
			const char *const sp = *prev ? " " : "";

			strvec_pop(values);
			strvec_pushf(values, "%s%s%s", prev, sp, buf.buf);
			free(prev);
		}

		goto exit;
	}

	/* Not a continuation of a previously matched auth header line. */
	http_auth.header_is_last_match = 0;

	/*
	 * If this is a HTTP status line and not a header field, this signals
	 * a different HTTP response. libcurl writes all the output of all
	 * response headers of all responses, including redirects.
	 * We only care about the last HTTP request response's headers so clear
	 * the existing array.
	 */
	if (skip_iprefix_mem(ptr, size, "http/", &val, &val_len))
		strvec_clear(values);

exit:
	strbuf_release(&buf);
	return size;
}

<<<<<<< HEAD
size_t fwrite_null(char *ptr UNUSED, size_t eltsize UNUSED, size_t nmemb,
		   void *data UNUSED)
=======
size_t fwrite_null(char *ptr, size_t eltsize, size_t nmemb, void *strbuf)
>>>>>>> 0f158320
{
	return nmemb;
}

static void closedown_active_slot(struct active_request_slot *slot)
{
	active_requests--;
	slot->in_use = 0;
}

static void finish_active_slot(struct active_request_slot *slot)
{
	closedown_active_slot(slot);
	curl_easy_getinfo(slot->curl, CURLINFO_HTTP_CODE, &slot->http_code);

	if (slot->finished)
		(*slot->finished) = 1;

	/* Store slot results so they can be read after the slot is reused */
	if (slot->results) {
		slot->results->curl_result = slot->curl_result;
		slot->results->http_code = slot->http_code;
		curl_easy_getinfo(slot->curl, CURLINFO_HTTPAUTH_AVAIL,
				  &slot->results->auth_avail);

		curl_easy_getinfo(slot->curl, CURLINFO_HTTP_CONNECTCODE,
			&slot->results->http_connectcode);
	}

	/* Run callback if appropriate */
	if (slot->callback_func)
		slot->callback_func(slot->callback_data);
}

static void xmulti_remove_handle(struct active_request_slot *slot)
{
	curl_multi_remove_handle(curlm, slot->curl);
}

static void process_curl_messages(void)
{
	int num_messages;
	struct active_request_slot *slot;
	CURLMsg *curl_message = curl_multi_info_read(curlm, &num_messages);

	while (curl_message != NULL) {
		if (curl_message->msg == CURLMSG_DONE) {
			int curl_result = curl_message->data.result;
			slot = active_queue_head;
			while (slot != NULL &&
			       slot->curl != curl_message->easy_handle)
				slot = slot->next;
			if (slot) {
				xmulti_remove_handle(slot);
				slot->curl_result = curl_result;
				finish_active_slot(slot);
			} else {
				fprintf(stderr, "Received DONE message for unknown request!\n");
			}
		} else {
			fprintf(stderr, "Unknown CURL message received: %d\n",
				(int)curl_message->msg);
		}
		curl_message = curl_multi_info_read(curlm, &num_messages);
	}
}

static int http_options(const char *var, const char *value,
			const struct config_context *ctx, void *data)
{
	if (!strcmp("http.version", var)) {
		return git_config_string(&curl_http_version, var, value);
	}
	if (!strcmp("http.sslverify", var)) {
		curl_ssl_verify = git_config_bool(var, value);
		return 0;
	}
	if (!strcmp("http.sslcipherlist", var))
		return git_config_string(&ssl_cipherlist, var, value);
	if (!strcmp("http.sslversion", var))
		return git_config_string(&ssl_version, var, value);
	if (!strcmp("http.sslcert", var))
		return git_config_pathname(&ssl_cert, var, value);
	if (!strcmp("http.sslcerttype", var))
		return git_config_string(&ssl_cert_type, var, value);
	if (!strcmp("http.sslkey", var))
		return git_config_pathname(&ssl_key, var, value);
	if (!strcmp("http.sslkeytype", var))
		return git_config_string(&ssl_key_type, var, value);
	if (!strcmp("http.sslcapath", var))
		return git_config_pathname(&ssl_capath, var, value);
	if (!strcmp("http.sslcainfo", var))
		return git_config_pathname(&ssl_cainfo, var, value);
	if (!strcmp("http.sslcertpasswordprotected", var)) {
		ssl_cert_password_required = git_config_bool(var, value);
		return 0;
	}
	if (!strcmp("http.ssltry", var)) {
		curl_ssl_try = git_config_bool(var, value);
		return 0;
	}
	if (!strcmp("http.sslbackend", var)) {
		free(http_ssl_backend);
		http_ssl_backend = xstrdup_or_null(value);
		return 0;
	}

	if (!strcmp("http.schannelcheckrevoke", var)) {
		http_schannel_check_revoke = git_config_bool(var, value);
		return 0;
	}

	if (!strcmp("http.schannelusesslcainfo", var)) {
		http_schannel_use_ssl_cainfo = git_config_bool(var, value);
		return 0;
	}

	if (!strcmp("http.minsessions", var)) {
		min_curl_sessions = git_config_int(var, value, ctx->kvi);
		if (min_curl_sessions > 1)
			min_curl_sessions = 1;
		return 0;
	}
	if (!strcmp("http.maxrequests", var)) {
		max_requests = git_config_int(var, value, ctx->kvi);
		return 0;
	}
	if (!strcmp("http.lowspeedlimit", var)) {
		curl_low_speed_limit = (long)git_config_int(var, value, ctx->kvi);
		return 0;
	}
	if (!strcmp("http.lowspeedtime", var)) {
		curl_low_speed_time = (long)git_config_int(var, value, ctx->kvi);
		return 0;
	}

	if (!strcmp("http.noepsv", var)) {
		curl_ftp_no_epsv = git_config_bool(var, value);
		return 0;
	}
	if (!strcmp("http.proxy", var))
		return git_config_string(&curl_http_proxy, var, value);

	if (!strcmp("http.proxyauthmethod", var))
		return git_config_string(&http_proxy_authmethod, var, value);

	if (!strcmp("http.proxysslcert", var))
		return git_config_string(&http_proxy_ssl_cert, var, value);

	if (!strcmp("http.proxysslkey", var))
		return git_config_string(&http_proxy_ssl_key, var, value);

	if (!strcmp("http.proxysslcainfo", var))
		return git_config_string(&http_proxy_ssl_ca_info, var, value);

	if (!strcmp("http.proxysslcertpasswordprotected", var)) {
		proxy_ssl_cert_password_required = git_config_bool(var, value);
		return 0;
	}

	if (!strcmp("http.cookiefile", var))
		return git_config_pathname(&curl_cookie_file, var, value);
	if (!strcmp("http.savecookies", var)) {
		curl_save_cookies = git_config_bool(var, value);
		return 0;
	}

	if (!strcmp("http.postbuffer", var)) {
		http_post_buffer = git_config_ssize_t(var, value, ctx->kvi);
		if (http_post_buffer < 0)
			warning(_("negative value for http.postBuffer; defaulting to %d"), LARGE_PACKET_MAX);
		if (http_post_buffer < LARGE_PACKET_MAX)
			http_post_buffer = LARGE_PACKET_MAX;
		return 0;
	}

	if (!strcmp("http.useragent", var))
		return git_config_string(&user_agent, var, value);

	if (!strcmp("http.emptyauth", var)) {
		if (value && !strcmp("auto", value))
			curl_empty_auth = -1;
		else
			curl_empty_auth = git_config_bool(var, value);
		return 0;
	}

	if (!strcmp("http.delegation", var)) {
#ifdef CURLGSSAPI_DELEGATION_FLAG
		return git_config_string(&curl_deleg, var, value);
#else
		warning(_("Delegation control is not supported with cURL < 7.22.0"));
		return 0;
#endif
	}

	if (!strcmp("http.pinnedpubkey", var)) {
#ifdef GIT_CURL_HAVE_CURLOPT_PINNEDPUBLICKEY
		return git_config_pathname(&ssl_pinnedkey, var, value);
#else
		warning(_("Public key pinning not supported with cURL < 7.39.0"));
		return 0;
#endif
	}

	if (!strcmp("http.extraheader", var)) {
		if (!value) {
			return config_error_nonbool(var);
		} else if (!*value) {
			string_list_clear(&extra_http_headers, 0);
		} else {
			string_list_append(&extra_http_headers, value);
		}
		return 0;
	}

	if (!strcmp("http.curloptresolve", var)) {
		if (!value) {
			return config_error_nonbool(var);
		} else if (!*value) {
			curl_slist_free_all(host_resolutions);
			host_resolutions = NULL;
		} else {
			host_resolutions = curl_slist_append(host_resolutions, value);
		}
		return 0;
	}

	if (!strcmp("http.followredirects", var)) {
		if (value && !strcmp(value, "initial"))
			http_follow_config = HTTP_FOLLOW_INITIAL;
		else if (git_config_bool(var, value))
			http_follow_config = HTTP_FOLLOW_ALWAYS;
		else
			http_follow_config = HTTP_FOLLOW_NONE;
		return 0;
	}

	/* Fall back on the default ones */
	return git_default_config(var, value, ctx, data);
}

static int curl_empty_auth_enabled(void)
{
	if (curl_empty_auth >= 0)
		return curl_empty_auth;

	/*
	 * In the automatic case, kick in the empty-auth
	 * hack as long as we would potentially try some
	 * method more exotic than "Basic" or "Digest".
	 *
	 * But only do this when this is our second or
	 * subsequent request, as by then we know what
	 * methods are available.
	 */
	if (http_auth_methods_restricted &&
	    (http_auth_methods & ~empty_auth_useless))
		return 1;
	return 0;
}

static void init_curl_http_auth(CURL *result)
{
	if (!http_auth.username || !*http_auth.username) {
		if (curl_empty_auth_enabled())
			curl_easy_setopt(result, CURLOPT_USERPWD, ":");
		return;
	}

	credential_fill(&http_auth);

	curl_easy_setopt(result, CURLOPT_USERNAME, http_auth.username);
	curl_easy_setopt(result, CURLOPT_PASSWORD, http_auth.password);
}

/* *var must be free-able */
static void var_override(const char **var, char *value)
{
	if (value) {
		free((void *)*var);
		*var = xstrdup(value);
	}
}

static void set_proxyauth_name_password(CURL *result)
{
		curl_easy_setopt(result, CURLOPT_PROXYUSERNAME,
			proxy_auth.username);
		curl_easy_setopt(result, CURLOPT_PROXYPASSWORD,
			proxy_auth.password);
}

static void init_curl_proxy_auth(CURL *result)
{
	if (proxy_auth.username) {
		if (!proxy_auth.password)
			credential_fill(&proxy_auth);
		set_proxyauth_name_password(result);
	}

	var_override(&http_proxy_authmethod, getenv("GIT_HTTP_PROXY_AUTHMETHOD"));

	if (http_proxy_authmethod) {
		int i;
		for (i = 0; i < ARRAY_SIZE(proxy_authmethods); i++) {
			if (!strcmp(http_proxy_authmethod, proxy_authmethods[i].name)) {
				curl_easy_setopt(result, CURLOPT_PROXYAUTH,
						proxy_authmethods[i].curlauth_param);
				break;
			}
		}
		if (i == ARRAY_SIZE(proxy_authmethods)) {
			warning("unsupported proxy authentication method %s: using anyauth",
					http_proxy_authmethod);
			curl_easy_setopt(result, CURLOPT_PROXYAUTH, CURLAUTH_ANY);
		}
	}
	else
		curl_easy_setopt(result, CURLOPT_PROXYAUTH, CURLAUTH_ANY);
}

static int has_cert_password(void)
{
	if (ssl_cert == NULL || ssl_cert_password_required != 1)
		return 0;
	if (!cert_auth.password) {
		cert_auth.protocol = xstrdup("cert");
		cert_auth.host = xstrdup("");
		cert_auth.username = xstrdup("");
		cert_auth.path = xstrdup(ssl_cert);
		credential_fill(&cert_auth);
	}
	return 1;
}

#ifdef GIT_CURL_HAVE_CURLOPT_PROXY_KEYPASSWD
static int has_proxy_cert_password(void)
{
	if (http_proxy_ssl_cert == NULL || proxy_ssl_cert_password_required != 1)
		return 0;
	if (!proxy_cert_auth.password) {
		proxy_cert_auth.protocol = xstrdup("cert");
		proxy_cert_auth.host = xstrdup("");
		proxy_cert_auth.username = xstrdup("");
		proxy_cert_auth.path = xstrdup(http_proxy_ssl_cert);
		credential_fill(&proxy_cert_auth);
	}
	return 1;
}
#endif

#ifdef GITCURL_HAVE_CURLOPT_TCP_KEEPALIVE
static void set_curl_keepalive(CURL *c)
{
	curl_easy_setopt(c, CURLOPT_TCP_KEEPALIVE, 1);
}

#else
static int sockopt_callback(void *client, curl_socket_t fd, curlsocktype type)
{
	int ka = 1;
	int rc;
	socklen_t len = (socklen_t)sizeof(ka);

	if (type != CURLSOCKTYPE_IPCXN)
		return 0;

	rc = setsockopt(fd, SOL_SOCKET, SO_KEEPALIVE, (void *)&ka, len);
	if (rc < 0)
		warning_errno("unable to set SO_KEEPALIVE on socket");

	return CURL_SOCKOPT_OK;
}

static void set_curl_keepalive(CURL *c)
{
	curl_easy_setopt(c, CURLOPT_SOCKOPTFUNCTION, sockopt_callback);
}
#endif

/* Return 1 if redactions have been made, 0 otherwise. */
static int redact_sensitive_header(struct strbuf *header, size_t offset)
{
	int ret = 0;
	const char *sensitive_header;

	if (trace_curl_redact &&
	    (skip_iprefix(header->buf + offset, "Authorization:", &sensitive_header) ||
	     skip_iprefix(header->buf + offset, "Proxy-Authorization:", &sensitive_header))) {
		/* The first token is the type, which is OK to log */
		while (isspace(*sensitive_header))
			sensitive_header++;
		while (*sensitive_header && !isspace(*sensitive_header))
			sensitive_header++;
		/* Everything else is opaque and possibly sensitive */
		strbuf_setlen(header,  sensitive_header - header->buf);
		strbuf_addstr(header, " <redacted>");
		ret = 1;
	} else if (trace_curl_redact &&
		   skip_iprefix(header->buf + offset, "Cookie:", &sensitive_header)) {
		struct strbuf redacted_header = STRBUF_INIT;
		const char *cookie;

		while (isspace(*sensitive_header))
			sensitive_header++;

		cookie = sensitive_header;

		while (cookie) {
			char *equals;
			char *semicolon = strstr(cookie, "; ");
			if (semicolon)
				*semicolon = 0;
			equals = strchrnul(cookie, '=');
			if (!equals) {
				/* invalid cookie, just append and continue */
				strbuf_addstr(&redacted_header, cookie);
				continue;
			}
			strbuf_add(&redacted_header, cookie, equals - cookie);
			strbuf_addstr(&redacted_header, "=<redacted>");
			if (semicolon) {
				/*
				 * There are more cookies. (Or, for some
				 * reason, the input string ends in "; ".)
				 */
				strbuf_addstr(&redacted_header, "; ");
				cookie = semicolon + strlen("; ");
			} else {
				cookie = NULL;
			}
		}

		strbuf_setlen(header, sensitive_header - header->buf);
		strbuf_addbuf(header, &redacted_header);
		ret = 1;
	}
	return ret;
}

static int match_curl_h2_trace(const char *line, const char **out)
{
	const char *p;

	/*
	 * curl prior to 8.1.0 gives us:
	 *
	 *     h2h3 [<header-name>: <header-val>]
	 *
	 * Starting in 8.1.0, the first token became just "h2".
	 */
	if (skip_iprefix(line, "h2h3 [", out) ||
	    skip_iprefix(line, "h2 [", out))
		return 1;

	/*
	 * curl 8.3.0 uses:
	 *   [HTTP/2] [<stream-id>] [<header-name>: <header-val>]
	 * where <stream-id> is numeric.
	 */
	if (skip_iprefix(line, "[HTTP/2] [", &p)) {
		while (isdigit(*p))
			p++;
		if (skip_prefix(p, "] [", out))
			return 1;
	}

	return 0;
}

/* Redact headers in info */
static void redact_sensitive_info_header(struct strbuf *header)
{
	const char *sensitive_header;

	if (trace_curl_redact &&
	    match_curl_h2_trace(header->buf, &sensitive_header)) {
		if (redact_sensitive_header(header, sensitive_header - header->buf)) {
			/* redaction ate our closing bracket */
			strbuf_addch(header, ']');
		}
	}
}

static void curl_dump_header(const char *text, unsigned char *ptr, size_t size, int hide_sensitive_header)
{
	struct strbuf out = STRBUF_INIT;
	struct strbuf **headers, **header;

	strbuf_addf(&out, "%s, %10.10ld bytes (0x%8.8lx)\n",
		text, (long)size, (long)size);
	trace_strbuf(&trace_curl, &out);
	strbuf_reset(&out);
	strbuf_add(&out, ptr, size);
	headers = strbuf_split_max(&out, '\n', 0);

	for (header = headers; *header; header++) {
		if (hide_sensitive_header)
			redact_sensitive_header(*header, 0);
		strbuf_insertstr((*header), 0, text);
		strbuf_insertstr((*header), strlen(text), ": ");
		strbuf_rtrim((*header));
		strbuf_addch((*header), '\n');
		trace_strbuf(&trace_curl, (*header));
	}
	strbuf_list_free(headers);
	strbuf_release(&out);
}

static void curl_dump_data(const char *text, unsigned char *ptr, size_t size)
{
	size_t i;
	struct strbuf out = STRBUF_INIT;
	unsigned int width = 60;

	strbuf_addf(&out, "%s, %10.10ld bytes (0x%8.8lx)\n",
		text, (long)size, (long)size);
	trace_strbuf(&trace_curl, &out);

	for (i = 0; i < size; i += width) {
		size_t w;

		strbuf_reset(&out);
		strbuf_addf(&out, "%s: ", text);
		for (w = 0; (w < width) && (i + w < size); w++) {
			unsigned char ch = ptr[i + w];

			strbuf_addch(&out,
				       (ch >= 0x20) && (ch < 0x80)
				       ? ch : '.');
		}
		strbuf_addch(&out, '\n');
		trace_strbuf(&trace_curl, &out);
	}
	strbuf_release(&out);
}

static void curl_dump_info(char *data, size_t size)
{
	struct strbuf buf = STRBUF_INIT;

	strbuf_add(&buf, data, size);

	redact_sensitive_info_header(&buf);
	trace_printf_key(&trace_curl, "== Info: %s", buf.buf);

	strbuf_release(&buf);
}

static int curl_trace(CURL *handle UNUSED, curl_infotype type,
		      char *data, size_t size,
		      void *userp UNUSED)
{
	const char *text;
	enum { NO_FILTER = 0, DO_FILTER = 1 };

	switch (type) {
	case CURLINFO_TEXT:
		curl_dump_info(data, size);
		break;
	case CURLINFO_HEADER_OUT:
		text = "=> Send header";
		curl_dump_header(text, (unsigned char *)data, size, DO_FILTER);
		break;
	case CURLINFO_DATA_OUT:
		if (trace_curl_data) {
			text = "=> Send data";
			curl_dump_data(text, (unsigned char *)data, size);
		}
		break;
	case CURLINFO_SSL_DATA_OUT:
		if (trace_curl_data) {
			text = "=> Send SSL data";
			curl_dump_data(text, (unsigned char *)data, size);
		}
		break;
	case CURLINFO_HEADER_IN:
		text = "<= Recv header";
		curl_dump_header(text, (unsigned char *)data, size, NO_FILTER);
		break;
	case CURLINFO_DATA_IN:
		if (trace_curl_data) {
			text = "<= Recv data";
			curl_dump_data(text, (unsigned char *)data, size);
		}
		break;
	case CURLINFO_SSL_DATA_IN:
		if (trace_curl_data) {
			text = "<= Recv SSL data";
			curl_dump_data(text, (unsigned char *)data, size);
		}
		break;

	default:		/* we ignore unknown types by default */
		return 0;
	}
	return 0;
}

void http_trace_curl_no_data(void)
{
	trace_override_envvar(&trace_curl, "1");
	trace_curl_data = 0;
}

void setup_curl_trace(CURL *handle)
{
	if (!trace_want(&trace_curl))
		return;
	curl_easy_setopt(handle, CURLOPT_VERBOSE, 1L);
	curl_easy_setopt(handle, CURLOPT_DEBUGFUNCTION, curl_trace);
	curl_easy_setopt(handle, CURLOPT_DEBUGDATA, NULL);
}

static void proto_list_append(struct strbuf *list, const char *proto)
{
	if (!list)
		return;
	if (list->len)
		strbuf_addch(list, ',');
	strbuf_addstr(list, proto);
}

static long get_curl_allowed_protocols(int from_user, struct strbuf *list)
{
	long bits = 0;

	if (is_transport_allowed("http", from_user)) {
		bits |= CURLPROTO_HTTP;
		proto_list_append(list, "http");
	}
	if (is_transport_allowed("https", from_user)) {
		bits |= CURLPROTO_HTTPS;
		proto_list_append(list, "https");
	}
	if (is_transport_allowed("ftp", from_user)) {
		bits |= CURLPROTO_FTP;
		proto_list_append(list, "ftp");
	}
	if (is_transport_allowed("ftps", from_user)) {
		bits |= CURLPROTO_FTPS;
		proto_list_append(list, "ftps");
	}

	return bits;
}

#ifdef GIT_CURL_HAVE_CURL_HTTP_VERSION_2
static int get_curl_http_version_opt(const char *version_string, long *opt)
{
	int i;
	static struct {
		const char *name;
		long opt_token;
	} choice[] = {
		{ "HTTP/1.1", CURL_HTTP_VERSION_1_1 },
		{ "HTTP/2", CURL_HTTP_VERSION_2 }
	};

	for (i = 0; i < ARRAY_SIZE(choice); i++) {
		if (!strcmp(version_string, choice[i].name)) {
			*opt = choice[i].opt_token;
			return 0;
		}
	}

	warning("unknown value given to http.version: '%s'", version_string);
	return -1; /* not found */
}

#endif

static CURL *get_curl_handle(void)
{
	CURL *result = curl_easy_init();

	if (!result)
		die("curl_easy_init failed");

	if (!curl_ssl_verify) {
		curl_easy_setopt(result, CURLOPT_SSL_VERIFYPEER, 0);
		curl_easy_setopt(result, CURLOPT_SSL_VERIFYHOST, 0);
	} else {
		/* Verify authenticity of the peer's certificate */
		curl_easy_setopt(result, CURLOPT_SSL_VERIFYPEER, 1);
		/* The name in the cert must match whom we tried to connect */
		curl_easy_setopt(result, CURLOPT_SSL_VERIFYHOST, 2);
	}

#ifdef GIT_CURL_HAVE_CURL_HTTP_VERSION_2
    if (curl_http_version) {
		long opt;
		if (!get_curl_http_version_opt(curl_http_version, &opt)) {
			/* Set request use http version */
			curl_easy_setopt(result, CURLOPT_HTTP_VERSION, opt);
		}
    }
#endif

	curl_easy_setopt(result, CURLOPT_NETRC, CURL_NETRC_OPTIONAL);
	curl_easy_setopt(result, CURLOPT_HTTPAUTH, CURLAUTH_ANY);

#ifdef CURLGSSAPI_DELEGATION_FLAG
	if (curl_deleg) {
		int i;
		for (i = 0; i < ARRAY_SIZE(curl_deleg_levels); i++) {
			if (!strcmp(curl_deleg, curl_deleg_levels[i].name)) {
				curl_easy_setopt(result, CURLOPT_GSSAPI_DELEGATION,
						curl_deleg_levels[i].curl_deleg_param);
				break;
			}
		}
		if (i == ARRAY_SIZE(curl_deleg_levels))
			warning("Unknown delegation method '%s': using default",
				curl_deleg);
	}
#endif

	if (http_ssl_backend && !strcmp("schannel", http_ssl_backend) &&
	    !http_schannel_check_revoke) {
#ifdef GIT_CURL_HAVE_CURLSSLOPT_NO_REVOKE
		curl_easy_setopt(result, CURLOPT_SSL_OPTIONS, CURLSSLOPT_NO_REVOKE);
#else
		warning(_("CURLSSLOPT_NO_REVOKE not supported with cURL < 7.44.0"));
#endif
	}

	if (http_proactive_auth)
		init_curl_http_auth(result);

	if (getenv("GIT_SSL_VERSION"))
		ssl_version = getenv("GIT_SSL_VERSION");
	if (ssl_version && *ssl_version) {
		int i;
		for (i = 0; i < ARRAY_SIZE(sslversions); i++) {
			if (!strcmp(ssl_version, sslversions[i].name)) {
				curl_easy_setopt(result, CURLOPT_SSLVERSION,
						 sslversions[i].ssl_version);
				break;
			}
		}
		if (i == ARRAY_SIZE(sslversions))
			warning("unsupported ssl version %s: using default",
				ssl_version);
	}

	if (getenv("GIT_SSL_CIPHER_LIST"))
		ssl_cipherlist = getenv("GIT_SSL_CIPHER_LIST");
	if (ssl_cipherlist != NULL && *ssl_cipherlist)
		curl_easy_setopt(result, CURLOPT_SSL_CIPHER_LIST,
				ssl_cipherlist);

	if (ssl_cert)
		curl_easy_setopt(result, CURLOPT_SSLCERT, ssl_cert);
	if (ssl_cert_type)
		curl_easy_setopt(result, CURLOPT_SSLCERTTYPE, ssl_cert_type);
	if (has_cert_password())
		curl_easy_setopt(result, CURLOPT_KEYPASSWD, cert_auth.password);
	if (ssl_key)
		curl_easy_setopt(result, CURLOPT_SSLKEY, ssl_key);
	if (ssl_key_type)
		curl_easy_setopt(result, CURLOPT_SSLKEYTYPE, ssl_key_type);
	if (ssl_capath)
		curl_easy_setopt(result, CURLOPT_CAPATH, ssl_capath);
#ifdef GIT_CURL_HAVE_CURLOPT_PINNEDPUBLICKEY
	if (ssl_pinnedkey)
		curl_easy_setopt(result, CURLOPT_PINNEDPUBLICKEY, ssl_pinnedkey);
#endif
	if (http_ssl_backend && !strcmp("schannel", http_ssl_backend) &&
	    !http_schannel_use_ssl_cainfo) {
		curl_easy_setopt(result, CURLOPT_CAINFO, NULL);
#ifdef GIT_CURL_HAVE_CURLOPT_PROXY_CAINFO
		curl_easy_setopt(result, CURLOPT_PROXY_CAINFO, NULL);
#endif
	} else if (ssl_cainfo != NULL || http_proxy_ssl_ca_info != NULL) {
		if (ssl_cainfo)
			curl_easy_setopt(result, CURLOPT_CAINFO, ssl_cainfo);
#ifdef GIT_CURL_HAVE_CURLOPT_PROXY_CAINFO
		if (http_proxy_ssl_ca_info)
			curl_easy_setopt(result, CURLOPT_PROXY_CAINFO, http_proxy_ssl_ca_info);
#endif
	}

	if (curl_low_speed_limit > 0 && curl_low_speed_time > 0) {
		curl_easy_setopt(result, CURLOPT_LOW_SPEED_LIMIT,
				 curl_low_speed_limit);
		curl_easy_setopt(result, CURLOPT_LOW_SPEED_TIME,
				 curl_low_speed_time);
	}

	curl_easy_setopt(result, CURLOPT_MAXREDIRS, 20);
	curl_easy_setopt(result, CURLOPT_POSTREDIR, CURL_REDIR_POST_ALL);

#ifdef GIT_CURL_HAVE_CURLOPT_PROTOCOLS_STR
	{
		struct strbuf buf = STRBUF_INIT;

		get_curl_allowed_protocols(0, &buf);
		curl_easy_setopt(result, CURLOPT_REDIR_PROTOCOLS_STR, buf.buf);
		strbuf_reset(&buf);

		get_curl_allowed_protocols(-1, &buf);
		curl_easy_setopt(result, CURLOPT_PROTOCOLS_STR, buf.buf);
		strbuf_release(&buf);
	}
#else
	curl_easy_setopt(result, CURLOPT_REDIR_PROTOCOLS,
			 get_curl_allowed_protocols(0, NULL));
	curl_easy_setopt(result, CURLOPT_PROTOCOLS,
			 get_curl_allowed_protocols(-1, NULL));
#endif

	if (getenv("GIT_CURL_VERBOSE"))
		http_trace_curl_no_data();
	setup_curl_trace(result);
	if (getenv("GIT_TRACE_CURL_NO_DATA"))
		trace_curl_data = 0;
	if (!git_env_bool("GIT_TRACE_REDACT", 1))
		trace_curl_redact = 0;

	curl_easy_setopt(result, CURLOPT_USERAGENT,
		user_agent ? user_agent : git_user_agent());

	if (curl_ftp_no_epsv)
		curl_easy_setopt(result, CURLOPT_FTP_USE_EPSV, 0);

	if (curl_ssl_try)
		curl_easy_setopt(result, CURLOPT_USE_SSL, CURLUSESSL_TRY);

	/*
	 * CURL also examines these variables as a fallback; but we need to query
	 * them here in order to decide whether to prompt for missing password (cf.
	 * init_curl_proxy_auth()).
	 *
	 * Unlike many other common environment variables, these are historically
	 * lowercase only. It appears that CURL did not know this and implemented
	 * only uppercase variants, which was later corrected to take both - with
	 * the exception of http_proxy, which is lowercase only also in CURL. As
	 * the lowercase versions are the historical quasi-standard, they take
	 * precedence here, as in CURL.
	 */
	if (!curl_http_proxy) {
		if (http_auth.protocol && !strcmp(http_auth.protocol, "https")) {
			var_override(&curl_http_proxy, getenv("HTTPS_PROXY"));
			var_override(&curl_http_proxy, getenv("https_proxy"));
		} else {
			var_override(&curl_http_proxy, getenv("http_proxy"));
		}
		if (!curl_http_proxy) {
			var_override(&curl_http_proxy, getenv("ALL_PROXY"));
			var_override(&curl_http_proxy, getenv("all_proxy"));
		}
	}

	if (curl_http_proxy && curl_http_proxy[0] == '\0') {
		/*
		 * Handle case with the empty http.proxy value here to keep
		 * common code clean.
		 * NB: empty option disables proxying at all.
		 */
		curl_easy_setopt(result, CURLOPT_PROXY, "");
	} else if (curl_http_proxy) {
		if (starts_with(curl_http_proxy, "socks5h"))
			curl_easy_setopt(result,
				CURLOPT_PROXYTYPE, CURLPROXY_SOCKS5_HOSTNAME);
		else if (starts_with(curl_http_proxy, "socks5"))
			curl_easy_setopt(result,
				CURLOPT_PROXYTYPE, CURLPROXY_SOCKS5);
		else if (starts_with(curl_http_proxy, "socks4a"))
			curl_easy_setopt(result,
				CURLOPT_PROXYTYPE, CURLPROXY_SOCKS4A);
		else if (starts_with(curl_http_proxy, "socks"))
			curl_easy_setopt(result,
				CURLOPT_PROXYTYPE, CURLPROXY_SOCKS4);
#ifdef GIT_CURL_HAVE_CURLOPT_PROXY_KEYPASSWD
		else if (starts_with(curl_http_proxy, "https")) {
			curl_easy_setopt(result, CURLOPT_PROXYTYPE, CURLPROXY_HTTPS);

			if (http_proxy_ssl_cert)
				curl_easy_setopt(result, CURLOPT_PROXY_SSLCERT, http_proxy_ssl_cert);

			if (http_proxy_ssl_key)
				curl_easy_setopt(result, CURLOPT_PROXY_SSLKEY, http_proxy_ssl_key);

			if (has_proxy_cert_password())
				curl_easy_setopt(result, CURLOPT_PROXY_KEYPASSWD, proxy_cert_auth.password);
		}
#endif
		if (strstr(curl_http_proxy, "://"))
			credential_from_url(&proxy_auth, curl_http_proxy);
		else {
			struct strbuf url = STRBUF_INIT;
			strbuf_addf(&url, "http://%s", curl_http_proxy);
			credential_from_url(&proxy_auth, url.buf);
			strbuf_release(&url);
		}

		if (!proxy_auth.host)
			die("Invalid proxy URL '%s'", curl_http_proxy);

		curl_easy_setopt(result, CURLOPT_PROXY, proxy_auth.host);
		var_override(&curl_no_proxy, getenv("NO_PROXY"));
		var_override(&curl_no_proxy, getenv("no_proxy"));
		curl_easy_setopt(result, CURLOPT_NOPROXY, curl_no_proxy);
	}
	init_curl_proxy_auth(result);

	set_curl_keepalive(result);

	return result;
}

static void set_from_env(const char **var, const char *envname)
{
	const char *val = getenv(envname);
	if (val)
		*var = val;
}

void http_init(struct remote *remote, const char *url, int proactive_auth)
{
	char *low_speed_limit;
	char *low_speed_time;
	char *normalized_url;
	struct urlmatch_config config = URLMATCH_CONFIG_INIT;

	config.section = "http";
	config.key = NULL;
	config.collect_fn = http_options;
	config.cascade_fn = git_default_config;
	config.cb = NULL;

	http_is_verbose = 0;
	normalized_url = url_normalize(url, &config.url);

	git_config(urlmatch_config_entry, &config);
	free(normalized_url);
	string_list_clear(&config.vars, 1);

#ifdef GIT_CURL_HAVE_CURLSSLSET_NO_BACKENDS
	if (http_ssl_backend) {
		const curl_ssl_backend **backends;
		struct strbuf buf = STRBUF_INIT;
		int i;

		switch (curl_global_sslset(-1, http_ssl_backend, &backends)) {
		case CURLSSLSET_UNKNOWN_BACKEND:
			strbuf_addf(&buf, _("Unsupported SSL backend '%s'. "
					    "Supported SSL backends:"),
					    http_ssl_backend);
			for (i = 0; backends[i]; i++)
				strbuf_addf(&buf, "\n\t%s", backends[i]->name);
			die("%s", buf.buf);
		case CURLSSLSET_NO_BACKENDS:
			die(_("Could not set SSL backend to '%s': "
			      "cURL was built without SSL backends"),
			    http_ssl_backend);
		case CURLSSLSET_TOO_LATE:
			die(_("Could not set SSL backend to '%s': already set"),
			    http_ssl_backend);
		case CURLSSLSET_OK:
			break; /* Okay! */
		}
	}
#endif

	if (curl_global_init(CURL_GLOBAL_ALL) != CURLE_OK)
		die("curl_global_init failed");

	http_proactive_auth = proactive_auth;

	if (remote && remote->http_proxy)
		curl_http_proxy = xstrdup(remote->http_proxy);

	if (remote)
		var_override(&http_proxy_authmethod, remote->http_proxy_authmethod);

	pragma_header = curl_slist_append(http_copy_default_headers(),
		"Pragma: no-cache");
	no_pragma_header = curl_slist_append(http_copy_default_headers(),
		"Pragma:");

	{
		char *http_max_requests = getenv("GIT_HTTP_MAX_REQUESTS");
		if (http_max_requests)
			max_requests = atoi(http_max_requests);
	}

	curlm = curl_multi_init();
	if (!curlm)
		die("curl_multi_init failed");

	if (getenv("GIT_SSL_NO_VERIFY"))
		curl_ssl_verify = 0;

	set_from_env(&ssl_cert, "GIT_SSL_CERT");
	set_from_env(&ssl_cert_type, "GIT_SSL_CERT_TYPE");
	set_from_env(&ssl_key, "GIT_SSL_KEY");
	set_from_env(&ssl_key_type, "GIT_SSL_KEY_TYPE");
	set_from_env(&ssl_capath, "GIT_SSL_CAPATH");
	set_from_env(&ssl_cainfo, "GIT_SSL_CAINFO");

	set_from_env(&user_agent, "GIT_HTTP_USER_AGENT");

	low_speed_limit = getenv("GIT_HTTP_LOW_SPEED_LIMIT");
	if (low_speed_limit)
		curl_low_speed_limit = strtol(low_speed_limit, NULL, 10);
	low_speed_time = getenv("GIT_HTTP_LOW_SPEED_TIME");
	if (low_speed_time)
		curl_low_speed_time = strtol(low_speed_time, NULL, 10);

	if (curl_ssl_verify == -1)
		curl_ssl_verify = 1;

	curl_session_count = 0;
	if (max_requests < 1)
		max_requests = DEFAULT_MAX_REQUESTS;

	set_from_env(&http_proxy_ssl_cert, "GIT_PROXY_SSL_CERT");
	set_from_env(&http_proxy_ssl_key, "GIT_PROXY_SSL_KEY");
	set_from_env(&http_proxy_ssl_ca_info, "GIT_PROXY_SSL_CAINFO");

	if (getenv("GIT_PROXY_SSL_CERT_PASSWORD_PROTECTED"))
		proxy_ssl_cert_password_required = 1;

	if (getenv("GIT_CURL_FTP_NO_EPSV"))
		curl_ftp_no_epsv = 1;

	if (url) {
		credential_from_url(&http_auth, url);
		if (!ssl_cert_password_required &&
		    getenv("GIT_SSL_CERT_PASSWORD_PROTECTED") &&
		    starts_with(url, "https://"))
			ssl_cert_password_required = 1;
	}

	curl_default = get_curl_handle();
}

void http_cleanup(void)
{
	struct active_request_slot *slot = active_queue_head;

	while (slot != NULL) {
		struct active_request_slot *next = slot->next;
		if (slot->curl) {
			xmulti_remove_handle(slot);
			curl_easy_cleanup(slot->curl);
		}
		free(slot);
		slot = next;
	}
	active_queue_head = NULL;

	curl_easy_cleanup(curl_default);

	curl_multi_cleanup(curlm);
	curl_global_cleanup();

	string_list_clear(&extra_http_headers, 0);

	curl_slist_free_all(pragma_header);
	pragma_header = NULL;

	curl_slist_free_all(no_pragma_header);
	no_pragma_header = NULL;

	curl_slist_free_all(host_resolutions);
	host_resolutions = NULL;

	if (curl_http_proxy) {
		free((void *)curl_http_proxy);
		curl_http_proxy = NULL;
	}

	if (proxy_auth.password) {
		memset(proxy_auth.password, 0, strlen(proxy_auth.password));
		FREE_AND_NULL(proxy_auth.password);
	}

	free((void *)curl_proxyuserpwd);
	curl_proxyuserpwd = NULL;

	free((void *)http_proxy_authmethod);
	http_proxy_authmethod = NULL;

	if (cert_auth.password) {
		memset(cert_auth.password, 0, strlen(cert_auth.password));
		FREE_AND_NULL(cert_auth.password);
	}
	ssl_cert_password_required = 0;

	if (proxy_cert_auth.password) {
		memset(proxy_cert_auth.password, 0, strlen(proxy_cert_auth.password));
		FREE_AND_NULL(proxy_cert_auth.password);
	}
	proxy_ssl_cert_password_required = 0;

	FREE_AND_NULL(cached_accept_language);
}

struct active_request_slot *get_active_slot(void)
{
	struct active_request_slot *slot = active_queue_head;
	struct active_request_slot *newslot;

	int num_transfers;

	/* Wait for a slot to open up if the queue is full */
	while (active_requests >= max_requests) {
		curl_multi_perform(curlm, &num_transfers);
		if (num_transfers < active_requests)
			process_curl_messages();
	}

	while (slot != NULL && slot->in_use)
		slot = slot->next;

	if (!slot) {
		newslot = xmalloc(sizeof(*newslot));
		newslot->curl = NULL;
		newslot->in_use = 0;
		newslot->next = NULL;

		slot = active_queue_head;
		if (!slot) {
			active_queue_head = newslot;
		} else {
			while (slot->next != NULL)
				slot = slot->next;
			slot->next = newslot;
		}
		slot = newslot;
	}

	if (!slot->curl) {
		slot->curl = curl_easy_duphandle(curl_default);
		curl_session_count++;
	}

	active_requests++;
	slot->in_use = 1;
	slot->results = NULL;
	slot->finished = NULL;
	slot->callback_data = NULL;
	slot->callback_func = NULL;
	curl_easy_setopt(slot->curl, CURLOPT_COOKIEFILE, curl_cookie_file);
	if (curl_save_cookies)
		curl_easy_setopt(slot->curl, CURLOPT_COOKIEJAR, curl_cookie_file);
	curl_easy_setopt(slot->curl, CURLOPT_HTTPHEADER, pragma_header);
	curl_easy_setopt(slot->curl, CURLOPT_RESOLVE, host_resolutions);
	curl_easy_setopt(slot->curl, CURLOPT_ERRORBUFFER, curl_errorstr);
	curl_easy_setopt(slot->curl, CURLOPT_CUSTOMREQUEST, NULL);
	curl_easy_setopt(slot->curl, CURLOPT_READFUNCTION, NULL);
	curl_easy_setopt(slot->curl, CURLOPT_WRITEFUNCTION, NULL);
	curl_easy_setopt(slot->curl, CURLOPT_POSTFIELDS, NULL);
	curl_easy_setopt(slot->curl, CURLOPT_POSTFIELDSIZE, -1L);
	curl_easy_setopt(slot->curl, CURLOPT_UPLOAD, 0);
	curl_easy_setopt(slot->curl, CURLOPT_HTTPGET, 1);
	curl_easy_setopt(slot->curl, CURLOPT_FAILONERROR, 1);
	curl_easy_setopt(slot->curl, CURLOPT_RANGE, NULL);

	/*
	 * Default following to off unless "ALWAYS" is configured; this gives
	 * callers a sane starting point, and they can tweak for individual
	 * HTTP_FOLLOW_* cases themselves.
	 */
	if (http_follow_config == HTTP_FOLLOW_ALWAYS)
		curl_easy_setopt(slot->curl, CURLOPT_FOLLOWLOCATION, 1);
	else
		curl_easy_setopt(slot->curl, CURLOPT_FOLLOWLOCATION, 0);

	curl_easy_setopt(slot->curl, CURLOPT_IPRESOLVE, git_curl_ipresolve);
	curl_easy_setopt(slot->curl, CURLOPT_HTTPAUTH, http_auth_methods);
	if (http_auth.password || curl_empty_auth_enabled())
		init_curl_http_auth(slot->curl);

	return slot;
}

int start_active_slot(struct active_request_slot *slot)
{
	CURLMcode curlm_result = curl_multi_add_handle(curlm, slot->curl);
	int num_transfers;

	if (curlm_result != CURLM_OK &&
	    curlm_result != CURLM_CALL_MULTI_PERFORM) {
		warning("curl_multi_add_handle failed: %s",
			curl_multi_strerror(curlm_result));
		active_requests--;
		slot->in_use = 0;
		return 0;
	}

	/*
	 * We know there must be something to do, since we just added
	 * something.
	 */
	curl_multi_perform(curlm, &num_transfers);
	return 1;
}

struct fill_chain {
	void *data;
	int (*fill)(void *);
	struct fill_chain *next;
};

static struct fill_chain *fill_cfg;

void add_fill_function(void *data, int (*fill)(void *))
{
	struct fill_chain *new_fill = xmalloc(sizeof(*new_fill));
	struct fill_chain **linkp = &fill_cfg;
	new_fill->data = data;
	new_fill->fill = fill;
	new_fill->next = NULL;
	while (*linkp)
		linkp = &(*linkp)->next;
	*linkp = new_fill;
}

void fill_active_slots(void)
{
	struct active_request_slot *slot = active_queue_head;

	while (active_requests < max_requests) {
		struct fill_chain *fill;
		for (fill = fill_cfg; fill; fill = fill->next)
			if (fill->fill(fill->data))
				break;

		if (!fill)
			break;
	}

	while (slot != NULL) {
		if (!slot->in_use && slot->curl != NULL
			&& curl_session_count > min_curl_sessions) {
			curl_easy_cleanup(slot->curl);
			slot->curl = NULL;
			curl_session_count--;
		}
		slot = slot->next;
	}
}

void step_active_slots(void)
{
	int num_transfers;
	CURLMcode curlm_result;

	do {
		curlm_result = curl_multi_perform(curlm, &num_transfers);
	} while (curlm_result == CURLM_CALL_MULTI_PERFORM);
	if (num_transfers < active_requests) {
		process_curl_messages();
		fill_active_slots();
	}
}

void run_active_slot(struct active_request_slot *slot)
{
	fd_set readfds;
	fd_set writefds;
	fd_set excfds;
	int max_fd;
	struct timeval select_timeout;
	int finished = 0;

	slot->finished = &finished;
	while (!finished) {
		step_active_slots();

		if (slot->in_use) {
			long curl_timeout;
			curl_multi_timeout(curlm, &curl_timeout);
			if (curl_timeout == 0) {
				continue;
			} else if (curl_timeout == -1) {
				select_timeout.tv_sec  = 0;
				select_timeout.tv_usec = 50000;
			} else {
				select_timeout.tv_sec  =  curl_timeout / 1000;
				select_timeout.tv_usec = (curl_timeout % 1000) * 1000;
			}

			max_fd = -1;
			FD_ZERO(&readfds);
			FD_ZERO(&writefds);
			FD_ZERO(&excfds);
			curl_multi_fdset(curlm, &readfds, &writefds, &excfds, &max_fd);

			/*
			 * It can happen that curl_multi_timeout returns a pathologically
			 * long timeout when curl_multi_fdset returns no file descriptors
			 * to read.  See commit message for more details.
			 */
			if (max_fd < 0 &&
			    (select_timeout.tv_sec > 0 ||
			     select_timeout.tv_usec > 50000)) {
				select_timeout.tv_sec  = 0;
				select_timeout.tv_usec = 50000;
			}

			select(max_fd+1, &readfds, &writefds, &excfds, &select_timeout);
		}
	}

	/*
	 * The value of slot->finished we set before the loop was used
	 * to set our "finished" variable when our request completed.
	 *
	 * 1. The slot may not have been reused for another requst
	 *    yet, in which case it still has &finished.
	 *
	 * 2. The slot may already be in-use to serve another request,
	 *    which can further be divided into two cases:
	 *
	 * (a) If call run_active_slot() hasn't been called for that
	 *     other request, slot->finished would have been cleared
	 *     by get_active_slot() and has NULL.
	 *
	 * (b) If the request did call run_active_slot(), then the
	 *     call would have updated slot->finished at the beginning
	 *     of this function, and with the clearing of the member
	 *     below, we would find that slot->finished is now NULL.
	 *
	 * In all cases, slot->finished has no useful information to
	 * anybody at this point.  Some compilers warn us for
	 * attempting to smuggle a pointer that is about to become
	 * invalid, i.e. &finished.  We clear it here to assure them.
	 */
	slot->finished = NULL;
}

static void release_active_slot(struct active_request_slot *slot)
{
	closedown_active_slot(slot);
	if (slot->curl) {
		xmulti_remove_handle(slot);
		if (curl_session_count > min_curl_sessions) {
			curl_easy_cleanup(slot->curl);
			slot->curl = NULL;
			curl_session_count--;
		}
	}
	fill_active_slots();
}

void finish_all_active_slots(void)
{
	struct active_request_slot *slot = active_queue_head;

	while (slot != NULL)
		if (slot->in_use) {
			run_active_slot(slot);
			slot = active_queue_head;
		} else {
			slot = slot->next;
		}
}

/* Helpers for modifying and creating URLs */
static inline int needs_quote(int ch)
{
	if (((ch >= 'A') && (ch <= 'Z'))
			|| ((ch >= 'a') && (ch <= 'z'))
			|| ((ch >= '0') && (ch <= '9'))
			|| (ch == '/')
			|| (ch == '-')
			|| (ch == '.'))
		return 0;
	return 1;
}

static char *quote_ref_url(const char *base, const char *ref)
{
	struct strbuf buf = STRBUF_INIT;
	const char *cp;
	int ch;

	end_url_with_slash(&buf, base);

	for (cp = ref; (ch = *cp) != 0; cp++)
		if (needs_quote(ch))
			strbuf_addf(&buf, "%%%02x", ch);
		else
			strbuf_addch(&buf, *cp);

	return strbuf_detach(&buf, NULL);
}

void append_remote_object_url(struct strbuf *buf, const char *url,
			      const char *hex,
			      int only_two_digit_prefix)
{
	end_url_with_slash(buf, url);

	strbuf_addf(buf, "objects/%.*s/", 2, hex);
	if (!only_two_digit_prefix)
		strbuf_addstr(buf, hex + 2);
}

char *get_remote_object_url(const char *url, const char *hex,
			    int only_two_digit_prefix)
{
	struct strbuf buf = STRBUF_INIT;
	append_remote_object_url(&buf, url, hex, only_two_digit_prefix);
	return strbuf_detach(&buf, NULL);
}

void normalize_curl_result(CURLcode *result, long http_code,
			   char *errorstr, size_t errorlen)
{
	/*
	 * If we see a failing http code with CURLE_OK, we have turned off
	 * FAILONERROR (to keep the server's custom error response), and should
	 * translate the code into failure here.
	 *
	 * Likewise, if we see a redirect (30x code), that means we turned off
	 * redirect-following, and we should treat the result as an error.
	 */
	if (*result == CURLE_OK && http_code >= 300) {
		*result = CURLE_HTTP_RETURNED_ERROR;
		/*
		 * Normally curl will already have put the "reason phrase"
		 * from the server into curl_errorstr; unfortunately without
		 * FAILONERROR it is lost, so we can give only the numeric
		 * status code.
		 */
		xsnprintf(errorstr, errorlen,
			  "The requested URL returned error: %ld",
			  http_code);
	}
}

static int handle_curl_result(struct slot_results *results)
{
	normalize_curl_result(&results->curl_result, results->http_code,
			      curl_errorstr, sizeof(curl_errorstr));

	if (results->curl_result == CURLE_OK) {
		credential_approve(&http_auth);
		credential_approve(&proxy_auth);
		credential_approve(&cert_auth);
		return HTTP_OK;
	} else if (results->curl_result == CURLE_SSL_CERTPROBLEM) {
		/*
		 * We can't tell from here whether it's a bad path, bad
		 * certificate, bad password, or something else wrong
		 * with the certificate.  So we reject the credential to
		 * avoid caching or saving a bad password.
		 */
		credential_reject(&cert_auth);
		return HTTP_NOAUTH;
#ifdef GIT_CURL_HAVE_CURLE_SSL_PINNEDPUBKEYNOTMATCH
	} else if (results->curl_result == CURLE_SSL_PINNEDPUBKEYNOTMATCH) {
		return HTTP_NOMATCHPUBLICKEY;
#endif
	} else if (missing_target(results))
		return HTTP_MISSING_TARGET;
	else if (results->http_code == 401) {
		if (http_auth.username && http_auth.password) {
			credential_reject(&http_auth);
			return HTTP_NOAUTH;
		} else {
			http_auth_methods &= ~CURLAUTH_GSSNEGOTIATE;
			if (results->auth_avail) {
				http_auth_methods &= results->auth_avail;
				http_auth_methods_restricted = 1;
			}
			return HTTP_REAUTH;
		}
	} else {
		if (results->http_connectcode == 407)
			credential_reject(&proxy_auth);
		if (!curl_errorstr[0])
			strlcpy(curl_errorstr,
				curl_easy_strerror(results->curl_result),
				sizeof(curl_errorstr));
		return HTTP_ERROR;
	}
}

int run_one_slot(struct active_request_slot *slot,
		 struct slot_results *results)
{
	slot->results = results;
	if (!start_active_slot(slot)) {
		xsnprintf(curl_errorstr, sizeof(curl_errorstr),
			  "failed to start HTTP request");
		return HTTP_START_FAILED;
	}

	run_active_slot(slot);
	return handle_curl_result(results);
}

struct curl_slist *http_copy_default_headers(void)
{
	struct curl_slist *headers = NULL;
	const struct string_list_item *item;

	for_each_string_list_item(item, &extra_http_headers)
		headers = curl_slist_append(headers, item->string);

	return headers;
}

static CURLcode curlinfo_strbuf(CURL *curl, CURLINFO info, struct strbuf *buf)
{
	char *ptr;
	CURLcode ret;

	strbuf_reset(buf);
	ret = curl_easy_getinfo(curl, info, &ptr);
	if (!ret && ptr)
		strbuf_addstr(buf, ptr);
	return ret;
}

/*
 * Check for and extract a content-type parameter. "raw"
 * should be positioned at the start of the potential
 * parameter, with any whitespace already removed.
 *
 * "name" is the name of the parameter. The value is appended
 * to "out".
 */
static int extract_param(const char *raw, const char *name,
			 struct strbuf *out)
{
	size_t len = strlen(name);

	if (strncasecmp(raw, name, len))
		return -1;
	raw += len;

	if (*raw != '=')
		return -1;
	raw++;

	while (*raw && !isspace(*raw) && *raw != ';')
		strbuf_addch(out, *raw++);
	return 0;
}

/*
 * Extract a normalized version of the content type, with any
 * spaces suppressed, all letters lowercased, and no trailing ";"
 * or parameters.
 *
 * Note that we will silently remove even invalid whitespace. For
 * example, "text / plain" is specifically forbidden by RFC 2616,
 * but "text/plain" is the only reasonable output, and this keeps
 * our code simple.
 *
 * If the "charset" argument is not NULL, store the value of any
 * charset parameter there.
 *
 * Example:
 *   "TEXT/PLAIN; charset=utf-8" -> "text/plain", "utf-8"
 *   "text / plain" -> "text/plain"
 */
static void extract_content_type(struct strbuf *raw, struct strbuf *type,
				 struct strbuf *charset)
{
	const char *p;

	strbuf_reset(type);
	strbuf_grow(type, raw->len);
	for (p = raw->buf; *p; p++) {
		if (isspace(*p))
			continue;
		if (*p == ';') {
			p++;
			break;
		}
		strbuf_addch(type, tolower(*p));
	}

	if (!charset)
		return;

	strbuf_reset(charset);
	while (*p) {
		while (isspace(*p) || *p == ';')
			p++;
		if (!extract_param(p, "charset", charset))
			return;
		while (*p && !isspace(*p))
			p++;
	}

	if (!charset->len && starts_with(type->buf, "text/"))
		strbuf_addstr(charset, "ISO-8859-1");
}

static void write_accept_language(struct strbuf *buf)
{
	/*
	 * MAX_DECIMAL_PLACES must not be larger than 3. If it is larger than
	 * that, q-value will be smaller than 0.001, the minimum q-value the
	 * HTTP specification allows. See
	 * http://tools.ietf.org/html/rfc7231#section-5.3.1 for q-value.
	 */
	const int MAX_DECIMAL_PLACES = 3;
	const int MAX_LANGUAGE_TAGS = 1000;
	const int MAX_ACCEPT_LANGUAGE_HEADER_SIZE = 4000;
	char **language_tags = NULL;
	int num_langs = 0;
	const char *s = get_preferred_languages();
	int i;
	struct strbuf tag = STRBUF_INIT;

	/* Don't add Accept-Language header if no language is preferred. */
	if (!s)
		return;

	/*
	 * Split the colon-separated string of preferred languages into
	 * language_tags array.
	 */
	do {
		/* collect language tag */
		for (; *s && (isalnum(*s) || *s == '_'); s++)
			strbuf_addch(&tag, *s == '_' ? '-' : *s);

		/* skip .codeset, @modifier and any other unnecessary parts */
		while (*s && *s != ':')
			s++;

		if (tag.len) {
			num_langs++;
			REALLOC_ARRAY(language_tags, num_langs);
			language_tags[num_langs - 1] = strbuf_detach(&tag, NULL);
			if (num_langs >= MAX_LANGUAGE_TAGS - 1) /* -1 for '*' */
				break;
		}
	} while (*s++);

	/* write Accept-Language header into buf */
	if (num_langs) {
		int last_buf_len = 0;
		int max_q;
		int decimal_places;
		char q_format[32];

		/* add '*' */
		REALLOC_ARRAY(language_tags, num_langs + 1);
		language_tags[num_langs++] = "*"; /* it's OK; this won't be freed */

		/* compute decimal_places */
		for (max_q = 1, decimal_places = 0;
		     max_q < num_langs && decimal_places <= MAX_DECIMAL_PLACES;
		     decimal_places++, max_q *= 10)
			;

		xsnprintf(q_format, sizeof(q_format), ";q=0.%%0%dd", decimal_places);

		strbuf_addstr(buf, "Accept-Language: ");

		for (i = 0; i < num_langs; i++) {
			if (i > 0)
				strbuf_addstr(buf, ", ");

			strbuf_addstr(buf, language_tags[i]);

			if (i > 0)
				strbuf_addf(buf, q_format, max_q - i);

			if (buf->len > MAX_ACCEPT_LANGUAGE_HEADER_SIZE) {
				strbuf_remove(buf, last_buf_len, buf->len - last_buf_len);
				break;
			}

			last_buf_len = buf->len;
		}
	}

	/* free language tags -- last one is a static '*' */
	for (i = 0; i < num_langs - 1; i++)
		free(language_tags[i]);
	free(language_tags);
}

/*
 * Get an Accept-Language header which indicates user's preferred languages.
 *
 * Examples:
 *   LANGUAGE= -> ""
 *   LANGUAGE=ko:en -> "Accept-Language: ko, en; q=0.9, *; q=0.1"
 *   LANGUAGE=ko_KR.UTF-8:sr@latin -> "Accept-Language: ko-KR, sr; q=0.9, *; q=0.1"
 *   LANGUAGE=ko LANG=en_US.UTF-8 -> "Accept-Language: ko, *; q=0.1"
 *   LANGUAGE= LANG=en_US.UTF-8 -> "Accept-Language: en-US, *; q=0.1"
 *   LANGUAGE= LANG=C -> ""
 */
const char *http_get_accept_language_header(void)
{
	if (!cached_accept_language) {
		struct strbuf buf = STRBUF_INIT;
		write_accept_language(&buf);
		if (buf.len > 0)
			cached_accept_language = strbuf_detach(&buf, NULL);
	}

	return cached_accept_language;
}

static void http_opt_request_remainder(CURL *curl, off_t pos)
{
	char buf[128];
	xsnprintf(buf, sizeof(buf), "%"PRIuMAX"-", (uintmax_t)pos);
	curl_easy_setopt(curl, CURLOPT_RANGE, buf);
}

/* http_request() targets */
#define HTTP_REQUEST_STRBUF	0
#define HTTP_REQUEST_FILE	1

static int http_request(const char *url,
			void *result, int target,
			const struct http_get_options *options)
{
	struct active_request_slot *slot;
	struct slot_results results;
	struct curl_slist *headers = http_copy_default_headers();
	struct strbuf buf = STRBUF_INIT;
	const char *accept_language;
	int ret;

	slot = get_active_slot();
	curl_easy_setopt(slot->curl, CURLOPT_HTTPGET, 1);

	if (!result) {
		curl_easy_setopt(slot->curl, CURLOPT_NOBODY, 1);
	} else {
		curl_easy_setopt(slot->curl, CURLOPT_NOBODY, 0);
		curl_easy_setopt(slot->curl, CURLOPT_WRITEDATA, result);

		if (target == HTTP_REQUEST_FILE) {
			off_t posn = ftello(result);
			curl_easy_setopt(slot->curl, CURLOPT_WRITEFUNCTION,
					 fwrite);
			if (posn > 0)
				http_opt_request_remainder(slot->curl, posn);
		} else
			curl_easy_setopt(slot->curl, CURLOPT_WRITEFUNCTION,
					 fwrite_buffer);
	}

	curl_easy_setopt(slot->curl, CURLOPT_HEADERFUNCTION, fwrite_wwwauth);

	accept_language = http_get_accept_language_header();

	if (accept_language)
		headers = curl_slist_append(headers, accept_language);

	strbuf_addstr(&buf, "Pragma:");
	if (options && options->no_cache)
		strbuf_addstr(&buf, " no-cache");
	if (options && options->initial_request &&
	    http_follow_config == HTTP_FOLLOW_INITIAL)
		curl_easy_setopt(slot->curl, CURLOPT_FOLLOWLOCATION, 1);

	headers = curl_slist_append(headers, buf.buf);

	/* Add additional headers here */
	if (options && options->extra_headers) {
		const struct string_list_item *item;
		for_each_string_list_item(item, options->extra_headers) {
			headers = curl_slist_append(headers, item->string);
		}
	}

	curl_easy_setopt(slot->curl, CURLOPT_URL, url);
	curl_easy_setopt(slot->curl, CURLOPT_HTTPHEADER, headers);
	curl_easy_setopt(slot->curl, CURLOPT_ENCODING, "");
	curl_easy_setopt(slot->curl, CURLOPT_FAILONERROR, 0);

	ret = run_one_slot(slot, &results);

	if (options && options->content_type) {
		struct strbuf raw = STRBUF_INIT;
		curlinfo_strbuf(slot->curl, CURLINFO_CONTENT_TYPE, &raw);
		extract_content_type(&raw, options->content_type,
				     options->charset);
		strbuf_release(&raw);
	}

	if (options && options->effective_url)
		curlinfo_strbuf(slot->curl, CURLINFO_EFFECTIVE_URL,
				options->effective_url);

	curl_slist_free_all(headers);
	strbuf_release(&buf);

	return ret;
}

/*
 * Update the "base" url to a more appropriate value, as deduced by
 * redirects seen when requesting a URL starting with "url".
 *
 * The "asked" parameter is a URL that we asked curl to access, and must begin
 * with "base".
 *
 * The "got" parameter is the URL that curl reported to us as where we ended
 * up.
 *
 * Returns 1 if we updated the base url, 0 otherwise.
 *
 * Our basic strategy is to compare "base" and "asked" to find the bits
 * specific to our request. We then strip those bits off of "got" to yield the
 * new base. So for example, if our base is "http://example.com/foo.git",
 * and we ask for "http://example.com/foo.git/info/refs", we might end up
 * with "https://other.example.com/foo.git/info/refs". We would want the
 * new URL to become "https://other.example.com/foo.git".
 *
 * Note that this assumes a sane redirect scheme. It's entirely possible
 * in the example above to end up at a URL that does not even end in
 * "info/refs".  In such a case we die. There's not much we can do, such a
 * scheme is unlikely to represent a real git repository, and failing to
 * rewrite the base opens options for malicious redirects to do funny things.
 */
static int update_url_from_redirect(struct strbuf *base,
				    const char *asked,
				    const struct strbuf *got)
{
	const char *tail;
	size_t new_len;

	if (!strcmp(asked, got->buf))
		return 0;

	if (!skip_prefix(asked, base->buf, &tail))
		BUG("update_url_from_redirect: %s is not a superset of %s",
		    asked, base->buf);

	new_len = got->len;
	if (!strip_suffix_mem(got->buf, &new_len, tail))
		die(_("unable to update url base from redirection:\n"
		      "  asked for: %s\n"
		      "   redirect: %s"),
		    asked, got->buf);

	strbuf_reset(base);
	strbuf_add(base, got->buf, new_len);

	return 1;
}

static int http_request_reauth(const char *url,
			       void *result, int target,
			       struct http_get_options *options)
{
	int ret = http_request(url, result, target, options);

	if (ret != HTTP_OK && ret != HTTP_REAUTH)
		return ret;

	if (options && options->effective_url && options->base_url) {
		if (update_url_from_redirect(options->base_url,
					     url, options->effective_url)) {
			credential_from_url(&http_auth, options->base_url->buf);
			url = options->effective_url->buf;
		}
	}

	if (ret != HTTP_REAUTH)
		return ret;

	/*
	 * The previous request may have put cruft into our output stream; we
	 * should clear it out before making our next request.
	 */
	switch (target) {
	case HTTP_REQUEST_STRBUF:
		strbuf_reset(result);
		break;
	case HTTP_REQUEST_FILE:
		if (fflush(result)) {
			error_errno("unable to flush a file");
			return HTTP_START_FAILED;
		}
		rewind(result);
		if (ftruncate(fileno(result), 0) < 0) {
			error_errno("unable to truncate a file");
			return HTTP_START_FAILED;
		}
		break;
	default:
		BUG("Unknown http_request target");
	}

	credential_fill(&http_auth);

	return http_request(url, result, target, options);
}

int http_get_strbuf(const char *url,
		    struct strbuf *result,
		    struct http_get_options *options)
{
	return http_request_reauth(url, result, HTTP_REQUEST_STRBUF, options);
}

/*
 * Downloads a URL and stores the result in the given file.
 *
 * If a previous interrupted download is detected (i.e. a previous temporary
 * file is still around) the download is resumed.
 */
int http_get_file(const char *url, const char *filename,
		  struct http_get_options *options)
{
	int ret;
	struct strbuf tmpfile = STRBUF_INIT;
	FILE *result;

	strbuf_addf(&tmpfile, "%s.temp", filename);
	result = fopen(tmpfile.buf, "a");
	if (!result) {
		error("Unable to open local file %s", tmpfile.buf);
		ret = HTTP_ERROR;
		goto cleanup;
	}

	ret = http_request_reauth(url, result, HTTP_REQUEST_FILE, options);
	fclose(result);

	if (ret == HTTP_OK && finalize_object_file(tmpfile.buf, filename))
		ret = HTTP_ERROR;
cleanup:
	strbuf_release(&tmpfile);
	return ret;
}

int http_fetch_ref(const char *base, struct ref *ref)
{
	struct http_get_options options = {0};
	char *url;
	struct strbuf buffer = STRBUF_INIT;
	int ret = -1;

	options.no_cache = 1;

	url = quote_ref_url(base, ref->name);
	if (http_get_strbuf(url, &buffer, &options) == HTTP_OK) {
		strbuf_rtrim(&buffer);
		if (buffer.len == the_hash_algo->hexsz)
			ret = get_oid_hex(buffer.buf, &ref->old_oid);
		else if (starts_with(buffer.buf, "ref: ")) {
			ref->symref = xstrdup(buffer.buf + 5);
			ret = 0;
		}
	}

	strbuf_release(&buffer);
	free(url);
	return ret;
}

/* Helpers for fetching packs */
static char *fetch_pack_index(unsigned char *hash, const char *base_url)
{
	char *url, *tmp;
	struct strbuf buf = STRBUF_INIT;

	if (http_is_verbose)
		fprintf(stderr, "Getting index for pack %s\n", hash_to_hex(hash));

	end_url_with_slash(&buf, base_url);
	strbuf_addf(&buf, "objects/pack/pack-%s.idx", hash_to_hex(hash));
	url = strbuf_detach(&buf, NULL);

	strbuf_addf(&buf, "%s.temp", sha1_pack_index_name(hash));
	tmp = strbuf_detach(&buf, NULL);

	if (http_get_file(url, tmp, NULL) != HTTP_OK) {
		error("Unable to get pack index %s", url);
		FREE_AND_NULL(tmp);
	}

	free(url);
	return tmp;
}

static int fetch_and_setup_pack_index(struct packed_git **packs_head,
	unsigned char *sha1, const char *base_url)
{
	struct packed_git *new_pack;
	char *tmp_idx = NULL;
	int ret;

	if (has_pack_index(sha1)) {
		new_pack = parse_pack_index(sha1, sha1_pack_index_name(sha1));
		if (!new_pack)
			return -1; /* parse_pack_index() already issued error message */
		goto add_pack;
	}

	tmp_idx = fetch_pack_index(sha1, base_url);
	if (!tmp_idx)
		return -1;

	new_pack = parse_pack_index(sha1, tmp_idx);
	if (!new_pack) {
		unlink(tmp_idx);
		free(tmp_idx);

		return -1; /* parse_pack_index() already issued error message */
	}

	ret = verify_pack_index(new_pack);
	if (!ret) {
		close_pack_index(new_pack);
		ret = finalize_object_file(tmp_idx, sha1_pack_index_name(sha1));
	}
	free(tmp_idx);
	if (ret)
		return -1;

add_pack:
	new_pack->next = *packs_head;
	*packs_head = new_pack;
	return 0;
}

int http_get_info_packs(const char *base_url, struct packed_git **packs_head)
{
	struct http_get_options options = {0};
	int ret = 0;
	char *url;
	const char *data;
	struct strbuf buf = STRBUF_INIT;
	struct object_id oid;

	end_url_with_slash(&buf, base_url);
	strbuf_addstr(&buf, "objects/info/packs");
	url = strbuf_detach(&buf, NULL);

	options.no_cache = 1;
	ret = http_get_strbuf(url, &buf, &options);
	if (ret != HTTP_OK)
		goto cleanup;

	data = buf.buf;
	while (*data) {
		if (skip_prefix(data, "P pack-", &data) &&
		    !parse_oid_hex(data, &oid, &data) &&
		    skip_prefix(data, ".pack", &data) &&
		    (*data == '\n' || *data == '\0')) {
			fetch_and_setup_pack_index(packs_head, oid.hash, base_url);
		} else {
			data = strchrnul(data, '\n');
		}
		if (*data)
			data++; /* skip past newline */
	}

cleanup:
	free(url);
	return ret;
}

void release_http_pack_request(struct http_pack_request *preq)
{
	if (preq->packfile) {
		fclose(preq->packfile);
		preq->packfile = NULL;
	}
	preq->slot = NULL;
	strbuf_release(&preq->tmpfile);
	free(preq->url);
	free(preq);
}

static const char *default_index_pack_args[] =
	{"index-pack", "--stdin", NULL};

int finish_http_pack_request(struct http_pack_request *preq)
{
	struct child_process ip = CHILD_PROCESS_INIT;
	int tmpfile_fd;
	int ret = 0;

	fclose(preq->packfile);
	preq->packfile = NULL;

	tmpfile_fd = xopen(preq->tmpfile.buf, O_RDONLY);

	ip.git_cmd = 1;
	ip.in = tmpfile_fd;
	strvec_pushv(&ip.args, preq->index_pack_args ?
		     preq->index_pack_args :
		     default_index_pack_args);

	if (preq->preserve_index_pack_stdout)
		ip.out = 0;
	else
		ip.no_stdout = 1;

	if (run_command(&ip)) {
		ret = -1;
		goto cleanup;
	}

cleanup:
	close(tmpfile_fd);
	unlink(preq->tmpfile.buf);
	return ret;
}

void http_install_packfile(struct packed_git *p,
			   struct packed_git **list_to_remove_from)
{
	struct packed_git **lst = list_to_remove_from;

	while (*lst != p)
		lst = &((*lst)->next);
	*lst = (*lst)->next;

	install_packed_git(the_repository, p);
}

struct http_pack_request *new_http_pack_request(
	const unsigned char *packed_git_hash, const char *base_url) {

	struct strbuf buf = STRBUF_INIT;

	end_url_with_slash(&buf, base_url);
	strbuf_addf(&buf, "objects/pack/pack-%s.pack",
		hash_to_hex(packed_git_hash));
	return new_direct_http_pack_request(packed_git_hash,
					    strbuf_detach(&buf, NULL));
}

struct http_pack_request *new_direct_http_pack_request(
	const unsigned char *packed_git_hash, char *url)
{
	off_t prev_posn = 0;
	struct http_pack_request *preq;

	CALLOC_ARRAY(preq, 1);
	strbuf_init(&preq->tmpfile, 0);

	preq->url = url;

	strbuf_addf(&preq->tmpfile, "%s.temp", sha1_pack_name(packed_git_hash));
	preq->packfile = fopen(preq->tmpfile.buf, "a");
	if (!preq->packfile) {
		error("Unable to open local file %s for pack",
		      preq->tmpfile.buf);
		goto abort;
	}

	preq->slot = get_active_slot();
	curl_easy_setopt(preq->slot->curl, CURLOPT_WRITEDATA, preq->packfile);
	curl_easy_setopt(preq->slot->curl, CURLOPT_WRITEFUNCTION, fwrite);
	curl_easy_setopt(preq->slot->curl, CURLOPT_URL, preq->url);
	curl_easy_setopt(preq->slot->curl, CURLOPT_HTTPHEADER,
		no_pragma_header);

	/*
	 * If there is data present from a previous transfer attempt,
	 * resume where it left off
	 */
	prev_posn = ftello(preq->packfile);
	if (prev_posn>0) {
		if (http_is_verbose)
			fprintf(stderr,
				"Resuming fetch of pack %s at byte %"PRIuMAX"\n",
				hash_to_hex(packed_git_hash),
				(uintmax_t)prev_posn);
		http_opt_request_remainder(preq->slot->curl, prev_posn);
	}

	return preq;

abort:
	strbuf_release(&preq->tmpfile);
	free(preq->url);
	free(preq);
	return NULL;
}

/* Helpers for fetching objects (loose) */
static size_t fwrite_sha1_file(char *ptr, size_t eltsize, size_t nmemb,
			       void *data)
{
	unsigned char expn[4096];
	size_t size = eltsize * nmemb;
	int posn = 0;
	struct http_object_request *freq = data;
	struct active_request_slot *slot = freq->slot;

	if (slot) {
		CURLcode c = curl_easy_getinfo(slot->curl, CURLINFO_HTTP_CODE,
						&slot->http_code);
		if (c != CURLE_OK)
			BUG("curl_easy_getinfo for HTTP code failed: %s",
				curl_easy_strerror(c));
		if (slot->http_code >= 300)
			return nmemb;
	}

	do {
		ssize_t retval = xwrite(freq->localfile,
					(char *) ptr + posn, size - posn);
		if (retval < 0)
			return posn / eltsize;
		posn += retval;
	} while (posn < size);

	freq->stream.avail_in = size;
	freq->stream.next_in = (void *)ptr;
	do {
		freq->stream.next_out = expn;
		freq->stream.avail_out = sizeof(expn);
		freq->zret = git_inflate(&freq->stream, Z_SYNC_FLUSH);
		the_hash_algo->update_fn(&freq->c, expn,
					 sizeof(expn) - freq->stream.avail_out);
	} while (freq->stream.avail_in && freq->zret == Z_OK);
	return nmemb;
}

struct http_object_request *new_http_object_request(const char *base_url,
						    const struct object_id *oid)
{
	char *hex = oid_to_hex(oid);
	struct strbuf filename = STRBUF_INIT;
	struct strbuf prevfile = STRBUF_INIT;
	int prevlocal;
	char prev_buf[PREV_BUF_SIZE];
	ssize_t prev_read = 0;
	off_t prev_posn = 0;
	struct http_object_request *freq;

	CALLOC_ARRAY(freq, 1);
	strbuf_init(&freq->tmpfile, 0);
	oidcpy(&freq->oid, oid);
	freq->localfile = -1;

	loose_object_path(the_repository, &filename, oid);
	strbuf_addf(&freq->tmpfile, "%s.temp", filename.buf);

	strbuf_addf(&prevfile, "%s.prev", filename.buf);
	unlink_or_warn(prevfile.buf);
	rename(freq->tmpfile.buf, prevfile.buf);
	unlink_or_warn(freq->tmpfile.buf);
	strbuf_release(&filename);

	if (freq->localfile != -1)
		error("fd leakage in start: %d", freq->localfile);
	freq->localfile = open(freq->tmpfile.buf,
			       O_WRONLY | O_CREAT | O_EXCL, 0666);
	/*
	 * This could have failed due to the "lazy directory creation";
	 * try to mkdir the last path component.
	 */
	if (freq->localfile < 0 && errno == ENOENT) {
		char *dir = strrchr(freq->tmpfile.buf, '/');
		if (dir) {
			*dir = 0;
			mkdir(freq->tmpfile.buf, 0777);
			*dir = '/';
		}
		freq->localfile = open(freq->tmpfile.buf,
				       O_WRONLY | O_CREAT | O_EXCL, 0666);
	}

	if (freq->localfile < 0) {
		error_errno("Couldn't create temporary file %s",
			    freq->tmpfile.buf);
		goto abort;
	}

	git_inflate_init(&freq->stream);

	the_hash_algo->init_fn(&freq->c);

	freq->url = get_remote_object_url(base_url, hex, 0);

	/*
	 * If a previous temp file is present, process what was already
	 * fetched.
	 */
	prevlocal = open(prevfile.buf, O_RDONLY);
	if (prevlocal != -1) {
		do {
			prev_read = xread(prevlocal, prev_buf, PREV_BUF_SIZE);
			if (prev_read>0) {
				if (fwrite_sha1_file(prev_buf,
						     1,
						     prev_read,
						     freq) == prev_read) {
					prev_posn += prev_read;
				} else {
					prev_read = -1;
				}
			}
		} while (prev_read > 0);
		close(prevlocal);
	}
	unlink_or_warn(prevfile.buf);
	strbuf_release(&prevfile);

	/*
	 * Reset inflate/SHA1 if there was an error reading the previous temp
	 * file; also rewind to the beginning of the local file.
	 */
	if (prev_read == -1) {
		memset(&freq->stream, 0, sizeof(freq->stream));
		git_inflate_init(&freq->stream);
		the_hash_algo->init_fn(&freq->c);
		if (prev_posn>0) {
			prev_posn = 0;
			lseek(freq->localfile, 0, SEEK_SET);
			if (ftruncate(freq->localfile, 0) < 0) {
				error_errno("Couldn't truncate temporary file %s",
					    freq->tmpfile.buf);
				goto abort;
			}
		}
	}

	freq->slot = get_active_slot();

	curl_easy_setopt(freq->slot->curl, CURLOPT_WRITEDATA, freq);
	curl_easy_setopt(freq->slot->curl, CURLOPT_FAILONERROR, 0);
	curl_easy_setopt(freq->slot->curl, CURLOPT_WRITEFUNCTION, fwrite_sha1_file);
	curl_easy_setopt(freq->slot->curl, CURLOPT_ERRORBUFFER, freq->errorstr);
	curl_easy_setopt(freq->slot->curl, CURLOPT_URL, freq->url);
	curl_easy_setopt(freq->slot->curl, CURLOPT_HTTPHEADER, no_pragma_header);

	/*
	 * If we have successfully processed data from a previous fetch
	 * attempt, only fetch the data we don't already have.
	 */
	if (prev_posn>0) {
		if (http_is_verbose)
			fprintf(stderr,
				"Resuming fetch of object %s at byte %"PRIuMAX"\n",
				hex, (uintmax_t)prev_posn);
		http_opt_request_remainder(freq->slot->curl, prev_posn);
	}

	return freq;

abort:
	strbuf_release(&prevfile);
	free(freq->url);
	free(freq);
	return NULL;
}

void process_http_object_request(struct http_object_request *freq)
{
	if (!freq->slot)
		return;
	freq->curl_result = freq->slot->curl_result;
	freq->http_code = freq->slot->http_code;
	freq->slot = NULL;
}

int finish_http_object_request(struct http_object_request *freq)
{
	struct stat st;
	struct strbuf filename = STRBUF_INIT;

	close(freq->localfile);
	freq->localfile = -1;

	process_http_object_request(freq);

	if (freq->http_code == 416) {
		warning("requested range invalid; we may already have all the data.");
	} else if (freq->curl_result != CURLE_OK) {
		if (stat(freq->tmpfile.buf, &st) == 0)
			if (st.st_size == 0)
				unlink_or_warn(freq->tmpfile.buf);
		return -1;
	}

	git_inflate_end(&freq->stream);
	the_hash_algo->final_oid_fn(&freq->real_oid, &freq->c);
	if (freq->zret != Z_STREAM_END) {
		unlink_or_warn(freq->tmpfile.buf);
		return -1;
	}
	if (!oideq(&freq->oid, &freq->real_oid)) {
		unlink_or_warn(freq->tmpfile.buf);
		return -1;
	}
	loose_object_path(the_repository, &filename, &freq->oid);
	freq->rename = finalize_object_file(freq->tmpfile.buf, filename.buf);
	strbuf_release(&filename);

	return freq->rename;
}

void abort_http_object_request(struct http_object_request *freq)
{
	unlink_or_warn(freq->tmpfile.buf);

	release_http_object_request(freq);
}

void release_http_object_request(struct http_object_request *freq)
{
	if (freq->localfile != -1) {
		close(freq->localfile);
		freq->localfile = -1;
	}
	FREE_AND_NULL(freq->url);
	if (freq->slot) {
		freq->slot->callback_func = NULL;
		freq->slot->callback_data = NULL;
		release_active_slot(freq->slot);
		freq->slot = NULL;
	}
	strbuf_release(&freq->tmpfile);
}<|MERGE_RESOLUTION|>--- conflicted
+++ resolved
@@ -18,11 +18,7 @@
 #include "protocol.h"
 #include "string-list.h"
 #include "object-file.h"
-<<<<<<< HEAD
 #include "object-store-ll.h"
-=======
-#include "object-store.h"
->>>>>>> 0f158320
 
 static struct trace_key trace_curl = TRACE_KEY_INIT(CURL);
 static int trace_curl_data = 1;
@@ -200,11 +196,7 @@
 	return size && (*ptr == ' ' || *ptr == '\t');
 }
 
-<<<<<<< HEAD
 static size_t fwrite_wwwauth(char *ptr, size_t eltsize, size_t nmemb, void *p UNUSED)
-=======
-static size_t fwrite_wwwauth(char *ptr, size_t eltsize, size_t nmemb, void *p)
->>>>>>> 0f158320
 {
 	size_t size = eltsize * nmemb;
 	struct strvec *values = &http_auth.wwwauth_headers;
@@ -303,12 +295,8 @@
 	return size;
 }
 
-<<<<<<< HEAD
 size_t fwrite_null(char *ptr UNUSED, size_t eltsize UNUSED, size_t nmemb,
 		   void *data UNUSED)
-=======
-size_t fwrite_null(char *ptr, size_t eltsize, size_t nmemb, void *strbuf)
->>>>>>> 0f158320
 {
 	return nmemb;
 }
