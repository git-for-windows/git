--- conflicted
+++ resolved
@@ -40,11 +40,7 @@
 	exit(1);
 }
 
-<<<<<<< HEAD
-getopts("hvo:d:p:C:") or usage();
-=======
-getopts("hqvo:d:p:C:z:") or usage();
->>>>>>> 210569f9
+getopts("hvo:d:p:C:z:") or usage();
 usage if $opt_h;
 
 @ARGV <= 1 or usage();
