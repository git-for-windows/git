git(1)
======

NAME
----
git - the stupid content tracker


SYNOPSIS
--------
[verse]
'git' [--version] [--help] [-C <path>] [-c <name>=<value>]
    [--exec-path[=<path>]] [--html-path] [--man-path] [--info-path]
    [-p|--paginate|--no-pager] [--no-replace-objects] [--bare]
    [--git-dir=<path>] [--work-tree=<path>] [--namespace=<name>]
    [--super-prefix=<path>]
    <command> [<args>]

DESCRIPTION
-----------
Git is a fast, scalable, distributed revision control system with an
unusually rich command set that provides both high-level operations
and full access to internals.

See linkgit:gittutorial[7] to get started, then see
linkgit:giteveryday[7] for a useful minimum set of
commands.  The link:user-manual.html[Git User's Manual] has a more
in-depth introduction.

After you mastered the basic concepts, you can come back to this
page to learn what commands Git offers.  You can learn more about
individual Git commands with "git help command".  linkgit:gitcli[7]
manual page gives you an overview of the command-line command syntax.

A formatted and hyperlinked copy of the latest Git documentation
can be viewed at `https://git.github.io/htmldocs/git.html`.


OPTIONS
-------
--version::
	Prints the Git suite version that the 'git' program came from.

--help::
	Prints the synopsis and a list of the most commonly used
	commands. If the option `--all` or `-a` is given then all
	available commands are printed. If a Git command is named this
	option will bring up the manual page for that command.
+
Other options are available to control how the manual page is
displayed. See linkgit:git-help[1] for more information,
because `git --help ...` is converted internally into `git
help ...`.

-C <path>::
	Run as if git was started in '<path>' instead of the current working
	directory.  When multiple `-C` options are given, each subsequent
	non-absolute `-C <path>` is interpreted relative to the preceding `-C
	<path>`.
+
This option affects options that expect path name like `--git-dir` and
`--work-tree` in that their interpretations of the path names would be
made relative to the working directory caused by the `-C` option. For
example the following invocations are equivalent:

    git --git-dir=a.git --work-tree=b -C c status
    git --git-dir=c/a.git --work-tree=c/b status

-c <name>=<value>::
	Pass a configuration parameter to the command. The value
	given will override values from configuration files.
	The <name> is expected in the same format as listed by
	'git config' (subkeys separated by dots).
+
Note that omitting the `=` in `git -c foo.bar ...` is allowed and sets
`foo.bar` to the boolean true value (just like `[foo]bar` would in a
config file). Including the equals but with an empty value (like `git -c
foo.bar= ...`) sets `foo.bar` to the empty string which `git config
--bool` will convert to `false`.

--exec-path[=<path>]::
	Path to wherever your core Git programs are installed.
	This can also be controlled by setting the GIT_EXEC_PATH
	environment variable. If no path is given, 'git' will print
	the current setting and then exit.

--html-path::
	Print the path, without trailing slash, where Git's HTML
	documentation is installed and exit.

--man-path::
	Print the manpath (see `man(1)`) for the man pages for
	this version of Git and exit.

--info-path::
	Print the path where the Info files documenting this
	version of Git are installed and exit.

-p::
--paginate::
	Pipe all output into 'less' (or if set, $PAGER) if standard
	output is a terminal.  This overrides the `pager.<cmd>`
	configuration options (see the "Configuration Mechanism" section
	below).

--no-pager::
	Do not pipe Git output into a pager.

--git-dir=<path>::
	Set the path to the repository. This can also be controlled by
	setting the `GIT_DIR` environment variable. It can be an absolute
	path or relative path to current working directory.

--work-tree=<path>::
	Set the path to the working tree. It can be an absolute path
	or a path relative to the current working directory.
	This can also be controlled by setting the GIT_WORK_TREE
	environment variable and the core.worktree configuration
	variable (see core.worktree in linkgit:git-config[1] for a
	more detailed discussion).

--namespace=<path>::
	Set the Git namespace.  See linkgit:gitnamespaces[7] for more
	details.  Equivalent to setting the `GIT_NAMESPACE` environment
	variable.

--super-prefix=<path>::
	Currently for internal use only.  Set a prefix which gives a path from
	above a repository down to its root.  One use is to give submodules
	context about the superproject that invoked it.

--bare::
	Treat the repository as a bare repository.  If GIT_DIR
	environment is not set, it is set to the current working
	directory.

--no-replace-objects::
	Do not use replacement refs to replace Git objects. See
	linkgit:git-replace[1] for more information.

--literal-pathspecs::
	Treat pathspecs literally (i.e. no globbing, no pathspec magic).
	This is equivalent to setting the `GIT_LITERAL_PATHSPECS` environment
	variable to `1`.

--glob-pathspecs::
	Add "glob" magic to all pathspec. This is equivalent to setting
	the `GIT_GLOB_PATHSPECS` environment variable to `1`. Disabling
	globbing on individual pathspecs can be done using pathspec
	magic ":(literal)"

--noglob-pathspecs::
	Add "literal" magic to all pathspec. This is equivalent to setting
	the `GIT_NOGLOB_PATHSPECS` environment variable to `1`. Enabling
	globbing on individual pathspecs can be done using pathspec
	magic ":(glob)"

--icase-pathspecs::
	Add "icase" magic to all pathspec. This is equivalent to setting
	the `GIT_ICASE_PATHSPECS` environment variable to `1`.

--no-optional-locks::
	Do not perform optional operations that require locks. This is
	equivalent to setting the `GIT_OPTIONAL_LOCKS` to `0`.

GIT COMMANDS
------------

We divide Git into high level ("porcelain") commands and low level
("plumbing") commands.

High-level commands (porcelain)
-------------------------------

We separate the porcelain commands into the main commands and some
ancillary user utilities.

Main porcelain commands
~~~~~~~~~~~~~~~~~~~~~~~

include::cmds-mainporcelain.txt[]

Ancillary Commands
~~~~~~~~~~~~~~~~~~
Manipulators:

include::cmds-ancillarymanipulators.txt[]

Interrogators:

include::cmds-ancillaryinterrogators.txt[]


Interacting with Others
~~~~~~~~~~~~~~~~~~~~~~~

These commands are to interact with foreign SCM and with other
people via patch over e-mail.

include::cmds-foreignscminterface.txt[]


Low-level commands (plumbing)
-----------------------------

Although Git includes its
own porcelain layer, its low-level commands are sufficient to support
development of alternative porcelains.  Developers of such porcelains
might start by reading about linkgit:git-update-index[1] and
linkgit:git-read-tree[1].

The interface (input, output, set of options and the semantics)
to these low-level commands are meant to be a lot more stable
than Porcelain level commands, because these commands are
primarily for scripted use.  The interface to Porcelain commands
on the other hand are subject to change in order to improve the
end user experience.

The following description divides
the low-level commands into commands that manipulate objects (in
the repository, index, and working tree), commands that interrogate and
compare objects, and commands that move objects and references between
repositories.


Manipulation commands
~~~~~~~~~~~~~~~~~~~~~

include::cmds-plumbingmanipulators.txt[]


Interrogation commands
~~~~~~~~~~~~~~~~~~~~~~

include::cmds-plumbinginterrogators.txt[]

In general, the interrogate commands do not touch the files in
the working tree.


Synching repositories
~~~~~~~~~~~~~~~~~~~~~

include::cmds-synchingrepositories.txt[]

The following are helper commands used by the above; end users
typically do not use them directly.

include::cmds-synchelpers.txt[]


Internal helper commands
~~~~~~~~~~~~~~~~~~~~~~~~

These are internal helper commands used by other commands; end
users typically do not use them directly.

include::cmds-purehelpers.txt[]


Configuration Mechanism
-----------------------

Git uses a simple text format to store customizations that are per
repository and are per user.  Such a configuration file may look
like this:

------------
#
# A '#' or ';' character indicates a comment.
#

; core variables
[core]
	; Don't trust file modes
	filemode = false

; user identity
[user]
	name = "Junio C Hamano"
	email = "gitster@pobox.com"

------------

Various commands read from the configuration file and adjust
their operation accordingly.  See linkgit:git-config[1] for a
list and more details about the configuration mechanism.


Identifier Terminology
----------------------
<object>::
	Indicates the object name for any type of object.

<blob>::
	Indicates a blob object name.

<tree>::
	Indicates a tree object name.

<commit>::
	Indicates a commit object name.

<tree-ish>::
	Indicates a tree, commit or tag object name.  A
	command that takes a <tree-ish> argument ultimately wants to
	operate on a <tree> object but automatically dereferences
	<commit> and <tag> objects that point at a <tree>.

<commit-ish>::
	Indicates a commit or tag object name.  A
	command that takes a <commit-ish> argument ultimately wants to
	operate on a <commit> object but automatically dereferences
	<tag> objects that point at a <commit>.

<type>::
	Indicates that an object type is required.
	Currently one of: `blob`, `tree`, `commit`, or `tag`.

<file>::
	Indicates a filename - almost always relative to the
	root of the tree structure `GIT_INDEX_FILE` describes.

Symbolic Identifiers
--------------------
Any Git command accepting any <object> can also use the following
symbolic notation:

HEAD::
	indicates the head of the current branch.

<tag>::
	a valid tag 'name'
	(i.e. a `refs/tags/<tag>` reference).

<head>::
	a valid head 'name'
	(i.e. a `refs/heads/<head>` reference).

For a more complete list of ways to spell object names, see
"SPECIFYING REVISIONS" section in linkgit:gitrevisions[7].


File/Directory Structure
------------------------

Please see the linkgit:gitrepository-layout[5] document.

Read linkgit:githooks[5] for more details about each hook.

Higher level SCMs may provide and manage additional information in the
`$GIT_DIR`.


Terminology
-----------
Please see linkgit:gitglossary[7].


Environment Variables
---------------------
Various Git commands use the following environment variables:

The Git Repository
~~~~~~~~~~~~~~~~~~
These environment variables apply to 'all' core Git commands. Nb: it
is worth noting that they may be used/overridden by SCMS sitting above
Git so take care if using a foreign front-end.

`GIT_INDEX_FILE`::
	This environment allows the specification of an alternate
	index file. If not specified, the default of `$GIT_DIR/index`
	is used.

`GIT_INDEX_VERSION`::
	This environment variable allows the specification of an index
	version for new repositories.  It won't affect existing index
	files.  By default index file version 2 or 3 is used. See
	linkgit:git-update-index[1] for more information.

`GIT_OBJECT_DIRECTORY`::
	If the object storage directory is specified via this
	environment variable then the sha1 directories are created
	underneath - otherwise the default `$GIT_DIR/objects`
	directory is used.

`GIT_ALTERNATE_OBJECT_DIRECTORIES`::
	Due to the immutable nature of Git objects, old objects can be
	archived into shared, read-only directories. This variable
	specifies a ":" separated (on Windows ";" separated) list
	of Git object directories which can be used to search for Git
	objects. New objects will not be written to these directories.
+
	Entries that begin with `"` (double-quote) will be interpreted
	as C-style quoted paths, removing leading and trailing
	double-quotes and respecting backslash escapes. E.g., the value
	`"path-with-\"-and-:-in-it":vanilla-path` has two paths:
	`path-with-"-and-:-in-it` and `vanilla-path`.

`GIT_DIR`::
	If the `GIT_DIR` environment variable is set then it
	specifies a path to use instead of the default `.git`
	for the base of the repository.
	The `--git-dir` command-line option also sets this value.

`GIT_WORK_TREE`::
	Set the path to the root of the working tree.
	This can also be controlled by the `--work-tree` command-line
	option and the core.worktree configuration variable.

`GIT_NAMESPACE`::
	Set the Git namespace; see linkgit:gitnamespaces[7] for details.
	The `--namespace` command-line option also sets this value.

`GIT_CEILING_DIRECTORIES`::
	This should be a colon-separated list of absolute paths.  If
	set, it is a list of directories that Git should not chdir up
	into while looking for a repository directory (useful for
	excluding slow-loading network directories).  It will not
	exclude the current working directory or a GIT_DIR set on the
	command line or in the environment.  Normally, Git has to read
	the entries in this list and resolve any symlink that
	might be present in order to compare them with the current
	directory.  However, if even this access is slow, you
	can add an empty entry to the list to tell Git that the
	subsequent entries are not symlinks and needn't be resolved;
	e.g.,
	`GIT_CEILING_DIRECTORIES=/maybe/symlink::/very/slow/non/symlink`.

`GIT_DISCOVERY_ACROSS_FILESYSTEM`::
	When run in a directory that does not have ".git" repository
	directory, Git tries to find such a directory in the parent
	directories to find the top of the working tree, but by default it
	does not cross filesystem boundaries.  This environment variable
	can be set to true to tell Git not to stop at filesystem
	boundaries.  Like `GIT_CEILING_DIRECTORIES`, this will not affect
	an explicit repository directory set via `GIT_DIR` or on the
	command line.

`GIT_COMMON_DIR`::
	If this variable is set to a path, non-worktree files that are
	normally in $GIT_DIR will be taken from this path
	instead. Worktree-specific files such as HEAD or index are
	taken from $GIT_DIR. See linkgit:gitrepository-layout[5] and
	linkgit:git-worktree[1] for
	details. This variable has lower precedence than other path
	variables such as GIT_INDEX_FILE, GIT_OBJECT_DIRECTORY...

Git Commits
~~~~~~~~~~~
`GIT_AUTHOR_NAME`::
`GIT_AUTHOR_EMAIL`::
`GIT_AUTHOR_DATE`::
`GIT_COMMITTER_NAME`::
`GIT_COMMITTER_EMAIL`::
`GIT_COMMITTER_DATE`::
'EMAIL'::
	see linkgit:git-commit-tree[1]

Git Diffs
~~~~~~~~~
`GIT_DIFF_OPTS`::
	Only valid setting is "--unified=??" or "-u??" to set the
	number of context lines shown when a unified diff is created.
	This takes precedence over any "-U" or "--unified" option
	value passed on the Git diff command line.

`GIT_EXTERNAL_DIFF`::
	When the environment variable `GIT_EXTERNAL_DIFF` is set, the
	program named by it is called, instead of the diff invocation
	described above.  For a path that is added, removed, or modified,
	`GIT_EXTERNAL_DIFF` is called with 7 parameters:

	path old-file old-hex old-mode new-file new-hex new-mode
+
where:

	<old|new>-file:: are files GIT_EXTERNAL_DIFF can use to read the
                         contents of <old|new>,
	<old|new>-hex:: are the 40-hexdigit SHA-1 hashes,
	<old|new>-mode:: are the octal representation of the file modes.
+
The file parameters can point at the user's working file
(e.g. `new-file` in "git-diff-files"), `/dev/null` (e.g. `old-file`
when a new file is added), or a temporary file (e.g. `old-file` in the
index).  `GIT_EXTERNAL_DIFF` should not worry about unlinking the
temporary file --- it is removed when `GIT_EXTERNAL_DIFF` exits.
+
For a path that is unmerged, `GIT_EXTERNAL_DIFF` is called with 1
parameter, <path>.
+
For each path `GIT_EXTERNAL_DIFF` is called, two environment variables,
`GIT_DIFF_PATH_COUNTER` and `GIT_DIFF_PATH_TOTAL` are set.

`GIT_DIFF_PATH_COUNTER`::
	A 1-based counter incremented by one for every path.

`GIT_DIFF_PATH_TOTAL`::
	The total number of paths.

other
~~~~~
`GIT_MERGE_VERBOSITY`::
	A number controlling the amount of output shown by
	the recursive merge strategy.  Overrides merge.verbosity.
	See linkgit:git-merge[1]

`GIT_PAGER`::
	This environment variable overrides `$PAGER`. If it is set
	to an empty string or to the value "cat", Git will not launch
	a pager.  See also the `core.pager` option in
	linkgit:git-config[1].

`GIT_EDITOR`::
	This environment variable overrides `$EDITOR` and `$VISUAL`.
	It is used by several Git commands when, on interactive mode,
	an editor is to be launched. See also linkgit:git-var[1]
	and the `core.editor` option in linkgit:git-config[1].

`GIT_SSH`::
`GIT_SSH_COMMAND`::
	If either of these environment variables is set then 'git fetch'
	and 'git push' will use the specified command instead of 'ssh'
	when they need to connect to a remote system.
	The command-line parameters passed to the configured command are
	determined by the ssh variant.  See `ssh.variant` option in
	linkgit:git-config[1] for details.

+
`$GIT_SSH_COMMAND` takes precedence over `$GIT_SSH`, and is interpreted
by the shell, which allows additional arguments to be included.
`$GIT_SSH` on the other hand must be just the path to a program
(which can be a wrapper shell script, if additional arguments are
needed).
+
Usually it is easier to configure any desired options through your
personal `.ssh/config` file.  Please consult your ssh documentation
for further details.

`GIT_SSH_VARIANT`::
	If this environment variable is set, it overrides Git's autodetection
	whether `GIT_SSH`/`GIT_SSH_COMMAND`/`core.sshCommand` refer to OpenSSH,
	plink or tortoiseplink. This variable overrides the config setting
	`ssh.variant` that serves the same purpose.

`GIT_ASKPASS`::
	If this environment variable is set, then Git commands which need to
	acquire passwords or passphrases (e.g. for HTTP or IMAP authentication)
	will call this program with a suitable prompt as command-line argument
	and read the password from its STDOUT. See also the `core.askPass`
	option in linkgit:git-config[1].

`GIT_TERMINAL_PROMPT`::
	If this environment variable is set to `0`, git will not prompt
	on the terminal (e.g., when asking for HTTP authentication).

`GIT_CONFIG_NOSYSTEM`::
	Whether to skip reading settings from the system-wide
	`$(prefix)/etc/gitconfig` file.  This environment variable can
	be used along with `$HOME` and `$XDG_CONFIG_HOME` to create a
	predictable environment for a picky script, or you can set it
	temporarily to avoid using a buggy `/etc/gitconfig` file while
	waiting for someone with sufficient permissions to fix it.

`GIT_FLUSH`::
	If this environment variable is set to "1", then commands such
	as 'git blame' (in incremental mode), 'git rev-list', 'git log',
	'git check-attr' and 'git check-ignore' will
	force a flush of the output stream after each record have been
	flushed. If this
	variable is set to "0", the output of these commands will be done
	using completely buffered I/O.   If this environment variable is
	not set, Git will choose buffered or record-oriented flushing
	based on whether stdout appears to be redirected to a file or not.

`GIT_TRACE`::
	Enables general trace messages, e.g. alias expansion, built-in
	command execution and external command execution.
+
If this variable is set to "1", "2" or "true" (comparison
is case insensitive), trace messages will be printed to
stderr.
+
If the variable is set to an integer value greater than 2
and lower than 10 (strictly) then Git will interpret this
value as an open file descriptor and will try to write the
trace messages into this file descriptor.
+
Alternatively, if the variable is set to an absolute path
(starting with a '/' character), Git will interpret this
as a file path and will try to write the trace messages
into it.
+
Unsetting the variable, or setting it to empty, "0" or
"false" (case insensitive) disables trace messages.

`GIT_TRACE_FSMONITOR`::
	Enables trace messages for the filesystem monitor extension.
	See `GIT_TRACE` for available trace output options.

`GIT_TRACE_PACK_ACCESS`::
	Enables trace messages for all accesses to any packs. For each
	access, the pack file name and an offset in the pack is
	recorded. This may be helpful for troubleshooting some
	pack-related performance problems.
	See `GIT_TRACE` for available trace output options.

`GIT_TRACE_PACKET`::
	Enables trace messages for all packets coming in or out of a
	given program. This can help with debugging object negotiation
	or other protocol issues. Tracing is turned off at a packet
	starting with "PACK" (but see `GIT_TRACE_PACKFILE` below).
	See `GIT_TRACE` for available trace output options.

`GIT_TRACE_PACKFILE`::
	Enables tracing of packfiles sent or received by a
	given program. Unlike other trace output, this trace is
	verbatim: no headers, and no quoting of binary data. You almost
	certainly want to direct into a file (e.g.,
	`GIT_TRACE_PACKFILE=/tmp/my.pack`) rather than displaying it on
	the terminal or mixing it with other trace output.
+
Note that this is currently only implemented for the client side
of clones and fetches.

`GIT_TRACE_PERFORMANCE`::
	Enables performance related trace messages, e.g. total execution
	time of each Git command.
	See `GIT_TRACE` for available trace output options.

`GIT_TRACE_SETUP`::
	Enables trace messages printing the .git, working tree and current
	working directory after Git has completed its setup phase.
	See `GIT_TRACE` for available trace output options.

`GIT_TRACE_SHALLOW`::
	Enables trace messages that can help debugging fetching /
	cloning of shallow repositories.
	See `GIT_TRACE` for available trace output options.

`GIT_TRACE_CURL`::
	Enables a curl full trace dump of all incoming and outgoing data,
	including descriptive information, of the git transport protocol.
	This is similar to doing curl `--trace-ascii` on the command line.
	This option overrides setting the `GIT_CURL_VERBOSE` environment
	variable.
	See `GIT_TRACE` for available trace output options.

`GIT_LITERAL_PATHSPECS`::
	Setting this variable to `1` will cause Git to treat all
	pathspecs literally, rather than as glob patterns. For example,
	running `GIT_LITERAL_PATHSPECS=1 git log -- '*.c'` will search
	for commits that touch the path `*.c`, not any paths that the
	glob `*.c` matches. You might want this if you are feeding
	literal paths to Git (e.g., paths previously given to you by
	`git ls-tree`, `--raw` diff output, etc).

`GIT_GLOB_PATHSPECS`::
	Setting this variable to `1` will cause Git to treat all
	pathspecs as glob patterns (aka "glob" magic).

`GIT_NOGLOB_PATHSPECS`::
	Setting this variable to `1` will cause Git to treat all
	pathspecs as literal (aka "literal" magic).

`GIT_ICASE_PATHSPECS`::
	Setting this variable to `1` will cause Git to treat all
	pathspecs as case-insensitive.

`GIT_REFLOG_ACTION`::
	When a ref is updated, reflog entries are created to keep
	track of the reason why the ref was updated (which is
	typically the name of the high-level command that updated
	the ref), in addition to the old and new values of the ref.
	A scripted Porcelain command can use set_reflog_action
	helper function in `git-sh-setup` to set its name to this
	variable when it is invoked as the top level command by the
	end user, to be recorded in the body of the reflog.

`GIT_REF_PARANOIA`::
	If set to `1`, include broken or badly named refs when iterating
	over lists of refs. In a normal, non-corrupted repository, this
	does nothing. However, enabling it may help git to detect and
	abort some operations in the presence of broken refs. Git sets
	this variable automatically when performing destructive
	operations like linkgit:git-prune[1]. You should not need to set
	it yourself unless you want to be paranoid about making sure
	an operation has touched every ref (e.g., because you are
	cloning a repository to make a backup).

`GIT_ALLOW_PROTOCOL`::
	If set to a colon-separated list of protocols, behave as if
	`protocol.allow` is set to `never`, and each of the listed
	protocols has `protocol.<name>.allow` set to `always`
	(overriding any existing configuration). In other words, any
	protocol not mentioned will be disallowed (i.e., this is a
	whitelist, not a blacklist). See the description of
	`protocol.allow` in linkgit:git-config[1] for more details.

`GIT_PROTOCOL_FROM_USER`::
	Set to 0 to prevent protocols used by fetch/push/clone which are
	configured to the `user` state.  This is useful to restrict recursive
	submodule initialization from an untrusted repository or for programs
	which feed potentially-untrusted URLS to git commands.  See
	linkgit:git-config[1] for more details.

`GIT_PROTOCOL`::
	For internal use only.  Used in handshaking the wire protocol.
	Contains a colon ':' separated list of keys with optional values
	'key[=value]'.  Presence of unknown keys and values must be
	ignored.

`GIT_OPTIONAL_LOCKS`::
	If set to `0`, Git will complete any requested operation without
	performing any optional sub-operations that require taking a lock.
	For example, this will prevent `git status` from refreshing the
	index as a side effect. This is useful for processes running in
	the background which do not want to cause lock contention with
	other operations on the repository.  Defaults to `1`.

<<<<<<< HEAD
`GIT_REDIRECT_STDIN`::
`GIT_REDIRECT_STDOUT`::
`GIT_REDIRECT_STDERR`::
	Windows-only: allow redirecting the standard input/output/error
	handles to paths specified by the environment variables. This is
	particularly useful in multi-threaded applications where the
	canonical way to pass standard handles via `CreateProcess()` is
	not an option because it would require the handles to be marked
	inheritable (and consequently *every* spawned process would
	inherit them, possibly blocking regular Git operations). The
	primary intended use case is to use named pipes for communication
	(e.g. `\\.\pipe\my-git-stdin-123`).
+
Two special values are supported: `off` will simply close the
corresponding standard handle, and if `GIT_REDIRECT_STDERR` is
`2>&1`, standard error will be redirected to the same handle as
standard output.
=======
`GIT_PRINT_SHA1_ELLIPSIS` (deprecated)::
	If set to `yes`, print an ellipsis following an
	(abbreviated) SHA-1 value.  This affects indications of
	detached HEADs (linkgit:git-checkout[1]) and the raw
	diff output (linkgit:git-diff[1]).  Printing an
	ellipsis in the cases mentioned is no longer considered
	adequate and support for it is likely to be removed in the
	foreseeable future (along with the variable).
>>>>>>> 64a5e980

Discussion[[Discussion]]
------------------------

More detail on the following is available from the
link:user-manual.html#git-concepts[Git concepts chapter of the
user-manual] and linkgit:gitcore-tutorial[7].

A Git project normally consists of a working directory with a ".git"
subdirectory at the top level.  The .git directory contains, among other
things, a compressed object database representing the complete history
of the project, an "index" file which links that history to the current
contents of the working tree, and named pointers into that history such
as tags and branch heads.

The object database contains objects of three main types: blobs, which
hold file data; trees, which point to blobs and other trees to build up
directory hierarchies; and commits, which each reference a single tree
and some number of parent commits.

The commit, equivalent to what other systems call a "changeset" or
"version", represents a step in the project's history, and each parent
represents an immediately preceding step.  Commits with more than one
parent represent merges of independent lines of development.

All objects are named by the SHA-1 hash of their contents, normally
written as a string of 40 hex digits.  Such names are globally unique.
The entire history leading up to a commit can be vouched for by signing
just that commit.  A fourth object type, the tag, is provided for this
purpose.

When first created, objects are stored in individual files, but for
efficiency may later be compressed together into "pack files".

Named pointers called refs mark interesting points in history.  A ref
may contain the SHA-1 name of an object or the name of another ref.  Refs
with names beginning `ref/head/` contain the SHA-1 name of the most
recent commit (or "head") of a branch under development.  SHA-1 names of
tags of interest are stored under `ref/tags/`.  A special ref named
`HEAD` contains the name of the currently checked-out branch.

The index file is initialized with a list of all paths and, for each
path, a blob object and a set of attributes.  The blob object represents
the contents of the file as of the head of the current branch.  The
attributes (last modified time, size, etc.) are taken from the
corresponding file in the working tree.  Subsequent changes to the
working tree can be found by comparing these attributes.  The index may
be updated with new content, and new commits may be created from the
content stored in the index.

The index is also capable of storing multiple entries (called "stages")
for a given pathname.  These stages are used to hold the various
unmerged version of a file when a merge is in progress.

FURTHER DOCUMENTATION
---------------------

See the references in the "description" section to get started
using Git.  The following is probably more detail than necessary
for a first-time user.

The link:user-manual.html#git-concepts[Git concepts chapter of the
user-manual] and linkgit:gitcore-tutorial[7] both provide
introductions to the underlying Git architecture.

See linkgit:gitworkflows[7] for an overview of recommended workflows.

See also the link:howto-index.html[howto] documents for some useful
examples.

The internals are documented in the
link:technical/api-index.html[Git API documentation].

Users migrating from CVS may also want to
read linkgit:gitcvs-migration[7].


Authors
-------
Git was started by Linus Torvalds, and is currently maintained by Junio
C Hamano. Numerous contributions have come from the Git mailing list
<git@vger.kernel.org>.  http://www.openhub.net/p/git/contributors/summary
gives you a more complete list of contributors.

If you have a clone of git.git itself, the
output of linkgit:git-shortlog[1] and linkgit:git-blame[1] can show you
the authors for specific parts of the project.

Reporting Bugs
--------------

Report bugs to the Git mailing list <git@vger.kernel.org> where the
development and maintenance is primarily done.  You do not have to be
subscribed to the list to send a message there.

SEE ALSO
--------
linkgit:gittutorial[7], linkgit:gittutorial-2[7],
linkgit:giteveryday[7], linkgit:gitcvs-migration[7],
linkgit:gitglossary[7], linkgit:gitcore-tutorial[7],
linkgit:gitcli[7], link:user-manual.html[The Git User's Manual],
linkgit:gitworkflows[7]

GIT
---
Part of the linkgit:git[1] suite<|MERGE_RESOLUTION|>--- conflicted
+++ resolved
@@ -718,7 +718,6 @@
 	the background which do not want to cause lock contention with
 	other operations on the repository.  Defaults to `1`.
 
-<<<<<<< HEAD
 `GIT_REDIRECT_STDIN`::
 `GIT_REDIRECT_STDOUT`::
 `GIT_REDIRECT_STDERR`::
@@ -736,7 +735,7 @@
 corresponding standard handle, and if `GIT_REDIRECT_STDERR` is
 `2>&1`, standard error will be redirected to the same handle as
 standard output.
-=======
+
 `GIT_PRINT_SHA1_ELLIPSIS` (deprecated)::
 	If set to `yes`, print an ellipsis following an
 	(abbreviated) SHA-1 value.  This affects indications of
@@ -745,7 +744,6 @@
 	ellipsis in the cases mentioned is no longer considered
 	adequate and support for it is likely to be removed in the
 	foreseeable future (along with the variable).
->>>>>>> 64a5e980
 
 Discussion[[Discussion]]
 ------------------------
