--- conflicted
+++ resolved
@@ -6,14 +6,8 @@
 is used to store the configuration for that repository, and
 `$HOME/.gitconfig` is used to store a per-user configuration as
 fallback values for the `.git/config` file. The file `/etc/gitconfig`
-<<<<<<< HEAD
-can be used to store a system-wide default configuration. On Windows,
-configuration can also be stored in `C:\ProgramData\Git\config`; This
-file will be used also by libgit2-based software.
-=======
 can be used to store a system-wide default configuration
 (`%PROGRAMDATA%\Git\gitconfig` on Windows).
->>>>>>> 303df68f
 
 The configuration variables are used by both the Git plumbing
 and the porcelains. The variables are divided into sections, wherein
