--- conflicted
+++ resolved
@@ -178,13 +178,11 @@
 +
 These features will be removed.
 
-<<<<<<< HEAD
 * Support for "--stdin" option in the "name-rev" command was
   deprecated (and hidden from the documentation) in the Git 2.40
   timeframe, in preference to its synonym "--annotate-stdin".  Git 3.0
   removes the support for "--stdin" altogether.
 
-=======
 * The git-whatchanged(1) command has outlived its usefulness more than
   10 years ago, and takes more keystrokes to type than its rough
   equivalent `git log --raw`.  We have nominated the command for
@@ -193,7 +191,6 @@
   when they do so.  So far there hasn't been a single complaint.
 +
 The command will be removed.
->>>>>>> e836757e
 
 == Superseded features that will not be deprecated
 
