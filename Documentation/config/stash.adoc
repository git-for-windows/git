--- conflicted
+++ resolved
@@ -8,19 +8,14 @@
 
 `stash.index`::
 	If this is set to true, `git stash apply` and `git stash pop` will
-<<<<<<< HEAD
 	behave as if `--index` was supplied. Defaults to false.
 ifndef::git-stash[]
 See the descriptions in linkgit:git-stash[1].
-endif::git-stash[]
-=======
-	behave as if `--index` was supplied. Defaults to false. See the
-	descriptions in linkgit:git-stash[1].
 +
 This also affects invocations of linkgit:git-stash[1] via `--autostash` from
 commands like linkgit:git-merge[1], linkgit:git-rebase[1], and
 linkgit:git-pull[1].
->>>>>>> 55269ece
+endif::git-stash[]
 
 `stash.showIncludeUntracked`::
 	If this is set to true, the `git stash show` command will show
