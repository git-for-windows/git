push.default::
	Defines the action `git push` should take if no refspec is
	given (whether from the command-line, config, or elsewhere).
	Different values are well-suited for
	specific workflows; for instance, in a purely central workflow
	(i.e. the fetch source is equal to the push destination),
	`upstream` is probably what you want.  Possible values are:
+
--

* `nothing` - do not push anything (error out) unless a refspec is
  given. This is primarily meant for people who want to
  avoid mistakes by always being explicit.

* `current` - push the current branch to update a branch with the same
  name on the receiving end.  Works in both central and non-central
  workflows.

* `upstream` - push the current branch back to the branch whose
  changes are usually integrated into the current branch (which is
  called `@{upstream}`).  This mode only makes sense if you are
  pushing to the same repository you would normally pull from
  (i.e. central workflow).

* `tracking` - This is a deprecated synonym for `upstream`.

* `simple` - in centralized workflow, work like `upstream` with an
  added safety to refuse to push if the upstream branch's name is
  different from the local one.
+
When pushing to a remote that is different from the remote you normally
pull from, work as `current`.  This is the safest option and is suited
for beginners.
+
This mode has become the default in Git 2.0.

* `matching` - push all branches having the same name on both ends.
  This makes the repository you are pushing to remember the set of
  branches that will be pushed out (e.g. if you always push 'maint'
  and 'master' there and no other branches, the repository you push
  to will have these two branches, and your local 'maint' and
  'master' will be pushed there).
+
To use this mode effectively, you have to make sure _all_ the
branches you would push out are ready to be pushed out before
running 'git push', as the whole point of this mode is to allow you
to push all of the branches in one go.  If you usually finish work
on only one branch and push out the result, while other branches are
unfinished, this mode is not for you.  Also this mode is not
suitable for pushing into a shared central repository, as other
people may add new branches there, or update the tip of existing
branches outside your control.
+
This used to be the default, but not since Git 2.0 (`simple` is the
new default).

--

push.followTags::
	If set to true enable `--follow-tags` option by default.  You
	may override this configuration at time of push by specifying
	`--no-follow-tags`.

push.gpgSign::
	May be set to a boolean value, or the string 'if-asked'. A true
	value causes all pushes to be GPG signed, as if `--signed` is
	passed to linkgit:git-push[1]. The string 'if-asked' causes
	pushes to be signed if the server supports it, as if
	`--signed=if-asked` is passed to 'git push'. A false value may
	override a value from a lower-priority config file. An explicit
	command-line flag always overrides this config option.

push.pushOption::
	When no `--push-option=<option>` argument is given from the
	command line, `git push` behaves as if each <value> of
	this variable is given as `--push-option=<value>`.
+
This is a multi-valued variable, and an empty value can be used in a
higher priority configuration file (e.g. `.git/config` in a
repository) to clear the values inherited from a lower priority
configuration files (e.g. `$HOME/.gitconfig`).
+
----

Example:

/etc/gitconfig
  push.pushoption = a
  push.pushoption = b

~/.gitconfig
  push.pushoption = c

repo/.git/config
  push.pushoption =
  push.pushoption = b

This will result in only b (a and c are cleared).

----

push.recurseSubmodules::
	Make sure all submodule commits used by the revisions to be pushed
	are available on a remote-tracking branch. If the value is 'check'
	then Git will verify that all submodule commits that changed in the
	revisions to be pushed are available on at least one remote of the
	submodule. If any commits are missing, the push will be aborted and
	exit with non-zero status. If the value is 'on-demand' then all
	submodules that changed in the revisions to be pushed will be
	pushed. If on-demand was not able to push all necessary revisions
	it will also be aborted and exit with non-zero status. If the value
	is 'no' then default behavior of ignoring submodules when pushing
	is retained. You may override this configuration at time of push by
	specifying '--recurse-submodules=check|on-demand|no'.
	If not set, 'no' is used by default, unless 'submodule.recurse' is
	set (in which case a 'true' value means 'on-demand').

push.useForceIfIncludes::
	If set to "true", it is equivalent to specifying
	`--force-if-includes` as an option to linkgit:git-push[1]
	in the command line. Adding `--no-force-if-includes` at the
<<<<<<< HEAD
	time of push overrides this configuration setting.
=======
	time of push overrides this configuration setting.

push.negotiate::
	If set to "true", attempt to reduce the size of the packfile
	sent by rounds of negotiation in which the client and the
	server attempt to find commits in common. If "false", Git will
	rely solely on the server's ref advertisement to find commits
	in common.
>>>>>>> 477673d6
<|MERGE_RESOLUTION|>--- conflicted
+++ resolved
@@ -119,9 +119,6 @@
 	If set to "true", it is equivalent to specifying
 	`--force-if-includes` as an option to linkgit:git-push[1]
 	in the command line. Adding `--no-force-if-includes` at the
-<<<<<<< HEAD
-	time of push overrides this configuration setting.
-=======
 	time of push overrides this configuration setting.
 
 push.negotiate::
@@ -129,5 +126,4 @@
 	sent by rounds of negotiation in which the client and the
 	server attempt to find commits in common. If "false", Git will
 	rely solely on the server's ref advertisement to find commits
-	in common.
->>>>>>> 477673d6
+	in common.