--- conflicted
+++ resolved
@@ -4,18 +4,6 @@
 static int inside_git_dir = -1;
 static int inside_work_tree = -1;
 
-<<<<<<< HEAD
-#ifdef __MINGW32__
-static inline int is_dir_sep(char c) { return c == '/' || c == '\\'; }
-#else
-static inline int is_dir_sep(char c) { return c == '/'; }
-#endif
-
-const char *prefix_path(const char *prefix, int len, const char *path)
-{
-	const char *orig = path;
-	int do_pfx;
-=======
 static int sanitary_path_copy(char *dst, const char *src)
 {
 	char *dst0 = dst;
@@ -26,7 +14,6 @@
 			src++;
 	}
 
->>>>>>> 744dacd3
 	for (;;) {
 		char c = *src;
 
@@ -65,29 +52,6 @@
 				}
 			}
 		}
-<<<<<<< HEAD
-		/* "./" */
-		if (is_dir_sep(c)) {
-			path += 2;
-			continue;
-		}
-		if (c != '.')
-			break;
-		c = path[2];
-		if (!c)
-			path += 2;
-		else if (is_dir_sep(c))
-			path += 3;
-		else
-			break;
-		/* ".." and "../" */
-		/* Remove last component of the prefix */
-		do {
-			if (!len)
-				die("'%s' is outside repository", orig);
-			len--;
-		} while (len && !is_dir_sep(prefix[len-1]));
-=======
 
 		/* copy up to the next '/', and eat all '/' */
 		while ((c = *src++) != '\0' && c != '/')
@@ -99,7 +63,6 @@
 			src--;
 		} else if (!c)
 			break;
->>>>>>> 744dacd3
 		continue;
 
 	up_one:
@@ -120,31 +83,6 @@
 			}
 		}
 	}
-<<<<<<< HEAD
-	do_pfx = len;
-#ifdef __MINGW32__
-	/* we want to convert '\' in path to '/' (prefix already has '/') */
-	{
-		const char *p = path;
-		while (!do_pfx && *p) {
-			do_pfx = *p++ == '\\';
-		}
-	}
-#endif
-	if (do_pfx) {
-		int speclen = strlen(path);
-		char *n = xmalloc(speclen + len + 1);
-		char *p;
-
-		memcpy(n, prefix, len);
-		memcpy(n + len, path, speclen+1);
-#ifdef __MINGW32__
-		for (p = n + len; *p; p++)
-			if (*p == '\\')
-				*p = '/';
-#endif
-		path = n;
-=======
 	*dst = '\0';
 	return 0;
 }
@@ -159,7 +97,6 @@
 		if (len)
 			memcpy(sanitized, prefix, len);
 		strcpy(sanitized + len, path);
->>>>>>> 744dacd3
 	}
 	if (sanitary_path_copy(sanitized, sanitized))
 		goto error_out;
