#include "cache.h"
#include "repository.h"
#include "config.h"
#include "dir.h"
#include "string-list.h"
#include "chdir-notify.h"
#include "promisor-remote.h"
#include "quote.h"

static int inside_git_dir = -1;
static int inside_work_tree = -1;
static int work_tree_config_is_bogus;

static struct startup_info the_startup_info;
struct startup_info *startup_info = &the_startup_info;
const char *tmp_original_cwd;

/*
 * The input parameter must contain an absolute path, and it must already be
 * normalized.
 *
 * Find the part of an absolute path that lies inside the work tree by
 * dereferencing symlinks outside the work tree, for example:
 * /dir1/repo/dir2/file   (work tree is /dir1/repo)      -> dir2/file
 * /dir/file              (work tree is /)               -> dir/file
 * /dir/symlink1/symlink2 (symlink1 points to work tree) -> symlink2
 * /dir/repolink/file     (repolink points to /dir/repo) -> file
 * /dir/repo              (exactly equal to work tree)   -> (empty string)
 */
static int abspath_part_inside_repo(char *path)
{
	size_t len;
	size_t wtlen;
	char *path0;
	int off;
	const char *work_tree = get_git_work_tree();
	struct strbuf realpath = STRBUF_INIT;

	if (!work_tree)
		return -1;
	wtlen = strlen(work_tree);
	len = strlen(path);
	off = offset_1st_component(path);

	/* check if work tree is already the prefix */
	if (wtlen <= len && !fspathncmp(path, work_tree, wtlen)) {
		if (path[wtlen] == '/') {
			memmove(path, path + wtlen + 1, len - wtlen);
			return 0;
		} else if (path[wtlen - 1] == '/' || path[wtlen] == '\0') {
			/* work tree is the root, or the whole path */
			memmove(path, path + wtlen, len - wtlen + 1);
			return 0;
		}
		/* work tree might match beginning of a symlink to work tree */
		off = wtlen;
	}
	path0 = path;
	path += off;

	/* check each '/'-terminated level */
	while (*path) {
		path++;
		if (*path == '/') {
			*path = '\0';
			strbuf_realpath(&realpath, path0, 1);
			if (fspathcmp(realpath.buf, work_tree) == 0) {
				memmove(path0, path + 1, len - (path - path0));
				strbuf_release(&realpath);
				return 0;
			}
			*path = '/';
		}
	}

	/* check whole path */
	strbuf_realpath(&realpath, path0, 1);
	if (fspathcmp(realpath.buf, work_tree) == 0) {
		*path0 = '\0';
		strbuf_release(&realpath);
		return 0;
	}

	strbuf_release(&realpath);
	return -1;
}

/*
 * Normalize "path", prepending the "prefix" for relative paths. If
 * remaining_prefix is not NULL, return the actual prefix still
 * remains in the path. For example, prefix = sub1/sub2/ and path is
 *
 *  foo          -> sub1/sub2/foo  (full prefix)
 *  ../foo       -> sub1/foo       (remaining prefix is sub1/)
 *  ../../bar    -> bar            (no remaining prefix)
 *  ../../sub1/sub2/foo -> sub1/sub2/foo (but no remaining prefix)
 *  `pwd`/../bar -> sub1/bar       (no remaining prefix)
 */
char *prefix_path_gently(const char *prefix, int len,
			 int *remaining_prefix, const char *path)
{
	const char *orig = path;
	char *sanitized;
	if (is_absolute_path(orig)) {
		sanitized = xmallocz(strlen(path));
		if (remaining_prefix)
			*remaining_prefix = 0;
		if (normalize_path_copy_len(sanitized, path, remaining_prefix)) {
			free(sanitized);
			return NULL;
		}
		if (abspath_part_inside_repo(sanitized)) {
			free(sanitized);
			return NULL;
		}
	} else {
		sanitized = xstrfmt("%.*s%s", len, len ? prefix : "", path);
		if (remaining_prefix)
			*remaining_prefix = len;
		if (normalize_path_copy_len(sanitized, sanitized, remaining_prefix)) {
			free(sanitized);
			return NULL;
		}
	}
	return sanitized;
}

char *prefix_path(const char *prefix, int len, const char *path)
{
	char *r = prefix_path_gently(prefix, len, NULL, path);
	if (!r) {
		const char *hint_path = get_git_work_tree();
		if (!hint_path)
			hint_path = get_git_dir();
		die(_("'%s' is outside repository at '%s'"), path,
		    absolute_path(hint_path));
	}
	return r;
}

int path_inside_repo(const char *prefix, const char *path)
{
	int len = prefix ? strlen(prefix) : 0;
	char *r = prefix_path_gently(prefix, len, NULL, path);
	if (r) {
		free(r);
		return 1;
	}
	return 0;
}

int check_filename(const char *prefix, const char *arg)
{
	char *to_free = NULL;
	struct stat st;

	if (skip_prefix(arg, ":/", &arg)) {
		if (!*arg) /* ":/" is root dir, always exists */
			return 1;
		prefix = NULL;
	} else if (skip_prefix(arg, ":!", &arg) ||
		   skip_prefix(arg, ":^", &arg)) {
		if (!*arg) /* excluding everything is silly, but allowed */
			return 1;
	}

	if (prefix)
		arg = to_free = prefix_filename(prefix, arg);

	if (!lstat(arg, &st)) {
		free(to_free);
		return 1; /* file exists */
	}
	if (is_missing_file_error(errno)) {
		free(to_free);
		return 0; /* file does not exist */
	}
	die_errno(_("failed to stat '%s'"), arg);
}

static void NORETURN die_verify_filename(struct repository *r,
					 const char *prefix,
					 const char *arg,
					 int diagnose_misspelt_rev)
{
	if (!diagnose_misspelt_rev)
		die(_("%s: no such path in the working tree.\n"
		      "Use 'git <command> -- <path>...' to specify paths that do not exist locally."),
		    arg);
	/*
	 * Saying "'(icase)foo' does not exist in the index" when the
	 * user gave us ":(icase)foo" is just stupid.  A magic pathspec
	 * begins with a colon and is followed by a non-alnum; do not
	 * let maybe_die_on_misspelt_object_name() even trigger.
	 */
	if (!(arg[0] == ':' && !isalnum(arg[1])))
		maybe_die_on_misspelt_object_name(r, arg, prefix);

	/* ... or fall back the most general message. */
	die(_("ambiguous argument '%s': unknown revision or path not in the working tree.\n"
	      "Use '--' to separate paths from revisions, like this:\n"
	      "'git <command> [<revision>...] -- [<file>...]'"), arg);

}

/*
 * Check for arguments that don't resolve as actual files,
 * but which look sufficiently like pathspecs that we'll consider
 * them such for the purposes of rev/pathspec DWIM parsing.
 */
static int looks_like_pathspec(const char *arg)
{
	const char *p;
	int escaped = 0;

	/*
	 * Wildcard characters imply the user is looking to match pathspecs
	 * that aren't in the filesystem. Note that this doesn't include
	 * backslash even though it's a glob special; by itself it doesn't
	 * cause any increase in the match. Likewise ignore backslash-escaped
	 * wildcard characters.
	 */
	for (p = arg; *p; p++) {
		if (escaped) {
			escaped = 0;
		} else if (is_glob_special(*p)) {
			if (*p == '\\')
				escaped = 1;
			else
				return 1;
		}
	}

	/* long-form pathspec magic */
	if (starts_with(arg, ":("))
		return 1;

	return 0;
}

/*
 * Verify a filename that we got as an argument for a pathspec
 * entry. Note that a filename that begins with "-" never verifies
 * as true, because even if such a filename were to exist, we want
 * it to be preceded by the "--" marker (or we want the user to
 * use a format like "./-filename")
 *
 * The "diagnose_misspelt_rev" is used to provide a user-friendly
 * diagnosis when dying upon finding that "name" is not a pathname.
 * If set to 1, the diagnosis will try to diagnose "name" as an
 * invalid object name (e.g. HEAD:foo). If set to 0, the diagnosis
 * will only complain about an inexisting file.
 *
 * This function is typically called to check that a "file or rev"
 * argument is unambiguous. In this case, the caller will want
 * diagnose_misspelt_rev == 1 when verifying the first non-rev
 * argument (which could have been a revision), and
 * diagnose_misspelt_rev == 0 for the next ones (because we already
 * saw a filename, there's not ambiguity anymore).
 */
void verify_filename(const char *prefix,
		     const char *arg,
		     int diagnose_misspelt_rev)
{
	if (*arg == '-')
		die(_("option '%s' must come before non-option arguments"), arg);
	if (looks_like_pathspec(arg) || check_filename(prefix, arg))
		return;
	die_verify_filename(the_repository, prefix, arg, diagnose_misspelt_rev);
}

/*
 * Opposite of the above: the command line did not have -- marker
 * and we parsed the arg as a refname.  It should not be interpretable
 * as a filename.
 */
void verify_non_filename(const char *prefix, const char *arg)
{
	if (!is_inside_work_tree() || is_inside_git_dir())
		return;
	if (*arg == '-')
		return; /* flag */
	if (!check_filename(prefix, arg))
		return;
	die(_("ambiguous argument '%s': both revision and filename\n"
	      "Use '--' to separate paths from revisions, like this:\n"
	      "'git <command> [<revision>...] -- [<file>...]'"), arg);
}

int get_common_dir(struct strbuf *sb, const char *gitdir)
{
	const char *git_env_common_dir = getenv(GIT_COMMON_DIR_ENVIRONMENT);
	if (git_env_common_dir) {
		strbuf_addstr(sb, git_env_common_dir);
		return 1;
	} else {
		return get_common_dir_noenv(sb, gitdir);
	}
}

int get_common_dir_noenv(struct strbuf *sb, const char *gitdir)
{
	struct strbuf data = STRBUF_INIT;
	struct strbuf path = STRBUF_INIT;
	int ret = 0;

	strbuf_addf(&path, "%s/commondir", gitdir);
	if (file_exists(path.buf)) {
		if (strbuf_read_file(&data, path.buf, 0) <= 0)
			die_errno(_("failed to read %s"), path.buf);
		while (data.len && (data.buf[data.len - 1] == '\n' ||
				    data.buf[data.len - 1] == '\r'))
			data.len--;
		data.buf[data.len] = '\0';
		strbuf_reset(&path);
		if (!is_absolute_path(data.buf))
			strbuf_addf(&path, "%s/", gitdir);
		strbuf_addbuf(&path, &data);
		strbuf_add_real_path(sb, path.buf);
		ret = 1;
	} else {
		strbuf_addstr(sb, gitdir);
	}

	strbuf_release(&data);
	strbuf_release(&path);
	return ret;
}

/*
 * Test if it looks like we're at a git directory.
 * We want to see:
 *
 *  - either an objects/ directory _or_ the proper
 *    GIT_OBJECT_DIRECTORY environment variable
 *  - a refs/ directory
 *  - either a HEAD symlink or a HEAD file that is formatted as
 *    a proper "ref:", or a regular file HEAD that has a properly
 *    formatted sha1 object name.
 */
int is_git_directory(const char *suspect)
{
	struct strbuf path = STRBUF_INIT;
	int ret = 0;
	size_t len;

	/* Check worktree-related signatures */
	strbuf_addstr(&path, suspect);
	strbuf_complete(&path, '/');
	strbuf_addstr(&path, "HEAD");
	if (validate_headref(path.buf))
		goto done;

	strbuf_reset(&path);
	get_common_dir(&path, suspect);
	len = path.len;

	/* Check non-worktree-related signatures */
	if (getenv(DB_ENVIRONMENT)) {
		if (access(getenv(DB_ENVIRONMENT), X_OK))
			goto done;
	}
	else {
		strbuf_setlen(&path, len);
		strbuf_addstr(&path, "/objects");
		if (access(path.buf, X_OK))
			goto done;
	}

	strbuf_setlen(&path, len);
	strbuf_addstr(&path, "/refs");
	if (access(path.buf, X_OK))
		goto done;

	ret = 1;
done:
	strbuf_release(&path);
	return ret;
}

int is_nonbare_repository_dir(struct strbuf *path)
{
	int ret = 0;
	int gitfile_error;
	size_t orig_path_len = path->len;
	assert(orig_path_len != 0);
	strbuf_complete(path, '/');
	strbuf_addstr(path, ".git");
	if (read_gitfile_gently(path->buf, &gitfile_error) || is_git_directory(path->buf))
		ret = 1;
	if (gitfile_error == READ_GITFILE_ERR_OPEN_FAILED ||
	    gitfile_error == READ_GITFILE_ERR_READ_FAILED)
		ret = 1;
	strbuf_setlen(path, orig_path_len);
	return ret;
}

int is_inside_git_dir(void)
{
	if (inside_git_dir < 0)
		inside_git_dir = is_inside_dir(get_git_dir());
	return inside_git_dir;
}

int is_inside_work_tree(void)
{
	if (inside_work_tree < 0)
		inside_work_tree = is_inside_dir(get_git_work_tree());
	return inside_work_tree;
}

void setup_work_tree(void)
{
	const char *work_tree;
	static int initialized = 0;

	if (initialized)
		return;

	if (work_tree_config_is_bogus)
		die(_("unable to set up work tree using invalid config"));

	work_tree = get_git_work_tree();
	if (!work_tree || chdir_notify(work_tree))
		die(_("this operation must be run in a work tree"));

	/*
	 * Make sure subsequent git processes find correct worktree
	 * if $GIT_WORK_TREE is set relative
	 */
	if (getenv(GIT_WORK_TREE_ENVIRONMENT))
		setenv(GIT_WORK_TREE_ENVIRONMENT, ".", 1);

	initialized = 1;
}

static void setup_original_cwd(void)
{
	struct strbuf tmp = STRBUF_INIT;
	const char *worktree = NULL;
	int offset = -1;

	if (!tmp_original_cwd)
		return;

	/*
	 * startup_info->original_cwd points to the current working
	 * directory we inherited from our parent process, which is a
	 * directory we want to avoid removing.
	 *
	 * For convience, we would like to have the path relative to the
	 * worktree instead of an absolute path.
	 *
	 * Yes, startup_info->original_cwd is usually the same as 'prefix',
	 * but differs in two ways:
	 *   - prefix has a trailing '/'
	 *   - if the user passes '-C' to git, that modifies the prefix but
	 *     not startup_info->original_cwd.
	 */

	/* Normalize the directory */
	strbuf_realpath(&tmp, tmp_original_cwd, 1);
	free((char*)tmp_original_cwd);
	tmp_original_cwd = NULL;
	startup_info->original_cwd = strbuf_detach(&tmp, NULL);

	/*
	 * Get our worktree; we only protect the current working directory
	 * if it's in the worktree.
	 */
	worktree = get_git_work_tree();
	if (!worktree)
		goto no_prevention_needed;

	offset = dir_inside_of(startup_info->original_cwd, worktree);
	if (offset >= 0) {
		/*
		 * If startup_info->original_cwd == worktree, that is already
		 * protected and we don't need original_cwd as a secondary
		 * protection measure.
		 */
		if (!*(startup_info->original_cwd + offset))
			goto no_prevention_needed;

		/*
		 * original_cwd was inside worktree; precompose it just as
		 * we do prefix so that built up paths will match
		 */
		startup_info->original_cwd = \
			precompose_string_if_needed(startup_info->original_cwd
						    + offset);
		return;
	}

no_prevention_needed:
	free((char*)startup_info->original_cwd);
	startup_info->original_cwd = NULL;
}

static int read_worktree_config(const char *var, const char *value, void *vdata)
{
	struct repository_format *data = vdata;

	if (strcmp(var, "core.bare") == 0) {
		data->is_bare = git_config_bool(var, value);
	} else if (strcmp(var, "core.worktree") == 0) {
		if (!value)
			return config_error_nonbool(var);
		free(data->work_tree);
		data->work_tree = xstrdup(value);
	}
	return 0;
}

enum extension_result {
	EXTENSION_ERROR = -1, /* compatible with error(), etc */
	EXTENSION_UNKNOWN = 0,
	EXTENSION_OK = 1
};

/*
 * Do not add new extensions to this function. It handles extensions which are
 * respected even in v0-format repositories for historical compatibility.
 */
static enum extension_result handle_extension_v0(const char *var,
						 const char *value,
						 const char *ext,
						 struct repository_format *data)
{
		if (!strcmp(ext, "noop")) {
			return EXTENSION_OK;
		} else if (!strcmp(ext, "preciousobjects")) {
			data->precious_objects = git_config_bool(var, value);
			return EXTENSION_OK;
		} else if (!strcmp(ext, "partialclone")) {
			data->partial_clone = xstrdup(value);
			return EXTENSION_OK;
		} else if (!strcmp(ext, "worktreeconfig")) {
			data->worktree_config = git_config_bool(var, value);
			return EXTENSION_OK;
		}

		return EXTENSION_UNKNOWN;
}

/*
 * Record any new extensions in this function.
 */
static enum extension_result handle_extension(const char *var,
					      const char *value,
					      const char *ext,
					      struct repository_format *data)
{
	if (!strcmp(ext, "noop-v1")) {
		return EXTENSION_OK;
	} else if (!strcmp(ext, "objectformat")) {
		int format;

		if (!value)
			return config_error_nonbool(var);
		format = hash_algo_by_name(value);
		if (format == GIT_HASH_UNKNOWN)
			return error("invalid value for 'extensions.objectformat'");
		data->hash_algo = format;
		return EXTENSION_OK;
	}
	return EXTENSION_UNKNOWN;
}

static int check_repo_format(const char *var, const char *value, void *vdata)
{
	struct repository_format *data = vdata;
	const char *ext;

	if (strcmp(var, "core.repositoryformatversion") == 0)
		data->version = git_config_int(var, value);
	else if (skip_prefix(var, "extensions.", &ext)) {
		switch (handle_extension_v0(var, value, ext, data)) {
		case EXTENSION_ERROR:
			return -1;
		case EXTENSION_OK:
			return 0;
		case EXTENSION_UNKNOWN:
			break;
		}

		switch (handle_extension(var, value, ext, data)) {
		case EXTENSION_ERROR:
			return -1;
		case EXTENSION_OK:
			string_list_append(&data->v1_only_extensions, ext);
			return 0;
		case EXTENSION_UNKNOWN:
			string_list_append(&data->unknown_extensions, ext);
			return 0;
		}
	}

	return read_worktree_config(var, value, vdata);
}

static int check_repository_format_gently(const char *gitdir, struct repository_format *candidate, int *nongit_ok)
{
	struct strbuf sb = STRBUF_INIT;
	struct strbuf err = STRBUF_INIT;
	int has_common;

	has_common = get_common_dir(&sb, gitdir);
	strbuf_addstr(&sb, "/config");
	read_repository_format(candidate, sb.buf);
	strbuf_release(&sb);

	/*
	 * For historical use of check_repository_format() in git-init,
	 * we treat a missing config as a silent "ok", even when nongit_ok
	 * is unset.
	 */
	if (candidate->version < 0)
		return 0;

	if (verify_repository_format(candidate, &err) < 0) {
		if (nongit_ok) {
			warning("%s", err.buf);
			strbuf_release(&err);
			*nongit_ok = -1;
			return -1;
		}
		die("%s", err.buf);
	}

	repository_format_precious_objects = candidate->precious_objects;
	repository_format_worktree_config = candidate->worktree_config;
	string_list_clear(&candidate->unknown_extensions, 0);
	string_list_clear(&candidate->v1_only_extensions, 0);

	if (repository_format_worktree_config) {
		/*
		 * pick up core.bare and core.worktree from per-worktree
		 * config if present
		 */
		strbuf_addf(&sb, "%s/config.worktree", gitdir);
		git_config_from_file(read_worktree_config, sb.buf, candidate);
		strbuf_release(&sb);
		has_common = 0;
	}

	if (!has_common) {
		if (candidate->is_bare != -1) {
			is_bare_repository_cfg = candidate->is_bare;
			if (is_bare_repository_cfg == 1)
				inside_work_tree = -1;
		}
		if (candidate->work_tree) {
			free(git_work_tree_cfg);
			git_work_tree_cfg = xstrdup(candidate->work_tree);
			inside_work_tree = -1;
		}
	}

	return 0;
}

int upgrade_repository_format(int target_version)
{
	struct strbuf sb = STRBUF_INIT;
	struct strbuf err = STRBUF_INIT;
	struct strbuf repo_version = STRBUF_INIT;
	struct repository_format repo_fmt = REPOSITORY_FORMAT_INIT;

	strbuf_git_common_path(&sb, the_repository, "config");
	read_repository_format(&repo_fmt, sb.buf);
	strbuf_release(&sb);

	if (repo_fmt.version >= target_version)
		return 0;

	if (verify_repository_format(&repo_fmt, &err) < 0) {
		error("cannot upgrade repository format from %d to %d: %s",
		      repo_fmt.version, target_version, err.buf);
		strbuf_release(&err);
		return -1;
	}
	if (!repo_fmt.version && repo_fmt.unknown_extensions.nr)
		return error("cannot upgrade repository format: "
			     "unknown extension %s",
			     repo_fmt.unknown_extensions.items[0].string);

	strbuf_addf(&repo_version, "%d", target_version);
	git_config_set("core.repositoryformatversion", repo_version.buf);
	strbuf_release(&repo_version);
	return 1;
}

static void init_repository_format(struct repository_format *format)
{
	const struct repository_format fresh = REPOSITORY_FORMAT_INIT;

	memcpy(format, &fresh, sizeof(fresh));
}

int read_repository_format(struct repository_format *format, const char *path)
{
	clear_repository_format(format);
	git_config_from_file(check_repo_format, path, format);
	if (format->version == -1)
		clear_repository_format(format);
	return format->version;
}

void clear_repository_format(struct repository_format *format)
{
	string_list_clear(&format->unknown_extensions, 0);
	string_list_clear(&format->v1_only_extensions, 0);
	free(format->work_tree);
	free(format->partial_clone);
	init_repository_format(format);
}

int verify_repository_format(const struct repository_format *format,
			     struct strbuf *err)
{
	if (GIT_REPO_VERSION_READ < format->version) {
		strbuf_addf(err, _("Expected git repo version <= %d, found %d"),
			    GIT_REPO_VERSION_READ, format->version);
		return -1;
	}

	if (format->version >= 1 && format->unknown_extensions.nr) {
		int i;

		strbuf_addstr(err, Q_("unknown repository extension found:",
				      "unknown repository extensions found:",
				      format->unknown_extensions.nr));

		for (i = 0; i < format->unknown_extensions.nr; i++)
			strbuf_addf(err, "\n\t%s",
				    format->unknown_extensions.items[i].string);
		return -1;
	}

	if (format->version == 0 && format->v1_only_extensions.nr) {
		int i;

		strbuf_addstr(err,
			      Q_("repo version is 0, but v1-only extension found:",
				 "repo version is 0, but v1-only extensions found:",
				 format->v1_only_extensions.nr));

		for (i = 0; i < format->v1_only_extensions.nr; i++)
			strbuf_addf(err, "\n\t%s",
				    format->v1_only_extensions.items[i].string);
		return -1;
	}

	return 0;
}

void read_gitfile_error_die(int error_code, const char *path, const char *dir)
{
	switch (error_code) {
	case READ_GITFILE_ERR_STAT_FAILED:
	case READ_GITFILE_ERR_NOT_A_FILE:
		/* non-fatal; follow return path */
		break;
	case READ_GITFILE_ERR_OPEN_FAILED:
		die_errno(_("error opening '%s'"), path);
	case READ_GITFILE_ERR_TOO_LARGE:
		die(_("too large to be a .git file: '%s'"), path);
	case READ_GITFILE_ERR_READ_FAILED:
		die(_("error reading %s"), path);
	case READ_GITFILE_ERR_INVALID_FORMAT:
		die(_("invalid gitfile format: %s"), path);
	case READ_GITFILE_ERR_NO_PATH:
		die(_("no path in gitfile: %s"), path);
	case READ_GITFILE_ERR_NOT_A_REPO:
		die(_("not a git repository: %s"), dir);
	default:
		BUG("unknown error code");
	}
}

/*
 * Try to read the location of the git directory from the .git file,
 * return path to git directory if found. The return value comes from
 * a shared buffer.
 *
 * On failure, if return_error_code is not NULL, return_error_code
 * will be set to an error code and NULL will be returned. If
 * return_error_code is NULL the function will die instead (for most
 * cases).
 */
const char *read_gitfile_gently(const char *path, int *return_error_code)
{
	const int max_file_size = 1 << 20;  /* 1MB */
	int error_code = 0;
	char *buf = NULL;
	char *dir = NULL;
	const char *slash;
	struct stat st;
	int fd;
	ssize_t len;
	static struct strbuf realpath = STRBUF_INIT;

	if (stat(path, &st)) {
		/* NEEDSWORK: discern between ENOENT vs other errors */
		error_code = READ_GITFILE_ERR_STAT_FAILED;
		goto cleanup_return;
	}
	if (!S_ISREG(st.st_mode)) {
		error_code = READ_GITFILE_ERR_NOT_A_FILE;
		goto cleanup_return;
	}
	if (st.st_size > max_file_size) {
		error_code = READ_GITFILE_ERR_TOO_LARGE;
		goto cleanup_return;
	}
	fd = open(path, O_RDONLY);
	if (fd < 0) {
		error_code = READ_GITFILE_ERR_OPEN_FAILED;
		goto cleanup_return;
	}
	buf = xmallocz(st.st_size);
	len = read_in_full(fd, buf, st.st_size);
	close(fd);
	if (len != st.st_size) {
		error_code = READ_GITFILE_ERR_READ_FAILED;
		goto cleanup_return;
	}
	if (!starts_with(buf, "gitdir: ")) {
		error_code = READ_GITFILE_ERR_INVALID_FORMAT;
		goto cleanup_return;
	}
	while (buf[len - 1] == '\n' || buf[len - 1] == '\r')
		len--;
	if (len < 9) {
		error_code = READ_GITFILE_ERR_NO_PATH;
		goto cleanup_return;
	}
	buf[len] = '\0';
	dir = buf + 8;

	if (!is_absolute_path(dir) && (slash = strrchr(path, '/'))) {
		size_t pathlen = slash+1 - path;
		dir = xstrfmt("%.*s%.*s", (int)pathlen, path,
			      (int)(len - 8), buf + 8);
		free(buf);
		buf = dir;
	}
	if (!is_git_directory(dir)) {
		error_code = READ_GITFILE_ERR_NOT_A_REPO;
		goto cleanup_return;
	}

	strbuf_realpath(&realpath, dir, 1);
	path = realpath.buf;

cleanup_return:
	if (return_error_code)
		*return_error_code = error_code;
	else if (error_code)
		read_gitfile_error_die(error_code, path, dir);

	free(buf);
	return error_code ? NULL : path;
}

static const char *setup_explicit_git_dir(const char *gitdirenv,
					  struct strbuf *cwd,
					  struct repository_format *repo_fmt,
					  int *nongit_ok)
{
	const char *work_tree_env = getenv(GIT_WORK_TREE_ENVIRONMENT);
	const char *worktree;
	char *gitfile;
	int offset;

	if (PATH_MAX - 40 < strlen(gitdirenv))
		die(_("'$%s' too big"), GIT_DIR_ENVIRONMENT);

	gitfile = (char*)read_gitfile(gitdirenv);
	if (gitfile) {
		gitfile = xstrdup(gitfile);
		gitdirenv = gitfile;
	}

	if (!is_git_directory(gitdirenv)) {
		if (nongit_ok) {
			*nongit_ok = 1;
			free(gitfile);
			return NULL;
		}
		die(_("not a git repository: '%s'"), gitdirenv);
	}

	if (check_repository_format_gently(gitdirenv, repo_fmt, nongit_ok)) {
		free(gitfile);
		return NULL;
	}

	/* #3, #7, #11, #15, #19, #23, #27, #31 (see t1510) */
	if (work_tree_env)
		set_git_work_tree(work_tree_env);
	else if (is_bare_repository_cfg > 0) {
		if (git_work_tree_cfg) {
			/* #22.2, #30 */
			warning("core.bare and core.worktree do not make sense");
			work_tree_config_is_bogus = 1;
		}

		/* #18, #26 */
		set_git_dir(gitdirenv, 0);
		free(gitfile);
		return NULL;
	}
	else if (git_work_tree_cfg) { /* #6, #14 */
		if (is_absolute_path(git_work_tree_cfg))
			set_git_work_tree(git_work_tree_cfg);
		else {
			char *core_worktree;
			if (chdir(gitdirenv))
				die_errno(_("cannot chdir to '%s'"), gitdirenv);
			if (chdir(git_work_tree_cfg))
				die_errno(_("cannot chdir to '%s'"), git_work_tree_cfg);
			core_worktree = xgetcwd();
			if (chdir(cwd->buf))
				die_errno(_("cannot come back to cwd"));
			set_git_work_tree(core_worktree);
			free(core_worktree);
		}
	}
	else if (!git_env_bool(GIT_IMPLICIT_WORK_TREE_ENVIRONMENT, 1)) {
		/* #16d */
		set_git_dir(gitdirenv, 0);
		free(gitfile);
		return NULL;
	}
	else /* #2, #10 */
		set_git_work_tree(".");

	/* set_git_work_tree() must have been called by now */
	worktree = get_git_work_tree();

	/* both get_git_work_tree() and cwd are already normalized */
	if (!strcmp(cwd->buf, worktree)) { /* cwd == worktree */
		set_git_dir(gitdirenv, 0);
		free(gitfile);
		return NULL;
	}

	offset = dir_inside_of(cwd->buf, worktree);
	if (offset >= 0) {	/* cwd inside worktree? */
		set_git_dir(gitdirenv, 1);
		if (chdir(worktree))
			die_errno(_("cannot chdir to '%s'"), worktree);
		strbuf_addch(cwd, '/');
		free(gitfile);
		return cwd->buf + offset;
	}

	/* cwd outside worktree */
	set_git_dir(gitdirenv, 0);
	free(gitfile);
	return NULL;
}

static const char *setup_discovered_git_dir(const char *gitdir,
					    struct strbuf *cwd, int offset,
					    struct repository_format *repo_fmt,
					    int *nongit_ok)
{
	if (check_repository_format_gently(gitdir, repo_fmt, nongit_ok))
		return NULL;

	/* --work-tree is set without --git-dir; use discovered one */
	if (getenv(GIT_WORK_TREE_ENVIRONMENT) || git_work_tree_cfg) {
		char *to_free = NULL;
		const char *ret;

		if (offset != cwd->len && !is_absolute_path(gitdir))
			gitdir = to_free = real_pathdup(gitdir, 1);
		if (chdir(cwd->buf))
			die_errno(_("cannot come back to cwd"));
		ret = setup_explicit_git_dir(gitdir, cwd, repo_fmt, nongit_ok);
		free(to_free);
		return ret;
	}

	/* #16.2, #17.2, #20.2, #21.2, #24, #25, #28, #29 (see t1510) */
	if (is_bare_repository_cfg > 0) {
		set_git_dir(gitdir, (offset != cwd->len));
		if (chdir(cwd->buf))
			die_errno(_("cannot come back to cwd"));
		return NULL;
	}

	/* #0, #1, #5, #8, #9, #12, #13 */
	set_git_work_tree(".");
	if (strcmp(gitdir, DEFAULT_GIT_DIR_ENVIRONMENT))
		set_git_dir(gitdir, 0);
	inside_git_dir = 0;
	inside_work_tree = 1;
	if (offset >= cwd->len)
		return NULL;

	/* Make "offset" point past the '/' (already the case for root dirs) */
	if (offset != offset_1st_component(cwd->buf))
		offset++;
	/* Add a '/' at the end */
	strbuf_addch(cwd, '/');
	return cwd->buf + offset;
}

/* #16.1, #17.1, #20.1, #21.1, #22.1 (see t1510) */
static const char *setup_bare_git_dir(struct strbuf *cwd, int offset,
				      struct repository_format *repo_fmt,
				      int *nongit_ok)
{
	int root_len;

	if (check_repository_format_gently(".", repo_fmt, nongit_ok))
		return NULL;

	setenv(GIT_IMPLICIT_WORK_TREE_ENVIRONMENT, "0", 1);

	/* --work-tree is set without --git-dir; use discovered one */
	if (getenv(GIT_WORK_TREE_ENVIRONMENT) || git_work_tree_cfg) {
		static const char *gitdir;

		gitdir = offset == cwd->len ? "." : xmemdupz(cwd->buf, offset);
		if (chdir(cwd->buf))
			die_errno(_("cannot come back to cwd"));
		return setup_explicit_git_dir(gitdir, cwd, repo_fmt, nongit_ok);
	}

	inside_git_dir = 1;
	inside_work_tree = 0;
	if (offset != cwd->len) {
		if (chdir(cwd->buf))
			die_errno(_("cannot come back to cwd"));
		root_len = offset_1st_component(cwd->buf);
		strbuf_setlen(cwd, offset > root_len ? offset : root_len);
		set_git_dir(cwd->buf, 0);
	}
	else
		set_git_dir(".", 0);
	return NULL;
}

static dev_t get_device_or_die(const char *path, const char *prefix, int prefix_len)
{
	struct stat buf;
	if (stat(path, &buf)) {
		die_errno(_("failed to stat '%*s%s%s'"),
				prefix_len,
				prefix ? prefix : "",
				prefix ? "/" : "", path);
	}
	return buf.st_dev;
}

/*
 * A "string_list_each_func_t" function that canonicalizes an entry
 * from GIT_CEILING_DIRECTORIES using real_pathdup(), or
 * discards it if unusable.  The presence of an empty entry in
 * GIT_CEILING_DIRECTORIES turns off canonicalization for all
 * subsequent entries.
 */
static int canonicalize_ceiling_entry(struct string_list_item *item,
				      void *cb_data)
{
	int *empty_entry_found = cb_data;
	char *ceil = item->string;

	if (!*ceil) {
		*empty_entry_found = 1;
		return 0;
	} else if (!is_absolute_path(ceil)) {
		return 0;
	} else if (*empty_entry_found) {
		/* Keep entry but do not canonicalize it */
		return 1;
	} else {
		char *real_path = real_pathdup(ceil, 0);
		if (!real_path) {
			return 0;
		}
		free(item->string);
		item->string = real_path;
		return 1;
	}
}

struct safe_directory_data {
	const char *path;
	int is_safe;
};

static int safe_directory_cb(const char *key, const char *value, void *d)
{
	struct safe_directory_data *data = d;

	if (strcmp(key, "safe.directory"))
		return 0;

	if (!value || !*value) {
		data->is_safe = 0;
	} else if (!strcmp(value, "*")) {
		data->is_safe = 1;
	} else {
		const char *interpolated = NULL;

		if (!git_config_pathname(&interpolated, key, value) &&
		    !fspathcmp(data->path, interpolated ? interpolated : value))
			data->is_safe = 1;

		free((char *)interpolated);
	}

	return 0;
}

/*
 * Check if a repository is safe, by verifying the ownership of the
 * worktree (if any), the git directory, and the gitfile (if any).
 *
 * Exemptions for known-safe repositories can be added via `safe.directory`
 * config settings; for non-bare repositories, their worktree needs to be
 * added, for bare ones their git directory.
 */
static int ensure_valid_ownership(const char *gitfile,
				const char *worktree, const char *gitdir)
{
	struct safe_directory_data data = {
		.path = worktree ? worktree : gitdir
	};

	if (!git_env_bool("GIT_TEST_ASSUME_DIFFERENT_OWNER", 0) &&
	   (!gitfile || is_path_owned_by_current_user(gitfile)) &&
	   (!worktree || is_path_owned_by_current_user(worktree)) &&
	   (!gitdir || is_path_owned_by_current_user(gitdir)))
		return 1;

	/*
	 * data.path is the "path" that identifies the repository and it is
	 * constant regardless of what failed above. data.is_safe should be
	 * initialized to false, and might be changed by the callback.
	 */
	read_very_early_config(safe_directory_cb, &data);

	return data.is_safe;
}

enum discovery_result {
	GIT_DIR_NONE = 0,
	GIT_DIR_EXPLICIT,
	GIT_DIR_DISCOVERED,
	GIT_DIR_BARE,
	/* these are errors */
	GIT_DIR_HIT_CEILING = -1,
	GIT_DIR_HIT_MOUNT_POINT = -2,
	GIT_DIR_INVALID_GITFILE = -3,
	GIT_DIR_INVALID_OWNERSHIP = -4
};

/*
 * We cannot decide in this function whether we are in the work tree or
 * not, since the config can only be read _after_ this function was called.
 *
 * Also, we avoid changing any global state (such as the current working
 * directory) to allow early callers.
 *
 * The directory where the search should start needs to be passed in via the
 * `dir` parameter; upon return, the `dir` buffer will contain the path of
 * the directory where the search ended, and `gitdir` will contain the path of
 * the discovered .git/ directory, if any. If `gitdir` is not absolute, it
 * is relative to `dir` (i.e. *not* necessarily the cwd).
 */
static enum discovery_result setup_git_directory_gently_1(struct strbuf *dir,
							  struct strbuf *gitdir,
							  int die_on_error)
{
	const char *env_ceiling_dirs = getenv(CEILING_DIRECTORIES_ENVIRONMENT);
	struct string_list ceiling_dirs = STRING_LIST_INIT_DUP;
	const char *gitdirenv;
	int ceil_offset = -1, min_offset = offset_1st_component(dir->buf);
	dev_t current_device = 0;
	int one_filesystem = 1;

	/*
	 * If GIT_DIR is set explicitly, we're not going
	 * to do any discovery, but we still do repository
	 * validation.
	 */
	gitdirenv = getenv(GIT_DIR_ENVIRONMENT);
	if (gitdirenv) {
		strbuf_addstr(gitdir, gitdirenv);
		return GIT_DIR_EXPLICIT;
	}

	if (env_ceiling_dirs) {
		int empty_entry_found = 0;

		string_list_split(&ceiling_dirs, env_ceiling_dirs, PATH_SEP, -1);
		filter_string_list(&ceiling_dirs, 0,
				   canonicalize_ceiling_entry, &empty_entry_found);
		ceil_offset = longest_ancestor_length(dir->buf, &ceiling_dirs);
		string_list_clear(&ceiling_dirs, 0);
	}

	if (ceil_offset < 0)
		ceil_offset = min_offset - 2;

	if (min_offset && min_offset == dir->len &&
	    !is_dir_sep(dir->buf[min_offset - 1])) {
		strbuf_addch(dir, '/');
		min_offset++;
	}

	/*
	 * Test in the following order (relative to the dir):
	 * - .git (file containing "gitdir: <path>")
	 * - .git/
	 * - ./ (bare)
	 * - ../.git
	 * - ../.git/
	 * - ../ (bare)
	 * - ../../.git
	 *   etc.
	 */
	one_filesystem = !git_env_bool("GIT_DISCOVERY_ACROSS_FILESYSTEM", 0);
	if (one_filesystem)
		current_device = get_device_or_die(dir->buf, NULL, 0);
	for (;;) {
		int offset = dir->len, error_code = 0;
		char *gitdir_path = NULL;
		char *gitfile = NULL;

		if (offset > min_offset)
			strbuf_addch(dir, '/');
		strbuf_addstr(dir, DEFAULT_GIT_DIR_ENVIRONMENT);
		gitdirenv = read_gitfile_gently(dir->buf, die_on_error ?
						NULL : &error_code);
		if (!gitdirenv) {
			if (die_on_error ||
			    error_code == READ_GITFILE_ERR_NOT_A_FILE) {
				/* NEEDSWORK: fail if .git is not file nor dir */
				if (is_git_directory(dir->buf)) {
					gitdirenv = DEFAULT_GIT_DIR_ENVIRONMENT;
					gitdir_path = xstrdup(dir->buf);
				}
			} else if (error_code != READ_GITFILE_ERR_STAT_FAILED)
				return GIT_DIR_INVALID_GITFILE;
		} else
			gitfile = xstrdup(dir->buf);
		/*
		 * Earlier, we tentatively added DEFAULT_GIT_DIR_ENVIRONMENT
		 * to check that directory for a repository.
		 * Now trim that tentative addition away, because we want to
		 * focus on the real directory we are in.
		 */
		strbuf_setlen(dir, offset);
		if (gitdirenv) {
			enum discovery_result ret;

			if (ensure_valid_ownership(gitfile,
						 dir->buf,
				 (gitdir_path ? gitdir_path : gitdirenv))) {
				strbuf_addstr(gitdir, gitdirenv);
				ret = GIT_DIR_DISCOVERED;
			} else
				ret = GIT_DIR_INVALID_OWNERSHIP;

			/*
			 * Earlier, during discovery, we might have allocated
			 * string copies for gitdir_path or gitfile so make
			 * sure we don't leak by freeing them now, before
			 * leaving the loop and function.
			 *
			 * Note: gitdirenv will be non-NULL whenever these are
			 * allocated, therefore we need not take care of releasing
			 * them outside of this conditional block.
			 */
			free(gitdir_path);
			free(gitfile);

			return ret;
		}

		if (is_git_directory(dir->buf)) {
			if (!ensure_valid_ownership(NULL, NULL, dir->buf))
				return GIT_DIR_INVALID_OWNERSHIP;
			strbuf_addstr(gitdir, ".");
			return GIT_DIR_BARE;
		}

		if (offset <= min_offset)
			return GIT_DIR_HIT_CEILING;

		while (--offset > ceil_offset && !is_dir_sep(dir->buf[offset]))
			; /* continue */
		if (offset <= ceil_offset)
			return GIT_DIR_HIT_CEILING;

		strbuf_setlen(dir, offset > min_offset ?  offset : min_offset);
		if (one_filesystem &&
		    current_device != get_device_or_die(dir->buf, NULL, offset))
			return GIT_DIR_HIT_MOUNT_POINT;
	}
}

int discover_git_directory(struct strbuf *commondir,
			   struct strbuf *gitdir)
{
	struct strbuf dir = STRBUF_INIT, err = STRBUF_INIT;
	size_t gitdir_offset = gitdir->len, cwd_len;
	size_t commondir_offset = commondir->len;
	struct repository_format candidate = REPOSITORY_FORMAT_INIT;

	if (strbuf_getcwd(&dir))
		return -1;

	cwd_len = dir.len;
	if (setup_git_directory_gently_1(&dir, gitdir, 0) <= 0) {
		strbuf_release(&dir);
		return -1;
	}

	/*
	 * The returned gitdir is relative to dir, and if dir does not reflect
	 * the current working directory, we simply make the gitdir absolute.
	 */
	if (dir.len < cwd_len && !is_absolute_path(gitdir->buf + gitdir_offset)) {
		/* Avoid a trailing "/." */
		if (!strcmp(".", gitdir->buf + gitdir_offset))
			strbuf_setlen(gitdir, gitdir_offset);
		else
			strbuf_addch(&dir, '/');
		strbuf_insert(gitdir, gitdir_offset, dir.buf, dir.len);
	}

	get_common_dir(commondir, gitdir->buf + gitdir_offset);

	strbuf_reset(&dir);
	strbuf_addf(&dir, "%s/config", commondir->buf + commondir_offset);
	read_repository_format(&candidate, dir.buf);
	strbuf_release(&dir);

	if (verify_repository_format(&candidate, &err) < 0) {
		warning("ignoring git dir '%s': %s",
			gitdir->buf + gitdir_offset, err.buf);
		strbuf_release(&err);
		strbuf_setlen(commondir, commondir_offset);
		strbuf_setlen(gitdir, gitdir_offset);
		clear_repository_format(&candidate);
		return -1;
	}

	/* take ownership of candidate.partial_clone */
	the_repository->repository_format_partial_clone =
		candidate.partial_clone;
	candidate.partial_clone = NULL;

	clear_repository_format(&candidate);
	return 0;
}

const char *setup_git_directory_gently(int *nongit_ok)
{
	static struct strbuf cwd = STRBUF_INIT;
	struct strbuf dir = STRBUF_INIT, gitdir = STRBUF_INIT;
	const char *prefix = NULL;
	struct repository_format repo_fmt = REPOSITORY_FORMAT_INIT;

	/*
	 * We may have read an incomplete configuration before
	 * setting-up the git directory. If so, clear the cache so
	 * that the next queries to the configuration reload complete
	 * configuration (including the per-repo config file that we
	 * ignored previously).
	 */
	git_config_clear();

	/*
	 * Let's assume that we are in a git repository.
	 * If it turns out later that we are somewhere else, the value will be
	 * updated accordingly.
	 */
	if (nongit_ok)
		*nongit_ok = 0;

	if (strbuf_getcwd(&cwd))
		die_errno(_("Unable to read current working directory"));
	strbuf_addbuf(&dir, &cwd);

	switch (setup_git_directory_gently_1(&dir, &gitdir, 1)) {
	case GIT_DIR_EXPLICIT:
		prefix = setup_explicit_git_dir(gitdir.buf, &cwd, &repo_fmt, nongit_ok);
		break;
	case GIT_DIR_DISCOVERED:
		if (dir.len < cwd.len && chdir(dir.buf))
			die(_("cannot change to '%s'"), dir.buf);
		prefix = setup_discovered_git_dir(gitdir.buf, &cwd, dir.len,
						  &repo_fmt, nongit_ok);
		break;
	case GIT_DIR_BARE:
		if (dir.len < cwd.len && chdir(dir.buf))
			die(_("cannot change to '%s'"), dir.buf);
		prefix = setup_bare_git_dir(&cwd, dir.len, &repo_fmt, nongit_ok);
		break;
	case GIT_DIR_HIT_CEILING:
		if (!nongit_ok)
			die(_("not a git repository (or any of the parent directories): %s"),
			    DEFAULT_GIT_DIR_ENVIRONMENT);
		*nongit_ok = 1;
		break;
	case GIT_DIR_HIT_MOUNT_POINT:
		if (!nongit_ok)
			die(_("not a git repository (or any parent up to mount point %s)\n"
			      "Stopping at filesystem boundary (GIT_DISCOVERY_ACROSS_FILESYSTEM not set)."),
			    dir.buf);
		*nongit_ok = 1;
		break;
	case GIT_DIR_INVALID_OWNERSHIP:
		if (!nongit_ok) {
			struct strbuf prequoted = STRBUF_INIT;
			struct strbuf quoted = STRBUF_INIT;

<<<<<<< HEAD
#ifdef __MINGW32__
			if (dir.buf[0] == '/')
				strbuf_addstr(&prequoted, "%(prefix)/");
#endif

			strbuf_add(&prequoted, dir.buf, dir.len);
			sq_quote_buf_pretty(&quoted, prequoted.buf);

			die(_("unsafe repository ('%s' is owned by someone else)\n"
=======
			sq_quote_buf_pretty(&quoted, dir.buf);
			die(_("detected dubious ownership in repository at '%s'\n"
>>>>>>> 359da658
			      "To add an exception for this directory, call:\n"
			      "\n"
			      "\tgit config --global --add safe.directory %s"),
			    dir.buf, quoted.buf);
		}
		*nongit_ok = 1;
		break;
	case GIT_DIR_NONE:
		/*
		 * As a safeguard against setup_git_directory_gently_1 returning
		 * this value, fallthrough to BUG. Otherwise it is possible to
		 * set startup_info->have_repository to 1 when we did nothing to
		 * find a repository.
		 */
	default:
		BUG("unhandled setup_git_directory_1() result");
	}

	/*
	 * At this point, nongit_ok is stable. If it is non-NULL and points
	 * to a non-zero value, then this means that we haven't found a
	 * repository and that the caller expects startup_info to reflect
	 * this.
	 *
	 * Regardless of the state of nongit_ok, startup_info->prefix and
	 * the GIT_PREFIX environment variable must always match. For details
	 * see Documentation/config/alias.txt.
	 */
	if (nongit_ok && *nongit_ok)
		startup_info->have_repository = 0;
	else
		startup_info->have_repository = 1;

	/*
	 * Not all paths through the setup code will call 'set_git_dir()' (which
	 * directly sets up the environment) so in order to guarantee that the
	 * environment is in a consistent state after setup, explicitly setup
	 * the environment if we have a repository.
	 *
	 * NEEDSWORK: currently we allow bogus GIT_DIR values to be set in some
	 * code paths so we also need to explicitly setup the environment if
	 * the user has set GIT_DIR.  It may be beneficial to disallow bogus
	 * GIT_DIR values at some point in the future.
	 */
	if (/* GIT_DIR_EXPLICIT, GIT_DIR_DISCOVERED, GIT_DIR_BARE */
	    startup_info->have_repository ||
	    /* GIT_DIR_EXPLICIT */
	    getenv(GIT_DIR_ENVIRONMENT)) {
		if (!the_repository->gitdir) {
			const char *gitdir = getenv(GIT_DIR_ENVIRONMENT);
			if (!gitdir)
				gitdir = DEFAULT_GIT_DIR_ENVIRONMENT;
			setup_git_env(gitdir);
		}
		if (startup_info->have_repository) {
			repo_set_hash_algo(the_repository, repo_fmt.hash_algo);
			/* take ownership of repo_fmt.partial_clone */
			the_repository->repository_format_partial_clone =
				repo_fmt.partial_clone;
			repo_fmt.partial_clone = NULL;
		}
	}
	/*
	 * Since precompose_string_if_needed() needs to look at
	 * the core.precomposeunicode configuration, this
	 * has to happen after the above block that finds
	 * out where the repository is, i.e. a preparation
	 * for calling git_config_get_bool().
	 */
	if (prefix) {
		prefix = precompose_string_if_needed(prefix);
		startup_info->prefix = prefix;
		setenv(GIT_PREFIX_ENVIRONMENT, prefix, 1);
	} else {
		startup_info->prefix = NULL;
		setenv(GIT_PREFIX_ENVIRONMENT, "", 1);
	}

	setup_original_cwd();

	strbuf_release(&dir);
	strbuf_release(&gitdir);
	clear_repository_format(&repo_fmt);

	return prefix;
}

int git_config_perm(const char *var, const char *value)
{
	int i;
	char *endptr;

	if (value == NULL)
		return PERM_GROUP;

	if (!strcmp(value, "umask"))
		return PERM_UMASK;
	if (!strcmp(value, "group"))
		return PERM_GROUP;
	if (!strcmp(value, "all") ||
	    !strcmp(value, "world") ||
	    !strcmp(value, "everybody"))
		return PERM_EVERYBODY;

	/* Parse octal numbers */
	i = strtol(value, &endptr, 8);

	/* If not an octal number, maybe true/false? */
	if (*endptr != 0)
		return git_config_bool(var, value) ? PERM_GROUP : PERM_UMASK;

	/*
	 * Treat values 0, 1 and 2 as compatibility cases, otherwise it is
	 * a chmod value to restrict to.
	 */
	switch (i) {
	case PERM_UMASK:               /* 0 */
		return PERM_UMASK;
	case OLD_PERM_GROUP:           /* 1 */
		return PERM_GROUP;
	case OLD_PERM_EVERYBODY:       /* 2 */
		return PERM_EVERYBODY;
	}

	/* A filemode value was given: 0xxx */

	if ((i & 0600) != 0600)
		die(_("problem with core.sharedRepository filemode value "
		    "(0%.3o).\nThe owner of files must always have "
		    "read and write permissions."), i);

	/*
	 * Mask filemode value. Others can not get write permission.
	 * x flags for directories are handled separately.
	 */
	return -(i & 0666);
}

void check_repository_format(struct repository_format *fmt)
{
	struct repository_format repo_fmt = REPOSITORY_FORMAT_INIT;
	if (!fmt)
		fmt = &repo_fmt;
	check_repository_format_gently(get_git_dir(), fmt, NULL);
	startup_info->have_repository = 1;
	repo_set_hash_algo(the_repository, fmt->hash_algo);
	the_repository->repository_format_partial_clone =
		xstrdup_or_null(fmt->partial_clone);
	clear_repository_format(&repo_fmt);
}

/*
 * Returns the "prefix", a path to the current working directory
 * relative to the work tree root, or NULL, if the current working
 * directory is not a strict subdirectory of the work tree root. The
 * prefix always ends with a '/' character.
 */
const char *setup_git_directory(void)
{
	return setup_git_directory_gently(NULL);
}

const char *resolve_gitdir_gently(const char *suspect, int *return_error_code)
{
	if (is_git_directory(suspect))
		return suspect;
	return read_gitfile_gently(suspect, return_error_code);
}

/* if any standard file descriptor is missing open it to /dev/null */
void sanitize_stdfds(void)
{
	int fd = xopen("/dev/null", O_RDWR);
	while (fd < 2)
		fd = xdup(fd);
	if (fd > 2)
		close(fd);
}

int daemonize(void)
{
#ifdef NO_POSIX_GOODIES
	errno = ENOSYS;
	return -1;
#else
	switch (fork()) {
		case 0:
			break;
		case -1:
			die_errno(_("fork failed"));
		default:
			exit(0);
	}
	if (setsid() == -1)
		die_errno(_("setsid failed"));
	close(0);
	close(1);
	close(2);
	sanitize_stdfds();
	return 0;
#endif
}<|MERGE_RESOLUTION|>--- conflicted
+++ resolved
@@ -1425,7 +1425,6 @@
 			struct strbuf prequoted = STRBUF_INIT;
 			struct strbuf quoted = STRBUF_INIT;
 
-<<<<<<< HEAD
 #ifdef __MINGW32__
 			if (dir.buf[0] == '/')
 				strbuf_addstr(&prequoted, "%(prefix)/");
@@ -1434,11 +1433,7 @@
 			strbuf_add(&prequoted, dir.buf, dir.len);
 			sq_quote_buf_pretty(&quoted, prequoted.buf);
 
-			die(_("unsafe repository ('%s' is owned by someone else)\n"
-=======
-			sq_quote_buf_pretty(&quoted, dir.buf);
 			die(_("detected dubious ownership in repository at '%s'\n"
->>>>>>> 359da658
 			      "To add an exception for this directory, call:\n"
 			      "\n"
 			      "\tgit config --global --add safe.directory %s"),
