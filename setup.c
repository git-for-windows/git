--- conflicted
+++ resolved
@@ -1058,13 +1058,8 @@
 {
 	static struct strbuf cwd = STRBUF_INIT;
 	struct strbuf dir = STRBUF_INIT, gitdir = STRBUF_INIT;
-<<<<<<< HEAD
 	const char *prefix = NULL;
-	struct repository_format repo_fmt;
-=======
-	const char *prefix;
 	struct repository_format repo_fmt = REPOSITORY_FORMAT_INIT;
->>>>>>> e8805af1
 
 	/*
 	 * We may have read an incomplete configuration before
