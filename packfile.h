#ifndef PACKFILE_H
#define PACKFILE_H

#include "list.h"
#include "object.h"
#include "odb.h"
#include "oidset.h"
#include "strmap.h"

/* in odb.h */
struct object_info;

struct packed_git {
	struct pack_window *windows;
	off_t pack_size;
	const void *index_data;
	size_t index_size;
	uint32_t num_objects;
	size_t crc_offset;
	struct oidset bad_objects;
	int index_version;
	time_t mtime;
	int pack_fd;
	int index;              /* for builtin/pack-objects.c */
	unsigned pack_local:1,
		 pack_keep:1,
		 pack_keep_in_core:1,
		 freshened:1,
		 do_not_close:1,
		 pack_promisor:1,
		 multi_pack_index:1,
		 is_cruft:1;
	unsigned char hash[GIT_MAX_RAWSZ];
	struct revindex_entry *revindex;
	const uint32_t *revindex_data;
	const uint32_t *revindex_map;
	size_t revindex_size;
	/*
	 * mtimes_map points at the beginning of the memory mapped region of
	 * this pack's corresponding .mtimes file, and mtimes_size is the size
	 * of that .mtimes file
	 */
	const uint32_t *mtimes_map;
	size_t mtimes_size;

	/* repo denotes the repository this packfile belongs to */
	struct repository *repo;

	/* something like ".git/objects/pack/xxxxx.pack" */
	char pack_name[FLEX_ARRAY]; /* more */
};

struct packfile_list {
	struct packfile_list_entry *head, *tail;
};

struct packfile_list_entry {
	struct packfile_list_entry *next;
	struct packed_git *pack;
};

void packfile_list_clear(struct packfile_list *list);
void packfile_list_remove(struct packfile_list *list, struct packed_git *pack);
void packfile_list_prepend(struct packfile_list *list, struct packed_git *pack);
void packfile_list_append(struct packfile_list *list, struct packed_git *pack);

/*
 * Find the pack within the "packs" list whose index contains the object
 * "oid". For general object lookups, you probably don't want this; use
 * find_pack_entry() instead.
 */
struct packed_git *packfile_list_find_oid(struct packfile_list_entry *packs,
					  const struct object_id *oid);

/*
 * A store that manages packfiles for a given object database.
 */
struct packfile_store {
	struct object_database *odb;

	/*
	 * The list of packfiles in the order in which they have been most
	 * recently used.
	 */
	struct packfile_list packs;

	/*
	 * Cache of packfiles which are marked as "kept", either because there
	 * is an on-disk ".keep" file or because they are marked as "kept" in
	 * memory.
	 *
	 * Should not be accessed directly, but via `kept_pack_cache()`. The
	 * list of packs gets invalidated when the stored flags and the flags
	 * passed to `kept_pack_cache()` mismatch.
	 */
	struct {
		struct packed_git **packs;
		unsigned flags;
	} kept_cache;

	/*
	 * A map of packfile names to packed_git structs for tracking which
	 * packs have been loaded already.
	 */
	struct strmap packs_by_path;

	/*
	 * Whether packfiles have already been populated with this store's
	 * packs.
	 */
	bool initialized;

	/*
	 * Usually, packfiles will be reordered to the front of the `packs`
	 * list whenever an object is looked up via them. This has the effect
	 * that packs that contain a lot of accessed objects will be located
	 * towards the front.
	 *
	 * This is usually desireable, but there are exceptions. One exception
	 * is when the looking up multiple objects in a loop for each packfile.
	 * In that case, we may easily end up with an infinite loop as the
	 * packfiles get reordered to the front repeatedly.
	 *
	 * Setting this field to `true` thus disables these reorderings.
	 */
	bool skip_mru_updates;
};

/*
 * Allocate and initialize a new empty packfile store for the given object
 * database.
 */
struct packfile_store *packfile_store_new(struct object_database *odb);

/*
 * Free the packfile store and all its associated state. All packfiles
 * tracked by the store will be closed.
 */
void packfile_store_free(struct packfile_store *store);

/*
 * Close all packfiles associated with this store. The packfiles won't be
 * free'd, so they can be re-opened at a later point in time.
 */
void packfile_store_close(struct packfile_store *store);

/*
 * Prepare the packfile store by loading packfiles and multi-pack indices for
 * all alternates. This becomes a no-op if the store is already prepared.
 *
 * It shouldn't typically be necessary to call this function directly, as
 * functions that access the store know to prepare it.
 */
void packfile_store_prepare(struct packfile_store *store);

/*
 * Clear the packfile caches and try to look up any new packfiles that have
 * appeared since last preparing the packfiles store.
 *
 * This function must be called under the `odb_read_lock()`.
 */
void packfile_store_reprepare(struct packfile_store *store);

/*
 * Add the pack to the store so that contained objects become accessible via
 * the store. This moves ownership into the store.
 */
void packfile_store_add_pack(struct packfile_store *store,
			     struct packed_git *pack);

/*
 * Load and iterate through all packs of the given repository. This helper
 * function will yield packfiles from all object sources connected to the
 * repository.
 */
#define repo_for_each_pack(repo, p) \
<<<<<<< HEAD
	for (p = packfile_store_get_packs(repo->objects->packfiles); p; p = p->next)
=======
	for (struct packfile_list_entry *e = packfile_store_get_packs(repo->objects->packfiles); \
	     ((p) = (e ? e->pack : NULL)); e = e->next)
>>>>>>> c31bad4f

/*
 * Get all packs managed by the given store, including packfiles that are
 * referenced by multi-pack indices.
 */
<<<<<<< HEAD
struct packed_git *packfile_store_get_packs(struct packfile_store *store);

/*
 * Get all packs in most-recently-used order.
 */
struct list_head *packfile_store_get_packs_mru(struct packfile_store *store);
=======
struct packfile_list_entry *packfile_store_get_packs(struct packfile_store *store);
>>>>>>> c31bad4f

/*
 * Open the packfile and add it to the store if it isn't yet known. Returns
 * either the newly opened packfile or the preexisting packfile. Returns a
 * `NULL` pointer in case the packfile could not be opened.
 */
struct packed_git *packfile_store_load_pack(struct packfile_store *store,
					    const char *idx_path, int local);

struct pack_window {
	struct pack_window *next;
	unsigned char *base;
	off_t offset;
	size_t len;
	unsigned int last_used;
	unsigned int inuse_cnt;
};

struct pack_entry {
	off_t offset;
	struct packed_git *p;
};

/*
 * Generate the filename to be used for a pack file with checksum "sha1" and
 * extension "ext". The result is written into the strbuf "buf", overwriting
 * any existing contents. A pointer to buf->buf is returned as a convenience.
 *
 * Example: odb_pack_name(out, sha1, "idx") => ".git/objects/pack/pack-1234..idx"
 */
char *odb_pack_name(struct repository *r, struct strbuf *buf,
		    const unsigned char *hash, const char *ext);

/*
 * Return the basename of the packfile, omitting any containing directory
 * (e.g., "pack-1234abcd[...].pack").
 */
const char *pack_basename(struct packed_git *p);

/*
 * Parse the pack idx file found at idx_path and create a packed_git struct
 * which can be used with find_pack_entry_one().
 *
 * You probably don't want to use this function! It skips most of the normal
 * sanity checks (including whether we even have the matching .pack file),
 * and does not add the resulting packed_git struct to the internal list of
 * packs. You probably want add_packed_git() instead.
 */
struct packed_git *parse_pack_index(struct repository *r, unsigned char *sha1,
				    const char *idx_path);

typedef void each_file_in_pack_dir_fn(const char *full_path, size_t full_path_len,
				      const char *file_name, void *data);
void for_each_file_in_pack_subdir(const char *objdir,
				  const char *subdir,
				  each_file_in_pack_dir_fn fn,
				  void *data);
void for_each_file_in_pack_dir(const char *objdir,
			       each_file_in_pack_dir_fn fn,
			       void *data);

/*
 * Iterate over all accessible packed objects without respect to reachability.
 * By default, this includes both local and alternate packs.
 *
 * Note that some objects may appear twice if they are found in multiple packs.
 * Each pack is visited in an unspecified order. By default, objects within a
 * pack are visited in pack-idx order (i.e., sorted by oid).
 */
typedef int each_packed_object_fn(const struct object_id *oid,
				  struct packed_git *pack,
				  uint32_t pos,
				  void *data);
int for_each_object_in_pack(struct packed_git *p,
			    each_packed_object_fn, void *data,
			    enum for_each_object_flags flags);
int for_each_packed_object(struct repository *repo, each_packed_object_fn cb,
			   void *data, enum for_each_object_flags flags);

/* A hook to report invalid files in pack directory */
#define PACKDIR_FILE_PACK 1
#define PACKDIR_FILE_IDX 2
#define PACKDIR_FILE_GARBAGE 4
extern void (*report_garbage)(unsigned seen_bits, const char *path);

/*
 * Give a rough count of objects in the repository. This sacrifices accuracy
 * for speed.
 */
unsigned long repo_approximate_object_count(struct repository *r);

void pack_report(struct repository *repo);

/*
 * mmap the index file for the specified packfile (if it is not
 * already mmapped).  Return 0 on success.
 */
int open_pack_index(struct packed_git *);

/*
 * munmap the index file for the specified packfile (if it is
 * currently mmapped).
 */
void close_pack_index(struct packed_git *);

int close_pack_fd(struct packed_git *p);

uint32_t get_pack_fanout(struct packed_git *p, uint32_t value);

struct object_database;

unsigned char *use_pack(struct packed_git *, struct pack_window **, off_t, unsigned long *);
void close_pack_windows(struct packed_git *);
void close_pack(struct packed_git *);
void close_object_store(struct object_database *o);
void unuse_pack(struct pack_window **);
void clear_delta_base_cache(void);
struct packed_git *add_packed_git(struct repository *r, const char *path,
				  size_t path_len, int local);

/*
 * Unlink the .pack and associated extension files.
 * Does not unlink if 'force_delete' is false and the pack-file is
 * marked as ".keep".
 */
void unlink_pack_path(const char *pack_name, int force_delete);

/*
 * Make sure that a pointer access into an mmap'd index file is within bounds,
 * and can provide at least 8 bytes of data.
 *
 * Note that this is only necessary for variable-length segments of the file
 * (like the 64-bit extended offset table), as we compare the size to the
 * fixed-length parts when we open the file.
 */
void check_pack_index_ptr(const struct packed_git *p, const void *ptr);

/*
 * Perform binary search on a pack-index for a given oid. Packfile is expected to
 * have a valid pack-index.
 *
 * See 'bsearch_hash' for more information.
 */
int bsearch_pack(const struct object_id *oid, const struct packed_git *p, uint32_t *result);

/*
 * Write the oid of the nth object within the specified packfile into the first
 * parameter. Open the index if it is not already open.  Returns 0 on success,
 * negative otherwise.
 */
int nth_packed_object_id(struct object_id *, struct packed_git *, uint32_t n);

/*
 * Return the offset of the nth object within the specified packfile.
 * The index must already be opened.
 */
off_t nth_packed_object_offset(const struct packed_git *, uint32_t n);

/*
 * If the object named by oid is present in the specified packfile,
 * return its offset within the packfile; otherwise, return 0.
 */
off_t find_pack_entry_one(const struct object_id *oid, struct packed_git *);

int is_pack_valid(struct packed_git *);
void *unpack_entry(struct repository *r, struct packed_git *, off_t, enum object_type *, unsigned long *);
unsigned long unpack_object_header_buffer(const unsigned char *buf, unsigned long len, enum object_type *type, unsigned long *sizep);
unsigned long get_size_from_delta(struct packed_git *, struct pack_window **, off_t);
int unpack_object_header(struct packed_git *, struct pack_window **, off_t *, unsigned long *);
off_t get_delta_base(struct packed_git *p, struct pack_window **w_curs,
		     off_t *curpos, enum object_type type,
		     off_t delta_obj_offset);

void release_pack_memory(size_t);

/* global flag to enable extra checks when accessing packed objects */
extern int do_check_packed_object_crc;

int packed_object_info(struct repository *r,
		       struct packed_git *pack,
		       off_t offset, struct object_info *);

void mark_bad_packed_object(struct packed_git *, const struct object_id *);
const struct packed_git *has_packed_and_bad(struct repository *, const struct object_id *);

#define ON_DISK_KEEP_PACKS 1
#define IN_CORE_KEEP_PACKS 2

/*
 * Iff a pack file in the given repository contains the object named by sha1,
 * return true and store its location to e.
 */
int find_pack_entry(struct repository *r, const struct object_id *oid, struct pack_entry *e);
int find_kept_pack_entry(struct repository *r, const struct object_id *oid, unsigned flags, struct pack_entry *e);

int has_object_pack(struct repository *r, const struct object_id *oid);
int has_object_kept_pack(struct repository *r, const struct object_id *oid,
			 unsigned flags);

struct packed_git **kept_pack_cache(struct repository *r, unsigned flags);

/*
 * Return 1 if an object in a promisor packfile is or refers to the given
 * object, 0 otherwise.
 */
int is_promisor_object(struct repository *r, const struct object_id *oid);

/*
 * Expose a function for fuzz testing.
 *
 * load_idx() parses a block of memory as a packfile index and puts the results
 * into a struct packed_git.
 *
 * This function should not be used directly. It is exposed here only so that we
 * have a convenient entry-point for fuzz testing. For real uses, you should
 * probably use open_pack_index() instead.
 */
int load_idx(const char *path, const unsigned int hashsz, void *idx_map,
	     size_t idx_size, struct packed_git *p);

/*
 * Parse a --pack_header option as accepted by index-pack and unpack-objects,
 * turning it into the matching bytes we'd find in a pack.
 */
int parse_pack_header_option(const char *in, unsigned char *out, unsigned int *len);

#endif<|MERGE_RESOLUTION|>--- conflicted
+++ resolved
@@ -174,27 +174,14 @@
  * repository.
  */
 #define repo_for_each_pack(repo, p) \
-<<<<<<< HEAD
-	for (p = packfile_store_get_packs(repo->objects->packfiles); p; p = p->next)
-=======
 	for (struct packfile_list_entry *e = packfile_store_get_packs(repo->objects->packfiles); \
 	     ((p) = (e ? e->pack : NULL)); e = e->next)
->>>>>>> c31bad4f
 
 /*
  * Get all packs managed by the given store, including packfiles that are
  * referenced by multi-pack indices.
  */
-<<<<<<< HEAD
-struct packed_git *packfile_store_get_packs(struct packfile_store *store);
-
-/*
- * Get all packs in most-recently-used order.
- */
-struct list_head *packfile_store_get_packs_mru(struct packfile_store *store);
-=======
 struct packfile_list_entry *packfile_store_get_packs(struct packfile_store *store);
->>>>>>> c31bad4f
 
 /*
  * Open the packfile and add it to the store if it isn't yet known. Returns
