#include "git-compat-util.h"
#include "bloom.h"
#include "diff.h"
#include "diffcore.h"
#include "revision.h"
#include "hashmap.h"
#include "commit-graph.h"
#include "commit.h"

define_commit_slab(bloom_filter_slab, struct bloom_filter);

static struct bloom_filter_slab bloom_filters;

struct pathmap_hash_entry {
    struct hashmap_entry entry;
    const char path[FLEX_ARRAY];
};

static uint32_t rotate_left(uint32_t value, int32_t count)
{
	uint32_t mask = 8 * sizeof(uint32_t) - 1;
	count &= mask;
	return ((value << count) | (value >> ((-count) & mask)));
}

static inline unsigned char get_bitmask(uint32_t pos)
{
	return ((unsigned char)1) << (pos & (BITS_PER_WORD - 1));
}

static int load_bloom_filter_from_graph(struct commit_graph *g,
					struct bloom_filter *filter,
					struct commit *c)
{
	uint32_t lex_pos, start_index, end_index;
	uint32_t graph_pos = commit_graph_position(c);

	while (graph_pos < g->num_commits_in_base)
		g = g->base_graph;

	/* The commit graph commit 'c' lives in doesn't carry bloom filters. */
	if (!g->chunk_bloom_indexes)
		return 0;

	lex_pos = graph_pos - g->num_commits_in_base;

	end_index = get_be32(g->chunk_bloom_indexes + 4 * lex_pos);

	if (lex_pos > 0)
		start_index = get_be32(g->chunk_bloom_indexes + 4 * (lex_pos - 1));
	else
		start_index = 0;

	filter->len = end_index - start_index;
	filter->data = (unsigned char *)(g->chunk_bloom_data +
					sizeof(unsigned char) * start_index +
					BLOOMDATA_CHUNK_HEADER_SIZE);

	return 1;
}

/*
 * Calculate the murmur3 32-bit hash value for the given data
 * using the given seed.
 * Produces a uniformly distributed hash value.
 * Not considered to be cryptographically secure.
 * Implemented as described in https://en.wikipedia.org/wiki/MurmurHash#Algorithm
 */
uint32_t murmur3_seeded(uint32_t seed, const char *data, size_t len)
{
	const uint32_t c1 = 0xcc9e2d51;
	const uint32_t c2 = 0x1b873593;
	const uint32_t r1 = 15;
	const uint32_t r2 = 13;
	const uint32_t m = 5;
	const uint32_t n = 0xe6546b64;
	int i;
	uint32_t k1 = 0;
	const char *tail;

	int len4 = len / sizeof(uint32_t);

	uint32_t k;
	for (i = 0; i < len4; i++) {
		uint32_t byte1 = (uint32_t)data[4*i];
		uint32_t byte2 = ((uint32_t)data[4*i + 1]) << 8;
		uint32_t byte3 = ((uint32_t)data[4*i + 2]) << 16;
		uint32_t byte4 = ((uint32_t)data[4*i + 3]) << 24;
		k = byte1 | byte2 | byte3 | byte4;
		k *= c1;
		k = rotate_left(k, r1);
		k *= c2;

		seed ^= k;
		seed = rotate_left(seed, r2) * m + n;
	}

	tail = (data + len4 * sizeof(uint32_t));

	switch (len & (sizeof(uint32_t) - 1)) {
	case 3:
		k1 ^= ((uint32_t)tail[2]) << 16;
		/*-fallthrough*/
	case 2:
		k1 ^= ((uint32_t)tail[1]) << 8;
		/*-fallthrough*/
	case 1:
		k1 ^= ((uint32_t)tail[0]) << 0;
		k1 *= c1;
		k1 = rotate_left(k1, r1);
		k1 *= c2;
		seed ^= k1;
		break;
	}

	seed ^= (uint32_t)len;
	seed ^= (seed >> 16);
	seed *= 0x85ebca6b;
	seed ^= (seed >> 13);
	seed *= 0xc2b2ae35;
	seed ^= (seed >> 16);

	return seed;
}

void fill_bloom_key(const char *data,
		    size_t len,
		    struct bloom_key *key,
		    const struct bloom_filter_settings *settings)
{
	int i;
	const uint32_t seed0 = 0x293ae76f;
	const uint32_t seed1 = 0x7e646e2c;
	const uint32_t hash0 = murmur3_seeded(seed0, data, len);
	const uint32_t hash1 = murmur3_seeded(seed1, data, len);

	key->hashes = (uint32_t *)xcalloc(settings->num_hashes, sizeof(uint32_t));
	for (i = 0; i < settings->num_hashes; i++)
		key->hashes[i] = hash0 + i * hash1;
}

void clear_bloom_key(struct bloom_key *key)
{
	FREE_AND_NULL(key->hashes);
}

void add_key_to_filter(const struct bloom_key *key,
		       struct bloom_filter *filter,
		       const struct bloom_filter_settings *settings)
{
	int i;
	uint64_t mod = filter->len * BITS_PER_WORD;

	for (i = 0; i < settings->num_hashes; i++) {
		uint64_t hash_mod = key->hashes[i] % mod;
		uint64_t block_pos = hash_mod / BITS_PER_WORD;

		filter->data[block_pos] |= get_bitmask(hash_mod);
	}
}

void init_bloom_filters(void)
{
	init_bloom_filter_slab(&bloom_filters);
}

static int pathmap_cmp(const void *hashmap_cmp_fn_data,
		       const struct hashmap_entry *eptr,
		       const struct hashmap_entry *entry_or_key,
		       const void *keydata)
{
	const struct pathmap_hash_entry *e1, *e2;

	e1 = container_of(eptr, const struct pathmap_hash_entry, entry);
	e2 = container_of(entry_or_key, const struct pathmap_hash_entry, entry);

	return strcmp(e1->path, e2->path);
}

struct bloom_filter *get_bloom_filter(struct repository *r,
				      struct commit *c,
				      int compute_if_not_present)
{
	struct bloom_filter *filter;
	struct bloom_filter_settings settings = DEFAULT_BLOOM_FILTER_SETTINGS;
	int i;
	struct diff_options diffopt;
	int max_changes = 512;

	if (!bloom_filters.slab_size)
		return NULL;

	filter = bloom_filter_slab_at(&bloom_filters, c);

	if (!filter->data) {
		load_commit_graph_info(r, c);
<<<<<<< HEAD
		if (commit_graph_position(c) != COMMIT_NOT_FROM_GRAPH &&
			r->objects->commit_graph->chunk_bloom_indexes) {
			if (load_bloom_filter_from_graph(r->objects->commit_graph, filter, c))
				return filter;
			else
				return NULL;
		}
=======
		if (c->graph_pos != COMMIT_NOT_FROM_GRAPH &&
		    r->objects->commit_graph->chunk_bloom_indexes)
			load_bloom_filter_from_graph(r->objects->commit_graph, filter, c);
>>>>>>> c525ce95
	}

	if (filter->data)
		return filter;
	if (!compute_if_not_present)
		return NULL;

	repo_diff_setup(r, &diffopt);
	diffopt.flags.recursive = 1;
	diffopt.detect_rename = 0;
	diffopt.max_changes = max_changes;
	diff_setup_done(&diffopt);

	/* ensure commit is parsed so we have parent information */
	repo_parse_commit(r, c);

	if (c->parents)
		diff_tree_oid(&c->parents->item->object.oid, &c->object.oid, "", &diffopt);
	else
		diff_tree_oid(NULL, &c->object.oid, "", &diffopt);
	diffcore_std(&diffopt);

	if (diffopt.num_changes <= max_changes) {
		struct hashmap pathmap;
		struct pathmap_hash_entry *e;
		struct hashmap_iter iter;
		hashmap_init(&pathmap, pathmap_cmp, NULL, 0);

		for (i = 0; i < diff_queued_diff.nr; i++) {
			const char *path = diff_queued_diff.queue[i]->two->path;

			/*
			 * Add each leading directory of the changed file, i.e. for
			 * 'dir/subdir/file' add 'dir' and 'dir/subdir' as well, so
			 * the Bloom filter could be used to speed up commands like
			 * 'git log dir/subdir', too.
			 *
			 * Note that directories are added without the trailing '/'.
			 */
			do {
				char *last_slash = strrchr(path, '/');

				FLEX_ALLOC_STR(e, path, path);
				hashmap_entry_init(&e->entry, strhash(path));

				if (!hashmap_get(&pathmap, &e->entry, NULL))
					hashmap_add(&pathmap, &e->entry);
				else
					free(e);

				if (!last_slash)
					last_slash = (char*)path;
				*last_slash = '\0';

			} while (*path);

			diff_free_filepair(diff_queued_diff.queue[i]);
		}

		filter->len = (hashmap_get_size(&pathmap) * settings.bits_per_entry + BITS_PER_WORD - 1) / BITS_PER_WORD;
		filter->data = xcalloc(filter->len, sizeof(unsigned char));

		hashmap_for_each_entry(&pathmap, &iter, e, entry) {
			struct bloom_key key;
			fill_bloom_key(e->path, strlen(e->path), &key, &settings);
			add_key_to_filter(&key, filter, &settings);
		}

		hashmap_free_entries(&pathmap, struct pathmap_hash_entry, entry);
	} else {
		for (i = 0; i < diff_queued_diff.nr; i++)
			diff_free_filepair(diff_queued_diff.queue[i]);
		filter->data = NULL;
		filter->len = 0;
	}

	free(diff_queued_diff.queue);
	DIFF_QUEUE_CLEAR(&diff_queued_diff);

	return filter;
}

int bloom_filter_contains(const struct bloom_filter *filter,
			  const struct bloom_key *key,
			  const struct bloom_filter_settings *settings)
{
	int i;
	uint64_t mod = filter->len * BITS_PER_WORD;

	if (!mod)
		return -1;

	for (i = 0; i < settings->num_hashes; i++) {
		uint64_t hash_mod = key->hashes[i] % mod;
		uint64_t block_pos = hash_mod / BITS_PER_WORD;
		if (!(filter->data[block_pos] & get_bitmask(hash_mod)))
			return 0;
	}

	return 1;
}<|MERGE_RESOLUTION|>--- conflicted
+++ resolved
@@ -194,19 +194,9 @@
 
 	if (!filter->data) {
 		load_commit_graph_info(r, c);
-<<<<<<< HEAD
 		if (commit_graph_position(c) != COMMIT_NOT_FROM_GRAPH &&
-			r->objects->commit_graph->chunk_bloom_indexes) {
-			if (load_bloom_filter_from_graph(r->objects->commit_graph, filter, c))
-				return filter;
-			else
-				return NULL;
-		}
-=======
-		if (c->graph_pos != COMMIT_NOT_FROM_GRAPH &&
-		    r->objects->commit_graph->chunk_bloom_indexes)
+			r->objects->commit_graph->chunk_bloom_indexes)
 			load_bloom_filter_from_graph(r->objects->commit_graph, filter, c);
->>>>>>> c525ce95
 	}
 
 	if (filter->data)
