#define DISABLE_SIGN_COMPARE_WARNINGS

#include "git-compat-util.h"
#include "abspath.h"
#include "config.h"
#include "hex.h"
#include "lockfile.h"
#include "packfile.h"
#include "object-file.h"
#include "hash-lookup.h"
#include "midx.h"
#include "progress.h"
#include "trace2.h"
#include "run-command.h"
#include "chunk-format.h"
#include "pack-bitmap.h"
#include "refs.h"
#include "revision.h"
#include "list-objects.h"
#include "path.h"
#include "pack-revindex.h"

#define PACK_EXPIRED UINT_MAX
#define BITMAP_POS_UNKNOWN (~((uint32_t)0))
#define MIDX_CHUNK_FANOUT_SIZE (sizeof(uint32_t) * 256)
#define MIDX_CHUNK_LARGE_OFFSET_WIDTH (sizeof(uint64_t))

extern int midx_checksum_valid(struct multi_pack_index *m);
extern void clear_midx_files_ext(struct odb_source *source, const char *ext,
				 const char *keep_hash);
extern void clear_incremental_midx_files_ext(struct odb_source *source,
					     const char *ext,
					     const char **keep_hashes,
					     uint32_t hashes_nr);
extern int cmp_idx_or_pack_name(const char *idx_or_pack_name,
				const char *idx_name);

static size_t write_midx_header(const struct git_hash_algo *hash_algo,
				struct hashfile *f, unsigned char num_chunks,
				uint32_t num_packs)
{
	hashwrite_be32(f, MIDX_SIGNATURE);
	hashwrite_u8(f, MIDX_VERSION);
	hashwrite_u8(f, oid_version(hash_algo));
	hashwrite_u8(f, num_chunks);
	hashwrite_u8(f, 0); /* unused */
	hashwrite_be32(f, num_packs);

	return MIDX_HEADER_SIZE;
}

struct pack_info {
	uint32_t orig_pack_int_id;
	char *pack_name;
	struct packed_git *p;

	uint32_t bitmap_pos;
	uint32_t bitmap_nr;

	unsigned expired : 1;
};

static void fill_pack_info(struct pack_info *info,
			   struct packed_git *p, const char *pack_name,
			   uint32_t orig_pack_int_id)
{
	memset(info, 0, sizeof(struct pack_info));

	info->orig_pack_int_id = orig_pack_int_id;
	info->pack_name = xstrdup(pack_name);
	info->p = p;
	info->bitmap_pos = BITMAP_POS_UNKNOWN;
}

static int pack_info_compare(const void *_a, const void *_b)
{
	struct pack_info *a = (struct pack_info *)_a;
	struct pack_info *b = (struct pack_info *)_b;
	return strcmp(a->pack_name, b->pack_name);
}

static int idx_or_pack_name_cmp(const void *_va, const void *_vb)
{
	const char *pack_name = _va;
	const struct pack_info *compar = _vb;

	return cmp_idx_or_pack_name(pack_name, compar->pack_name);
}

struct write_midx_context {
	struct pack_info *info;
	size_t nr;
	size_t alloc;
	struct multi_pack_index *m;
	struct multi_pack_index *base_midx;
	struct progress *progress;
	unsigned pack_paths_checked;

	struct pack_midx_entry *entries;
	size_t entries_nr;

	uint32_t *pack_perm;
	uint32_t *pack_order;
	unsigned large_offsets_needed:1;
	uint32_t num_large_offsets;

	int preferred_pack_idx;

	int incremental;
	uint32_t num_multi_pack_indexes_before;

	struct string_list *to_include;

	struct repository *repo;
	struct odb_source *source;
};

static int should_include_pack(const struct write_midx_context *ctx,
			       const char *file_name)
{
	/*
	 * Note that at most one of ctx->m and ctx->to_include are set,
	 * so we are testing midx_contains_pack() and
	 * string_list_has_string() independently (guarded by the
	 * appropriate NULL checks).
	 *
	 * We could support passing to_include while reusing an existing
	 * MIDX, but don't currently since the reuse process drags
	 * forward all packs from an existing MIDX (without checking
	 * whether or not they appear in the to_include list).
	 *
	 * If we added support for that, these next two conditional
	 * should be performed independently (likely checking
	 * to_include before the existing MIDX).
	 */
	if (ctx->m && midx_contains_pack(ctx->m, file_name))
		return 0;
	else if (ctx->base_midx && midx_contains_pack(ctx->base_midx,
						      file_name))
		return 0;
	else if (ctx->to_include &&
		 !string_list_has_string(ctx->to_include, file_name))
		return 0;
	return 1;
}

static void add_pack_to_midx(const char *full_path, size_t full_path_len,
			     const char *file_name, void *data)
{
	struct write_midx_context *ctx = data;
	struct packed_git *p;

	if (ends_with(file_name, ".idx")) {
		display_progress(ctx->progress, ++ctx->pack_paths_checked);

		if (!should_include_pack(ctx, file_name))
			return;

		ALLOC_GROW(ctx->info, ctx->nr + 1, ctx->alloc);
		p = add_packed_git(ctx->repo, full_path, full_path_len, 0);
		if (!p) {
			warning(_("failed to add packfile '%s'"),
				full_path);
			return;
		}

		if (open_pack_index(p)) {
			warning(_("failed to open pack-index '%s'"),
				full_path);
			close_pack(p);
			free(p);
			return;
		}

		fill_pack_info(&ctx->info[ctx->nr], p, file_name, ctx->nr);
		ctx->nr++;
	}
}

struct pack_midx_entry {
	struct object_id oid;
	uint32_t pack_int_id;
	time_t pack_mtime;
	uint64_t offset;
	unsigned preferred : 1;
};

static int midx_oid_compare(const void *_a, const void *_b)
{
	const struct pack_midx_entry *a = (const struct pack_midx_entry *)_a;
	const struct pack_midx_entry *b = (const struct pack_midx_entry *)_b;
	int cmp = oidcmp(&a->oid, &b->oid);

	if (cmp)
		return cmp;

	/* Sort objects in a preferred pack first when multiple copies exist. */
	if (a->preferred > b->preferred)
		return -1;
	if (a->preferred < b->preferred)
		return 1;

	if (a->pack_mtime > b->pack_mtime)
		return -1;
	else if (a->pack_mtime < b->pack_mtime)
		return 1;

	return a->pack_int_id - b->pack_int_id;
}

static int nth_midxed_pack_midx_entry(struct multi_pack_index *m,
				      struct pack_midx_entry *e,
				      uint32_t pos)
{
	if (pos >= m->num_objects + m->num_objects_in_base)
		return 1;

	nth_midxed_object_oid(&e->oid, m, pos);
	e->pack_int_id = nth_midxed_pack_int_id(m, pos);
	e->offset = nth_midxed_offset(m, pos);

	/* consider objects in midx to be from "old" packs */
	e->pack_mtime = 0;
	return 0;
}

static void fill_pack_entry(uint32_t pack_int_id,
			    struct packed_git *p,
			    uint32_t cur_object,
			    struct pack_midx_entry *entry,
			    int preferred)
{
	if (nth_packed_object_id(&entry->oid, p, cur_object) < 0)
		die(_("failed to locate object %d in packfile"), cur_object);

	entry->pack_int_id = pack_int_id;
	entry->pack_mtime = p->mtime;

	entry->offset = nth_packed_object_offset(p, cur_object);
	entry->preferred = !!preferred;
}

struct midx_fanout {
	struct pack_midx_entry *entries;
	size_t nr, alloc;
};

static void midx_fanout_grow(struct midx_fanout *fanout, size_t nr)
{
	if (nr < fanout->nr)
		BUG("negative growth in midx_fanout_grow() (%"PRIuMAX" < %"PRIuMAX")",
		    (uintmax_t)nr, (uintmax_t)fanout->nr);
	ALLOC_GROW(fanout->entries, nr, fanout->alloc);
}

static void midx_fanout_sort(struct midx_fanout *fanout)
{
	QSORT(fanout->entries, fanout->nr, midx_oid_compare);
}

static void midx_fanout_add_midx_fanout(struct midx_fanout *fanout,
					struct multi_pack_index *m,
					uint32_t cur_fanout,
					int preferred_pack)
{
	uint32_t start = m->num_objects_in_base, end;
	uint32_t cur_object;

	if (m->base_midx)
		midx_fanout_add_midx_fanout(fanout, m->base_midx, cur_fanout,
					    preferred_pack);

	if (cur_fanout)
		start += ntohl(m->chunk_oid_fanout[cur_fanout - 1]);
	end = m->num_objects_in_base + ntohl(m->chunk_oid_fanout[cur_fanout]);

	for (cur_object = start; cur_object < end; cur_object++) {
		if ((preferred_pack > -1) &&
		    (preferred_pack == nth_midxed_pack_int_id(m, cur_object))) {
			/*
			 * Objects from preferred packs are added
			 * separately.
			 */
			continue;
		}

		midx_fanout_grow(fanout, fanout->nr + 1);
		nth_midxed_pack_midx_entry(m,
					   &fanout->entries[fanout->nr],
					   cur_object);
		fanout->entries[fanout->nr].preferred = 0;
		fanout->nr++;
	}
}

static void midx_fanout_add_pack_fanout(struct midx_fanout *fanout,
					struct pack_info *info,
					uint32_t cur_pack,
					int preferred,
					uint32_t cur_fanout)
{
	struct packed_git *pack = info[cur_pack].p;
	uint32_t start = 0, end;
	uint32_t cur_object;

	if (cur_fanout)
		start = get_pack_fanout(pack, cur_fanout - 1);
	end = get_pack_fanout(pack, cur_fanout);

	for (cur_object = start; cur_object < end; cur_object++) {
		midx_fanout_grow(fanout, fanout->nr + 1);
		fill_pack_entry(cur_pack,
				info[cur_pack].p,
				cur_object,
				&fanout->entries[fanout->nr],
				preferred);
		fanout->nr++;
	}
}

/*
 * It is possible to artificially get into a state where there are many
 * duplicate copies of objects. That can create high memory pressure if
 * we are to create a list of all objects before de-duplication. To reduce
 * this memory pressure without a significant performance drop, automatically
 * group objects by the first byte of their object id. Use the IDX fanout
 * tables to group the data, copy to a local array, then sort.
 *
 * Copy only the de-duplicated entries (selected by most-recent modified time
 * of a packfile containing the object).
 */
static void compute_sorted_entries(struct write_midx_context *ctx,
				   uint32_t start_pack)
{
	uint32_t cur_fanout, cur_pack, cur_object;
	size_t alloc_objects, total_objects = 0;
	struct midx_fanout fanout = { 0 };

	for (cur_pack = start_pack; cur_pack < ctx->nr; cur_pack++)
		total_objects = st_add(total_objects,
				       ctx->info[cur_pack].p->num_objects);

	/*
	 * As we de-duplicate by fanout value, we expect the fanout
	 * slices to be evenly distributed, with some noise. Hence,
	 * allocate slightly more than one 256th.
	 */
	alloc_objects = fanout.alloc = total_objects > 3200 ? total_objects / 200 : 16;

	ALLOC_ARRAY(fanout.entries, fanout.alloc);
	ALLOC_ARRAY(ctx->entries, alloc_objects);
	ctx->entries_nr = 0;

	for (cur_fanout = 0; cur_fanout < 256; cur_fanout++) {
		fanout.nr = 0;

		if (ctx->m && !ctx->incremental)
			midx_fanout_add_midx_fanout(&fanout, ctx->m, cur_fanout,
						    ctx->preferred_pack_idx);

		for (cur_pack = start_pack; cur_pack < ctx->nr; cur_pack++) {
			int preferred = cur_pack == ctx->preferred_pack_idx;
			midx_fanout_add_pack_fanout(&fanout,
						    ctx->info, cur_pack,
						    preferred, cur_fanout);
		}

		if (-1 < ctx->preferred_pack_idx && ctx->preferred_pack_idx < start_pack)
			midx_fanout_add_pack_fanout(&fanout, ctx->info,
						    ctx->preferred_pack_idx, 1,
						    cur_fanout);

		midx_fanout_sort(&fanout);

		/*
		 * The batch is now sorted by OID and then mtime (descending).
		 * Take only the first duplicate.
		 */
		for (cur_object = 0; cur_object < fanout.nr; cur_object++) {
			if (cur_object && oideq(&fanout.entries[cur_object - 1].oid,
						&fanout.entries[cur_object].oid))
				continue;
			if (ctx->incremental && ctx->base_midx &&
			    midx_has_oid(ctx->base_midx,
					 &fanout.entries[cur_object].oid))
				continue;

			ALLOC_GROW(ctx->entries, st_add(ctx->entries_nr, 1),
				   alloc_objects);
			memcpy(&ctx->entries[ctx->entries_nr],
			       &fanout.entries[cur_object],
			       sizeof(struct pack_midx_entry));
			ctx->entries_nr++;
		}
	}

	free(fanout.entries);
}

static int write_midx_pack_names(struct hashfile *f, void *data)
{
	struct write_midx_context *ctx = data;
	uint32_t i;
	unsigned char padding[MIDX_CHUNK_ALIGNMENT];
	size_t written = 0;

	for (i = 0; i < ctx->nr; i++) {
		size_t writelen;

		if (ctx->info[i].expired)
			continue;

		if (i && strcmp(ctx->info[i].pack_name, ctx->info[i - 1].pack_name) <= 0)
			BUG("incorrect pack-file order: %s before %s",
			    ctx->info[i - 1].pack_name,
			    ctx->info[i].pack_name);

		writelen = strlen(ctx->info[i].pack_name) + 1;
		hashwrite(f, ctx->info[i].pack_name, writelen);
		written += writelen;
	}

	/* add padding to be aligned */
	i = MIDX_CHUNK_ALIGNMENT - (written % MIDX_CHUNK_ALIGNMENT);
	if (i < MIDX_CHUNK_ALIGNMENT) {
		memset(padding, 0, sizeof(padding));
		hashwrite(f, padding, i);
	}

	return 0;
}

static int write_midx_bitmapped_packs(struct hashfile *f, void *data)
{
	struct write_midx_context *ctx = data;
	size_t i;

	for (i = 0; i < ctx->nr; i++) {
		struct pack_info *pack = &ctx->info[i];
		if (pack->expired)
			continue;

		if (pack->bitmap_pos == BITMAP_POS_UNKNOWN && pack->bitmap_nr)
			BUG("pack '%s' has no bitmap position, but has %d bitmapped object(s)",
			    pack->pack_name, pack->bitmap_nr);

		hashwrite_be32(f, pack->bitmap_pos);
		hashwrite_be32(f, pack->bitmap_nr);
	}
	return 0;
}

static int write_midx_oid_fanout(struct hashfile *f,
				 void *data)
{
	struct write_midx_context *ctx = data;
	struct pack_midx_entry *list = ctx->entries;
	struct pack_midx_entry *last = ctx->entries + ctx->entries_nr;
	uint32_t count = 0;
	uint32_t i;

	/*
	* Write the first-level table (the list is sorted,
	* but we use a 256-entry lookup to be able to avoid
	* having to do eight extra binary search iterations).
	*/
	for (i = 0; i < 256; i++) {
		struct pack_midx_entry *next = list;

		while (next < last && next->oid.hash[0] == i) {
			count++;
			next++;
		}

		hashwrite_be32(f, count);
		list = next;
	}

	return 0;
}

static int write_midx_oid_lookup(struct hashfile *f,
				 void *data)
{
	struct write_midx_context *ctx = data;
	unsigned char hash_len = ctx->repo->hash_algo->rawsz;
	struct pack_midx_entry *list = ctx->entries;
	uint32_t i;

	for (i = 0; i < ctx->entries_nr; i++) {
		struct pack_midx_entry *obj = list++;

		if (i < ctx->entries_nr - 1) {
			struct pack_midx_entry *next = list;
			if (oidcmp(&obj->oid, &next->oid) >= 0)
				BUG("OIDs not in order: %s >= %s",
				    oid_to_hex(&obj->oid),
				    oid_to_hex(&next->oid));
		}

		hashwrite(f, obj->oid.hash, (int)hash_len);
	}

	return 0;
}

static int write_midx_object_offsets(struct hashfile *f,
				     void *data)
{
	struct write_midx_context *ctx = data;
	struct pack_midx_entry *list = ctx->entries;
	uint32_t i, nr_large_offset = 0;

	for (i = 0; i < ctx->entries_nr; i++) {
		struct pack_midx_entry *obj = list++;

		if (ctx->pack_perm[obj->pack_int_id] == PACK_EXPIRED)
			BUG("object %s is in an expired pack with int-id %d",
			    oid_to_hex(&obj->oid),
			    obj->pack_int_id);

		hashwrite_be32(f, ctx->pack_perm[obj->pack_int_id]);

		if (ctx->large_offsets_needed && obj->offset >> 31)
			hashwrite_be32(f, MIDX_LARGE_OFFSET_NEEDED | nr_large_offset++);
		else if (!ctx->large_offsets_needed && obj->offset >> 32)
			BUG("object %s requires a large offset (%"PRIx64") but the MIDX is not writing large offsets!",
			    oid_to_hex(&obj->oid),
			    obj->offset);
		else
			hashwrite_be32(f, (uint32_t)obj->offset);
	}

	return 0;
}

static int write_midx_large_offsets(struct hashfile *f,
				    void *data)
{
	struct write_midx_context *ctx = data;
	struct pack_midx_entry *list = ctx->entries;
	struct pack_midx_entry *end = ctx->entries + ctx->entries_nr;
	uint32_t nr_large_offset = ctx->num_large_offsets;

	while (nr_large_offset) {
		struct pack_midx_entry *obj;
		uint64_t offset;

		if (list >= end)
			BUG("too many large-offset objects");

		obj = list++;
		offset = obj->offset;

		if (!(offset >> 31))
			continue;

		hashwrite_be64(f, offset);

		nr_large_offset--;
	}

	return 0;
}

static int write_midx_revindex(struct hashfile *f,
			       void *data)
{
	struct write_midx_context *ctx = data;
	uint32_t i, nr_base;

	if (ctx->incremental && ctx->base_midx)
		nr_base = ctx->base_midx->num_objects +
			ctx->base_midx->num_objects_in_base;
	else
		nr_base = 0;

	for (i = 0; i < ctx->entries_nr; i++)
		hashwrite_be32(f, ctx->pack_order[i] + nr_base);

	return 0;
}

struct midx_pack_order_data {
	uint32_t nr;
	uint32_t pack;
	off_t offset;
};

static int midx_pack_order_cmp(const void *va, const void *vb)
{
	const struct midx_pack_order_data *a = va, *b = vb;
	if (a->pack < b->pack)
		return -1;
	else if (a->pack > b->pack)
		return 1;
	else if (a->offset < b->offset)
		return -1;
	else if (a->offset > b->offset)
		return 1;
	else
		return 0;
}

static uint32_t *midx_pack_order(struct write_midx_context *ctx)
{
	struct midx_pack_order_data *data;
	uint32_t *pack_order, base_objects = 0;
	uint32_t i;

	trace2_region_enter("midx", "midx_pack_order", ctx->repo);

	if (ctx->incremental && ctx->base_midx)
		base_objects = ctx->base_midx->num_objects +
			ctx->base_midx->num_objects_in_base;

	ALLOC_ARRAY(pack_order, ctx->entries_nr);
	ALLOC_ARRAY(data, ctx->entries_nr);

	for (i = 0; i < ctx->entries_nr; i++) {
		struct pack_midx_entry *e = &ctx->entries[i];
		data[i].nr = i;
		data[i].pack = ctx->pack_perm[e->pack_int_id];
		if (!e->preferred)
			data[i].pack |= (1U << 31);
		data[i].offset = e->offset;
	}

	QSORT(data, ctx->entries_nr, midx_pack_order_cmp);

	for (i = 0; i < ctx->entries_nr; i++) {
		struct pack_midx_entry *e = &ctx->entries[data[i].nr];
		struct pack_info *pack = &ctx->info[ctx->pack_perm[e->pack_int_id]];
		if (pack->bitmap_pos == BITMAP_POS_UNKNOWN)
			pack->bitmap_pos = i + base_objects;
		pack->bitmap_nr++;
		pack_order[i] = data[i].nr;
	}
	for (i = 0; i < ctx->nr; i++) {
		struct pack_info *pack = &ctx->info[ctx->pack_perm[i]];
		if (pack->bitmap_pos == BITMAP_POS_UNKNOWN)
			pack->bitmap_pos = 0;
	}
	free(data);

	trace2_region_leave("midx", "midx_pack_order", ctx->repo);

	return pack_order;
}

static void write_midx_reverse_index(struct write_midx_context *ctx,
				     unsigned char *midx_hash)
{
	struct strbuf buf = STRBUF_INIT;
	char *tmp_file;

	trace2_region_enter("midx", "write_midx_reverse_index", ctx->repo);

	if (ctx->incremental)
		get_split_midx_filename_ext(ctx->source, &buf,
					    midx_hash, MIDX_EXT_REV);
	else
		get_midx_filename_ext(ctx->source, &buf,
				      midx_hash, MIDX_EXT_REV);

	tmp_file = write_rev_file_order(ctx->repo, NULL, ctx->pack_order,
					ctx->entries_nr, midx_hash, WRITE_REV);

	if (finalize_object_file(ctx->repo, tmp_file, buf.buf))
		die(_("cannot store reverse index file"));

	strbuf_release(&buf);
	free(tmp_file);

	trace2_region_leave("midx", "write_midx_reverse_index", ctx->repo);
}

static void prepare_midx_packing_data(struct packing_data *pdata,
				      struct write_midx_context *ctx)
{
	uint32_t i;

	trace2_region_enter("midx", "prepare_midx_packing_data", ctx->repo);

	memset(pdata, 0, sizeof(struct packing_data));
	prepare_packing_data(ctx->repo, pdata);

	for (i = 0; i < ctx->entries_nr; i++) {
		uint32_t pos = ctx->pack_order[i];
		struct pack_midx_entry *from = &ctx->entries[pos];
		struct object_entry *to = packlist_alloc(pdata, &from->oid);

		oe_set_in_pack(pdata, to,
			       ctx->info[ctx->pack_perm[from->pack_int_id]].p);
	}

	trace2_region_leave("midx", "prepare_midx_packing_data", ctx->repo);
}

static int add_ref_to_pending(const char *refname, const char *referent UNUSED,
			      const struct object_id *oid,
			      int flag, void *cb_data)
{
	struct rev_info *revs = (struct rev_info*)cb_data;
	struct object_id peeled;
	struct object *object;

	if ((flag & REF_ISSYMREF) && (flag & REF_ISBROKEN)) {
		warning("symbolic ref is dangling: %s", refname);
		return 0;
	}

	if (!peel_iterated_oid(revs->repo, oid, &peeled))
		oid = &peeled;

	object = parse_object_or_die(revs->repo, oid, refname);
	if (object->type != OBJ_COMMIT)
		return 0;

	add_pending_object(revs, object, "");
	if (bitmap_is_preferred_refname(revs->repo, refname))
		object->flags |= NEEDS_BITMAP;
	return 0;
}

struct bitmap_commit_cb {
	struct commit **commits;
	size_t commits_nr, commits_alloc;

	struct write_midx_context *ctx;
};

static const struct object_id *bitmap_oid_access(size_t index,
						 const void *_entries)
{
	const struct pack_midx_entry *entries = _entries;
	return &entries[index].oid;
}

static void bitmap_show_commit(struct commit *commit, void *_data)
{
	struct bitmap_commit_cb *data = _data;
	int pos = oid_pos(&commit->object.oid, data->ctx->entries,
			  data->ctx->entries_nr,
			  bitmap_oid_access);
	if (pos < 0)
		return;

	ALLOC_GROW(data->commits, data->commits_nr + 1, data->commits_alloc);
	data->commits[data->commits_nr++] = commit;
}

static int read_refs_snapshot(const char *refs_snapshot,
			      struct rev_info *revs)
{
	struct strbuf buf = STRBUF_INIT;
	struct object_id oid;
	FILE *f = xfopen(refs_snapshot, "r");

	while (strbuf_getline(&buf, f) != EOF) {
		struct object *object;
		int preferred = 0;
		char *hex = buf.buf;
		const char *end = NULL;

		if (buf.len && *buf.buf == '+') {
			preferred = 1;
			hex = &buf.buf[1];
		}

		if (parse_oid_hex_algop(hex, &oid, &end, revs->repo->hash_algo) < 0)
			die(_("could not parse line: %s"), buf.buf);
		if (*end)
			die(_("malformed line: %s"), buf.buf);

		object = parse_object_or_die(revs->repo, &oid, NULL);
		if (preferred)
			object->flags |= NEEDS_BITMAP;

		add_pending_object(revs, object, "");
	}

	fclose(f);
	strbuf_release(&buf);
	return 0;
}

static struct commit **find_commits_for_midx_bitmap(uint32_t *indexed_commits_nr_p,
						    const char *refs_snapshot,
						    struct write_midx_context *ctx)
{
	struct rev_info revs;
	struct bitmap_commit_cb cb = {0};

	trace2_region_enter("midx", "find_commits_for_midx_bitmap", ctx->repo);

	cb.ctx = ctx;

	repo_init_revisions(ctx->repo, &revs, NULL);
	if (refs_snapshot) {
		read_refs_snapshot(refs_snapshot, &revs);
	} else {
		setup_revisions(0, NULL, &revs, NULL);
		refs_for_each_ref(get_main_ref_store(ctx->repo),
				  add_ref_to_pending, &revs);
	}

	/*
	 * Skipping promisor objects here is intentional, since it only excludes
	 * them from the list of reachable commits that we want to select from
	 * when computing the selection of MIDX'd commits to receive bitmaps.
	 *
	 * Reachability bitmaps do require that their objects be closed under
	 * reachability, but fetching any objects missing from promisors at this
	 * point is too late. But, if one of those objects can be reached from
	 * an another object that is included in the bitmap, then we will
	 * complain later that we don't have reachability closure (and fail
	 * appropriately).
	 */
	fetch_if_missing = 0;
	revs.exclude_promisor_objects = 1;

	if (prepare_revision_walk(&revs))
		die(_("revision walk setup failed"));

	traverse_commit_list(&revs, bitmap_show_commit, NULL, &cb);
	if (indexed_commits_nr_p)
		*indexed_commits_nr_p = cb.commits_nr;

	release_revisions(&revs);

	trace2_region_leave("midx", "find_commits_for_midx_bitmap", ctx->repo);

	return cb.commits;
}

static int write_midx_bitmap(struct write_midx_context *ctx,
			     const unsigned char *midx_hash,
			     struct packing_data *pdata,
			     struct commit **commits,
			     uint32_t commits_nr,
			     unsigned flags)
{
	int ret, i;
	uint16_t options = 0;
	struct bitmap_writer writer;
	struct pack_idx_entry **index;
	struct strbuf bitmap_name = STRBUF_INIT;

	trace2_region_enter("midx", "write_midx_bitmap", ctx->repo);

	if (ctx->incremental)
		get_split_midx_filename_ext(ctx->source, &bitmap_name,
					    midx_hash, MIDX_EXT_BITMAP);
	else
		get_midx_filename_ext(ctx->source, &bitmap_name,
				      midx_hash, MIDX_EXT_BITMAP);

	if (flags & MIDX_WRITE_BITMAP_HASH_CACHE)
		options |= BITMAP_OPT_HASH_CACHE;

	if (flags & MIDX_WRITE_BITMAP_LOOKUP_TABLE)
		options |= BITMAP_OPT_LOOKUP_TABLE;

	/*
	 * Build the MIDX-order index based on pdata.objects (which is already
	 * in MIDX order; c.f., 'midx_pack_order_cmp()' for the definition of
	 * this order).
	 */
	ALLOC_ARRAY(index, pdata->nr_objects);
	for (i = 0; i < pdata->nr_objects; i++)
		index[i] = &pdata->objects[i].idx;

	bitmap_writer_init(&writer, ctx->repo, pdata,
			   ctx->incremental ? ctx->base_midx : NULL);
	bitmap_writer_show_progress(&writer, flags & MIDX_PROGRESS);
	bitmap_writer_build_type_index(&writer, index);

	/*
	 * bitmap_writer_finish expects objects in lex order, but pack_order
	 * gives us exactly that. use it directly instead of re-sorting the
	 * array.
	 *
	 * This changes the order of objects in 'index' between
	 * bitmap_writer_build_type_index and bitmap_writer_finish.
	 *
	 * The same re-ordering takes place in the single-pack bitmap code via
	 * write_idx_file(), which is called by finish_tmp_packfile(), which
	 * happens between bitmap_writer_build_type_index() and
	 * bitmap_writer_finish().
	 */
	for (i = 0; i < pdata->nr_objects; i++)
		index[ctx->pack_order[i]] = &pdata->objects[i].idx;

	bitmap_writer_select_commits(&writer, commits, commits_nr);
	ret = bitmap_writer_build(&writer);
	if (ret < 0)
		goto cleanup;

	bitmap_writer_set_checksum(&writer, midx_hash);
	bitmap_writer_finish(&writer, index, bitmap_name.buf, options);

cleanup:
	free(index);
	strbuf_release(&bitmap_name);
	bitmap_writer_free(&writer);

	trace2_region_leave("midx", "write_midx_bitmap", ctx->repo);

	return ret;
}

<<<<<<< HEAD
static struct multi_pack_index *lookup_multi_pack_index(struct repository *r,
							const char *object_dir)
{
	struct odb_source *source = odb_find_source(r->objects, object_dir);
	return get_multi_pack_index(source);
}

=======
>>>>>>> 13296ac9
static int fill_packs_from_midx(struct write_midx_context *ctx,
				const char *preferred_pack_name, uint32_t flags)
{
	struct multi_pack_index *m;

	for (m = ctx->m; m; m = m->base_midx) {
		uint32_t i;

		for (i = 0; i < m->num_packs; i++) {
			ALLOC_GROW(ctx->info, ctx->nr + 1, ctx->alloc);

			/*
			 * If generating a reverse index, need to have
			 * packed_git's loaded to compare their
			 * mtimes and object count.
			 *
			 * If a preferred pack is specified, need to
			 * have packed_git's loaded to ensure the chosen
			 * preferred pack has a non-zero object count.
			 */
			if (flags & MIDX_WRITE_REV_INDEX ||
			    preferred_pack_name) {
				if (prepare_midx_pack(m, m->num_packs_in_base + i)) {
					error(_("could not load pack"));
					return 1;
				}

				if (open_pack_index(m->packs[i]))
					die(_("could not open index for %s"),
					    m->packs[i]->pack_name);
			}

			fill_pack_info(&ctx->info[ctx->nr++], m->packs[i],
				       m->pack_names[i],
				       m->num_packs_in_base + i);
		}
	}
	return 0;
}

static struct {
	const char *non_split;
	const char *split;
} midx_exts[] = {
	{NULL, MIDX_EXT_MIDX},
	{MIDX_EXT_BITMAP, MIDX_EXT_BITMAP},
	{MIDX_EXT_REV, MIDX_EXT_REV},
};

static int link_midx_to_chain(struct multi_pack_index *m)
{
	struct strbuf from = STRBUF_INIT;
	struct strbuf to = STRBUF_INIT;
	int ret = 0;
	size_t i;

	if (!m || m->has_chain) {
		/*
		 * Either no MIDX previously existed, or it was already
		 * part of a MIDX chain. In both cases, we have nothing
		 * to link, so return early.
		 */
		goto done;
	}

	for (i = 0; i < ARRAY_SIZE(midx_exts); i++) {
		const unsigned char *hash = get_midx_checksum(m);

		get_midx_filename_ext(m->source, &from,
				      hash, midx_exts[i].non_split);
		get_split_midx_filename_ext(m->source, &to, hash,
					    midx_exts[i].split);

		if (link(from.buf, to.buf) < 0 && errno != ENOENT) {
			ret = error_errno(_("unable to link '%s' to '%s'"),
					  from.buf, to.buf);
			goto done;
		}

		strbuf_reset(&from);
		strbuf_reset(&to);
	}

done:
	strbuf_release(&from);
	strbuf_release(&to);
	return ret;
}

static void clear_midx_files(struct odb_source *source,
			     const char **hashes, uint32_t hashes_nr,
			     unsigned incremental)
{
	/*
	 * if incremental:
	 *   - remove all non-incremental MIDX files
	 *   - remove any incremental MIDX files not in the current one
	 *
	 * if non-incremental:
	 *   - remove all incremental MIDX files
	 *   - remove any non-incremental MIDX files not matching the current
	 *     hash
	 */
	struct strbuf buf = STRBUF_INIT;
	const char *exts[] = { MIDX_EXT_BITMAP, MIDX_EXT_REV, MIDX_EXT_MIDX };
	uint32_t i, j;

	for (i = 0; i < ARRAY_SIZE(exts); i++) {
		clear_incremental_midx_files_ext(source, exts[i],
						 hashes, hashes_nr);
		for (j = 0; j < hashes_nr; j++)
			clear_midx_files_ext(source, exts[i], hashes[j]);
	}

	if (incremental)
		get_midx_filename(source, &buf);
	else
		get_midx_chain_filename(source, &buf);

	if (unlink(buf.buf) && errno != ENOENT)
		die_errno(_("failed to clear multi-pack-index at %s"), buf.buf);

	strbuf_release(&buf);
}

static int write_midx_internal(struct odb_source *source,
			       struct string_list *packs_to_include,
			       struct string_list *packs_to_drop,
			       const char *preferred_pack_name,
			       const char *refs_snapshot,
			       unsigned flags)
{
	struct repository *r = source->odb->repo;
	struct strbuf midx_name = STRBUF_INIT;
	unsigned char midx_hash[GIT_MAX_RAWSZ];
	uint32_t i, start_pack;
	struct hashfile *f = NULL;
	struct lock_file lk;
	struct tempfile *incr;
	struct write_midx_context ctx = { 0 };
	int bitmapped_packs_concat_len = 0;
	int pack_name_concat_len = 0;
	int dropped_packs = 0;
	int result = 0;
	const char **keep_hashes = NULL;
	struct chunkfile *cf;

	trace2_region_enter("midx", "write_midx_internal", r);

	ctx.repo = r;
	ctx.source = source;

	ctx.incremental = !!(flags & MIDX_WRITE_INCREMENTAL);

	if (ctx.incremental)
		strbuf_addf(&midx_name,
			    "%s/pack/multi-pack-index.d/tmp_midx_XXXXXX",
			    source->path);
	else
		get_midx_filename(source, &midx_name);
	if (safe_create_leading_directories(r, midx_name.buf))
		die_errno(_("unable to create leading directories of %s"),
			  midx_name.buf);

	if (!packs_to_include || ctx.incremental) {
		struct multi_pack_index *m = get_multi_pack_index(source);
		if (m && !midx_checksum_valid(m)) {
			warning(_("ignoring existing multi-pack-index; checksum mismatch"));
			m = NULL;
		}

		if (m) {
			/*
			 * Only reference an existing MIDX when not filtering
			 * which packs to include, since all packs and objects
			 * are copied blindly from an existing MIDX if one is
			 * present.
			 */
			if (ctx.incremental)
				ctx.base_midx = m;
			else if (!packs_to_include)
				ctx.m = m;
		}
	}

	ctx.nr = 0;
	ctx.alloc = ctx.m ? ctx.m->num_packs + ctx.m->num_packs_in_base : 16;
	ctx.info = NULL;
	ALLOC_ARRAY(ctx.info, ctx.alloc);

	if (ctx.incremental) {
		struct multi_pack_index *m = ctx.base_midx;
		while (m) {
			if (flags & MIDX_WRITE_BITMAP && load_midx_revindex(m)) {
				error(_("could not load reverse index for MIDX %s"),
				      hash_to_hex_algop(get_midx_checksum(m),
							m->source->odb->repo->hash_algo));
				result = 1;
				goto cleanup;
			}
			ctx.num_multi_pack_indexes_before++;
			m = m->base_midx;
		}
	} else if (ctx.m && fill_packs_from_midx(&ctx, preferred_pack_name,
						 flags) < 0) {
		goto cleanup;
	}

	start_pack = ctx.nr;

	ctx.pack_paths_checked = 0;
	if (flags & MIDX_PROGRESS)
		ctx.progress = start_delayed_progress(r,
						      _("Adding packfiles to multi-pack-index"), 0);
	else
		ctx.progress = NULL;

	ctx.to_include = packs_to_include;

	for_each_file_in_pack_dir(source->path, add_pack_to_midx, &ctx);
	stop_progress(&ctx.progress);

	if ((ctx.m && ctx.nr == ctx.m->num_packs + ctx.m->num_packs_in_base) &&
	    !ctx.incremental &&
	    !(packs_to_include || packs_to_drop)) {
		struct bitmap_index *bitmap_git;
		int bitmap_exists;
		int want_bitmap = flags & MIDX_WRITE_BITMAP;

		bitmap_git = prepare_midx_bitmap_git(ctx.m);
		bitmap_exists = bitmap_git && bitmap_is_midx(bitmap_git);
		free_bitmap_index(bitmap_git);

		if (bitmap_exists || !want_bitmap) {
			/*
			 * The correct MIDX already exists, and so does a
			 * corresponding bitmap (or one wasn't requested).
			 */
			if (!want_bitmap)
				clear_midx_files_ext(source, "bitmap", NULL);
			goto cleanup;
		}
	}

	if (ctx.incremental && !ctx.nr)
		goto cleanup; /* nothing to do */

	if (preferred_pack_name) {
		ctx.preferred_pack_idx = -1;

		for (i = 0; i < ctx.nr; i++) {
			if (!cmp_idx_or_pack_name(preferred_pack_name,
						  ctx.info[i].pack_name)) {
				ctx.preferred_pack_idx = i;
				break;
			}
		}

		if (ctx.preferred_pack_idx == -1)
			warning(_("unknown preferred pack: '%s'"),
				preferred_pack_name);
	} else if (ctx.nr &&
		   (flags & (MIDX_WRITE_REV_INDEX | MIDX_WRITE_BITMAP))) {
		struct packed_git *oldest = ctx.info[ctx.preferred_pack_idx].p;
		ctx.preferred_pack_idx = 0;

		if (packs_to_drop && packs_to_drop->nr)
			BUG("cannot write a MIDX bitmap during expiration");

		/*
		 * set a preferred pack when writing a bitmap to ensure that
		 * the pack from which the first object is selected in pseudo
		 * pack-order has all of its objects selected from that pack
		 * (and not another pack containing a duplicate)
		 */
		for (i = 1; i < ctx.nr; i++) {
			struct packed_git *p = ctx.info[i].p;

			if (!oldest->num_objects || p->mtime < oldest->mtime) {
				oldest = p;
				ctx.preferred_pack_idx = i;
			}
		}

		if (!oldest->num_objects) {
			/*
			 * If all packs are empty; unset the preferred index.
			 * This is acceptable since there will be no duplicate
			 * objects to resolve, so the preferred value doesn't
			 * matter.
			 */
			ctx.preferred_pack_idx = -1;
		}
	} else {
		/*
		 * otherwise don't mark any pack as preferred to avoid
		 * interfering with expiration logic below
		 */
		ctx.preferred_pack_idx = -1;
	}

	if (ctx.preferred_pack_idx > -1) {
		struct packed_git *preferred = ctx.info[ctx.preferred_pack_idx].p;
		if (!preferred->num_objects) {
			error(_("cannot select preferred pack %s with no objects"),
			      preferred->pack_name);
			result = 1;
			goto cleanup;
		}
	}

	compute_sorted_entries(&ctx, start_pack);

	ctx.large_offsets_needed = 0;
	for (i = 0; i < ctx.entries_nr; i++) {
		if (ctx.entries[i].offset > 0x7fffffff)
			ctx.num_large_offsets++;
		if (ctx.entries[i].offset > 0xffffffff)
			ctx.large_offsets_needed = 1;
	}

	QSORT(ctx.info, ctx.nr, pack_info_compare);

	if (packs_to_drop && packs_to_drop->nr) {
		int drop_index = 0;
		int missing_drops = 0;

		for (i = 0; i < ctx.nr && drop_index < packs_to_drop->nr; i++) {
			int cmp = strcmp(ctx.info[i].pack_name,
					 packs_to_drop->items[drop_index].string);

			if (!cmp) {
				drop_index++;
				ctx.info[i].expired = 1;
			} else if (cmp > 0) {
				error(_("did not see pack-file %s to drop"),
				      packs_to_drop->items[drop_index].string);
				drop_index++;
				missing_drops++;
				i--;
			} else {
				ctx.info[i].expired = 0;
			}
		}

		if (missing_drops) {
			result = 1;
			goto cleanup;
		}
	}

	/*
	 * pack_perm stores a permutation between pack-int-ids from the
	 * previous multi-pack-index to the new one we are writing:
	 *
	 * pack_perm[old_id] = new_id
	 */
	ALLOC_ARRAY(ctx.pack_perm, ctx.nr);
	for (i = 0; i < ctx.nr; i++) {
		if (ctx.info[i].expired) {
			dropped_packs++;
			ctx.pack_perm[ctx.info[i].orig_pack_int_id] = PACK_EXPIRED;
		} else {
			ctx.pack_perm[ctx.info[i].orig_pack_int_id] = i - dropped_packs;
		}
	}

	for (i = 0; i < ctx.nr; i++) {
		if (ctx.info[i].expired)
			continue;
		pack_name_concat_len += strlen(ctx.info[i].pack_name) + 1;
		bitmapped_packs_concat_len += 2 * sizeof(uint32_t);
	}

	/* Check that the preferred pack wasn't expired (if given). */
	if (preferred_pack_name) {
		struct pack_info *preferred = bsearch(preferred_pack_name,
						      ctx.info, ctx.nr,
						      sizeof(*ctx.info),
						      idx_or_pack_name_cmp);
		if (preferred) {
			uint32_t perm = ctx.pack_perm[preferred->orig_pack_int_id];
			if (perm == PACK_EXPIRED)
				warning(_("preferred pack '%s' is expired"),
					preferred_pack_name);
		}
	}

	if (pack_name_concat_len % MIDX_CHUNK_ALIGNMENT)
		pack_name_concat_len += MIDX_CHUNK_ALIGNMENT -
					(pack_name_concat_len % MIDX_CHUNK_ALIGNMENT);

	if (ctx.nr - dropped_packs == 0) {
		error(_("no pack files to index."));
		result = 1;
		goto cleanup;
	}

	if (!ctx.entries_nr) {
		if (flags & MIDX_WRITE_BITMAP)
			warning(_("refusing to write multi-pack .bitmap without any objects"));
		flags &= ~(MIDX_WRITE_REV_INDEX | MIDX_WRITE_BITMAP);
	}

	if (ctx.incremental) {
		struct strbuf lock_name = STRBUF_INIT;

		get_midx_chain_filename(source, &lock_name);
		hold_lock_file_for_update(&lk, lock_name.buf, LOCK_DIE_ON_ERROR);
		strbuf_release(&lock_name);

		incr = mks_tempfile_m(midx_name.buf, 0444);
		if (!incr) {
			error(_("unable to create temporary MIDX layer"));
			return -1;
		}

		if (adjust_shared_perm(r, get_tempfile_path(incr))) {
			error(_("unable to adjust shared permissions for '%s'"),
			      get_tempfile_path(incr));
			return -1;
		}

		f = hashfd(r->hash_algo, get_tempfile_fd(incr),
			   get_tempfile_path(incr));
	} else {
		hold_lock_file_for_update(&lk, midx_name.buf, LOCK_DIE_ON_ERROR);
		f = hashfd(r->hash_algo, get_lock_file_fd(&lk),
			   get_lock_file_path(&lk));
	}

	cf = init_chunkfile(f);

	add_chunk(cf, MIDX_CHUNKID_PACKNAMES, pack_name_concat_len,
		  write_midx_pack_names);
	add_chunk(cf, MIDX_CHUNKID_OIDFANOUT, MIDX_CHUNK_FANOUT_SIZE,
		  write_midx_oid_fanout);
	add_chunk(cf, MIDX_CHUNKID_OIDLOOKUP,
		  st_mult(ctx.entries_nr, r->hash_algo->rawsz),
		  write_midx_oid_lookup);
	add_chunk(cf, MIDX_CHUNKID_OBJECTOFFSETS,
		  st_mult(ctx.entries_nr, MIDX_CHUNK_OFFSET_WIDTH),
		  write_midx_object_offsets);

	if (ctx.large_offsets_needed)
		add_chunk(cf, MIDX_CHUNKID_LARGEOFFSETS,
			st_mult(ctx.num_large_offsets,
				MIDX_CHUNK_LARGE_OFFSET_WIDTH),
			write_midx_large_offsets);

	if (flags & (MIDX_WRITE_REV_INDEX | MIDX_WRITE_BITMAP)) {
		ctx.pack_order = midx_pack_order(&ctx);
		add_chunk(cf, MIDX_CHUNKID_REVINDEX,
			  st_mult(ctx.entries_nr, sizeof(uint32_t)),
			  write_midx_revindex);
		add_chunk(cf, MIDX_CHUNKID_BITMAPPEDPACKS,
			  bitmapped_packs_concat_len,
			  write_midx_bitmapped_packs);
	}

	write_midx_header(r->hash_algo, f, get_num_chunks(cf),
			  ctx.nr - dropped_packs);
	write_chunkfile(cf, &ctx);

	finalize_hashfile(f, midx_hash, FSYNC_COMPONENT_PACK_METADATA,
			  CSUM_FSYNC | CSUM_HASH_IN_STREAM);
	free_chunkfile(cf);

	if (flags & MIDX_WRITE_REV_INDEX &&
	    git_env_bool("GIT_TEST_MIDX_WRITE_REV", 0))
		write_midx_reverse_index(&ctx, midx_hash);

	if (flags & MIDX_WRITE_BITMAP) {
		struct packing_data pdata;
		struct commit **commits;
		uint32_t commits_nr;

		if (!ctx.entries_nr)
			BUG("cannot write a bitmap without any objects");

		prepare_midx_packing_data(&pdata, &ctx);

		commits = find_commits_for_midx_bitmap(&commits_nr, refs_snapshot, &ctx);

		/*
		 * The previous steps translated the information from
		 * 'entries' into information suitable for constructing
		 * bitmaps. We no longer need that array, so clear it to
		 * reduce memory pressure.
		 */
		FREE_AND_NULL(ctx.entries);
		ctx.entries_nr = 0;

		if (write_midx_bitmap(&ctx,
				      midx_hash, &pdata, commits, commits_nr,
				      flags) < 0) {
			error(_("could not write multi-pack bitmap"));
			result = 1;
			clear_packing_data(&pdata);
			free(commits);
			goto cleanup;
		}

		clear_packing_data(&pdata);
		free(commits);
	}
	/*
	 * NOTE: Do not use ctx.entries beyond this point, since it might
	 * have been freed in the previous if block.
	 */

	CALLOC_ARRAY(keep_hashes, ctx.num_multi_pack_indexes_before + 1);

	if (ctx.incremental) {
		FILE *chainf = fdopen_lock_file(&lk, "w");
		struct strbuf final_midx_name = STRBUF_INIT;
		struct multi_pack_index *m = ctx.base_midx;

		if (!chainf) {
			error_errno(_("unable to open multi-pack-index chain file"));
			return -1;
		}

		if (link_midx_to_chain(ctx.base_midx) < 0)
			return -1;

		get_split_midx_filename_ext(source, &final_midx_name,
					    midx_hash, MIDX_EXT_MIDX);

		if (rename_tempfile(&incr, final_midx_name.buf) < 0) {
			error_errno(_("unable to rename new multi-pack-index layer"));
			return -1;
		}

		strbuf_release(&final_midx_name);

		keep_hashes[ctx.num_multi_pack_indexes_before] =
			xstrdup(hash_to_hex_algop(midx_hash, r->hash_algo));

		for (i = 0; i < ctx.num_multi_pack_indexes_before; i++) {
			uint32_t j = ctx.num_multi_pack_indexes_before - i - 1;

			keep_hashes[j] = xstrdup(hash_to_hex_algop(get_midx_checksum(m),
								   r->hash_algo));
			m = m->base_midx;
		}

		for (i = 0; i < ctx.num_multi_pack_indexes_before + 1; i++)
			fprintf(get_lock_file_fp(&lk), "%s\n", keep_hashes[i]);
	} else {
		keep_hashes[ctx.num_multi_pack_indexes_before] =
			xstrdup(hash_to_hex_algop(midx_hash, r->hash_algo));
	}

	if (ctx.m || ctx.base_midx)
		close_object_store(ctx.repo->objects);

	if (commit_lock_file(&lk) < 0)
		die_errno(_("could not write multi-pack-index"));

	clear_midx_files(source, keep_hashes,
			 ctx.num_multi_pack_indexes_before + 1,
			 ctx.incremental);

cleanup:
	for (i = 0; i < ctx.nr; i++) {
		if (ctx.info[i].p) {
			close_pack(ctx.info[i].p);
			free(ctx.info[i].p);
		}
		free(ctx.info[i].pack_name);
	}

	free(ctx.info);
	free(ctx.entries);
	free(ctx.pack_perm);
	free(ctx.pack_order);
	if (keep_hashes) {
		for (i = 0; i < ctx.num_multi_pack_indexes_before + 1; i++)
			free((char *)keep_hashes[i]);
		free(keep_hashes);
	}
	strbuf_release(&midx_name);

	trace2_region_leave("midx", "write_midx_internal", r);

	return result;
}

int write_midx_file(struct odb_source *source,
		    const char *preferred_pack_name,
		    const char *refs_snapshot, unsigned flags)
{
	return write_midx_internal(source, NULL, NULL,
				   preferred_pack_name, refs_snapshot,
				   flags);
}

int write_midx_file_only(struct odb_source *source,
			 struct string_list *packs_to_include,
			 const char *preferred_pack_name,
			 const char *refs_snapshot, unsigned flags)
{
	return write_midx_internal(source, packs_to_include, NULL,
				   preferred_pack_name, refs_snapshot, flags);
}

int expire_midx_packs(struct odb_source *source, unsigned flags)
{
	uint32_t i, *count, result = 0;
	struct string_list packs_to_drop = STRING_LIST_INIT_DUP;
	struct multi_pack_index *m = get_multi_pack_index(source);
	struct progress *progress = NULL;

	if (!m)
		return 0;

	if (m->base_midx)
		die(_("cannot expire packs from an incremental multi-pack-index"));

	CALLOC_ARRAY(count, m->num_packs);

	if (flags & MIDX_PROGRESS)
		progress = start_delayed_progress(
					  source->odb->repo,
					  _("Counting referenced objects"),
					  m->num_objects);
	for (i = 0; i < m->num_objects; i++) {
		uint32_t pack_int_id = nth_midxed_pack_int_id(m, i);
		count[pack_int_id]++;
		display_progress(progress, i + 1);
	}
	stop_progress(&progress);

	if (flags & MIDX_PROGRESS)
		progress = start_delayed_progress(
					  source->odb->repo,
					  _("Finding and deleting unreferenced packfiles"),
					  m->num_packs);
	for (i = 0; i < m->num_packs; i++) {
		char *pack_name;
		display_progress(progress, i + 1);

		if (count[i])
			continue;

		if (prepare_midx_pack(m, i))
			continue;

		if (m->packs[i]->pack_keep || m->packs[i]->is_cruft)
			continue;

		pack_name = xstrdup(m->packs[i]->pack_name);
		close_pack(m->packs[i]);

		string_list_insert(&packs_to_drop, m->pack_names[i]);
		unlink_pack_path(pack_name, 0);
		free(pack_name);
	}
	stop_progress(&progress);

	free(count);

	if (packs_to_drop.nr)
		result = write_midx_internal(source, NULL,
					     &packs_to_drop, NULL, NULL, flags);

	string_list_clear(&packs_to_drop, 0);

	return result;
}

struct repack_info {
	timestamp_t mtime;
	uint32_t referenced_objects;
	uint32_t pack_int_id;
};

static int compare_by_mtime(const void *a_, const void *b_)
{
	const struct repack_info *a, *b;

	a = (const struct repack_info *)a_;
	b = (const struct repack_info *)b_;

	if (a->mtime < b->mtime)
		return -1;
	if (a->mtime > b->mtime)
		return 1;
	return 0;
}

static int want_included_pack(struct multi_pack_index *m,
			      int pack_kept_objects,
			      uint32_t pack_int_id)
{
	struct packed_git *p;
	if (prepare_midx_pack(m, pack_int_id))
		return 0;
	p = m->packs[pack_int_id];
	if (!pack_kept_objects && p->pack_keep)
		return 0;
	if (p->is_cruft)
		return 0;
	if (open_pack_index(p) || !p->num_objects)
		return 0;
	return 1;
}

static void fill_included_packs_all(struct repository *r,
				    struct multi_pack_index *m,
				    unsigned char *include_pack)
{
	uint32_t i;
	int pack_kept_objects = 0;

	repo_config_get_bool(r, "repack.packkeptobjects", &pack_kept_objects);

	for (i = 0; i < m->num_packs; i++) {
		if (!want_included_pack(m, pack_kept_objects, i))
			continue;

		include_pack[i] = 1;
	}
}

static void fill_included_packs_batch(struct repository *r,
				      struct multi_pack_index *m,
				      unsigned char *include_pack,
				      size_t batch_size)
{
	uint32_t i;
	size_t total_size;
	struct repack_info *pack_info;
	int pack_kept_objects = 0;

	CALLOC_ARRAY(pack_info, m->num_packs);

	repo_config_get_bool(r, "repack.packkeptobjects", &pack_kept_objects);

	for (i = 0; i < m->num_packs; i++) {
		pack_info[i].pack_int_id = i;

		if (prepare_midx_pack(m, i))
			continue;

		pack_info[i].mtime = m->packs[i]->mtime;
	}

	for (i = 0; i < m->num_objects; i++) {
		uint32_t pack_int_id = nth_midxed_pack_int_id(m, i);
		pack_info[pack_int_id].referenced_objects++;
	}

	QSORT(pack_info, m->num_packs, compare_by_mtime);

	total_size = 0;
	for (i = 0; total_size < batch_size && i < m->num_packs; i++) {
		uint32_t pack_int_id = pack_info[i].pack_int_id;
		struct packed_git *p = m->packs[pack_int_id];
		uint64_t expected_size;

		if (!want_included_pack(m, pack_kept_objects, pack_int_id))
			continue;

		/*
		 * Use shifted integer arithmetic to calculate the
		 * expected pack size to ~4 significant digits without
		 * overflow for packsizes less that 1PB.
		 */
		expected_size = (uint64_t)pack_info[i].referenced_objects << 14;
		expected_size /= p->num_objects;
		expected_size = u64_mult(expected_size, p->pack_size);
		expected_size = u64_add(expected_size, 1u << 13) >> 14;

		if (expected_size >= batch_size)
			continue;

		if (unsigned_add_overflows(total_size, (size_t)expected_size))
			total_size = SIZE_MAX;
		else
			total_size += expected_size;

		include_pack[pack_int_id] = 1;
	}

	free(pack_info);
}

int midx_repack(struct odb_source *source, size_t batch_size, unsigned flags)
{
	struct repository *r = source->odb->repo;
	int result = 0;
	uint32_t i, packs_to_repack = 0;
	unsigned char *include_pack;
	struct child_process cmd = CHILD_PROCESS_INIT;
	FILE *cmd_in;
	struct multi_pack_index *m = get_multi_pack_index(source);

	/*
	 * When updating the default for these configuration
	 * variables in builtin/repack.c, these must be adjusted
	 * to match.
	 */
	int delta_base_offset = 1;
	int use_delta_islands = 0;

	if (!m)
		return 0;
	if (m->base_midx)
		die(_("cannot repack an incremental multi-pack-index"));

	CALLOC_ARRAY(include_pack, m->num_packs);

	if (batch_size)
		fill_included_packs_batch(r, m, include_pack, batch_size);
	else
		fill_included_packs_all(r, m, include_pack);

	for (i = 0; i < m->num_packs; i++) {
		if (include_pack[i])
			packs_to_repack++;
	}
	if (packs_to_repack <= 1)
		goto cleanup;

	repo_config_get_bool(r, "repack.usedeltabaseoffset", &delta_base_offset);
	repo_config_get_bool(r, "repack.usedeltaislands", &use_delta_islands);

	strvec_push(&cmd.args, "pack-objects");

	strvec_pushf(&cmd.args, "%s/pack/pack", source->path);

	if (delta_base_offset)
		strvec_push(&cmd.args, "--delta-base-offset");
	if (use_delta_islands)
		strvec_push(&cmd.args, "--delta-islands");

	if (flags & MIDX_PROGRESS)
		strvec_push(&cmd.args, "--progress");
	else
		strvec_push(&cmd.args, "-q");

	cmd.git_cmd = 1;
	cmd.in = cmd.out = -1;

	if (start_command(&cmd)) {
		error(_("could not start pack-objects"));
		result = 1;
		goto cleanup;
	}

	cmd_in = xfdopen(cmd.in, "w");

	for (i = 0; i < m->num_objects; i++) {
		struct object_id oid;
		uint32_t pack_int_id = nth_midxed_pack_int_id(m, i);

		if (!include_pack[pack_int_id])
			continue;

		nth_midxed_object_oid(&oid, m, i);
		fprintf(cmd_in, "%s\n", oid_to_hex(&oid));
	}
	fclose(cmd_in);

	if (finish_command(&cmd)) {
		error(_("could not finish pack-objects"));
		result = 1;
		goto cleanup;
	}

	result = write_midx_internal(source, NULL, NULL, NULL, NULL,
				     flags);

cleanup:
	free(include_pack);
	return result;
}<|MERGE_RESOLUTION|>--- conflicted
+++ resolved
@@ -910,16 +910,6 @@
 	return ret;
 }
 
-<<<<<<< HEAD
-static struct multi_pack_index *lookup_multi_pack_index(struct repository *r,
-							const char *object_dir)
-{
-	struct odb_source *source = odb_find_source(r->objects, object_dir);
-	return get_multi_pack_index(source);
-}
-
-=======
->>>>>>> 13296ac9
 static int fill_packs_from_midx(struct write_midx_context *ctx,
 				const char *preferred_pack_name, uint32_t flags)
 {
