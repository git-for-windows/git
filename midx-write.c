#define DISABLE_SIGN_COMPARE_WARNINGS

#include "git-compat-util.h"
#include "abspath.h"
#include "config.h"
#include "hex.h"
#include "lockfile.h"
#include "packfile.h"
#include "object-file.h"
#include "hash-lookup.h"
#include "midx.h"
#include "progress.h"
#include "trace2.h"
#include "run-command.h"
#include "chunk-format.h"
#include "pack-bitmap.h"
#include "refs.h"
#include "revision.h"
#include "list-objects.h"
#include "path.h"
#include "pack-revindex.h"

#define PACK_EXPIRED UINT_MAX
#define BITMAP_POS_UNKNOWN (~((uint32_t)0))
#define MIDX_CHUNK_FANOUT_SIZE (sizeof(uint32_t) * 256)
#define MIDX_CHUNK_LARGE_OFFSET_WIDTH (sizeof(uint64_t))

extern int midx_checksum_valid(struct multi_pack_index *m);
extern void clear_midx_files_ext(const char *object_dir, const char *ext,
				 const char *keep_hash);
extern void clear_incremental_midx_files_ext(const char *object_dir,
					     const char *ext,
					     const char **keep_hashes,
					     uint32_t hashes_nr);
extern int cmp_idx_or_pack_name(const char *idx_or_pack_name,
				const char *idx_name);

static size_t write_midx_header(const struct git_hash_algo *hash_algo,
				struct hashfile *f, unsigned char num_chunks,
				uint32_t num_packs)
{
	hashwrite_be32(f, MIDX_SIGNATURE);
	hashwrite_u8(f, MIDX_VERSION);
	hashwrite_u8(f, oid_version(hash_algo));
	hashwrite_u8(f, num_chunks);
	hashwrite_u8(f, 0); /* unused */
	hashwrite_be32(f, num_packs);

	return MIDX_HEADER_SIZE;
}

struct pack_info {
	uint32_t orig_pack_int_id;
	char *pack_name;
	struct packed_git *p;

	uint32_t bitmap_pos;
	uint32_t bitmap_nr;

	unsigned expired : 1;
};

static void fill_pack_info(struct pack_info *info,
			   struct packed_git *p, const char *pack_name,
			   uint32_t orig_pack_int_id)
{
	memset(info, 0, sizeof(struct pack_info));

	info->orig_pack_int_id = orig_pack_int_id;
	info->pack_name = xstrdup(pack_name);
	info->p = p;
	info->bitmap_pos = BITMAP_POS_UNKNOWN;
}

static int pack_info_compare(const void *_a, const void *_b)
{
	struct pack_info *a = (struct pack_info *)_a;
	struct pack_info *b = (struct pack_info *)_b;
	return strcmp(a->pack_name, b->pack_name);
}

static int idx_or_pack_name_cmp(const void *_va, const void *_vb)
{
	const char *pack_name = _va;
	const struct pack_info *compar = _vb;

	return cmp_idx_or_pack_name(pack_name, compar->pack_name);
}

struct write_midx_context {
	struct pack_info *info;
	size_t nr;
	size_t alloc;
	struct multi_pack_index *m;
	struct multi_pack_index *base_midx;
	struct progress *progress;
	unsigned pack_paths_checked;

	struct pack_midx_entry *entries;
	size_t entries_nr;

	uint32_t *pack_perm;
	uint32_t *pack_order;
	unsigned large_offsets_needed:1;
	uint32_t num_large_offsets;

	int preferred_pack_idx;

	int incremental;
	uint32_t num_multi_pack_indexes_before;

	struct string_list *to_include;

	struct repository *repo;
};

static int should_include_pack(const struct write_midx_context *ctx,
			       const char *file_name)
{
	/*
	 * Note that at most one of ctx->m and ctx->to_include are set,
	 * so we are testing midx_contains_pack() and
	 * string_list_has_string() independently (guarded by the
	 * appropriate NULL checks).
	 *
	 * We could support passing to_include while reusing an existing
	 * MIDX, but don't currently since the reuse process drags
	 * forward all packs from an existing MIDX (without checking
	 * whether or not they appear in the to_include list).
	 *
	 * If we added support for that, these next two conditional
	 * should be performed independently (likely checking
	 * to_include before the existing MIDX).
	 */
	if (ctx->m && midx_contains_pack(ctx->m, file_name))
		return 0;
	else if (ctx->base_midx && midx_contains_pack(ctx->base_midx,
						      file_name))
		return 0;
	else if (ctx->to_include &&
		 !string_list_has_string(ctx->to_include, file_name))
		return 0;
	return 1;
}

static void add_pack_to_midx(const char *full_path, size_t full_path_len,
			     const char *file_name, void *data)
{
	struct write_midx_context *ctx = data;
	struct packed_git *p;

	if (ends_with(file_name, ".idx")) {
		display_progress(ctx->progress, ++ctx->pack_paths_checked);

		if (!should_include_pack(ctx, file_name))
			return;

		ALLOC_GROW(ctx->info, ctx->nr + 1, ctx->alloc);
		p = add_packed_git(ctx->repo, full_path, full_path_len, 0);
		if (!p) {
			warning(_("failed to add packfile '%s'"),
				full_path);
			return;
		}

		if (open_pack_index(p)) {
			warning(_("failed to open pack-index '%s'"),
				full_path);
			close_pack(p);
			free(p);
			return;
		}

		fill_pack_info(&ctx->info[ctx->nr], p, file_name, ctx->nr);
		ctx->nr++;
	}
}

struct pack_midx_entry {
	struct object_id oid;
	uint32_t pack_int_id;
	time_t pack_mtime;
	uint64_t offset;
	unsigned preferred : 1;
};

static int midx_oid_compare(const void *_a, const void *_b)
{
	const struct pack_midx_entry *a = (const struct pack_midx_entry *)_a;
	const struct pack_midx_entry *b = (const struct pack_midx_entry *)_b;
	int cmp = oidcmp(&a->oid, &b->oid);

	if (cmp)
		return cmp;

	/* Sort objects in a preferred pack first when multiple copies exist. */
	if (a->preferred > b->preferred)
		return -1;
	if (a->preferred < b->preferred)
		return 1;

	if (a->pack_mtime > b->pack_mtime)
		return -1;
	else if (a->pack_mtime < b->pack_mtime)
		return 1;

	return a->pack_int_id - b->pack_int_id;
}

static int nth_midxed_pack_midx_entry(struct multi_pack_index *m,
				      struct pack_midx_entry *e,
				      uint32_t pos)
{
	if (pos >= m->num_objects + m->num_objects_in_base)
		return 1;

	nth_midxed_object_oid(&e->oid, m, pos);
	e->pack_int_id = nth_midxed_pack_int_id(m, pos);
	e->offset = nth_midxed_offset(m, pos);

	/* consider objects in midx to be from "old" packs */
	e->pack_mtime = 0;
	return 0;
}

static void fill_pack_entry(uint32_t pack_int_id,
			    struct packed_git *p,
			    uint32_t cur_object,
			    struct pack_midx_entry *entry,
			    int preferred)
{
	if (nth_packed_object_id(&entry->oid, p, cur_object) < 0)
		die(_("failed to locate object %d in packfile"), cur_object);

	entry->pack_int_id = pack_int_id;
	entry->pack_mtime = p->mtime;

	entry->offset = nth_packed_object_offset(p, cur_object);
	entry->preferred = !!preferred;
}

struct midx_fanout {
	struct pack_midx_entry *entries;
	size_t nr, alloc;
};

static void midx_fanout_grow(struct midx_fanout *fanout, size_t nr)
{
	if (nr < fanout->nr)
		BUG("negative growth in midx_fanout_grow() (%"PRIuMAX" < %"PRIuMAX")",
		    (uintmax_t)nr, (uintmax_t)fanout->nr);
	ALLOC_GROW(fanout->entries, nr, fanout->alloc);
}

static void midx_fanout_sort(struct midx_fanout *fanout)
{
	QSORT(fanout->entries, fanout->nr, midx_oid_compare);
}

static void midx_fanout_add_midx_fanout(struct midx_fanout *fanout,
					struct multi_pack_index *m,
					uint32_t cur_fanout,
					int preferred_pack)
{
	uint32_t start = m->num_objects_in_base, end;
	uint32_t cur_object;

	if (m->base_midx)
		midx_fanout_add_midx_fanout(fanout, m->base_midx, cur_fanout,
					    preferred_pack);

	if (cur_fanout)
		start += ntohl(m->chunk_oid_fanout[cur_fanout - 1]);
	end = m->num_objects_in_base + ntohl(m->chunk_oid_fanout[cur_fanout]);

	for (cur_object = start; cur_object < end; cur_object++) {
		if ((preferred_pack > -1) &&
		    (preferred_pack == nth_midxed_pack_int_id(m, cur_object))) {
			/*
			 * Objects from preferred packs are added
			 * separately.
			 */
			continue;
		}

		midx_fanout_grow(fanout, fanout->nr + 1);
		nth_midxed_pack_midx_entry(m,
					   &fanout->entries[fanout->nr],
					   cur_object);
		fanout->entries[fanout->nr].preferred = 0;
		fanout->nr++;
	}
}

static void midx_fanout_add_pack_fanout(struct midx_fanout *fanout,
					struct pack_info *info,
					uint32_t cur_pack,
					int preferred,
					uint32_t cur_fanout)
{
	struct packed_git *pack = info[cur_pack].p;
	uint32_t start = 0, end;
	uint32_t cur_object;

	if (cur_fanout)
		start = get_pack_fanout(pack, cur_fanout - 1);
	end = get_pack_fanout(pack, cur_fanout);

	for (cur_object = start; cur_object < end; cur_object++) {
		midx_fanout_grow(fanout, fanout->nr + 1);
		fill_pack_entry(cur_pack,
				info[cur_pack].p,
				cur_object,
				&fanout->entries[fanout->nr],
				preferred);
		fanout->nr++;
	}
}

/*
 * It is possible to artificially get into a state where there are many
 * duplicate copies of objects. That can create high memory pressure if
 * we are to create a list of all objects before de-duplication. To reduce
 * this memory pressure without a significant performance drop, automatically
 * group objects by the first byte of their object id. Use the IDX fanout
 * tables to group the data, copy to a local array, then sort.
 *
 * Copy only the de-duplicated entries (selected by most-recent modified time
 * of a packfile containing the object).
 */
static void compute_sorted_entries(struct write_midx_context *ctx,
				   uint32_t start_pack)
{
	uint32_t cur_fanout, cur_pack, cur_object;
	size_t alloc_objects, total_objects = 0;
	struct midx_fanout fanout = { 0 };

	for (cur_pack = start_pack; cur_pack < ctx->nr; cur_pack++)
		total_objects = st_add(total_objects,
				       ctx->info[cur_pack].p->num_objects);

	/*
	 * As we de-duplicate by fanout value, we expect the fanout
	 * slices to be evenly distributed, with some noise. Hence,
	 * allocate slightly more than one 256th.
	 */
	alloc_objects = fanout.alloc = total_objects > 3200 ? total_objects / 200 : 16;

	ALLOC_ARRAY(fanout.entries, fanout.alloc);
	ALLOC_ARRAY(ctx->entries, alloc_objects);
	ctx->entries_nr = 0;

	for (cur_fanout = 0; cur_fanout < 256; cur_fanout++) {
		fanout.nr = 0;

		if (ctx->m && !ctx->incremental)
			midx_fanout_add_midx_fanout(&fanout, ctx->m, cur_fanout,
						    ctx->preferred_pack_idx);

		for (cur_pack = start_pack; cur_pack < ctx->nr; cur_pack++) {
			int preferred = cur_pack == ctx->preferred_pack_idx;
			midx_fanout_add_pack_fanout(&fanout,
						    ctx->info, cur_pack,
						    preferred, cur_fanout);
		}

		if (-1 < ctx->preferred_pack_idx && ctx->preferred_pack_idx < start_pack)
			midx_fanout_add_pack_fanout(&fanout, ctx->info,
						    ctx->preferred_pack_idx, 1,
						    cur_fanout);

		midx_fanout_sort(&fanout);

		/*
		 * The batch is now sorted by OID and then mtime (descending).
		 * Take only the first duplicate.
		 */
		for (cur_object = 0; cur_object < fanout.nr; cur_object++) {
			if (cur_object && oideq(&fanout.entries[cur_object - 1].oid,
						&fanout.entries[cur_object].oid))
				continue;
			if (ctx->incremental && ctx->base_midx &&
			    midx_has_oid(ctx->base_midx,
					 &fanout.entries[cur_object].oid))
				continue;

			ALLOC_GROW(ctx->entries, st_add(ctx->entries_nr, 1),
				   alloc_objects);
			memcpy(&ctx->entries[ctx->entries_nr],
			       &fanout.entries[cur_object],
			       sizeof(struct pack_midx_entry));
			ctx->entries_nr++;
		}
	}

	free(fanout.entries);
}

static int write_midx_pack_names(struct hashfile *f, void *data)
{
	struct write_midx_context *ctx = data;
	uint32_t i;
	unsigned char padding[MIDX_CHUNK_ALIGNMENT];
	size_t written = 0;

	for (i = 0; i < ctx->nr; i++) {
		size_t writelen;

		if (ctx->info[i].expired)
			continue;

		if (i && strcmp(ctx->info[i].pack_name, ctx->info[i - 1].pack_name) <= 0)
			BUG("incorrect pack-file order: %s before %s",
			    ctx->info[i - 1].pack_name,
			    ctx->info[i].pack_name);

		writelen = strlen(ctx->info[i].pack_name) + 1;
		hashwrite(f, ctx->info[i].pack_name, writelen);
		written += writelen;
	}

	/* add padding to be aligned */
	i = MIDX_CHUNK_ALIGNMENT - (written % MIDX_CHUNK_ALIGNMENT);
	if (i < MIDX_CHUNK_ALIGNMENT) {
		memset(padding, 0, sizeof(padding));
		hashwrite(f, padding, i);
	}

	return 0;
}

static int write_midx_bitmapped_packs(struct hashfile *f, void *data)
{
	struct write_midx_context *ctx = data;
	size_t i;

	for (i = 0; i < ctx->nr; i++) {
		struct pack_info *pack = &ctx->info[i];
		if (pack->expired)
			continue;

		if (pack->bitmap_pos == BITMAP_POS_UNKNOWN && pack->bitmap_nr)
			BUG("pack '%s' has no bitmap position, but has %d bitmapped object(s)",
			    pack->pack_name, pack->bitmap_nr);

		hashwrite_be32(f, pack->bitmap_pos);
		hashwrite_be32(f, pack->bitmap_nr);
	}
	return 0;
}

static int write_midx_oid_fanout(struct hashfile *f,
				 void *data)
{
	struct write_midx_context *ctx = data;
	struct pack_midx_entry *list = ctx->entries;
	struct pack_midx_entry *last = ctx->entries + ctx->entries_nr;
	uint32_t count = 0;
	uint32_t i;

	/*
	* Write the first-level table (the list is sorted,
	* but we use a 256-entry lookup to be able to avoid
	* having to do eight extra binary search iterations).
	*/
	for (i = 0; i < 256; i++) {
		struct pack_midx_entry *next = list;

		while (next < last && next->oid.hash[0] == i) {
			count++;
			next++;
		}

		hashwrite_be32(f, count);
		list = next;
	}

	return 0;
}

static int write_midx_oid_lookup(struct hashfile *f,
				 void *data)
{
	struct write_midx_context *ctx = data;
	unsigned char hash_len = ctx->repo->hash_algo->rawsz;
	struct pack_midx_entry *list = ctx->entries;
	uint32_t i;

	for (i = 0; i < ctx->entries_nr; i++) {
		struct pack_midx_entry *obj = list++;

		if (i < ctx->entries_nr - 1) {
			struct pack_midx_entry *next = list;
			if (oidcmp(&obj->oid, &next->oid) >= 0)
				BUG("OIDs not in order: %s >= %s",
				    oid_to_hex(&obj->oid),
				    oid_to_hex(&next->oid));
		}

		hashwrite(f, obj->oid.hash, (int)hash_len);
	}

	return 0;
}

static int write_midx_object_offsets(struct hashfile *f,
				     void *data)
{
	struct write_midx_context *ctx = data;
	struct pack_midx_entry *list = ctx->entries;
	uint32_t i, nr_large_offset = 0;

	for (i = 0; i < ctx->entries_nr; i++) {
		struct pack_midx_entry *obj = list++;

		if (ctx->pack_perm[obj->pack_int_id] == PACK_EXPIRED)
			BUG("object %s is in an expired pack with int-id %d",
			    oid_to_hex(&obj->oid),
			    obj->pack_int_id);

		hashwrite_be32(f, ctx->pack_perm[obj->pack_int_id]);

		if (ctx->large_offsets_needed && obj->offset >> 31)
			hashwrite_be32(f, MIDX_LARGE_OFFSET_NEEDED | nr_large_offset++);
		else if (!ctx->large_offsets_needed && obj->offset >> 32)
			BUG("object %s requires a large offset (%"PRIx64") but the MIDX is not writing large offsets!",
			    oid_to_hex(&obj->oid),
			    obj->offset);
		else
			hashwrite_be32(f, (uint32_t)obj->offset);
	}

	return 0;
}

static int write_midx_large_offsets(struct hashfile *f,
				    void *data)
{
	struct write_midx_context *ctx = data;
	struct pack_midx_entry *list = ctx->entries;
	struct pack_midx_entry *end = ctx->entries + ctx->entries_nr;
	uint32_t nr_large_offset = ctx->num_large_offsets;

	while (nr_large_offset) {
		struct pack_midx_entry *obj;
		uint64_t offset;

		if (list >= end)
			BUG("too many large-offset objects");

		obj = list++;
		offset = obj->offset;

		if (!(offset >> 31))
			continue;

		hashwrite_be64(f, offset);

		nr_large_offset--;
	}

	return 0;
}

static int write_midx_revindex(struct hashfile *f,
			       void *data)
{
	struct write_midx_context *ctx = data;
	uint32_t i, nr_base;

	if (ctx->incremental && ctx->base_midx)
		nr_base = ctx->base_midx->num_objects +
			ctx->base_midx->num_objects_in_base;
	else
		nr_base = 0;

	for (i = 0; i < ctx->entries_nr; i++)
		hashwrite_be32(f, ctx->pack_order[i] + nr_base);

	return 0;
}

struct midx_pack_order_data {
	uint32_t nr;
	uint32_t pack;
	off_t offset;
};

static int midx_pack_order_cmp(const void *va, const void *vb)
{
	const struct midx_pack_order_data *a = va, *b = vb;
	if (a->pack < b->pack)
		return -1;
	else if (a->pack > b->pack)
		return 1;
	else if (a->offset < b->offset)
		return -1;
	else if (a->offset > b->offset)
		return 1;
	else
		return 0;
}

static uint32_t *midx_pack_order(struct write_midx_context *ctx)
{
	struct midx_pack_order_data *data;
	uint32_t *pack_order, base_objects = 0;
	uint32_t i;

	trace2_region_enter("midx", "midx_pack_order", ctx->repo);

	if (ctx->incremental && ctx->base_midx)
		base_objects = ctx->base_midx->num_objects +
			ctx->base_midx->num_objects_in_base;

	ALLOC_ARRAY(pack_order, ctx->entries_nr);
	ALLOC_ARRAY(data, ctx->entries_nr);

	for (i = 0; i < ctx->entries_nr; i++) {
		struct pack_midx_entry *e = &ctx->entries[i];
		data[i].nr = i;
		data[i].pack = ctx->pack_perm[e->pack_int_id];
		if (!e->preferred)
			data[i].pack |= (1U << 31);
		data[i].offset = e->offset;
	}

	QSORT(data, ctx->entries_nr, midx_pack_order_cmp);

	for (i = 0; i < ctx->entries_nr; i++) {
		struct pack_midx_entry *e = &ctx->entries[data[i].nr];
		struct pack_info *pack = &ctx->info[ctx->pack_perm[e->pack_int_id]];
		if (pack->bitmap_pos == BITMAP_POS_UNKNOWN)
			pack->bitmap_pos = i + base_objects;
		pack->bitmap_nr++;
		pack_order[i] = data[i].nr;
	}
	for (i = 0; i < ctx->nr; i++) {
		struct pack_info *pack = &ctx->info[ctx->pack_perm[i]];
		if (pack->bitmap_pos == BITMAP_POS_UNKNOWN)
			pack->bitmap_pos = 0;
	}
	free(data);

	trace2_region_leave("midx", "midx_pack_order", ctx->repo);

	return pack_order;
}

static void write_midx_reverse_index(struct write_midx_context *ctx,
				     const char *object_dir,
				     unsigned char *midx_hash)
{
	struct strbuf buf = STRBUF_INIT;
	char *tmp_file;

	trace2_region_enter("midx", "write_midx_reverse_index", ctx->repo);

	if (ctx->incremental)
		get_split_midx_filename_ext(ctx->repo->hash_algo, &buf,
					    object_dir, midx_hash,
					    MIDX_EXT_REV);
	else
		get_midx_filename_ext(ctx->repo->hash_algo, &buf, object_dir,
				      midx_hash, MIDX_EXT_REV);

	tmp_file = write_rev_file_order(ctx->repo, NULL, ctx->pack_order,
					ctx->entries_nr, midx_hash, WRITE_REV);

	if (finalize_object_file(tmp_file, buf.buf))
		die(_("cannot store reverse index file"));

	strbuf_release(&buf);
	free(tmp_file);

	trace2_region_leave("midx", "write_midx_reverse_index", ctx->repo);
}

static void prepare_midx_packing_data(struct packing_data *pdata,
				      struct write_midx_context *ctx)
{
	uint32_t i;

	trace2_region_enter("midx", "prepare_midx_packing_data", ctx->repo);

	memset(pdata, 0, sizeof(struct packing_data));
	prepare_packing_data(ctx->repo, pdata);

	for (i = 0; i < ctx->entries_nr; i++) {
		uint32_t pos = ctx->pack_order[i];
		struct pack_midx_entry *from = &ctx->entries[pos];
		struct object_entry *to = packlist_alloc(pdata, &from->oid);

		oe_set_in_pack(pdata, to,
			       ctx->info[ctx->pack_perm[from->pack_int_id]].p);
	}

	trace2_region_leave("midx", "prepare_midx_packing_data", ctx->repo);
}

static int add_ref_to_pending(const char *refname, const char *referent UNUSED,
			      const struct object_id *oid,
			      int flag, void *cb_data)
{
	struct rev_info *revs = (struct rev_info*)cb_data;
	struct object_id peeled;
	struct object *object;

	if ((flag & REF_ISSYMREF) && (flag & REF_ISBROKEN)) {
		warning("symbolic ref is dangling: %s", refname);
		return 0;
	}

	if (!peel_iterated_oid(revs->repo, oid, &peeled))
		oid = &peeled;

	object = parse_object_or_die(revs->repo, oid, refname);
	if (object->type != OBJ_COMMIT)
		return 0;

	add_pending_object(revs, object, "");
	if (bitmap_is_preferred_refname(revs->repo, refname))
		object->flags |= NEEDS_BITMAP;
	return 0;
}

struct bitmap_commit_cb {
	struct commit **commits;
	size_t commits_nr, commits_alloc;

	struct write_midx_context *ctx;
};

static const struct object_id *bitmap_oid_access(size_t index,
						 const void *_entries)
{
	const struct pack_midx_entry *entries = _entries;
	return &entries[index].oid;
}

static void bitmap_show_commit(struct commit *commit, void *_data)
{
	struct bitmap_commit_cb *data = _data;
	int pos = oid_pos(&commit->object.oid, data->ctx->entries,
			  data->ctx->entries_nr,
			  bitmap_oid_access);
	if (pos < 0)
		return;

	ALLOC_GROW(data->commits, data->commits_nr + 1, data->commits_alloc);
	data->commits[data->commits_nr++] = commit;
}

static int read_refs_snapshot(const char *refs_snapshot,
			      struct rev_info *revs)
{
	struct strbuf buf = STRBUF_INIT;
	struct object_id oid;
	FILE *f = xfopen(refs_snapshot, "r");

	while (strbuf_getline(&buf, f) != EOF) {
		struct object *object;
		int preferred = 0;
		char *hex = buf.buf;
		const char *end = NULL;

		if (buf.len && *buf.buf == '+') {
			preferred = 1;
			hex = &buf.buf[1];
		}

		if (parse_oid_hex_algop(hex, &oid, &end, revs->repo->hash_algo) < 0)
			die(_("could not parse line: %s"), buf.buf);
		if (*end)
			die(_("malformed line: %s"), buf.buf);

		object = parse_object_or_die(revs->repo, &oid, NULL);
		if (preferred)
			object->flags |= NEEDS_BITMAP;

		add_pending_object(revs, object, "");
	}

	fclose(f);
	strbuf_release(&buf);
	return 0;
}

static struct commit **find_commits_for_midx_bitmap(uint32_t *indexed_commits_nr_p,
						    const char *refs_snapshot,
						    struct write_midx_context *ctx)
{
	struct rev_info revs;
	struct bitmap_commit_cb cb = {0};

	trace2_region_enter("midx", "find_commits_for_midx_bitmap", ctx->repo);

	cb.ctx = ctx;

	repo_init_revisions(ctx->repo, &revs, NULL);
	if (refs_snapshot) {
		read_refs_snapshot(refs_snapshot, &revs);
	} else {
		setup_revisions(0, NULL, &revs, NULL);
		refs_for_each_ref(get_main_ref_store(ctx->repo),
				  add_ref_to_pending, &revs);
	}

	/*
	 * Skipping promisor objects here is intentional, since it only excludes
	 * them from the list of reachable commits that we want to select from
	 * when computing the selection of MIDX'd commits to receive bitmaps.
	 *
	 * Reachability bitmaps do require that their objects be closed under
	 * reachability, but fetching any objects missing from promisors at this
	 * point is too late. But, if one of those objects can be reached from
	 * an another object that is included in the bitmap, then we will
	 * complain later that we don't have reachability closure (and fail
	 * appropriately).
	 */
	fetch_if_missing = 0;
	revs.exclude_promisor_objects = 1;

	if (prepare_revision_walk(&revs))
		die(_("revision walk setup failed"));

	traverse_commit_list(&revs, bitmap_show_commit, NULL, &cb);
	if (indexed_commits_nr_p)
		*indexed_commits_nr_p = cb.commits_nr;

	release_revisions(&revs);

	trace2_region_leave("midx", "find_commits_for_midx_bitmap", ctx->repo);

	return cb.commits;
}

static int write_midx_bitmap(struct write_midx_context *ctx,
			     const char *object_dir,
			     const unsigned char *midx_hash,
			     struct packing_data *pdata,
			     struct commit **commits,
			     uint32_t commits_nr,
			     unsigned flags)
{
	int ret, i;
	uint16_t options = 0;
	struct bitmap_writer writer;
	struct pack_idx_entry **index;
	struct strbuf bitmap_name = STRBUF_INIT;

	trace2_region_enter("midx", "write_midx_bitmap", ctx->repo);

	if (ctx->incremental)
		get_split_midx_filename_ext(ctx->repo->hash_algo, &bitmap_name,
					    object_dir, midx_hash,
					    MIDX_EXT_BITMAP);
	else
		get_midx_filename_ext(ctx->repo->hash_algo, &bitmap_name,
				      object_dir, midx_hash, MIDX_EXT_BITMAP);

	if (flags & MIDX_WRITE_BITMAP_HASH_CACHE)
		options |= BITMAP_OPT_HASH_CACHE;

	if (flags & MIDX_WRITE_BITMAP_LOOKUP_TABLE)
		options |= BITMAP_OPT_LOOKUP_TABLE;

	/*
	 * Build the MIDX-order index based on pdata.objects (which is already
	 * in MIDX order; c.f., 'midx_pack_order_cmp()' for the definition of
	 * this order).
	 */
	ALLOC_ARRAY(index, pdata->nr_objects);
	for (i = 0; i < pdata->nr_objects; i++)
		index[i] = &pdata->objects[i].idx;

	bitmap_writer_init(&writer, ctx->repo, pdata,
			   ctx->incremental ? ctx->base_midx : NULL);
	bitmap_writer_show_progress(&writer, flags & MIDX_PROGRESS);
	bitmap_writer_build_type_index(&writer, index);

	/*
	 * bitmap_writer_finish expects objects in lex order, but pack_order
	 * gives us exactly that. use it directly instead of re-sorting the
	 * array.
	 *
	 * This changes the order of objects in 'index' between
	 * bitmap_writer_build_type_index and bitmap_writer_finish.
	 *
	 * The same re-ordering takes place in the single-pack bitmap code via
	 * write_idx_file(), which is called by finish_tmp_packfile(), which
	 * happens between bitmap_writer_build_type_index() and
	 * bitmap_writer_finish().
	 */
	for (i = 0; i < pdata->nr_objects; i++)
		index[ctx->pack_order[i]] = &pdata->objects[i].idx;

	bitmap_writer_select_commits(&writer, commits, commits_nr);
	ret = bitmap_writer_build(&writer);
	if (ret < 0)
		goto cleanup;

	bitmap_writer_set_checksum(&writer, midx_hash);
	bitmap_writer_finish(&writer, index, bitmap_name.buf, options);

cleanup:
	free(index);
	strbuf_release(&bitmap_name);
	bitmap_writer_free(&writer);

	trace2_region_leave("midx", "write_midx_bitmap", ctx->repo);

	return ret;
}

static struct multi_pack_index *lookup_multi_pack_index(struct repository *r,
							const char *object_dir)
{
<<<<<<< HEAD
	struct multi_pack_index *result = NULL;
	struct multi_pack_index *cur;
	char *obj_dir_real = real_pathdup(object_dir, 1);
	struct strbuf cur_path_real = STRBUF_INIT;

	/* Ensure the given object_dir is local, or a known alternate. */
	odb_find_source(r->objects, obj_dir_real);

	for (cur = get_multi_pack_index(r); cur; cur = cur->next) {
		strbuf_realpath(&cur_path_real, cur->object_dir, 1);
		if (!strcmp(obj_dir_real, cur_path_real.buf)) {
			result = cur;
			goto cleanup;
		}
	}

cleanup:
	free(obj_dir_real);
	strbuf_release(&cur_path_real);
	return result;
=======
	struct odb_source *source = odb_find_source(r->objects, object_dir);
	return get_multi_pack_index(source);
>>>>>>> ec865d94
}

static int fill_packs_from_midx(struct write_midx_context *ctx,
				const char *preferred_pack_name, uint32_t flags)
{
	struct multi_pack_index *m;

	for (m = ctx->m; m; m = m->base_midx) {
		uint32_t i;

		for (i = 0; i < m->num_packs; i++) {
			ALLOC_GROW(ctx->info, ctx->nr + 1, ctx->alloc);

			/*
			 * If generating a reverse index, need to have
			 * packed_git's loaded to compare their
			 * mtimes and object count.
			 *
			 * If a preferred pack is specified, need to
			 * have packed_git's loaded to ensure the chosen
			 * preferred pack has a non-zero object count.
			 */
			if (flags & MIDX_WRITE_REV_INDEX ||
			    preferred_pack_name) {
				if (prepare_midx_pack(ctx->repo, m,
						      m->num_packs_in_base + i)) {
					error(_("could not load pack"));
					return 1;
				}

				if (open_pack_index(m->packs[i]))
					die(_("could not open index for %s"),
					    m->packs[i]->pack_name);
			}

			fill_pack_info(&ctx->info[ctx->nr++], m->packs[i],
				       m->pack_names[i],
				       m->num_packs_in_base + i);
		}
	}
	return 0;
}

static struct {
	const char *non_split;
	const char *split;
} midx_exts[] = {
	{NULL, MIDX_EXT_MIDX},
	{MIDX_EXT_BITMAP, MIDX_EXT_BITMAP},
	{MIDX_EXT_REV, MIDX_EXT_REV},
};

static int link_midx_to_chain(struct multi_pack_index *m)
{
	struct strbuf from = STRBUF_INIT;
	struct strbuf to = STRBUF_INIT;
	int ret = 0;
	size_t i;

	if (!m || m->has_chain) {
		/*
		 * Either no MIDX previously existed, or it was already
		 * part of a MIDX chain. In both cases, we have nothing
		 * to link, so return early.
		 */
		goto done;
	}

	for (i = 0; i < ARRAY_SIZE(midx_exts); i++) {
		const unsigned char *hash = get_midx_checksum(m);

		get_midx_filename_ext(m->repo->hash_algo, &from, m->object_dir,
				      hash, midx_exts[i].non_split);
		get_split_midx_filename_ext(m->repo->hash_algo, &to,
					    m->object_dir, hash,
					    midx_exts[i].split);

		if (link(from.buf, to.buf) < 0 && errno != ENOENT) {
			ret = error_errno(_("unable to link '%s' to '%s'"),
					  from.buf, to.buf);
			goto done;
		}

		strbuf_reset(&from);
		strbuf_reset(&to);
	}

done:
	strbuf_release(&from);
	strbuf_release(&to);
	return ret;
}

static void clear_midx_files(struct repository *r, const char *object_dir,
			     const char **hashes, uint32_t hashes_nr,
			     unsigned incremental)
{
	/*
	 * if incremental:
	 *   - remove all non-incremental MIDX files
	 *   - remove any incremental MIDX files not in the current one
	 *
	 * if non-incremental:
	 *   - remove all incremental MIDX files
	 *   - remove any non-incremental MIDX files not matching the current
	 *     hash
	 */
	struct strbuf buf = STRBUF_INIT;
	const char *exts[] = { MIDX_EXT_BITMAP, MIDX_EXT_REV, MIDX_EXT_MIDX };
	uint32_t i, j;

	for (i = 0; i < ARRAY_SIZE(exts); i++) {
		clear_incremental_midx_files_ext(object_dir, exts[i],
						 hashes, hashes_nr);
		for (j = 0; j < hashes_nr; j++)
			clear_midx_files_ext(object_dir, exts[i], hashes[j]);
	}

	if (incremental)
		get_midx_filename(r->hash_algo, &buf, object_dir);
	else
		get_midx_chain_filename(&buf, object_dir);

	if (unlink(buf.buf) && errno != ENOENT)
		die_errno(_("failed to clear multi-pack-index at %s"), buf.buf);

	strbuf_release(&buf);
}

static int write_midx_internal(struct repository *r, const char *object_dir,
			       struct string_list *packs_to_include,
			       struct string_list *packs_to_drop,
			       const char *preferred_pack_name,
			       const char *refs_snapshot,
			       unsigned flags)
{
	struct strbuf midx_name = STRBUF_INIT;
	unsigned char midx_hash[GIT_MAX_RAWSZ];
	uint32_t i, start_pack;
	struct hashfile *f = NULL;
	struct lock_file lk;
	struct tempfile *incr;
	struct write_midx_context ctx = { 0 };
	int bitmapped_packs_concat_len = 0;
	int pack_name_concat_len = 0;
	int dropped_packs = 0;
	int result = 0;
	const char **keep_hashes = NULL;
	struct chunkfile *cf;

	trace2_region_enter("midx", "write_midx_internal", r);

	ctx.repo = r;

	ctx.incremental = !!(flags & MIDX_WRITE_INCREMENTAL);

	if (ctx.incremental)
		strbuf_addf(&midx_name,
			    "%s/pack/multi-pack-index.d/tmp_midx_XXXXXX",
			    object_dir);
	else
		get_midx_filename(r->hash_algo, &midx_name, object_dir);
	if (safe_create_leading_directories(r, midx_name.buf))
		die_errno(_("unable to create leading directories of %s"),
			  midx_name.buf);

	if (!packs_to_include || ctx.incremental) {
		struct multi_pack_index *m = lookup_multi_pack_index(r, object_dir);
		if (m && !midx_checksum_valid(m)) {
			warning(_("ignoring existing multi-pack-index; checksum mismatch"));
			m = NULL;
		}

		if (m) {
			/*
			 * Only reference an existing MIDX when not filtering
			 * which packs to include, since all packs and objects
			 * are copied blindly from an existing MIDX if one is
			 * present.
			 */
			if (ctx.incremental)
				ctx.base_midx = m;
			else if (!packs_to_include)
				ctx.m = m;
		}
	}

	ctx.nr = 0;
	ctx.alloc = ctx.m ? ctx.m->num_packs + ctx.m->num_packs_in_base : 16;
	ctx.info = NULL;
	ALLOC_ARRAY(ctx.info, ctx.alloc);

	if (ctx.incremental) {
		struct multi_pack_index *m = ctx.base_midx;
		while (m) {
			if (flags & MIDX_WRITE_BITMAP && load_midx_revindex(m)) {
				error(_("could not load reverse index for MIDX %s"),
				      hash_to_hex_algop(get_midx_checksum(m),
							m->repo->hash_algo));
				result = 1;
				goto cleanup;
			}
			ctx.num_multi_pack_indexes_before++;
			m = m->base_midx;
		}
	} else if (ctx.m && fill_packs_from_midx(&ctx, preferred_pack_name,
						 flags) < 0) {
		goto cleanup;
	}

	start_pack = ctx.nr;

	ctx.pack_paths_checked = 0;
	if (flags & MIDX_PROGRESS)
		ctx.progress = start_delayed_progress(r,
						      _("Adding packfiles to multi-pack-index"), 0);
	else
		ctx.progress = NULL;

	ctx.to_include = packs_to_include;

	for_each_file_in_pack_dir(object_dir, add_pack_to_midx, &ctx);
	stop_progress(&ctx.progress);

	if ((ctx.m && ctx.nr == ctx.m->num_packs + ctx.m->num_packs_in_base) &&
	    !ctx.incremental &&
	    !(packs_to_include || packs_to_drop)) {
		struct bitmap_index *bitmap_git;
		int bitmap_exists;
		int want_bitmap = flags & MIDX_WRITE_BITMAP;

		bitmap_git = prepare_midx_bitmap_git(ctx.m);
		bitmap_exists = bitmap_git && bitmap_is_midx(bitmap_git);
		free_bitmap_index(bitmap_git);

		if (bitmap_exists || !want_bitmap) {
			/*
			 * The correct MIDX already exists, and so does a
			 * corresponding bitmap (or one wasn't requested).
			 */
			if (!want_bitmap)
				clear_midx_files_ext(object_dir, "bitmap", NULL);
			goto cleanup;
		}
	}

	if (ctx.incremental && !ctx.nr)
		goto cleanup; /* nothing to do */

	if (preferred_pack_name) {
		ctx.preferred_pack_idx = -1;

		for (i = 0; i < ctx.nr; i++) {
			if (!cmp_idx_or_pack_name(preferred_pack_name,
						  ctx.info[i].pack_name)) {
				ctx.preferred_pack_idx = i;
				break;
			}
		}

		if (ctx.preferred_pack_idx == -1)
			warning(_("unknown preferred pack: '%s'"),
				preferred_pack_name);
	} else if (ctx.nr &&
		   (flags & (MIDX_WRITE_REV_INDEX | MIDX_WRITE_BITMAP))) {
		struct packed_git *oldest = ctx.info[ctx.preferred_pack_idx].p;
		ctx.preferred_pack_idx = 0;

		if (packs_to_drop && packs_to_drop->nr)
			BUG("cannot write a MIDX bitmap during expiration");

		/*
		 * set a preferred pack when writing a bitmap to ensure that
		 * the pack from which the first object is selected in pseudo
		 * pack-order has all of its objects selected from that pack
		 * (and not another pack containing a duplicate)
		 */
		for (i = 1; i < ctx.nr; i++) {
			struct packed_git *p = ctx.info[i].p;

			if (!oldest->num_objects || p->mtime < oldest->mtime) {
				oldest = p;
				ctx.preferred_pack_idx = i;
			}
		}

		if (!oldest->num_objects) {
			/*
			 * If all packs are empty; unset the preferred index.
			 * This is acceptable since there will be no duplicate
			 * objects to resolve, so the preferred value doesn't
			 * matter.
			 */
			ctx.preferred_pack_idx = -1;
		}
	} else {
		/*
		 * otherwise don't mark any pack as preferred to avoid
		 * interfering with expiration logic below
		 */
		ctx.preferred_pack_idx = -1;
	}

	if (ctx.preferred_pack_idx > -1) {
		struct packed_git *preferred = ctx.info[ctx.preferred_pack_idx].p;
		if (!preferred->num_objects) {
			error(_("cannot select preferred pack %s with no objects"),
			      preferred->pack_name);
			result = 1;
			goto cleanup;
		}
	}

	compute_sorted_entries(&ctx, start_pack);

	ctx.large_offsets_needed = 0;
	for (i = 0; i < ctx.entries_nr; i++) {
		if (ctx.entries[i].offset > 0x7fffffff)
			ctx.num_large_offsets++;
		if (ctx.entries[i].offset > 0xffffffff)
			ctx.large_offsets_needed = 1;
	}

	QSORT(ctx.info, ctx.nr, pack_info_compare);

	if (packs_to_drop && packs_to_drop->nr) {
		int drop_index = 0;
		int missing_drops = 0;

		for (i = 0; i < ctx.nr && drop_index < packs_to_drop->nr; i++) {
			int cmp = strcmp(ctx.info[i].pack_name,
					 packs_to_drop->items[drop_index].string);

			if (!cmp) {
				drop_index++;
				ctx.info[i].expired = 1;
			} else if (cmp > 0) {
				error(_("did not see pack-file %s to drop"),
				      packs_to_drop->items[drop_index].string);
				drop_index++;
				missing_drops++;
				i--;
			} else {
				ctx.info[i].expired = 0;
			}
		}

		if (missing_drops) {
			result = 1;
			goto cleanup;
		}
	}

	/*
	 * pack_perm stores a permutation between pack-int-ids from the
	 * previous multi-pack-index to the new one we are writing:
	 *
	 * pack_perm[old_id] = new_id
	 */
	ALLOC_ARRAY(ctx.pack_perm, ctx.nr);
	for (i = 0; i < ctx.nr; i++) {
		if (ctx.info[i].expired) {
			dropped_packs++;
			ctx.pack_perm[ctx.info[i].orig_pack_int_id] = PACK_EXPIRED;
		} else {
			ctx.pack_perm[ctx.info[i].orig_pack_int_id] = i - dropped_packs;
		}
	}

	for (i = 0; i < ctx.nr; i++) {
		if (ctx.info[i].expired)
			continue;
		pack_name_concat_len += strlen(ctx.info[i].pack_name) + 1;
		bitmapped_packs_concat_len += 2 * sizeof(uint32_t);
	}

	/* Check that the preferred pack wasn't expired (if given). */
	if (preferred_pack_name) {
		struct pack_info *preferred = bsearch(preferred_pack_name,
						      ctx.info, ctx.nr,
						      sizeof(*ctx.info),
						      idx_or_pack_name_cmp);
		if (preferred) {
			uint32_t perm = ctx.pack_perm[preferred->orig_pack_int_id];
			if (perm == PACK_EXPIRED)
				warning(_("preferred pack '%s' is expired"),
					preferred_pack_name);
		}
	}

	if (pack_name_concat_len % MIDX_CHUNK_ALIGNMENT)
		pack_name_concat_len += MIDX_CHUNK_ALIGNMENT -
					(pack_name_concat_len % MIDX_CHUNK_ALIGNMENT);

	if (ctx.nr - dropped_packs == 0) {
		error(_("no pack files to index."));
		result = 1;
		goto cleanup;
	}

	if (!ctx.entries_nr) {
		if (flags & MIDX_WRITE_BITMAP)
			warning(_("refusing to write multi-pack .bitmap without any objects"));
		flags &= ~(MIDX_WRITE_REV_INDEX | MIDX_WRITE_BITMAP);
	}

	if (ctx.incremental) {
		struct strbuf lock_name = STRBUF_INIT;

		get_midx_chain_filename(&lock_name, object_dir);
		hold_lock_file_for_update(&lk, lock_name.buf, LOCK_DIE_ON_ERROR);
		strbuf_release(&lock_name);

		incr = mks_tempfile_m(midx_name.buf, 0444);
		if (!incr) {
			error(_("unable to create temporary MIDX layer"));
			return -1;
		}

		if (adjust_shared_perm(r, get_tempfile_path(incr))) {
			error(_("unable to adjust shared permissions for '%s'"),
			      get_tempfile_path(incr));
			return -1;
		}

		f = hashfd(r->hash_algo, get_tempfile_fd(incr),
			   get_tempfile_path(incr));
	} else {
		hold_lock_file_for_update(&lk, midx_name.buf, LOCK_DIE_ON_ERROR);
		f = hashfd(r->hash_algo, get_lock_file_fd(&lk),
			   get_lock_file_path(&lk));
	}

	cf = init_chunkfile(f);

	add_chunk(cf, MIDX_CHUNKID_PACKNAMES, pack_name_concat_len,
		  write_midx_pack_names);
	add_chunk(cf, MIDX_CHUNKID_OIDFANOUT, MIDX_CHUNK_FANOUT_SIZE,
		  write_midx_oid_fanout);
	add_chunk(cf, MIDX_CHUNKID_OIDLOOKUP,
		  st_mult(ctx.entries_nr, r->hash_algo->rawsz),
		  write_midx_oid_lookup);
	add_chunk(cf, MIDX_CHUNKID_OBJECTOFFSETS,
		  st_mult(ctx.entries_nr, MIDX_CHUNK_OFFSET_WIDTH),
		  write_midx_object_offsets);

	if (ctx.large_offsets_needed)
		add_chunk(cf, MIDX_CHUNKID_LARGEOFFSETS,
			st_mult(ctx.num_large_offsets,
				MIDX_CHUNK_LARGE_OFFSET_WIDTH),
			write_midx_large_offsets);

	if (flags & (MIDX_WRITE_REV_INDEX | MIDX_WRITE_BITMAP)) {
		ctx.pack_order = midx_pack_order(&ctx);
		add_chunk(cf, MIDX_CHUNKID_REVINDEX,
			  st_mult(ctx.entries_nr, sizeof(uint32_t)),
			  write_midx_revindex);
		add_chunk(cf, MIDX_CHUNKID_BITMAPPEDPACKS,
			  bitmapped_packs_concat_len,
			  write_midx_bitmapped_packs);
	}

	write_midx_header(r->hash_algo, f, get_num_chunks(cf),
			  ctx.nr - dropped_packs);
	write_chunkfile(cf, &ctx);

	finalize_hashfile(f, midx_hash, FSYNC_COMPONENT_PACK_METADATA,
			  CSUM_FSYNC | CSUM_HASH_IN_STREAM);
	free_chunkfile(cf);

	if (flags & MIDX_WRITE_REV_INDEX &&
	    git_env_bool("GIT_TEST_MIDX_WRITE_REV", 0))
		write_midx_reverse_index(&ctx, object_dir, midx_hash);

	if (flags & MIDX_WRITE_BITMAP) {
		struct packing_data pdata;
		struct commit **commits;
		uint32_t commits_nr;

		if (!ctx.entries_nr)
			BUG("cannot write a bitmap without any objects");

		prepare_midx_packing_data(&pdata, &ctx);

		commits = find_commits_for_midx_bitmap(&commits_nr, refs_snapshot, &ctx);

		/*
		 * The previous steps translated the information from
		 * 'entries' into information suitable for constructing
		 * bitmaps. We no longer need that array, so clear it to
		 * reduce memory pressure.
		 */
		FREE_AND_NULL(ctx.entries);
		ctx.entries_nr = 0;

		if (write_midx_bitmap(&ctx, object_dir,
				      midx_hash, &pdata, commits, commits_nr,
				      flags) < 0) {
			error(_("could not write multi-pack bitmap"));
			result = 1;
			clear_packing_data(&pdata);
			free(commits);
			goto cleanup;
		}

		clear_packing_data(&pdata);
		free(commits);
	}
	/*
	 * NOTE: Do not use ctx.entries beyond this point, since it might
	 * have been freed in the previous if block.
	 */

	CALLOC_ARRAY(keep_hashes, ctx.num_multi_pack_indexes_before + 1);

	if (ctx.incremental) {
		FILE *chainf = fdopen_lock_file(&lk, "w");
		struct strbuf final_midx_name = STRBUF_INIT;
		struct multi_pack_index *m = ctx.base_midx;

		if (!chainf) {
			error_errno(_("unable to open multi-pack-index chain file"));
			return -1;
		}

		if (link_midx_to_chain(ctx.base_midx) < 0)
			return -1;

		get_split_midx_filename_ext(r->hash_algo, &final_midx_name,
					    object_dir, midx_hash, MIDX_EXT_MIDX);

		if (rename_tempfile(&incr, final_midx_name.buf) < 0) {
			error_errno(_("unable to rename new multi-pack-index layer"));
			return -1;
		}

		strbuf_release(&final_midx_name);

		keep_hashes[ctx.num_multi_pack_indexes_before] =
			xstrdup(hash_to_hex_algop(midx_hash, r->hash_algo));

		for (i = 0; i < ctx.num_multi_pack_indexes_before; i++) {
			uint32_t j = ctx.num_multi_pack_indexes_before - i - 1;

			keep_hashes[j] = xstrdup(hash_to_hex_algop(get_midx_checksum(m),
								   r->hash_algo));
			m = m->base_midx;
		}

		for (i = 0; i < ctx.num_multi_pack_indexes_before + 1; i++)
			fprintf(get_lock_file_fp(&lk), "%s\n", keep_hashes[i]);
	} else {
		keep_hashes[ctx.num_multi_pack_indexes_before] =
			xstrdup(hash_to_hex_algop(midx_hash, r->hash_algo));
	}

	if (ctx.m || ctx.base_midx)
		close_object_store(ctx.repo->objects);

	if (commit_lock_file(&lk) < 0)
		die_errno(_("could not write multi-pack-index"));

	clear_midx_files(r, object_dir, keep_hashes,
			 ctx.num_multi_pack_indexes_before + 1,
			 ctx.incremental);

cleanup:
	for (i = 0; i < ctx.nr; i++) {
		if (ctx.info[i].p) {
			close_pack(ctx.info[i].p);
			free(ctx.info[i].p);
		}
		free(ctx.info[i].pack_name);
	}

	free(ctx.info);
	free(ctx.entries);
	free(ctx.pack_perm);
	free(ctx.pack_order);
	if (keep_hashes) {
		for (i = 0; i < ctx.num_multi_pack_indexes_before + 1; i++)
			free((char *)keep_hashes[i]);
		free(keep_hashes);
	}
	strbuf_release(&midx_name);

	trace2_region_leave("midx", "write_midx_internal", r);

	return result;
}

int write_midx_file(struct repository *r, const char *object_dir,
		    const char *preferred_pack_name,
		    const char *refs_snapshot, unsigned flags)
{
	return write_midx_internal(r, object_dir, NULL, NULL,
				   preferred_pack_name, refs_snapshot,
				   flags);
}

int write_midx_file_only(struct repository *r, const char *object_dir,
			 struct string_list *packs_to_include,
			 const char *preferred_pack_name,
			 const char *refs_snapshot, unsigned flags)
{
	return write_midx_internal(r, object_dir, packs_to_include, NULL,
				   preferred_pack_name, refs_snapshot, flags);
}

int expire_midx_packs(struct repository *r, const char *object_dir, unsigned flags)
{
	uint32_t i, *count, result = 0;
	struct string_list packs_to_drop = STRING_LIST_INIT_DUP;
	struct multi_pack_index *m = lookup_multi_pack_index(r, object_dir);
	struct progress *progress = NULL;

	if (!m)
		return 0;

	if (m->base_midx)
		die(_("cannot expire packs from an incremental multi-pack-index"));

	CALLOC_ARRAY(count, m->num_packs);

	if (flags & MIDX_PROGRESS)
		progress = start_delayed_progress(
					  r,
					  _("Counting referenced objects"),
					  m->num_objects);
	for (i = 0; i < m->num_objects; i++) {
		uint32_t pack_int_id = nth_midxed_pack_int_id(m, i);
		count[pack_int_id]++;
		display_progress(progress, i + 1);
	}
	stop_progress(&progress);

	if (flags & MIDX_PROGRESS)
		progress = start_delayed_progress(
					  r,
					  _("Finding and deleting unreferenced packfiles"),
					  m->num_packs);
	for (i = 0; i < m->num_packs; i++) {
		char *pack_name;
		display_progress(progress, i + 1);

		if (count[i])
			continue;

		if (prepare_midx_pack(r, m, i))
			continue;

		if (m->packs[i]->pack_keep || m->packs[i]->is_cruft)
			continue;

		pack_name = xstrdup(m->packs[i]->pack_name);
		close_pack(m->packs[i]);

		string_list_insert(&packs_to_drop, m->pack_names[i]);
		unlink_pack_path(pack_name, 0);
		free(pack_name);
	}
	stop_progress(&progress);

	free(count);

	if (packs_to_drop.nr)
		result = write_midx_internal(r, object_dir, NULL,
					     &packs_to_drop, NULL, NULL, flags);

	string_list_clear(&packs_to_drop, 0);

	return result;
}

struct repack_info {
	timestamp_t mtime;
	uint32_t referenced_objects;
	uint32_t pack_int_id;
};

static int compare_by_mtime(const void *a_, const void *b_)
{
	const struct repack_info *a, *b;

	a = (const struct repack_info *)a_;
	b = (const struct repack_info *)b_;

	if (a->mtime < b->mtime)
		return -1;
	if (a->mtime > b->mtime)
		return 1;
	return 0;
}

static int want_included_pack(struct repository *r,
			      struct multi_pack_index *m,
			      int pack_kept_objects,
			      uint32_t pack_int_id)
{
	struct packed_git *p;
	if (prepare_midx_pack(r, m, pack_int_id))
		return 0;
	p = m->packs[pack_int_id];
	if (!pack_kept_objects && p->pack_keep)
		return 0;
	if (p->is_cruft)
		return 0;
	if (open_pack_index(p) || !p->num_objects)
		return 0;
	return 1;
}

static void fill_included_packs_all(struct repository *r,
				    struct multi_pack_index *m,
				    unsigned char *include_pack)
{
	uint32_t i;
	int pack_kept_objects = 0;

	repo_config_get_bool(r, "repack.packkeptobjects", &pack_kept_objects);

	for (i = 0; i < m->num_packs; i++) {
		if (!want_included_pack(r, m, pack_kept_objects, i))
			continue;

		include_pack[i] = 1;
	}
}

static void fill_included_packs_batch(struct repository *r,
				      struct multi_pack_index *m,
				      unsigned char *include_pack,
				      size_t batch_size)
{
	uint32_t i;
	size_t total_size;
	struct repack_info *pack_info;
	int pack_kept_objects = 0;

	CALLOC_ARRAY(pack_info, m->num_packs);

	repo_config_get_bool(r, "repack.packkeptobjects", &pack_kept_objects);

	for (i = 0; i < m->num_packs; i++) {
		pack_info[i].pack_int_id = i;

		if (prepare_midx_pack(r, m, i))
			continue;

		pack_info[i].mtime = m->packs[i]->mtime;
	}

	for (i = 0; i < m->num_objects; i++) {
		uint32_t pack_int_id = nth_midxed_pack_int_id(m, i);
		pack_info[pack_int_id].referenced_objects++;
	}

	QSORT(pack_info, m->num_packs, compare_by_mtime);

	total_size = 0;
	for (i = 0; total_size < batch_size && i < m->num_packs; i++) {
		uint32_t pack_int_id = pack_info[i].pack_int_id;
		struct packed_git *p = m->packs[pack_int_id];
		uint64_t expected_size;

		if (!want_included_pack(r, m, pack_kept_objects, pack_int_id))
			continue;

		/*
		 * Use shifted integer arithmetic to calculate the
		 * expected pack size to ~4 significant digits without
		 * overflow for packsizes less that 1PB.
		 */
		expected_size = (uint64_t)pack_info[i].referenced_objects << 14;
		expected_size /= p->num_objects;
		expected_size = u64_mult(expected_size, p->pack_size);
		expected_size = u64_add(expected_size, 1u << 13) >> 14;

		if (expected_size >= batch_size)
			continue;

		if (unsigned_add_overflows(total_size, (size_t)expected_size))
			total_size = SIZE_MAX;
		else
			total_size += expected_size;

		include_pack[pack_int_id] = 1;
	}

	free(pack_info);
}

int midx_repack(struct repository *r, const char *object_dir, size_t batch_size, unsigned flags)
{
	int result = 0;
	uint32_t i, packs_to_repack = 0;
	unsigned char *include_pack;
	struct child_process cmd = CHILD_PROCESS_INIT;
	FILE *cmd_in;
	struct multi_pack_index *m = lookup_multi_pack_index(r, object_dir);

	/*
	 * When updating the default for these configuration
	 * variables in builtin/repack.c, these must be adjusted
	 * to match.
	 */
	int delta_base_offset = 1;
	int use_delta_islands = 0;

	if (!m)
		return 0;
	if (m->base_midx)
		die(_("cannot repack an incremental multi-pack-index"));

	CALLOC_ARRAY(include_pack, m->num_packs);

	if (batch_size)
		fill_included_packs_batch(r, m, include_pack, batch_size);
	else
		fill_included_packs_all(r, m, include_pack);

	for (i = 0; i < m->num_packs; i++) {
		if (include_pack[i])
			packs_to_repack++;
	}
	if (packs_to_repack <= 1)
		goto cleanup;

	repo_config_get_bool(r, "repack.usedeltabaseoffset", &delta_base_offset);
	repo_config_get_bool(r, "repack.usedeltaislands", &use_delta_islands);

	strvec_push(&cmd.args, "pack-objects");

	strvec_pushf(&cmd.args, "%s/pack/pack", object_dir);

	if (delta_base_offset)
		strvec_push(&cmd.args, "--delta-base-offset");
	if (use_delta_islands)
		strvec_push(&cmd.args, "--delta-islands");

	if (flags & MIDX_PROGRESS)
		strvec_push(&cmd.args, "--progress");
	else
		strvec_push(&cmd.args, "-q");

	cmd.git_cmd = 1;
	cmd.in = cmd.out = -1;

	if (start_command(&cmd)) {
		error(_("could not start pack-objects"));
		result = 1;
		goto cleanup;
	}

	cmd_in = xfdopen(cmd.in, "w");

	for (i = 0; i < m->num_objects; i++) {
		struct object_id oid;
		uint32_t pack_int_id = nth_midxed_pack_int_id(m, i);

		if (!include_pack[pack_int_id])
			continue;

		nth_midxed_object_oid(&oid, m, i);
		fprintf(cmd_in, "%s\n", oid_to_hex(&oid));
	}
	fclose(cmd_in);

	if (finish_command(&cmd)) {
		error(_("could not finish pack-objects"));
		result = 1;
		goto cleanup;
	}

	result = write_midx_internal(r, object_dir, NULL, NULL, NULL, NULL,
				     flags);

cleanup:
	free(include_pack);
	return result;
}<|MERGE_RESOLUTION|>--- conflicted
+++ resolved
@@ -916,31 +916,8 @@
 static struct multi_pack_index *lookup_multi_pack_index(struct repository *r,
 							const char *object_dir)
 {
-<<<<<<< HEAD
-	struct multi_pack_index *result = NULL;
-	struct multi_pack_index *cur;
-	char *obj_dir_real = real_pathdup(object_dir, 1);
-	struct strbuf cur_path_real = STRBUF_INIT;
-
-	/* Ensure the given object_dir is local, or a known alternate. */
-	odb_find_source(r->objects, obj_dir_real);
-
-	for (cur = get_multi_pack_index(r); cur; cur = cur->next) {
-		strbuf_realpath(&cur_path_real, cur->object_dir, 1);
-		if (!strcmp(obj_dir_real, cur_path_real.buf)) {
-			result = cur;
-			goto cleanup;
-		}
-	}
-
-cleanup:
-	free(obj_dir_real);
-	strbuf_release(&cur_path_real);
-	return result;
-=======
 	struct odb_source *source = odb_find_source(r->objects, object_dir);
 	return get_multi_pack_index(source);
->>>>>>> ec865d94
 }
 
 static int fill_packs_from_midx(struct write_midx_context *ctx,
