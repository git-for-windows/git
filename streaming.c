/*
 * Copyright (c) 2011, Google Inc.
 */
#include "cache.h"
#include "streaming.h"
#include "repository.h"
#include "object-store.h"
#include "packfile.h"

enum input_source {
	stream_error = -1,
	incore = 0,
	loose = 1,
	pack_non_delta = 2
};

typedef int (*open_istream_fn)(struct git_istream *,
			       struct object_info *,
			       const struct object_id *,
			       enum object_type *);
typedef int (*close_istream_fn)(struct git_istream *);
typedef ssize_t (*read_istream_fn)(struct git_istream *, char *, size_t);

struct stream_vtbl {
	close_istream_fn close;
	read_istream_fn read;
};

#define open_method_decl(name) \
	int open_istream_ ##name \
	(struct git_istream *st, struct object_info *oi, \
	 const struct object_id *oid, \
	 enum object_type *type)

#define close_method_decl(name) \
	int close_istream_ ##name \
	(struct git_istream *st)

#define read_method_decl(name) \
	ssize_t read_istream_ ##name \
	(struct git_istream *st, char *buf, size_t sz)

/* forward declaration */
static open_method_decl(incore);
static open_method_decl(loose);
static open_method_decl(pack_non_delta);
static struct git_istream *attach_stream_filter(struct git_istream *st,
						struct stream_filter *filter);


static open_istream_fn open_istream_tbl[] = {
	open_istream_incore,
	open_istream_loose,
	open_istream_pack_non_delta,
};

#define FILTER_BUFFER (1024*16)

struct filtered_istream {
	struct git_istream *upstream;
	struct stream_filter *filter;
	char ibuf[FILTER_BUFFER];
	char obuf[FILTER_BUFFER];
	int i_end, i_ptr;
	int o_end, o_ptr;
	int input_finished;
};

struct git_istream {
	const struct stream_vtbl *vtbl;
	unsigned long size; /* inflated size of full object */
	git_zstream z;
	enum { z_unused, z_used, z_done, z_error } z_state;

	union {
		struct {
			char *buf; /* from read_object() */
			unsigned long read_ptr;
		} incore;

		struct {
			void *mapped;
			unsigned long mapsize;
			char hdr[32];
			int hdr_avail;
			int hdr_used;
		} loose;

		struct {
			struct packed_git *pack;
			off_t pos;
		} in_pack;

		struct filtered_istream filtered;
	} u;
};

int close_istream(struct git_istream *st)
{
	int r = st->vtbl->close(st);
	free(st);
	return r;
}

ssize_t read_istream(struct git_istream *st, void *buf, size_t sz)
{
	return st->vtbl->read(st, buf, sz);
}

static enum input_source istream_source(const struct object_id *oid,
					enum object_type *type,
					struct object_info *oi)
{
	unsigned long size;
	int status;

	oi->typep = type;
	oi->sizep = &size;
	status = oid_object_info_extended(oid, oi, 0);
	if (status < 0)
		return stream_error;

	switch (oi->whence) {
	case OI_LOOSE:
		return loose;
	case OI_PACKED:
		if (!oi->u.packed.is_delta && big_file_threshold < size)
			return pack_non_delta;
		/* fallthru */
	default:
		return incore;
	}
}

struct git_istream *open_istream(const struct object_id *oid,
				 enum object_type *type,
				 unsigned long *size,
				 struct stream_filter *filter)
{
	struct git_istream *st;
	struct object_info oi = OBJECT_INFO_INIT;
	const struct object_id *real = lookup_replace_object(oid);
	enum input_source src = istream_source(real, type, &oi);

	if (src < 0)
		return NULL;

	st = xmalloc(sizeof(*st));
	if (open_istream_tbl[src](st, &oi, real, type)) {
		if (open_istream_incore(st, &oi, real, type)) {
			free(st);
			return NULL;
		}
	}
	if (filter) {
		/* Add "&& !is_null_stream_filter(filter)" for performance */
		struct git_istream *nst = attach_stream_filter(st, filter);
		if (!nst) {
			close_istream(st);
			return NULL;
		}
		st = nst;
	}

	*size = st->size;
	return st;
}


/*****************************************************************
 *
 * Common helpers
 *
 *****************************************************************/

static void close_deflated_stream(struct git_istream *st)
{
	if (st->z_state == z_used)
		git_inflate_end(&st->z);
}


/*****************************************************************
 *
 * Filtered stream
 *
 *****************************************************************/

static close_method_decl(filtered)
{
	free_stream_filter(st->u.filtered.filter);
	return close_istream(st->u.filtered.upstream);
}

static read_method_decl(filtered)
{
	struct filtered_istream *fs = &(st->u.filtered);
	size_t filled = 0;

	while (sz) {
		/* do we already have filtered output? */
		if (fs->o_ptr < fs->o_end) {
			size_t to_move = fs->o_end - fs->o_ptr;
			if (sz < to_move)
				to_move = sz;
			memcpy(buf + filled, fs->obuf + fs->o_ptr, to_move);
			fs->o_ptr += to_move;
			sz -= to_move;
			filled += to_move;
			continue;
		}
		fs->o_end = fs->o_ptr = 0;

		/* do we have anything to feed the filter with? */
		if (fs->i_ptr < fs->i_end) {
			size_t to_feed = fs->i_end - fs->i_ptr;
			size_t to_receive = FILTER_BUFFER;
			if (stream_filter(fs->filter,
					  fs->ibuf + fs->i_ptr, &to_feed,
					  fs->obuf, &to_receive))
				return -1;
			fs->i_ptr = fs->i_end - to_feed;
			fs->o_end = FILTER_BUFFER - to_receive;
			continue;
		}

		/* tell the filter to drain upon no more input */
		if (fs->input_finished) {
			size_t to_receive = FILTER_BUFFER;
			if (stream_filter(fs->filter,
					  NULL, NULL,
					  fs->obuf, &to_receive))
				return -1;
			fs->o_end = FILTER_BUFFER - to_receive;
			if (!fs->o_end)
				break;
			continue;
		}
		fs->i_end = fs->i_ptr = 0;

		/* refill the input from the upstream */
		if (!fs->input_finished) {
			fs->i_end = read_istream(fs->upstream, fs->ibuf, FILTER_BUFFER);
			if (fs->i_end < 0)
				return -1;
			if (fs->i_end)
				continue;
		}
		fs->input_finished = 1;
	}
	return filled;
}

static struct stream_vtbl filtered_vtbl = {
	close_istream_filtered,
	read_istream_filtered,
};

static struct git_istream *attach_stream_filter(struct git_istream *st,
						struct stream_filter *filter)
{
	struct git_istream *ifs = xmalloc(sizeof(*ifs));
	struct filtered_istream *fs = &(ifs->u.filtered);

	ifs->vtbl = &filtered_vtbl;
	fs->upstream = st;
	fs->filter = filter;
	fs->i_end = fs->i_ptr = 0;
	fs->o_end = fs->o_ptr = 0;
	fs->input_finished = 0;
	ifs->size = -1; /* unknown */
	return ifs;
}

/*****************************************************************
 *
 * Loose object stream
 *
 *****************************************************************/

static read_method_decl(loose)
{
	size_t total_read = 0;

	switch (st->z_state) {
	case z_done:
		return 0;
	case z_error:
		return -1;
	default:
		break;
	}

	if (st->u.loose.hdr_used < st->u.loose.hdr_avail) {
		size_t to_copy = st->u.loose.hdr_avail - st->u.loose.hdr_used;
		if (sz < to_copy)
			to_copy = sz;
		memcpy(buf, st->u.loose.hdr + st->u.loose.hdr_used, to_copy);
		st->u.loose.hdr_used += to_copy;
		total_read += to_copy;
	}

	while (total_read < sz) {
		int status;

		st->z.next_out = (unsigned char *)buf + total_read;
		st->z.avail_out = sz - total_read;
		status = git_inflate(&st->z, Z_FINISH);

		total_read = st->z.next_out - (unsigned char *)buf;

		if (status == Z_STREAM_END) {
			git_inflate_end(&st->z);
			st->z_state = z_done;
			break;
		}
		if (status != Z_OK && (status != Z_BUF_ERROR || total_read < sz)) {
			git_inflate_end(&st->z);
			st->z_state = z_error;
			return -1;
		}
	}
	return total_read;
}

static close_method_decl(loose)
{
	close_deflated_stream(st);
	munmap(st->u.loose.mapped, st->u.loose.mapsize);
	return 0;
}

static struct stream_vtbl loose_vtbl = {
	close_istream_loose,
	read_istream_loose,
};

static open_method_decl(loose)
{
<<<<<<< HEAD
	st->u.loose.mapped = map_sha1_file(oid->hash, &st->u.loose.mapsize);
=======
	st->u.loose.mapped = map_sha1_file(the_repository,
					   sha1, &st->u.loose.mapsize);
>>>>>>> 4a7c05f7
	if (!st->u.loose.mapped)
		return -1;
	if ((unpack_sha1_header(&st->z,
				st->u.loose.mapped,
				st->u.loose.mapsize,
				st->u.loose.hdr,
				sizeof(st->u.loose.hdr)) < 0) ||
	    (parse_sha1_header(st->u.loose.hdr, &st->size) < 0)) {
		git_inflate_end(&st->z);
		munmap(st->u.loose.mapped, st->u.loose.mapsize);
		return -1;
	}

	st->u.loose.hdr_used = strlen(st->u.loose.hdr) + 1;
	st->u.loose.hdr_avail = st->z.total_out;
	st->z_state = z_used;

	st->vtbl = &loose_vtbl;
	return 0;
}


/*****************************************************************
 *
 * Non-delta packed object stream
 *
 *****************************************************************/

static read_method_decl(pack_non_delta)
{
	size_t total_read = 0;

	switch (st->z_state) {
	case z_unused:
		memset(&st->z, 0, sizeof(st->z));
		git_inflate_init(&st->z);
		st->z_state = z_used;
		break;
	case z_done:
		return 0;
	case z_error:
		return -1;
	case z_used:
		break;
	}

	while (total_read < sz) {
		int status;
		struct pack_window *window = NULL;
		unsigned char *mapped;

		mapped = use_pack(st->u.in_pack.pack, &window,
				  st->u.in_pack.pos, &st->z.avail_in);

		st->z.next_out = (unsigned char *)buf + total_read;
		st->z.avail_out = sz - total_read;
		st->z.next_in = mapped;
		status = git_inflate(&st->z, Z_FINISH);

		st->u.in_pack.pos += st->z.next_in - mapped;
		total_read = st->z.next_out - (unsigned char *)buf;
		unuse_pack(&window);

		if (status == Z_STREAM_END) {
			git_inflate_end(&st->z);
			st->z_state = z_done;
			break;
		}
		if (status != Z_OK && status != Z_BUF_ERROR) {
			git_inflate_end(&st->z);
			st->z_state = z_error;
			return -1;
		}
	}
	return total_read;
}

static close_method_decl(pack_non_delta)
{
	close_deflated_stream(st);
	return 0;
}

static struct stream_vtbl pack_non_delta_vtbl = {
	close_istream_pack_non_delta,
	read_istream_pack_non_delta,
};

static open_method_decl(pack_non_delta)
{
	struct pack_window *window;
	enum object_type in_pack_type;

	st->u.in_pack.pack = oi->u.packed.pack;
	st->u.in_pack.pos = oi->u.packed.offset;
	window = NULL;

	in_pack_type = unpack_object_header(st->u.in_pack.pack,
					    &window,
					    &st->u.in_pack.pos,
					    &st->size);
	unuse_pack(&window);
	switch (in_pack_type) {
	default:
		return -1; /* we do not do deltas for now */
	case OBJ_COMMIT:
	case OBJ_TREE:
	case OBJ_BLOB:
	case OBJ_TAG:
		break;
	}
	st->z_state = z_unused;
	st->vtbl = &pack_non_delta_vtbl;
	return 0;
}


/*****************************************************************
 *
 * In-core stream
 *
 *****************************************************************/

static close_method_decl(incore)
{
	free(st->u.incore.buf);
	return 0;
}

static read_method_decl(incore)
{
	size_t read_size = sz;
	size_t remainder = st->size - st->u.incore.read_ptr;

	if (remainder <= read_size)
		read_size = remainder;
	if (read_size) {
		memcpy(buf, st->u.incore.buf + st->u.incore.read_ptr, read_size);
		st->u.incore.read_ptr += read_size;
	}
	return read_size;
}

static struct stream_vtbl incore_vtbl = {
	close_istream_incore,
	read_istream_incore,
};

static open_method_decl(incore)
{
	st->u.incore.buf = read_object_file_extended(oid, type, &st->size, 0);
	st->u.incore.read_ptr = 0;
	st->vtbl = &incore_vtbl;

	return st->u.incore.buf ? 0 : -1;
}


/****************************************************************
 * Users of streaming interface
 ****************************************************************/

int stream_blob_to_fd(int fd, const struct object_id *oid, struct stream_filter *filter,
		      int can_seek)
{
	struct git_istream *st;
	enum object_type type;
	unsigned long sz;
	ssize_t kept = 0;
	int result = -1;

	st = open_istream(oid, &type, &sz, filter);
	if (!st) {
		if (filter)
			free_stream_filter(filter);
		return result;
	}
	if (type != OBJ_BLOB)
		goto close_and_exit;
	for (;;) {
		char buf[1024 * 16];
		ssize_t wrote, holeto;
		ssize_t readlen = read_istream(st, buf, sizeof(buf));

		if (readlen < 0)
			goto close_and_exit;
		if (!readlen)
			break;
		if (can_seek && sizeof(buf) == readlen) {
			for (holeto = 0; holeto < readlen; holeto++)
				if (buf[holeto])
					break;
			if (readlen == holeto) {
				kept += holeto;
				continue;
			}
		}

		if (kept && lseek(fd, kept, SEEK_CUR) == (off_t) -1)
			goto close_and_exit;
		else
			kept = 0;
		wrote = write_in_full(fd, buf, readlen);

		if (wrote < 0)
			goto close_and_exit;
	}
	if (kept && (lseek(fd, kept - 1, SEEK_CUR) == (off_t) -1 ||
		     xwrite(fd, "", 1) != 1))
		goto close_and_exit;
	result = 0;

 close_and_exit:
	close_istream(st);
	return result;
}<|MERGE_RESOLUTION|>--- conflicted
+++ resolved
@@ -337,12 +337,8 @@
 
 static open_method_decl(loose)
 {
-<<<<<<< HEAD
-	st->u.loose.mapped = map_sha1_file(oid->hash, &st->u.loose.mapsize);
-=======
 	st->u.loose.mapped = map_sha1_file(the_repository,
-					   sha1, &st->u.loose.mapsize);
->>>>>>> 4a7c05f7
+					   oid->hash, &st->u.loose.mapsize);
 	if (!st->u.loose.mapped)
 		return -1;
 	if ((unpack_sha1_header(&st->z,
