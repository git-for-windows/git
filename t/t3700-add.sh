#!/bin/sh
#
# Copyright (c) 2006 Carl D. Worth
#

test_description='Test of git add, including the -- option.'

. ./test-lib.sh

test_expect_success \
    'Test of git add' \
    'touch foo && git add foo'

test_expect_success \
    'Post-check that foo is in the index' \
    'git ls-files foo | grep foo'

test_expect_success \
    'Test that "git add -- -q" works' \
    'touch -- -q && git add -- -q'

test_expect_success \
	'git add: Test that executable bit is not used if core.filemode=0' \
	'git config core.filemode 0 &&
	 echo foo >xfoo1 &&
	 chmod 755 xfoo1 &&
	 git add xfoo1 &&
	 case "`git ls-files --stage xfoo1`" in
	 100644" "*xfoo1) echo ok;;
	 *) echo fail; git ls-files --stage xfoo1; (exit 1);;
	 esac'

<<<<<<< HEAD
test "$no_symlinks" || {
test_expect_success 'git add: filemode=0 should not get confused by symlink' '
=======
test_expect_success SYMLINKS 'git add: filemode=0 should not get confused by symlink' '
>>>>>>> 8b02c64a
	rm -f xfoo1 &&
	ln -s foo xfoo1 &&
	git add xfoo1 &&
	case "`git ls-files --stage xfoo1`" in
	120000" "*xfoo1) echo ok;;
	*) echo fail; git ls-files --stage xfoo1; (exit 1);;
	esac
'
}

test_expect_success \
	'git update-index --add: Test that executable bit is not used...' \
	'git config core.filemode 0 &&
	 echo foo >xfoo2 &&
	 chmod 755 xfoo2 &&
	 git update-index --add xfoo2 &&
	 case "`git ls-files --stage xfoo2`" in
	 100644" "*xfoo2) echo ok;;
	 *) echo fail; git ls-files --stage xfoo2; (exit 1);;
	 esac'

<<<<<<< HEAD
test "$no_symlinks" || {
test_expect_success 'git add: filemode=0 should not get confused by symlink' '
=======
test_expect_success SYMLINKS 'git add: filemode=0 should not get confused by symlink' '
>>>>>>> 8b02c64a
	rm -f xfoo2 &&
	ln -s foo xfoo2 &&
	git update-index --add xfoo2 &&
	case "`git ls-files --stage xfoo2`" in
	120000" "*xfoo2) echo ok;;
	*) echo fail; git ls-files --stage xfoo2; (exit 1);;
	esac
'

test_expect_success SYMLINKS \
	'git update-index --add: Test that executable bit is not used...' \
	'git config core.filemode 0 &&
	 ln -s xfoo2 xfoo3 &&
	 git update-index --add xfoo3 &&
	 case "`git ls-files --stage xfoo3`" in
	 120000" "*xfoo3) echo ok;;
	 *) echo fail; git ls-files --stage xfoo3; (exit 1);;
	 esac'
}

test_expect_success '.gitignore test setup' '
	echo "*.ig" >.gitignore &&
	mkdir c.if d.ig &&
	>a.ig && >b.if &&
	>c.if/c.if && >c.if/c.ig &&
	>d.ig/d.if && >d.ig/d.ig
'

test_expect_success '.gitignore is honored' '
	git add . &&
	! (git ls-files | grep "\\.ig")
'

test_expect_success 'error out when attempting to add ignored ones without -f' '
	test_must_fail git add a.?? &&
	! (git ls-files | grep "\\.ig")
'

test_expect_success 'error out when attempting to add ignored ones without -f' '
	test_must_fail git add d.?? &&
	! (git ls-files | grep "\\.ig")
'

test_expect_success 'add ignored ones with -f' '
	git add -f a.?? &&
	git ls-files --error-unmatch a.ig
'

test_expect_success 'add ignored ones with -f' '
	git add -f d.??/* &&
	git ls-files --error-unmatch d.ig/d.if d.ig/d.ig
'

test_expect_success 'add ignored ones with -f' '
	rm -f .git/index &&
	git add -f d.?? &&
	git ls-files --error-unmatch d.ig/d.if d.ig/d.ig
'

test_expect_success '.gitignore with subdirectory' '

	rm -f .git/index &&
	mkdir -p sub/dir &&
	echo "!dir/a.*" >sub/.gitignore &&
	>sub/a.ig &&
	>sub/dir/a.ig &&
	git add sub/dir &&
	git ls-files --error-unmatch sub/dir/a.ig &&
	rm -f .git/index &&
	(
		cd sub/dir &&
		git add .
	) &&
	git ls-files --error-unmatch sub/dir/a.ig
'

mkdir 1 1/2 1/3
touch 1/2/a 1/3/b 1/2/c
test_expect_success 'check correct prefix detection' '
	rm -f .git/index &&
	git add 1/2/a 1/3/b 1/2/c
'

test_expect_success 'git add with filemode=0, symlinks=0, and unmerged entries' '
	for s in 1 2 3
	do
		echo $s > stage$s
		echo "100755 $(git hash-object -w stage$s) $s	file"
		echo "120000 $(printf $s | git hash-object -w -t blob --stdin) $s	symlink"
	done | git update-index --index-info &&
	git config core.filemode 0 &&
	git config core.symlinks 0 &&
	echo new > file &&
	echo new > symlink &&
	git add file symlink &&
	git ls-files --stage | grep "^100755 .* 0	file$" &&
	git ls-files --stage | grep "^120000 .* 0	symlink$"
'

test_expect_success 'git add with filemode=0, symlinks=0 prefers stage 2 over stage 1' '
	git rm --cached -f file symlink &&
	(
		echo "100644 $(git hash-object -w stage1) 1	file"
		echo "100755 $(git hash-object -w stage2) 2	file"
		echo "100644 $(printf 1 | git hash-object -w -t blob --stdin) 1	symlink"
		echo "120000 $(printf 2 | git hash-object -w -t blob --stdin) 2	symlink"
	) | git update-index --index-info &&
	git config core.filemode 0 &&
	git config core.symlinks 0 &&
	echo new > file &&
	echo new > symlink &&
	git add file symlink &&
	git ls-files --stage | grep "^100755 .* 0	file$" &&
	git ls-files --stage | grep "^120000 .* 0	symlink$"
'

test_expect_success 'git add --refresh' '
	>foo && git add foo && git commit -a -m "commit all" &&
	test -z "`git diff-index HEAD -- foo`" &&
	git read-tree HEAD &&
	case "`git diff-index HEAD -- foo`" in
	:100644" "*"M	foo") echo ok;;
	*) echo fail; (exit 1);;
	esac &&
	git add --refresh -- foo &&
	test -z "`git diff-index HEAD -- foo`"
'

<<<<<<< HEAD
if case $(uname -s) in *MINGW*) :;; *) false;; esac then
	say "chmod 0 does not make files unreadable - skipping tests"
	say "cannot have backslashes in file names - skipping test"
else

test_expect_success 'git add should fail atomically upon an unreadable file' '
=======
test_expect_success POSIXPERM 'git add should fail atomically upon an unreadable file' '
>>>>>>> 8b02c64a
	git reset --hard &&
	date >foo1 &&
	date >foo2 &&
	chmod 0 foo2 &&
	test_must_fail git add --verbose . &&
	! ( git ls-files foo1 | grep foo1 )
'

rm -f foo2

test_expect_success POSIXPERM 'git add --ignore-errors' '
	git reset --hard &&
	date >foo1 &&
	date >foo2 &&
	chmod 0 foo2 &&
	test_must_fail git add --verbose --ignore-errors . &&
	git ls-files foo1 | grep foo1
'

rm -f foo2

test_expect_success POSIXPERM 'git add (add.ignore-errors)' '
	git config add.ignore-errors 1 &&
	git reset --hard &&
	date >foo1 &&
	date >foo2 &&
	chmod 0 foo2 &&
	test_must_fail git add --verbose . &&
	git ls-files foo1 | grep foo1
'
rm -f foo2

test_expect_success POSIXPERM 'git add (add.ignore-errors = false)' '
	git config add.ignore-errors 0 &&
	git reset --hard &&
	date >foo1 &&
	date >foo2 &&
	chmod 0 foo2 &&
	test_must_fail git add --verbose . &&
	! ( git ls-files foo1 | grep foo1 )
'

test_expect_success BSLASHPSPEC "git add 'fo\\[ou\\]bar' ignores foobar" '
	git reset --hard &&
	touch fo\[ou\]bar foobar &&
	git add '\''fo\[ou\]bar'\'' &&
	git ls-files fo\[ou\]bar | fgrep fo\[ou\]bar &&
	! ( git ls-files foobar | grep foobar )
'

fi	# skip chmod 0 and bslash-in-filename tests

test_done<|MERGE_RESOLUTION|>--- conflicted
+++ resolved
@@ -30,12 +30,7 @@
 	 *) echo fail; git ls-files --stage xfoo1; (exit 1);;
 	 esac'
 
-<<<<<<< HEAD
-test "$no_symlinks" || {
-test_expect_success 'git add: filemode=0 should not get confused by symlink' '
-=======
 test_expect_success SYMLINKS 'git add: filemode=0 should not get confused by symlink' '
->>>>>>> 8b02c64a
 	rm -f xfoo1 &&
 	ln -s foo xfoo1 &&
 	git add xfoo1 &&
@@ -44,7 +39,6 @@
 	*) echo fail; git ls-files --stage xfoo1; (exit 1);;
 	esac
 '
-}
 
 test_expect_success \
 	'git update-index --add: Test that executable bit is not used...' \
@@ -57,12 +51,7 @@
 	 *) echo fail; git ls-files --stage xfoo2; (exit 1);;
 	 esac'
 
-<<<<<<< HEAD
-test "$no_symlinks" || {
-test_expect_success 'git add: filemode=0 should not get confused by symlink' '
-=======
 test_expect_success SYMLINKS 'git add: filemode=0 should not get confused by symlink' '
->>>>>>> 8b02c64a
 	rm -f xfoo2 &&
 	ln -s foo xfoo2 &&
 	git update-index --add xfoo2 &&
@@ -81,7 +70,6 @@
 	 120000" "*xfoo3) echo ok;;
 	 *) echo fail; git ls-files --stage xfoo3; (exit 1);;
 	 esac'
-}
 
 test_expect_success '.gitignore test setup' '
 	echo "*.ig" >.gitignore &&
@@ -191,16 +179,7 @@
 	test -z "`git diff-index HEAD -- foo`"
 '
 
-<<<<<<< HEAD
-if case $(uname -s) in *MINGW*) :;; *) false;; esac then
-	say "chmod 0 does not make files unreadable - skipping tests"
-	say "cannot have backslashes in file names - skipping test"
-else
-
-test_expect_success 'git add should fail atomically upon an unreadable file' '
-=======
 test_expect_success POSIXPERM 'git add should fail atomically upon an unreadable file' '
->>>>>>> 8b02c64a
 	git reset --hard &&
 	date >foo1 &&
 	date >foo2 &&
@@ -251,6 +230,4 @@
 	! ( git ls-files foobar | grep foobar )
 '
 
-fi	# skip chmod 0 and bslash-in-filename tests
-
 test_done