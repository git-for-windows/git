--- conflicted
+++ resolved
@@ -1249,8 +1249,6 @@
 		trace-mult.txt >bundle-fetches &&
 	test_line_count = 1 bundle-fetches
 '
-<<<<<<< HEAD
-=======
 
 test_expect_success 'bundles with space in URI are rejected' '
 	test_when_finished "rm -rf busted repo" &&
@@ -1274,7 +1272,6 @@
 	test_path_is_missing escape
 '
 
->>>>>>> a52a24e0
 # Do not add tests here unless they use the HTTP server, as they will
 # not run unless the HTTP dependencies exist.
 
