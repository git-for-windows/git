--- conflicted
+++ resolved
@@ -152,8 +152,6 @@
 	test $(wc -l < crlfed.txt) = $(cat crlfed.txt | keep_only_cr | wc -c)
 '
 
-<<<<<<< HEAD
-=======
 test_expect_success 'diff --cached' '
 	git add file &&
 	git update-index --assume-unchanged file &&
@@ -162,5 +160,4 @@
 	test_cmp ../t4020/diff.NUL actual
 '
 
->>>>>>> 1e52e22d
 test_done