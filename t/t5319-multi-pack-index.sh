#!/bin/sh

test_description='multi-pack-indexes'
. ./test-lib.sh

GIT_TEST_MULTI_PACK_INDEX=0
objdir=.git/objects

HASH_LEN=$(test_oid rawsz)

midx_read_expect () {
	NUM_PACKS=$1
	NUM_OBJECTS=$2
	NUM_CHUNKS=$3
	OBJECT_DIR=$4
	EXTRA_CHUNKS="$5"
	{
		cat <<-EOF &&
		header: 4d494458 1 $HASH_LEN $NUM_CHUNKS $NUM_PACKS
		chunks: pack-names oid-fanout oid-lookup object-offsets$EXTRA_CHUNKS
		num_objects: $NUM_OBJECTS
		packs:
		EOF
		if test $NUM_PACKS -ge 1
		then
			ls $OBJECT_DIR/pack/ | grep idx | sort
		fi &&
		printf "object-dir: $OBJECT_DIR\n"
	} >expect &&
	test-tool read-midx $OBJECT_DIR >actual &&
	test_cmp expect actual
}

test_expect_success 'setup' '
	test_oid_cache <<-EOF
	idxoff sha1:2999
	idxoff sha256:3739

	packnameoff sha1:652
	packnameoff sha256:940

	fanoutoff sha1:1
	fanoutoff sha256:3
	EOF
'

test_expect_success "don't write midx with no packs" '
	test_must_fail git multi-pack-index --object-dir=. write &&
	test_path_is_missing pack/multi-pack-index
'

test_expect_success SHA1 'warn if a midx contains no oid' '
	cp "$TEST_DIRECTORY"/t5319/no-objects.midx $objdir/pack/multi-pack-index &&
	test_must_fail git multi-pack-index verify &&
	rm $objdir/pack/multi-pack-index
'

generate_objects () {
	i=$1
	iii=$(printf '%03i' $i)
	{
		test-tool genrandom "bar" 200 &&
		test-tool genrandom "baz $iii" 50
	} >wide_delta_$iii &&
	{
		test-tool genrandom "foo"$i 100 &&
		test-tool genrandom "foo"$(( $i + 1 )) 100 &&
		test-tool genrandom "foo"$(( $i + 2 )) 100
	} >deep_delta_$iii &&
	{
		echo $iii &&
		test-tool genrandom "$iii" 8192
	} >file_$iii &&
	git update-index --add file_$iii deep_delta_$iii wide_delta_$iii
}

commit_and_list_objects () {
	{
		echo 101 &&
		test-tool genrandom 100 8192;
	} >file_101 &&
	git update-index --add file_101 &&
	tree=$(git write-tree) &&
	commit=$(git commit-tree $tree -p HEAD</dev/null) &&
	{
		echo $tree &&
		git ls-tree $tree | sed -e "s/.* \\([0-9a-f]*\\)	.*/\\1/"
	} >obj-list &&
	git reset --hard $commit
}

test_expect_success 'create objects' '
	test_commit initial &&
	for i in $(test_seq 1 5)
	do
		generate_objects $i
	done &&
	commit_and_list_objects
'

test_expect_success 'write midx with one v1 pack' '
	pack=$(git pack-objects --index-version=1 $objdir/pack/test <obj-list) &&
	test_when_finished rm $objdir/pack/test-$pack.pack \
		$objdir/pack/test-$pack.idx $objdir/pack/multi-pack-index &&
	git multi-pack-index --object-dir=$objdir write &&
	midx_read_expect 1 18 4 $objdir
'

midx_git_two_modes () {
	git -c core.multiPackIndex=false $1 >expect &&
	git -c core.multiPackIndex=true $1 >actual &&
	if [ "$2" = "sorted" ]
	then
		sort <expect >expect.sorted &&
		mv expect.sorted expect &&
		sort <actual >actual.sorted &&
		mv actual.sorted actual
	fi &&
	test_cmp expect actual
}

compare_results_with_midx () {
	MSG=$1
	test_expect_success "check normal git operations: $MSG" '
		midx_git_two_modes "rev-list --objects --all" &&
		midx_git_two_modes "log --raw" &&
		midx_git_two_modes "count-objects --verbose" &&
		midx_git_two_modes "cat-file --batch-all-objects --batch-check" &&
		midx_git_two_modes "cat-file --batch-all-objects --batch-check --unordered" sorted
	'
}

test_expect_success 'write midx with one v2 pack' '
	git pack-objects --index-version=2,0x40 $objdir/pack/test <obj-list &&
	git multi-pack-index --object-dir=$objdir write &&
	midx_read_expect 1 18 4 $objdir
'

compare_results_with_midx "one v2 pack"

test_expect_success 'corrupt idx reports errors' '
	idx=$(test-tool read-midx $objdir | grep "\.idx\$") &&
	mv $objdir/pack/$idx backup-$idx &&
	test_when_finished "mv backup-\$idx \$objdir/pack/\$idx" &&

	# This is the minimum size for a sha-1 based .idx; this lets
	# us pass perfunctory tests, but anything that actually opens and reads
	# the idx file will complain.
	test_copy_bytes 1064 <backup-$idx >$objdir/pack/$idx &&

	git -c core.multiPackIndex=true rev-list --objects --all 2>err &&
	grep "index unavailable" err
'

test_expect_success 'add more objects' '
	for i in $(test_seq 6 10)
	do
		generate_objects $i
	done &&
	commit_and_list_objects
'

test_expect_success 'write midx with two packs' '
	git pack-objects --index-version=1 $objdir/pack/test-2 <obj-list &&
	git multi-pack-index --object-dir=$objdir write &&
	midx_read_expect 2 34 4 $objdir
'

compare_results_with_midx "two packs"

test_expect_success 'write progress off for redirected stderr' '
	git multi-pack-index --object-dir=$objdir write 2>err &&
	test_line_count = 0 err
'

test_expect_success 'write force progress on for stderr' '
	GIT_PROGRESS_DELAY=0 git multi-pack-index --object-dir=$objdir --progress write 2>err &&
	test_file_not_empty err
'

test_expect_success 'write with the --no-progress option' '
	GIT_PROGRESS_DELAY=0 git multi-pack-index --object-dir=$objdir --no-progress write 2>err &&
	test_line_count = 0 err
'

test_expect_success 'add more packs' '
	for j in $(test_seq 11 20)
	do
		generate_objects $j &&
		commit_and_list_objects &&
		git pack-objects --index-version=2 $objdir/pack/test-pack <obj-list
	done
'

compare_results_with_midx "mixed mode (two packs + extra)"

test_expect_success 'write midx with twelve packs' '
	git multi-pack-index --object-dir=$objdir write &&
	midx_read_expect 12 74 4 $objdir
'

compare_results_with_midx "twelve packs"

test_expect_success 'warn on improper hash version' '
	git init --object-format=sha1 sha1 &&
	(
		cd sha1 &&
		git config core.multiPackIndex true &&
		test_commit 1 &&
		git repack -a &&
		git multi-pack-index write &&
		mv .git/objects/pack/multi-pack-index ../mpi-sha1
	) &&
	git init --object-format=sha256 sha256 &&
	(
		cd sha256 &&
		git config core.multiPackIndex true &&
		test_commit 1 &&
		git repack -a &&
		git multi-pack-index write &&
		mv .git/objects/pack/multi-pack-index ../mpi-sha256
	) &&
	(
		cd sha1 &&
		mv ../mpi-sha256 .git/objects/pack/multi-pack-index &&
		git log -1 2>err &&
		test_i18ngrep "multi-pack-index hash version 2 does not match version 1" err
	) &&
	(
		cd sha256 &&
		mv ../mpi-sha1 .git/objects/pack/multi-pack-index &&
		git log -1 2>err &&
		test_i18ngrep "multi-pack-index hash version 1 does not match version 2" err
	)
'


test_expect_success 'verify multi-pack-index success' '
	git multi-pack-index verify --object-dir=$objdir
'

test_expect_success 'verify progress off for redirected stderr' '
	git multi-pack-index verify --object-dir=$objdir 2>err &&
	test_line_count = 0 err
'

test_expect_success 'verify force progress on for stderr' '
	git multi-pack-index verify --object-dir=$objdir --progress 2>err &&
	test_file_not_empty err
'

test_expect_success 'verify with the --no-progress option' '
	git multi-pack-index verify --object-dir=$objdir --no-progress 2>err &&
	test_line_count = 0 err
'

# usage: corrupt_midx_and_verify <pos> <data> <objdir> <string>
corrupt_midx_and_verify() {
	POS=$1 &&
	DATA="${2:-\0}" &&
	OBJDIR=$3 &&
	GREPSTR="$4" &&
	COMMAND="$5" &&
	if test -z "$COMMAND"
	then
		COMMAND="git multi-pack-index verify --object-dir=$OBJDIR"
	fi &&
	FILE=$OBJDIR/pack/multi-pack-index &&
	chmod a+w $FILE &&
	test_when_finished mv midx-backup $FILE &&
	cp $FILE midx-backup &&
	printf "$DATA" | dd of="$FILE" bs=1 seek="$POS" conv=notrunc &&
	test_must_fail $COMMAND 2>test_err &&
	grep -v "^+" test_err >err &&
	test_i18ngrep "$GREPSTR" err
}

test_expect_success 'verify bad signature' '
	corrupt_midx_and_verify 0 "\00" $objdir \
		"multi-pack-index signature"
'

NUM_OBJECTS=74
MIDX_BYTE_VERSION=4
MIDX_BYTE_OID_VERSION=5
MIDX_BYTE_CHUNK_COUNT=6
MIDX_HEADER_SIZE=12
MIDX_BYTE_CHUNK_ID=$MIDX_HEADER_SIZE
MIDX_BYTE_CHUNK_OFFSET=$(($MIDX_HEADER_SIZE + 4))
MIDX_NUM_CHUNKS=5
MIDX_CHUNK_LOOKUP_WIDTH=12
MIDX_OFFSET_PACKNAMES=$(($MIDX_HEADER_SIZE + \
			 $MIDX_NUM_CHUNKS * $MIDX_CHUNK_LOOKUP_WIDTH))
MIDX_BYTE_PACKNAME_ORDER=$(($MIDX_OFFSET_PACKNAMES + 2))
MIDX_OFFSET_OID_FANOUT=$(($MIDX_OFFSET_PACKNAMES + $(test_oid packnameoff)))
MIDX_OID_FANOUT_WIDTH=4
MIDX_BYTE_OID_FANOUT_ORDER=$((MIDX_OFFSET_OID_FANOUT + 250 * $MIDX_OID_FANOUT_WIDTH + $(test_oid fanoutoff)))
MIDX_OFFSET_OID_LOOKUP=$(($MIDX_OFFSET_OID_FANOUT + 256 * $MIDX_OID_FANOUT_WIDTH))
MIDX_BYTE_OID_LOOKUP=$(($MIDX_OFFSET_OID_LOOKUP + 16 * $HASH_LEN))
MIDX_OFFSET_OBJECT_OFFSETS=$(($MIDX_OFFSET_OID_LOOKUP + $NUM_OBJECTS * $HASH_LEN))
MIDX_OFFSET_WIDTH=8
MIDX_BYTE_PACK_INT_ID=$(($MIDX_OFFSET_OBJECT_OFFSETS + 16 * $MIDX_OFFSET_WIDTH + 2))
MIDX_BYTE_OFFSET=$(($MIDX_OFFSET_OBJECT_OFFSETS + 16 * $MIDX_OFFSET_WIDTH + 6))

test_expect_success 'verify bad version' '
	corrupt_midx_and_verify $MIDX_BYTE_VERSION "\00" $objdir \
		"multi-pack-index version"
'

test_expect_success 'verify bad OID version' '
	corrupt_midx_and_verify $MIDX_BYTE_OID_VERSION "\03" $objdir \
		"hash version"
'

test_expect_success 'verify truncated chunk count' '
	corrupt_midx_and_verify $MIDX_BYTE_CHUNK_COUNT "\01" $objdir \
		"missing required"
'

test_expect_success 'verify extended chunk count' '
	corrupt_midx_and_verify $MIDX_BYTE_CHUNK_COUNT "\07" $objdir \
		"terminating multi-pack-index chunk id appears earlier than expected"
'

test_expect_success 'verify missing required chunk' '
	corrupt_midx_and_verify $MIDX_BYTE_CHUNK_ID "\01" $objdir \
		"missing required"
'

test_expect_success 'verify invalid chunk offset' '
	corrupt_midx_and_verify $MIDX_BYTE_CHUNK_OFFSET "\01" $objdir \
		"invalid chunk offset (too large)"
'

test_expect_success 'verify packnames out of order' '
	corrupt_midx_and_verify $MIDX_BYTE_PACKNAME_ORDER "z" $objdir \
		"pack names out of order"
'

test_expect_success 'verify packnames out of order' '
	corrupt_midx_and_verify $MIDX_BYTE_PACKNAME_ORDER "a" $objdir \
		"failed to load pack"
'

test_expect_success 'verify oid fanout out of order' '
	corrupt_midx_and_verify $MIDX_BYTE_OID_FANOUT_ORDER "\01" $objdir \
		"oid fanout out of order"
'

test_expect_success 'verify oid lookup out of order' '
	corrupt_midx_and_verify $MIDX_BYTE_OID_LOOKUP "\00" $objdir \
		"oid lookup out of order"
'

test_expect_success 'verify incorrect pack-int-id' '
	corrupt_midx_and_verify $MIDX_BYTE_PACK_INT_ID "\07" $objdir \
		"bad pack-int-id"
'

test_expect_success 'verify incorrect offset' '
	corrupt_midx_and_verify $MIDX_BYTE_OFFSET "\377" $objdir \
		"incorrect object offset"
'

test_expect_success 'git-fsck incorrect offset' '
	corrupt_midx_and_verify $MIDX_BYTE_OFFSET "\377" $objdir \
		"incorrect object offset" \
		"git -c core.multipackindex=true fsck"
'

test_expect_success 'repack progress off for redirected stderr' '
	GIT_PROGRESS_DELAY=0 git multi-pack-index --object-dir=$objdir repack 2>err &&
	test_line_count = 0 err
'

test_expect_success 'repack force progress on for stderr' '
	GIT_PROGRESS_DELAY=0 git multi-pack-index --object-dir=$objdir --progress repack 2>err &&
	test_file_not_empty err
'

test_expect_success 'repack with the --no-progress option' '
	GIT_PROGRESS_DELAY=0 git multi-pack-index --object-dir=$objdir --no-progress repack 2>err &&
	test_line_count = 0 err
'

test_expect_success 'repack removes multi-pack-index when deleting packs' '
	test_path_is_file $objdir/pack/multi-pack-index &&
	# Set GIT_TEST_MULTI_PACK_INDEX to 0 to avoid writing a new
	# multi-pack-index after repacking, but set "core.multiPackIndex" to
	# true so that "git repack" can read the existing MIDX.
	GIT_TEST_MULTI_PACK_INDEX=0 git -c core.multiPackIndex repack -adf &&
	test_path_is_missing $objdir/pack/multi-pack-index
'

test_expect_success 'repack preserves multi-pack-index when creating packs' '
	git init preserve &&
	test_when_finished "rm -fr preserve" &&
	(
		cd preserve &&
		packdir=.git/objects/pack &&
		midx=$packdir/multi-pack-index &&

		test_commit 1 &&
		pack1=$(git pack-objects --all $packdir/pack) &&
		touch $packdir/pack-$pack1.keep &&
		test_commit 2 &&
		pack2=$(git pack-objects --revs $packdir/pack) &&
		touch $packdir/pack-$pack2.keep &&

		git multi-pack-index write &&
		cp $midx $midx.bak &&

		cat >pack-input <<-EOF &&
		HEAD
		^HEAD~1
		EOF
		test_commit 3 &&
		pack3=$(git pack-objects --revs $packdir/pack <pack-input) &&
		test_commit 4 &&
		pack4=$(git pack-objects --revs $packdir/pack <pack-input) &&

		GIT_TEST_MULTI_PACK_INDEX=0 git -c core.multiPackIndex repack -ad &&
		ls -la $packdir &&
		test_path_is_file $packdir/pack-$pack1.pack &&
		test_path_is_file $packdir/pack-$pack2.pack &&
		test_path_is_missing $packdir/pack-$pack3.pack &&
		test_path_is_missing $packdir/pack-$pack4.pack &&
		test_cmp_bin $midx.bak $midx
	)
'

compare_results_with_midx "after repack"

test_expect_success 'multi-pack-index and pack-bitmap' '
	git -c repack.writeBitmaps=true repack -ad &&
	git multi-pack-index write &&
	git rev-list --test-bitmap HEAD
'

test_expect_success 'multi-pack-index and alternates' '
	git init --bare alt.git &&
	echo $(pwd)/alt.git/objects >.git/objects/info/alternates &&
	echo content1 >file1 &&
	altblob=$(GIT_DIR=alt.git git hash-object -w file1) &&
	git cat-file blob $altblob &&
	git rev-list --all
'

compare_results_with_midx "with alternate (local midx)"

test_expect_success 'multi-pack-index in an alternate' '
	mv .git/objects/pack/* alt.git/objects/pack &&
	test_commit add_local_objects &&
	git repack --local &&
	git multi-pack-index write &&
	midx_read_expect 1 3 4 $objdir &&
	git reset --hard HEAD~1 &&
	rm -f .git/objects/pack/*
'

compare_results_with_midx "with alternate (remote midx)"

# usage: corrupt_data <file> <pos> [<data>]
corrupt_data () {
	file=$1
	pos=$2
	data="${3:-\0}"
	printf "$data" | dd of="$file" bs=1 seek="$pos" conv=notrunc
}

# Force 64-bit offsets by manipulating the idx file.
# This makes the IDX file _incorrect_ so be careful to clean up after!
test_expect_success 'force some 64-bit offsets with pack-objects' '
	mkdir objects64 &&
	mkdir objects64/pack &&
	for i in $(test_seq 1 11)
	do
		generate_objects 11
	done &&
	commit_and_list_objects &&
	pack64=$(git pack-objects --index-version=2,0x40 objects64/pack/test-64 <obj-list) &&
	idx64=objects64/pack/test-64-$pack64.idx &&
	chmod u+w $idx64 &&
	corrupt_data $idx64 $(test_oid idxoff) "\02" &&
	midx64=$(git multi-pack-index --object-dir=objects64 write) &&
	midx_read_expect 1 63 5 objects64 " large-offsets"
'

test_expect_success 'verify multi-pack-index with 64-bit offsets' '
	git multi-pack-index verify --object-dir=objects64
'

NUM_OBJECTS=63
MIDX_OFFSET_OID_FANOUT=$((MIDX_OFFSET_PACKNAMES + 54))
MIDX_OFFSET_OID_LOOKUP=$((MIDX_OFFSET_OID_FANOUT + 256 * $MIDX_OID_FANOUT_WIDTH))
MIDX_OFFSET_OBJECT_OFFSETS=$(($MIDX_OFFSET_OID_LOOKUP + $NUM_OBJECTS * $HASH_LEN))
MIDX_OFFSET_LARGE_OFFSETS=$(($MIDX_OFFSET_OBJECT_OFFSETS + $NUM_OBJECTS * $MIDX_OFFSET_WIDTH))
MIDX_BYTE_LARGE_OFFSET=$(($MIDX_OFFSET_LARGE_OFFSETS + 3))

test_expect_success 'verify incorrect 64-bit offset' '
	corrupt_midx_and_verify $MIDX_BYTE_LARGE_OFFSET "\07" objects64 \
		"incorrect object offset"
'

test_expect_success 'setup expire tests' '
	mkdir dup &&
	(
		cd dup &&
		git init &&
		test-tool genrandom "data" 4096 >large_file.txt &&
		git update-index --add large_file.txt &&
		for i in $(test_seq 1 20)
		do
			test_commit $i
		done &&
		git branch A HEAD &&
		git branch B HEAD~8 &&
		git branch C HEAD~13 &&
		git branch D HEAD~16 &&
		git branch E HEAD~18 &&
		git pack-objects --revs .git/objects/pack/pack-A <<-EOF &&
		refs/heads/A
		^refs/heads/B
		EOF
		git pack-objects --revs .git/objects/pack/pack-B <<-EOF &&
		refs/heads/B
		^refs/heads/C
		EOF
		git pack-objects --revs .git/objects/pack/pack-C <<-EOF &&
		refs/heads/C
		^refs/heads/D
		EOF
		git pack-objects --revs .git/objects/pack/pack-D <<-EOF &&
		refs/heads/D
		^refs/heads/E
		EOF
		git pack-objects --revs .git/objects/pack/pack-E <<-EOF &&
		refs/heads/E
		EOF
		git multi-pack-index write &&
		cp -r .git/objects/pack .git/objects/pack-backup
	)
'

test_expect_success 'expire does not remove any packs' '
	(
		cd dup &&
		ls .git/objects/pack >expect &&
		git multi-pack-index expire &&
		ls .git/objects/pack >actual &&
		test_cmp expect actual
	)
'

test_expect_success 'expire progress off for redirected stderr' '
	(
		cd dup &&
		git multi-pack-index expire 2>err &&
		test_line_count = 0 err
	)
'

test_expect_success 'expire force progress on for stderr' '
	(
		cd dup &&
		GIT_PROGRESS_DELAY=0 git multi-pack-index --progress expire 2>err &&
		test_file_not_empty err
	)
'

test_expect_success 'expire with the --no-progress option' '
	(
		cd dup &&
		GIT_PROGRESS_DELAY=0 git multi-pack-index --no-progress expire 2>err &&
		test_line_count = 0 err
	)
'

test_expect_success 'expire removes unreferenced packs' '
	(
		cd dup &&
		git pack-objects --revs .git/objects/pack/pack-combined <<-EOF &&
		refs/heads/A
		^refs/heads/C
		EOF
		git multi-pack-index write &&
		ls .git/objects/pack | grep -v -e pack-[AB] >expect &&
		git multi-pack-index expire &&
		ls .git/objects/pack >actual &&
		test_cmp expect actual &&
		ls .git/objects/pack/ | grep idx >expect-idx &&
		test-tool read-midx .git/objects | grep idx >actual-midx &&
		test_cmp expect-idx actual-midx &&
		git multi-pack-index verify &&
		git fsck
	)
'

test_expect_success 'repack with minimum size does not alter existing packs' '
	(
		cd dup &&
		rm -rf .git/objects/pack &&
		mv .git/objects/pack-backup .git/objects/pack &&
		test-tool chmtime =-5 .git/objects/pack/pack-D* &&
		test-tool chmtime =-4 .git/objects/pack/pack-C* &&
		test-tool chmtime =-3 .git/objects/pack/pack-B* &&
		test-tool chmtime =-2 .git/objects/pack/pack-A* &&
		ls .git/objects/pack >expect &&
		MINSIZE=$(test-tool path-utils file-size .git/objects/pack/*pack | sort -n | head -n 1) &&
		git multi-pack-index repack --batch-size=$MINSIZE &&
		ls .git/objects/pack >actual &&
		test_cmp expect actual
	)
'

test_expect_success 'repack respects repack.packKeptObjects=false' '
	test_when_finished rm -f dup/.git/objects/pack/*keep &&
	(
		cd dup &&
		ls .git/objects/pack/*idx >idx-list &&
		test_line_count = 5 idx-list &&
		ls .git/objects/pack/*.pack | sed "s/\.pack/.keep/" >keep-list &&
		test_line_count = 5 keep-list &&
		for keep in $(cat keep-list)
		do
			touch $keep || return 1
		done &&
		git multi-pack-index repack --batch-size=0 &&
		ls .git/objects/pack/*idx >idx-list &&
		test_line_count = 5 idx-list &&
		test-tool read-midx .git/objects | grep idx >midx-list &&
		test_line_count = 5 midx-list &&
		THIRD_SMALLEST_SIZE=$(test-tool path-utils file-size .git/objects/pack/*pack | sort -n | sed -n 3p) &&
		BATCH_SIZE=$((THIRD_SMALLEST_SIZE + 1)) &&
		git multi-pack-index repack --batch-size=$BATCH_SIZE &&
		ls .git/objects/pack/*idx >idx-list &&
		test_line_count = 5 idx-list &&
		test-tool read-midx .git/objects | grep idx >midx-list &&
		test_line_count = 5 midx-list
	)
'

test_expect_success 'repack creates a new pack' '
	(
		cd dup &&
		ls .git/objects/pack/*idx >idx-list &&
		test_line_count = 5 idx-list &&
		THIRD_SMALLEST_SIZE=$(test-tool path-utils file-size .git/objects/pack/*pack | sort -n | head -n 3 | tail -n 1) &&
		BATCH_SIZE=$(($THIRD_SMALLEST_SIZE + 1)) &&
		git multi-pack-index repack --batch-size=$BATCH_SIZE &&
		ls .git/objects/pack/*idx >idx-list &&
		test_line_count = 6 idx-list &&
		test-tool read-midx .git/objects | grep idx >midx-list &&
		test_line_count = 6 midx-list
	)
'

test_expect_success 'expire removes repacked packs' '
	(
		cd dup &&
		ls -al .git/objects/pack/*pack &&
		ls -S .git/objects/pack/*pack | head -n 4 >expect &&
		git multi-pack-index expire &&
		ls -S .git/objects/pack/*pack >actual &&
		test_cmp expect actual &&
		test-tool read-midx .git/objects | grep idx >midx-list &&
		test_line_count = 4 midx-list
	)
'

test_expect_success 'expire works when adding new packs' '
	(
		cd dup &&
		git pack-objects --revs .git/objects/pack/pack-combined <<-EOF &&
		refs/heads/A
		^refs/heads/B
		EOF
		git pack-objects --revs .git/objects/pack/pack-combined <<-EOF &&
		refs/heads/B
		^refs/heads/C
		EOF
		git pack-objects --revs .git/objects/pack/pack-combined <<-EOF &&
		refs/heads/C
		^refs/heads/D
		EOF
		git multi-pack-index write &&
		git pack-objects --revs .git/objects/pack/a-pack <<-EOF &&
		refs/heads/D
		^refs/heads/E
		EOF
		git multi-pack-index write &&
		git pack-objects --revs .git/objects/pack/z-pack <<-EOF &&
		refs/heads/E
		EOF
		git multi-pack-index expire &&
		ls .git/objects/pack/ | grep idx >expect &&
		test-tool read-midx .git/objects | grep idx >actual &&
		test_cmp expect actual &&
		git multi-pack-index verify
	)
'

test_expect_success 'expire respects .keep files' '
	(
		cd dup &&
		git pack-objects --revs .git/objects/pack/pack-all <<-EOF &&
		refs/heads/A
		EOF
		git multi-pack-index write &&
		PACKA=$(ls .git/objects/pack/a-pack*\.pack | sed s/\.pack\$//) &&
		touch $PACKA.keep &&
		git multi-pack-index expire &&
		ls -S .git/objects/pack/a-pack* | grep $PACKA >a-pack-files &&
		test_line_count = 3 a-pack-files &&
		test-tool read-midx .git/objects | grep idx >midx-list &&
		test_line_count = 2 midx-list
	)
'

test_expect_success 'repack --batch-size=0 repacks everything' '
	cp -r dup dup2 &&
	(
		cd dup &&
		rm .git/objects/pack/*.keep &&
		ls .git/objects/pack/*idx >idx-list &&
		test_line_count = 2 idx-list &&
		git multi-pack-index repack --batch-size=0 &&
		ls .git/objects/pack/*idx >idx-list &&
		test_line_count = 3 idx-list &&
		test-tool read-midx .git/objects | grep idx >midx-list &&
		test_line_count = 3 midx-list &&
		git multi-pack-index expire &&
		ls -al .git/objects/pack/*idx >idx-list &&
		test_line_count = 1 idx-list &&
		git multi-pack-index repack --batch-size=0 &&
		ls -al .git/objects/pack/*idx >new-idx-list &&
		test_cmp idx-list new-idx-list
	)
'

<<<<<<< HEAD
test_expect_success 'repack --batch-size=<large> repacks everything' '
	(
		cd dup2 &&
		rm .git/objects/pack/*.keep &&
		ls .git/objects/pack/*idx >idx-list &&
		test_line_count = 2 idx-list &&
		git multi-pack-index repack --batch-size=2000000 &&
		ls .git/objects/pack/*idx >idx-list &&
		test_line_count = 3 idx-list &&
		test-tool read-midx .git/objects | grep idx >midx-list &&
		test_line_count = 3 midx-list &&
		git multi-pack-index expire &&
		ls -al .git/objects/pack/*idx >idx-list &&
		test_line_count = 1 idx-list
=======
test_expect_success 'load reverse index when missing .idx, .pack' '
	git init repo &&
	test_when_finished "rm -fr repo" &&
	(
		cd repo &&

		git config core.multiPackIndex true &&

		test_commit base &&
		git repack -ad &&
		git multi-pack-index write &&

		git rev-parse HEAD >tip &&
		pack=$(ls .git/objects/pack/pack-*.pack) &&
		idx=$(ls .git/objects/pack/pack-*.idx) &&

		mv $idx $idx.bak &&
		git cat-file --batch-check="%(objectsize:disk)" <tip &&

		mv $idx.bak $idx &&

		mv $pack $pack.bak &&
		git cat-file --batch-check="%(objectsize:disk)" <tip
>>>>>>> 506ec2fb
	)
'

test_done<|MERGE_RESOLUTION|>--- conflicted
+++ resolved
@@ -738,7 +738,6 @@
 	)
 '
 
-<<<<<<< HEAD
 test_expect_success 'repack --batch-size=<large> repacks everything' '
 	(
 		cd dup2 &&
@@ -753,7 +752,9 @@
 		git multi-pack-index expire &&
 		ls -al .git/objects/pack/*idx >idx-list &&
 		test_line_count = 1 idx-list
-=======
+	)
+'
+
 test_expect_success 'load reverse index when missing .idx, .pack' '
 	git init repo &&
 	test_when_finished "rm -fr repo" &&
@@ -777,7 +778,6 @@
 
 		mv $pack $pack.bak &&
 		git cat-file --batch-check="%(objectsize:disk)" <tip
->>>>>>> 506ec2fb
 	)
 '
 
