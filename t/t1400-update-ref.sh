--- conflicted
+++ resolved
@@ -2349,7 +2349,6 @@
 	test_cmp expect actual
 '
 
-<<<<<<< HEAD
 test_expect_success REFFILES 'empty directories are pruned when aborting a transaction' '
 	test_path_is_missing .git/refs/heads/nested &&
 	git update-ref --stdin <<-EOF &&
@@ -2367,7 +2366,8 @@
 	prepare
 	EOF
 	test_path_is_missing .git/refs/heads/nested
-=======
+'
+
 test_expect_success 'dangling symref not overwritten by creation' '
 	test_when_finished "git update-ref -d refs/heads/dangling" &&
 	git symbolic-ref refs/heads/dangling refs/heads/does-not-exist &&
@@ -2387,7 +2387,6 @@
 	EOF
 	git rev-parse --verify refs/heads/dangling &&
 	test_must_fail git rev-parse --verify refs/heads/does-not-exist
->>>>>>> 450fc2ba
 '
 
 test_done