#!/bin/sh

test_description='Test handling of ref names that check-ref-format rejects'
GIT_TEST_DEFAULT_INITIAL_BRANCH_NAME=main
export GIT_TEST_DEFAULT_INITIAL_BRANCH_NAME

TEST_PASSES_SANITIZE_LEAK=true
. ./test-lib.sh

test_expect_success setup '
	test_commit one &&
	test_commit two &&
	main_sha1=$(git rev-parse refs/heads/main)
'

test_expect_success 'fast-import: fail on invalid branch name ".badbranchname"' '
	test_when_finished "rm -f .git/objects/pack_* .git/objects/index_*" &&
	cat >input <<-INPUT_END &&
		commit .badbranchname
		committer $GIT_COMMITTER_NAME <$GIT_COMMITTER_EMAIL> $GIT_COMMITTER_DATE
		data <<COMMIT
		corrupt
		COMMIT

		from refs/heads/main

	INPUT_END
	test_must_fail git fast-import <input
'

test_expect_success 'fast-import: fail on invalid branch name "bad[branch]name"' '
	test_when_finished "rm -f .git/objects/pack_* .git/objects/index_*" &&
	cat >input <<-INPUT_END &&
		commit bad[branch]name
		committer $GIT_COMMITTER_NAME <$GIT_COMMITTER_EMAIL> $GIT_COMMITTER_DATE
		data <<COMMIT
		corrupt
		COMMIT

		from refs/heads/main

	INPUT_END
	test_must_fail git fast-import <input
'

test_expect_success 'git branch shows badly named ref as warning' '
	test-tool ref-store main update-ref msg "refs/heads/broken...ref" $main_sha1 $ZERO_OID REF_SKIP_REFNAME_VERIFICATION &&
	test_when_finished "test-tool ref-store main delete-refs REF_NO_DEREF msg refs/heads/broken...ref" &&
	git branch >output 2>error &&
	test_grep -e "ignoring ref with broken name refs/heads/broken\.\.\.ref" error &&
	! grep -e "broken\.\.\.ref" output
'

test_expect_success 'branch -d can delete badly named ref' '
	test-tool ref-store main update-ref msg "refs/heads/broken...ref" $main_sha1 $ZERO_OID REF_SKIP_REFNAME_VERIFICATION &&
	test_when_finished "test-tool ref-store main delete-refs REF_NO_DEREF msg refs/heads/broken...ref" &&
	git branch -d broken...ref &&
	git branch >output 2>error &&
	! grep -e "broken\.\.\.ref" error &&
	! grep -e "broken\.\.\.ref" output
'

test_expect_success 'branch -D can delete badly named ref' '
	test-tool ref-store main update-ref msg "refs/heads/broken...ref" $main_sha1 $ZERO_OID REF_SKIP_REFNAME_VERIFICATION &&
	test_when_finished "test-tool ref-store main delete-refs REF_NO_DEREF msg refs/heads/broken...ref" &&
	git branch -D broken...ref &&
	git branch >output 2>error &&
	! grep -e "broken\.\.\.ref" error &&
	! grep -e "broken\.\.\.ref" output
'

test_expect_success 'branch -D cannot delete non-ref in .git dir' '
	echo precious >.git/my-private-file &&
	echo precious >expect &&
	test_must_fail git branch -D ../../my-private-file &&
	test_cmp expect .git/my-private-file
'

test_expect_success 'branch -D cannot delete ref in .git dir' '
	git rev-parse HEAD >.git/my-private-file &&
	git rev-parse HEAD >expect &&
	git branch foo/legit &&
	test_must_fail git branch -D foo////./././../../../my-private-file &&
	test_cmp expect .git/my-private-file
'

test_expect_success 'branch -D cannot delete absolute path' '
	git branch -f extra &&
	test_must_fail git branch -D "$(pwd)/.git/refs/heads/extra" &&
	test_cmp_rev HEAD extra
'

test_expect_success 'git branch cannot create a badly named ref' '
	test_when_finished "test-tool ref-store main delete-refs REF_NO_DEREF msg refs/heads/broken...ref" &&
	test_must_fail git branch broken...ref &&
	git branch >output 2>error &&
	! grep -e "broken\.\.\.ref" error &&
	! grep -e "broken\.\.\.ref" output
'

test_expect_success 'branch -m cannot rename to a bad ref name' '
	test_when_finished "test-tool ref-store main delete-refs REF_NO_DEREF msg refs/heads/broken...ref" &&
	test_might_fail git branch -D goodref &&
	git branch goodref &&
	test_must_fail git branch -m goodref broken...ref &&
	test_cmp_rev main goodref &&
	git branch >output 2>error &&
	! grep -e "broken\.\.\.ref" error &&
	! grep -e "broken\.\.\.ref" output
'

test_expect_failure 'branch -m can rename from a bad ref name' '
	test-tool ref-store main update-ref msg "refs/heads/broken...ref" $main_sha1 $ZERO_OID REF_SKIP_REFNAME_VERIFICATION &&

	test_when_finished "test-tool ref-store main delete-refs REF_NO_DEREF msg refs/heads/broken...ref" &&
	git branch -m broken...ref renamed &&
	test_cmp_rev main renamed &&
	git branch >output 2>error &&
	! grep -e "broken\.\.\.ref" error &&
	! grep -e "broken\.\.\.ref" output
'

test_expect_success 'push cannot create a badly named ref' '
	test_when_finished "test-tool ref-store main delete-refs REF_NO_DEREF msg refs/heads/broken...ref" &&
	test_must_fail git push "file://$(pwd)" HEAD:refs/heads/broken...ref &&
	git branch >output 2>error &&
	! grep -e "broken\.\.\.ref" error &&
	! grep -e "broken\.\.\.ref" output
'

test_expect_failure 'push --mirror can delete badly named ref' '
	top=$(pwd) &&
	git init src &&
	git init dest &&

	(
		cd src &&
		test_commit one
	) &&
	(
		cd dest &&
		test_commit two &&
		git checkout --detach &&
		test-tool ref-store main update-ref msg "refs/heads/broken...ref" $main_sha1 $ZERO_OID REF_SKIP_REFNAME_VERIFICATION
	) &&
	git -C src push --mirror "file://$top/dest" &&
	git -C dest branch >output 2>error &&
	! grep -e "broken\.\.\.ref" error &&
	! grep -e "broken\.\.\.ref" output
'

test_expect_success 'rev-parse skips symref pointing to broken name' '
	test_when_finished "test-tool ref-store main delete-refs REF_NO_DEREF msg refs/heads/broken...ref" &&
	git branch shadow one &&
	test-tool ref-store main update-ref msg "refs/heads/broken...ref" $main_sha1 $ZERO_OID REF_SKIP_REFNAME_VERIFICATION &&
	test-tool ref-store main create-symref refs/tags/shadow refs/heads/broken...ref msg &&
	test_when_finished "test-tool ref-store main delete-refs REF_NO_DEREF msg refs/tags/shadow" &&
	git rev-parse --verify one >expect &&
	git rev-parse --verify shadow >actual 2>err &&
	test_cmp expect actual &&
	test_grep "ignoring dangling symref refs/tags/shadow" err
'

test_expect_success 'for-each-ref emits warnings for broken names' '
	test-tool ref-store main update-ref msg "refs/heads/broken...ref" $main_sha1 $ZERO_OID REF_SKIP_REFNAME_VERIFICATION &&
	test_when_finished "test-tool ref-store main delete-refs REF_NO_DEREF msg refs/heads/broken...ref" &&
	test-tool ref-store main create-symref refs/heads/badname refs/heads/broken...ref &&
	test_when_finished "test-tool ref-store main delete-refs REF_NO_DEREF msg refs/heads/badname" &&
	test-tool ref-store main create-symref refs/heads/broken...symref refs/heads/main &&
	test_when_finished "test-tool ref-store main delete-refs REF_NO_DEREF msg refs/heads/broken...symref" &&
	git for-each-ref >output 2>error &&
	! grep -e "broken\.\.\.ref" output &&
	! grep -e "badname" output &&
	! grep -e "broken\.\.\.symref" output &&
	test_grep "ignoring ref with broken name refs/heads/broken\.\.\.ref" error &&
	test_grep ! "ignoring broken ref refs/heads/badname" error &&
	test_grep "ignoring ref with broken name refs/heads/broken\.\.\.symref" error
'

test_expect_success 'update-ref -d can delete broken name' '
	test-tool ref-store main update-ref msg "refs/heads/broken...ref" $main_sha1 $ZERO_OID REF_SKIP_REFNAME_VERIFICATION &&
	test_when_finished "test-tool ref-store main delete-refs REF_NO_DEREF msg refs/heads/broken...ref" &&
	git update-ref -d refs/heads/broken...ref >output 2>error &&
	test_must_be_empty output &&
	test_must_be_empty error &&
	git branch >output 2>error &&
	! grep -e "broken\.\.\.ref" error &&
	! grep -e "broken\.\.\.ref" output
'

test_expect_success 'branch -d can delete broken name' '
	test-tool ref-store main update-ref msg "refs/heads/broken...ref" $main_sha1 $ZERO_OID REF_SKIP_REFNAME_VERIFICATION &&
	test_when_finished "test-tool ref-store main delete-refs REF_NO_DEREF msg refs/heads/broken...ref" &&
	git branch -d broken...ref >output 2>error &&
	test_grep "Deleted branch broken...ref (was broken)" output &&
	test_must_be_empty error &&
	git branch >output 2>error &&
	! grep -e "broken\.\.\.ref" error &&
	! grep -e "broken\.\.\.ref" output
'

test_expect_success 'update-ref --no-deref -d can delete symref to broken name' '
	test-tool ref-store main update-ref msg "refs/heads/broken...ref" $main_sha1 $ZERO_OID REF_SKIP_REFNAME_VERIFICATION &&

	test_when_finished "test-tool ref-store main delete-refs REF_NO_DEREF msg refs/heads/broken...ref" &&
	test-tool ref-store main create-symref refs/heads/badname refs/heads/broken...ref msg &&
	test_when_finished "test-tool ref-store main delete-refs REF_NO_DEREF msg refs/heads/badname" &&
	test_ref_exists refs/heads/badname &&
	git update-ref --no-deref -d refs/heads/badname >output 2>error &&
	test_ref_missing refs/heads/badname &&
	test_must_be_empty output &&
	test_must_be_empty error
'

test_expect_success 'branch -d can delete symref to broken name' '
	test-tool ref-store main update-ref msg "refs/heads/broken...ref" $main_sha1 $ZERO_OID REF_SKIP_REFNAME_VERIFICATION &&
	test_when_finished "test-tool ref-store main delete-refs REF_NO_DEREF msg refs/heads/broken...ref" &&
	test-tool ref-store main create-symref refs/heads/badname refs/heads/broken...ref msg &&
	test_when_finished "test-tool ref-store main delete-refs REF_NO_DEREF msg refs/heads/badname" &&
	test_ref_exists refs/heads/badname &&
	git branch -d badname >output 2>error &&
	test_ref_missing refs/heads/badname &&
<<<<<<< HEAD
	test_grep "Deleted branch badname (was refs/heads/broken\.\.\.ref)" output &&
=======
	test_i18ngrep "Deleted branch badname (was refs/heads/broken\.\.\.ref)" output &&
>>>>>>> a6f43364
	test_must_be_empty error
'

test_expect_success 'update-ref --no-deref -d can delete dangling symref to broken name' '
	test-tool ref-store main create-symref refs/heads/badname refs/heads/broken...ref msg &&
	test_when_finished "test-tool ref-store main delete-refs REF_NO_DEREF msg refs/heads/badname" &&
	test_ref_exists refs/heads/badname &&
	git update-ref --no-deref -d refs/heads/badname >output 2>error &&
	test_ref_missing refs/heads/badname &&
	test_must_be_empty output &&
	test_must_be_empty error
'

test_expect_success 'branch -d can delete dangling symref to broken name' '
	test-tool ref-store main create-symref refs/heads/badname refs/heads/broken...ref msg &&
	test_when_finished "test-tool ref-store main delete-refs REF_NO_DEREF msg refs/heads/badname" &&
	test_ref_exists refs/heads/badname &&
	git branch -d badname >output 2>error &&
	test_ref_missing refs/heads/badname &&
<<<<<<< HEAD
	test_grep "Deleted branch badname (was refs/heads/broken\.\.\.ref)" output &&
=======
	test_i18ngrep "Deleted branch badname (was refs/heads/broken\.\.\.ref)" output &&
>>>>>>> a6f43364
	test_must_be_empty error
'

test_expect_success 'update-ref -d can delete broken name through symref' '
	test-tool ref-store main update-ref msg "refs/heads/broken...ref" $main_sha1 $ZERO_OID REF_SKIP_REFNAME_VERIFICATION &&
	test_when_finished "test-tool ref-store main delete-refs REF_NO_DEREF msg refs/heads/broken...ref" &&
	test-tool ref-store main create-symref refs/heads/badname refs/heads/broken...ref msg &&
	test_when_finished "test-tool ref-store main delete-refs REF_NO_DEREF msg refs/heads/badname" &&
	test_ref_exists refs/heads/broken...ref &&
	git update-ref -d refs/heads/badname >output 2>error &&
	test_ref_missing refs/heads/broken...ref &&
	test_must_be_empty output &&
	test_must_be_empty error
'

test_expect_success 'update-ref --no-deref -d can delete symref with broken name' '
	test-tool ref-store main create-symref refs/heads/broken...symref refs/heads/main &&
	test_when_finished "test-tool ref-store main delete-refs REF_NO_DEREF msg refs/heads/broken...symref" &&
	test_ref_exists refs/heads/broken...symref &&
	git update-ref --no-deref -d refs/heads/broken...symref >output 2>error &&
	test_ref_missing refs/heads/broken...symref &&
	test_must_be_empty output &&
	test_must_be_empty error
'

test_expect_success 'branch -d can delete symref with broken name' '
	test-tool ref-store main create-symref refs/heads/broken...symref refs/heads/main &&
	test_when_finished "test-tool ref-store main delete-refs REF_NO_DEREF msg refs/heads/broken...symref" &&
	test_ref_exists refs/heads/broken...symref &&
	git branch -d broken...symref >output 2>error &&
	test_ref_missing refs/heads/broken...symref &&
<<<<<<< HEAD
	test_grep "Deleted branch broken...symref (was refs/heads/main)" output &&
=======
	test_i18ngrep "Deleted branch broken...symref (was refs/heads/main)" output &&
>>>>>>> a6f43364
	test_must_be_empty error
'

test_expect_success 'update-ref --no-deref -d can delete dangling symref with broken name' '
	test-tool ref-store main create-symref refs/heads/broken...symref refs/heads/idonotexist &&
	test_when_finished "test-tool ref-store main delete-refs REF_NO_DEREF msg refs/heads/broken...symref" &&
	test_ref_exists refs/heads/broken...symref &&
	git update-ref --no-deref -d refs/heads/broken...symref >output 2>error &&
	test_ref_missing refs/heads/broken...symref &&
	test_must_be_empty output &&
	test_must_be_empty error
'

test_expect_success 'branch -d can delete dangling symref with broken name' '
	test-tool ref-store main create-symref refs/heads/broken...symref refs/heads/idonotexist &&
	test_when_finished "test-tool ref-store main delete-refs REF_NO_DEREF msg refs/heads/broken...symref" &&
	test_ref_exists refs/heads/broken...symref &&
	git branch -d broken...symref >output 2>error &&
	test_ref_missing refs/heads/broken...symref &&
<<<<<<< HEAD
	test_grep "Deleted branch broken...symref (was refs/heads/idonotexist)" output &&
=======
	test_i18ngrep "Deleted branch broken...symref (was refs/heads/idonotexist)" output &&
>>>>>>> a6f43364
	test_must_be_empty error
'

test_expect_success 'update-ref -d cannot delete non-ref in .git dir' '
	echo precious >.git/my-private-file &&
	echo precious >expect &&
	test_must_fail git update-ref -d my-private-file >output 2>error &&
	test_must_be_empty output &&
	test_grep -e "refusing to update ref with bad name" error &&
	test_cmp expect .git/my-private-file
'

test_expect_success 'update-ref -d cannot delete absolute path' '
	git branch -f extra &&
	test_must_fail git update-ref -d "$(pwd)/.git/refs/heads/extra" &&
	test_cmp_rev HEAD extra
'

test_expect_success 'update-ref --stdin fails create with bad ref name' '
	echo "create ~a refs/heads/main" >stdin &&
	test_must_fail git update-ref --stdin <stdin 2>err &&
	grep "fatal: invalid ref format: ~a" err
'

test_expect_success 'update-ref --stdin fails update with bad ref name' '
	echo "update ~a refs/heads/main" >stdin &&
	test_must_fail git update-ref --stdin <stdin 2>err &&
	grep "fatal: invalid ref format: ~a" err
'

test_expect_success 'update-ref --stdin fails delete with bad ref name' '
	echo "delete ~a refs/heads/main" >stdin &&
	test_must_fail git update-ref --stdin <stdin 2>err &&
	grep "fatal: invalid ref format: ~a" err
'

test_expect_success 'update-ref --stdin -z fails create with bad ref name' '
	printf "%s\0" "create ~a " refs/heads/main >stdin &&
	test_must_fail git update-ref -z --stdin <stdin 2>err &&
	grep "fatal: invalid ref format: ~a " err
'

test_expect_success 'update-ref --stdin -z fails update with bad ref name' '
	printf "%s\0" "update ~a" refs/heads/main "" >stdin &&
	test_must_fail git update-ref -z --stdin <stdin 2>err &&
	grep "fatal: invalid ref format: ~a" err
'

test_expect_success 'update-ref --stdin -z fails delete with bad ref name' '
	printf "%s\0" "delete ~a" refs/heads/main >stdin &&
	test_must_fail git update-ref -z --stdin <stdin 2>err &&
	grep "fatal: invalid ref format: ~a" err
'

test_expect_success 'branch rejects HEAD as a branch name' '
	test_must_fail git branch HEAD HEAD^ &&
	test_must_fail git show-ref refs/heads/HEAD
'

test_expect_success 'checkout -b rejects HEAD as a branch name' '
	test_must_fail git checkout -B HEAD HEAD^ &&
	test_must_fail git show-ref refs/heads/HEAD
'

test_expect_success 'update-ref can operate on refs/heads/HEAD' '
	git update-ref refs/heads/HEAD HEAD^ &&
	git show-ref refs/heads/HEAD &&
	git update-ref -d refs/heads/HEAD &&
	test_must_fail git show-ref refs/heads/HEAD
'

test_expect_success 'branch -d can remove refs/heads/HEAD' '
	git update-ref refs/heads/HEAD HEAD^ &&
	git branch -d HEAD &&
	test_must_fail git show-ref refs/heads/HEAD
'

test_expect_success 'branch -m can rename refs/heads/HEAD' '
	git update-ref refs/heads/HEAD HEAD^ &&
	git branch -m HEAD tail &&
	test_must_fail git show-ref refs/heads/HEAD &&
	git show-ref refs/heads/tail
'

test_expect_success 'branch -d can remove refs/heads/-dash' '
	git update-ref refs/heads/-dash HEAD^ &&
	git branch -d -- -dash &&
	test_must_fail git show-ref refs/heads/-dash
'

test_expect_success 'branch -m can rename refs/heads/-dash' '
	git update-ref refs/heads/-dash HEAD^ &&
	git branch -m -- -dash dash &&
	test_must_fail git show-ref refs/heads/-dash &&
	git show-ref refs/heads/dash
'

test_done<|MERGE_RESOLUTION|>--- conflicted
+++ resolved
@@ -220,11 +220,7 @@
 	test_ref_exists refs/heads/badname &&
 	git branch -d badname >output 2>error &&
 	test_ref_missing refs/heads/badname &&
-<<<<<<< HEAD
 	test_grep "Deleted branch badname (was refs/heads/broken\.\.\.ref)" output &&
-=======
-	test_i18ngrep "Deleted branch badname (was refs/heads/broken\.\.\.ref)" output &&
->>>>>>> a6f43364
 	test_must_be_empty error
 '
 
@@ -244,11 +240,7 @@
 	test_ref_exists refs/heads/badname &&
 	git branch -d badname >output 2>error &&
 	test_ref_missing refs/heads/badname &&
-<<<<<<< HEAD
 	test_grep "Deleted branch badname (was refs/heads/broken\.\.\.ref)" output &&
-=======
-	test_i18ngrep "Deleted branch badname (was refs/heads/broken\.\.\.ref)" output &&
->>>>>>> a6f43364
 	test_must_be_empty error
 '
 
@@ -280,11 +272,7 @@
 	test_ref_exists refs/heads/broken...symref &&
 	git branch -d broken...symref >output 2>error &&
 	test_ref_missing refs/heads/broken...symref &&
-<<<<<<< HEAD
 	test_grep "Deleted branch broken...symref (was refs/heads/main)" output &&
-=======
-	test_i18ngrep "Deleted branch broken...symref (was refs/heads/main)" output &&
->>>>>>> a6f43364
 	test_must_be_empty error
 '
 
@@ -304,11 +292,7 @@
 	test_ref_exists refs/heads/broken...symref &&
 	git branch -d broken...symref >output 2>error &&
 	test_ref_missing refs/heads/broken...symref &&
-<<<<<<< HEAD
 	test_grep "Deleted branch broken...symref (was refs/heads/idonotexist)" output &&
-=======
-	test_i18ngrep "Deleted branch broken...symref (was refs/heads/idonotexist)" output &&
->>>>>>> a6f43364
 	test_must_be_empty error
 '
 
