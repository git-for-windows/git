#!/bin/sh

test_description='git send-email'
. ./test-lib.sh

<<<<<<< HEAD
say "cannot invoke fake.sendmail; skipping test"
test_done
exit 0
=======
if ! test_have_prereq PERL; then
	say 'skipping git send-email tests, perl not available'
	test_done
fi
>>>>>>> c965c029

PROG='git send-email'
test_expect_success \
    'prepare reference tree' \
    'echo "1A quick brown fox jumps over the" >file &&
     echo "lazy dog" >>file &&
     git add file &&
     GIT_AUTHOR_NAME="A" git commit -a -m "Initial."'

test_expect_success \
    'Setup helper tool' \
    '(echo "#!$SHELL_PATH"
      echo shift
      echo output=1
      echo "while test -f commandline\$output; do output=\$((\$output+1)); done"
      echo for a
      echo do
      echo "  echo \"!\$a!\""
      echo "done >commandline\$output"
      echo "cat > msgtxt\$output"
      ) >fake.sendmail &&
     chmod +x ./fake.sendmail &&
     git add fake.sendmail &&
     GIT_AUTHOR_NAME="A" git commit -a -m "Second."'

clean_fake_sendmail() {
	rm -f commandline* msgtxt*
}

test_expect_success 'Extract patches' '
    patches=`git format-patch -s --cc="One <one@example.com>" --cc=two@example.com -n HEAD^1`
'

# Test no confirm early to ensure remaining tests will not hang
test_no_confirm () {
	rm -f no_confirm_okay
	echo n | \
		GIT_SEND_EMAIL_NOTTY=1 \
		git send-email \
		--from="Example <from@example.com>" \
		--to=nobody@example.com \
		--smtp-server="$(pwd)/fake.sendmail" \
		$@ \
		$patches > stdout &&
		test_must_fail grep "Send this email" stdout &&
		> no_confirm_okay
}

# Exit immediately to prevent hang if a no-confirm test fails
check_no_confirm () {
	test -f no_confirm_okay || {
		say 'No confirm test failed; skipping remaining tests to prevent hanging'
		test_done
	}
}

test_expect_success 'No confirm with --suppress-cc' '
	test_no_confirm --suppress-cc=sob
'
check_no_confirm

test_expect_success 'No confirm with --confirm=never' '
	test_no_confirm --confirm=never
'
check_no_confirm

# leave sendemail.confirm set to never after this so that none of the
# remaining tests prompt unintentionally.
test_expect_success 'No confirm with sendemail.confirm=never' '
	git config sendemail.confirm never &&
	test_no_confirm --compose --subject=foo
'
check_no_confirm

test_expect_success 'Send patches' '
     git send-email --suppress-cc=sob --from="Example <nobody@example.com>" --to=nobody@example.com --smtp-server="$(pwd)/fake.sendmail" $patches 2>errors
'

cat >expected <<\EOF
!nobody@example.com!
!author@example.com!
!one@example.com!
!two@example.com!
EOF
test_expect_success \
    'Verify commandline' \
    'test_cmp expected commandline1'

cat >expected-show-all-headers <<\EOF
0001-Second.patch
(mbox) Adding cc: A <author@example.com> from line 'From: A <author@example.com>'
(mbox) Adding cc: One <one@example.com> from line 'Cc: One <one@example.com>, two@example.com'
(mbox) Adding cc: two@example.com from line 'Cc: One <one@example.com>, two@example.com'
Dry-OK. Log says:
Server: relay.example.com
MAIL FROM:<from@example.com>
RCPT TO:<to@example.com>,<cc@example.com>,<author@example.com>,<one@example.com>,<two@example.com>,<bcc@example.com>
From: Example <from@example.com>
To: to@example.com
Cc: cc@example.com, A <author@example.com>, One <one@example.com>, two@example.com
Subject: [PATCH 1/1] Second.
Date: DATE-STRING
Message-Id: MESSAGE-ID-STRING
X-Mailer: X-MAILER-STRING
In-Reply-To: <unique-message-id@example.com>
References: <unique-message-id@example.com>

Result: OK
EOF

test_expect_success 'Show all headers' '
	git send-email \
		--dry-run \
		--suppress-cc=sob \
		--from="Example <from@example.com>" \
		--to=to@example.com \
		--cc=cc@example.com \
		--bcc=bcc@example.com \
		--in-reply-to="<unique-message-id@example.com>" \
		--smtp-server relay.example.com \
		$patches |
	sed	-e "s/^\(Date:\).*/\1 DATE-STRING/" \
		-e "s/^\(Message-Id:\).*/\1 MESSAGE-ID-STRING/" \
		-e "s/^\(X-Mailer:\).*/\1 X-MAILER-STRING/" \
		>actual-show-all-headers &&
	test_cmp expected-show-all-headers actual-show-all-headers
'

test_expect_success 'Prompting works' '
	clean_fake_sendmail &&
	(echo "Example <from@example.com>"
	 echo "to@example.com"
	 echo ""
	) | GIT_SEND_EMAIL_NOTTY=1 git send-email \
		--smtp-server="$(pwd)/fake.sendmail" \
		$patches \
		2>errors &&
		grep "^From: Example <from@example.com>$" msgtxt1 &&
		grep "^To: to@example.com$" msgtxt1
'

z8=zzzzzzzz
z64=$z8$z8$z8$z8$z8$z8$z8$z8
z512=$z64$z64$z64$z64$z64$z64$z64$z64
test_expect_success 'reject long lines' '
	clean_fake_sendmail &&
	cp $patches longline.patch &&
	echo $z512$z512 >>longline.patch &&
	test_must_fail git send-email \
		--from="Example <nobody@example.com>" \
		--to=nobody@example.com \
		--smtp-server="$(pwd)/fake.sendmail" \
		$patches longline.patch \
		2>errors &&
	grep longline.patch errors
'

test_expect_success 'no patch was sent' '
	! test -e commandline1
'

test_expect_success 'Author From: in message body' '
	clean_fake_sendmail &&
	git send-email \
		--from="Example <nobody@example.com>" \
		--to=nobody@example.com \
		--smtp-server="$(pwd)/fake.sendmail" \
		$patches &&
	sed "1,/^$/d" < msgtxt1 > msgbody1
	grep "From: A <author@example.com>" msgbody1
'

test_expect_success 'Author From: not in message body' '
	clean_fake_sendmail &&
	git send-email \
		--from="A <author@example.com>" \
		--to=nobody@example.com \
		--smtp-server="$(pwd)/fake.sendmail" \
		$patches &&
	sed "1,/^$/d" < msgtxt1 > msgbody1
	! grep "From: A <author@example.com>" msgbody1
'

test_expect_success 'allow long lines with --no-validate' '
	git send-email \
		--from="Example <nobody@example.com>" \
		--to=nobody@example.com \
		--smtp-server="$(pwd)/fake.sendmail" \
		--novalidate \
		$patches longline.patch \
		2>errors
'

test_expect_success 'Invalid In-Reply-To' '
	clean_fake_sendmail &&
	git send-email \
		--from="Example <nobody@example.com>" \
		--to=nobody@example.com \
		--in-reply-to=" " \
		--smtp-server="$(pwd)/fake.sendmail" \
		$patches
		2>errors
	! grep "^In-Reply-To: < *>" msgtxt1
'

test_expect_success 'Valid In-Reply-To when prompting' '
	clean_fake_sendmail &&
	(echo "From Example <from@example.com>"
	 echo "To Example <to@example.com>"
	 echo ""
	) | env GIT_SEND_EMAIL_NOTTY=1 git send-email \
		--smtp-server="$(pwd)/fake.sendmail" \
		$patches 2>errors &&
	! grep "^In-Reply-To: < *>" msgtxt1
'

test_expect_success 'setup fake editor' '
	(echo "#!$SHELL_PATH" &&
	 echo "echo fake edit >>\"\$1\""
	) >fake-editor &&
	chmod +x fake-editor
'

test_set_editor "$(pwd)/fake-editor"

test_expect_success '--compose works' '
	clean_fake_sendmail &&
	git send-email \
	--compose --subject foo \
	--from="Example <nobody@example.com>" \
	--to=nobody@example.com \
	--smtp-server="$(pwd)/fake.sendmail" \
	$patches \
	2>errors
'

test_expect_success 'first message is compose text' '
	grep "^fake edit" msgtxt1
'

test_expect_success 'second message is patch' '
	grep "Subject:.*Second" msgtxt2
'

cat >expected-suppress-sob <<\EOF
0001-Second.patch
(mbox) Adding cc: A <author@example.com> from line 'From: A <author@example.com>'
(mbox) Adding cc: One <one@example.com> from line 'Cc: One <one@example.com>, two@example.com'
(mbox) Adding cc: two@example.com from line 'Cc: One <one@example.com>, two@example.com'
Dry-OK. Log says:
Server: relay.example.com
MAIL FROM:<from@example.com>
RCPT TO:<to@example.com>,<cc@example.com>,<author@example.com>,<one@example.com>,<two@example.com>
From: Example <from@example.com>
To: to@example.com
Cc: cc@example.com, A <author@example.com>, One <one@example.com>, two@example.com
Subject: [PATCH 1/1] Second.
Date: DATE-STRING
Message-Id: MESSAGE-ID-STRING
X-Mailer: X-MAILER-STRING

Result: OK
EOF

test_suppression () {
	git send-email \
		--dry-run \
		--suppress-cc=$1 \
		--from="Example <from@example.com>" \
		--to=to@example.com \
		--smtp-server relay.example.com \
		$patches |
	sed	-e "s/^\(Date:\).*/\1 DATE-STRING/" \
		-e "s/^\(Message-Id:\).*/\1 MESSAGE-ID-STRING/" \
		-e "s/^\(X-Mailer:\).*/\1 X-MAILER-STRING/" \
		>actual-suppress-$1 &&
	test_cmp expected-suppress-$1 actual-suppress-$1
}

test_expect_success 'sendemail.cc set' '
	git config sendemail.cc cc@example.com &&
	test_suppression sob
'

cat >expected-suppress-sob <<\EOF
0001-Second.patch
(mbox) Adding cc: A <author@example.com> from line 'From: A <author@example.com>'
(mbox) Adding cc: One <one@example.com> from line 'Cc: One <one@example.com>, two@example.com'
(mbox) Adding cc: two@example.com from line 'Cc: One <one@example.com>, two@example.com'
Dry-OK. Log says:
Server: relay.example.com
MAIL FROM:<from@example.com>
RCPT TO:<to@example.com>,<author@example.com>,<one@example.com>,<two@example.com>
From: Example <from@example.com>
To: to@example.com
Cc: A <author@example.com>, One <one@example.com>, two@example.com
Subject: [PATCH 1/1] Second.
Date: DATE-STRING
Message-Id: MESSAGE-ID-STRING
X-Mailer: X-MAILER-STRING

Result: OK
EOF

test_expect_success 'sendemail.cc unset' '
	git config --unset sendemail.cc &&
	test_suppression sob
'

cat >expected-suppress-all <<\EOF
0001-Second.patch
Dry-OK. Log says:
Server: relay.example.com
MAIL FROM:<from@example.com>
RCPT TO:<to@example.com>
From: Example <from@example.com>
To: to@example.com
Subject: [PATCH 1/1] Second.
Date: DATE-STRING
Message-Id: MESSAGE-ID-STRING
X-Mailer: X-MAILER-STRING

Result: OK
EOF

test_expect_success '--suppress-cc=all' '
	test_suppression all
'

cat >expected-suppress-body <<\EOF
0001-Second.patch
(mbox) Adding cc: A <author@example.com> from line 'From: A <author@example.com>'
(mbox) Adding cc: One <one@example.com> from line 'Cc: One <one@example.com>, two@example.com'
(mbox) Adding cc: two@example.com from line 'Cc: One <one@example.com>, two@example.com'
Dry-OK. Log says:
Server: relay.example.com
MAIL FROM:<from@example.com>
RCPT TO:<to@example.com>,<author@example.com>,<one@example.com>,<two@example.com>
From: Example <from@example.com>
To: to@example.com
Cc: A <author@example.com>, One <one@example.com>, two@example.com
Subject: [PATCH 1/1] Second.
Date: DATE-STRING
Message-Id: MESSAGE-ID-STRING
X-Mailer: X-MAILER-STRING

Result: OK
EOF

test_expect_success '--suppress-cc=body' '
	test_suppression body
'

cat >expected-suppress-sob <<\EOF
0001-Second.patch
(mbox) Adding cc: A <author@example.com> from line 'From: A <author@example.com>'
(mbox) Adding cc: One <one@example.com> from line 'Cc: One <one@example.com>, two@example.com'
(mbox) Adding cc: two@example.com from line 'Cc: One <one@example.com>, two@example.com'
Dry-OK. Log says:
Server: relay.example.com
MAIL FROM:<from@example.com>
RCPT TO:<to@example.com>,<author@example.com>,<one@example.com>,<two@example.com>
From: Example <from@example.com>
To: to@example.com
Cc: A <author@example.com>, One <one@example.com>, two@example.com
Subject: [PATCH 1/1] Second.
Date: DATE-STRING
Message-Id: MESSAGE-ID-STRING
X-Mailer: X-MAILER-STRING

Result: OK
EOF

test_expect_success '--suppress-cc=sob' '
	test_suppression sob
'

cat >expected-suppress-bodycc <<\EOF
0001-Second.patch
(mbox) Adding cc: A <author@example.com> from line 'From: A <author@example.com>'
(mbox) Adding cc: One <one@example.com> from line 'Cc: One <one@example.com>, two@example.com'
(mbox) Adding cc: two@example.com from line 'Cc: One <one@example.com>, two@example.com'
(body) Adding cc: C O Mitter <committer@example.com> from line 'Signed-off-by: C O Mitter <committer@example.com>'
Dry-OK. Log says:
Server: relay.example.com
MAIL FROM:<from@example.com>
RCPT TO:<to@example.com>,<author@example.com>,<one@example.com>,<two@example.com>,<committer@example.com>
From: Example <from@example.com>
To: to@example.com
Cc: A <author@example.com>, One <one@example.com>, two@example.com, C O Mitter <committer@example.com>
Subject: [PATCH 1/1] Second.
Date: DATE-STRING
Message-Id: MESSAGE-ID-STRING
X-Mailer: X-MAILER-STRING

Result: OK
EOF

test_expect_success '--suppress-cc=bodycc' '
	test_suppression bodycc
'

cat >expected-suppress-cc <<\EOF
0001-Second.patch
(mbox) Adding cc: A <author@example.com> from line 'From: A <author@example.com>'
(body) Adding cc: C O Mitter <committer@example.com> from line 'Signed-off-by: C O Mitter <committer@example.com>'
Dry-OK. Log says:
Server: relay.example.com
MAIL FROM:<from@example.com>
RCPT TO:<to@example.com>,<author@example.com>,<committer@example.com>
From: Example <from@example.com>
To: to@example.com
Cc: A <author@example.com>, C O Mitter <committer@example.com>
Subject: [PATCH 1/1] Second.
Date: DATE-STRING
Message-Id: MESSAGE-ID-STRING
X-Mailer: X-MAILER-STRING

Result: OK
EOF

test_expect_success '--suppress-cc=cc' '
	test_suppression cc
'

test_confirm () {
	echo y | \
		GIT_SEND_EMAIL_NOTTY=1 \
		git send-email \
		--from="Example <nobody@example.com>" \
		--to=nobody@example.com \
		--smtp-server="$(pwd)/fake.sendmail" \
		$@ $patches > stdout &&
	grep "Send this email" stdout
}

test_expect_success '--confirm=always' '
	test_confirm --confirm=always --suppress-cc=all
'

test_expect_success '--confirm=auto' '
	test_confirm --confirm=auto
'

test_expect_success '--confirm=cc' '
	test_confirm --confirm=cc
'

test_expect_success '--confirm=compose' '
	test_confirm --confirm=compose --compose
'

test_expect_success 'confirm by default (due to cc)' '
	CONFIRM=$(git config --get sendemail.confirm) &&
	git config --unset sendemail.confirm &&
	test_confirm
	ret="$?"
	git config sendemail.confirm ${CONFIRM:-never}
	test $ret = "0"
'

test_expect_success 'confirm by default (due to --compose)' '
	CONFIRM=$(git config --get sendemail.confirm) &&
	git config --unset sendemail.confirm &&
	test_confirm --suppress-cc=all --compose
	ret="$?"
	git config sendemail.confirm ${CONFIRM:-never}
	test $ret = "0"
'

test_expect_success 'confirm detects EOF (inform assumes y)' '
	CONFIRM=$(git config --get sendemail.confirm) &&
	git config --unset sendemail.confirm &&
	rm -fr outdir &&
	git format-patch -2 -o outdir &&
	GIT_SEND_EMAIL_NOTTY=1 \
		git send-email \
			--from="Example <nobody@example.com>" \
			--to=nobody@example.com \
			--smtp-server="$(pwd)/fake.sendmail" \
			outdir/*.patch < /dev/null
	ret="$?"
	git config sendemail.confirm ${CONFIRM:-never}
	test $ret = "0"
'

test_expect_success 'confirm detects EOF (auto causes failure)' '
	CONFIRM=$(git config --get sendemail.confirm) &&
	git config sendemail.confirm auto &&
	GIT_SEND_EMAIL_NOTTY=1 &&
	export GIT_SEND_EMAIL_NOTTY &&
		test_must_fail git send-email \
			--from="Example <nobody@example.com>" \
			--to=nobody@example.com \
			--smtp-server="$(pwd)/fake.sendmail" \
			$patches < /dev/null
	ret="$?"
	git config sendemail.confirm ${CONFIRM:-never}
	test $ret = "0"
'

test_expect_success 'confirm doesnt loop forever' '
	CONFIRM=$(git config --get sendemail.confirm) &&
	git config sendemail.confirm auto &&
	GIT_SEND_EMAIL_NOTTY=1 &&
	export GIT_SEND_EMAIL_NOTTY &&
		yes "bogus" | test_must_fail git send-email \
			--from="Example <nobody@example.com>" \
			--to=nobody@example.com \
			--smtp-server="$(pwd)/fake.sendmail" \
			$patches
	ret="$?"
	git config sendemail.confirm ${CONFIRM:-never}
	test $ret = "0"
'

test_expect_success 'utf8 Cc is rfc2047 encoded' '
	clean_fake_sendmail &&
	rm -fr outdir &&
	git format-patch -1 -o outdir --cc="àéìöú <utf8@example.com>" &&
	git send-email \
	--from="Example <nobody@example.com>" \
	--to=nobody@example.com \
	--smtp-server="$(pwd)/fake.sendmail" \
	outdir/*.patch &&
	grep "^Cc:" msgtxt1 |
	grep "=?utf-8?q?=C3=A0=C3=A9=C3=AC=C3=B6=C3=BA?= <utf8@example.com>"
'

test_expect_success '--compose adds MIME for utf8 body' '
	clean_fake_sendmail &&
	(echo "#!$SHELL_PATH" &&
	 echo "echo utf8 body: àéìöú >>\"\$1\""
	) >fake-editor-utf8 &&
	chmod +x fake-editor-utf8 &&
	  GIT_EDITOR="\"$(pwd)/fake-editor-utf8\"" \
	  git send-email \
	  --compose --subject foo \
	  --from="Example <nobody@example.com>" \
	  --to=nobody@example.com \
	  --smtp-server="$(pwd)/fake.sendmail" \
	  $patches &&
	grep "^utf8 body" msgtxt1 &&
	grep "^Content-Type: text/plain; charset=utf-8" msgtxt1
'

test_expect_success '--compose respects user mime type' '
	clean_fake_sendmail &&
	(echo "#!$SHELL_PATH" &&
	 echo "(echo MIME-Version: 1.0"
	 echo " echo Content-Type: text/plain\\; charset=iso-8859-1"
	 echo " echo Content-Transfer-Encoding: 8bit"
	 echo " echo Subject: foo"
	 echo " echo "
	 echo " echo utf8 body: àéìöú) >\"\$1\""
	) >fake-editor-utf8-mime &&
	chmod +x fake-editor-utf8-mime &&
	  GIT_EDITOR="\"$(pwd)/fake-editor-utf8-mime\"" \
	  git send-email \
	  --compose --subject foo \
	  --from="Example <nobody@example.com>" \
	  --to=nobody@example.com \
	  --smtp-server="$(pwd)/fake.sendmail" \
	  $patches &&
	grep "^utf8 body" msgtxt1 &&
	grep "^Content-Type: text/plain; charset=iso-8859-1" msgtxt1 &&
	! grep "^Content-Type: text/plain; charset=utf-8" msgtxt1
'

test_expect_success '--compose adds MIME for utf8 subject' '
	clean_fake_sendmail &&
	  GIT_EDITOR="\"$(pwd)/fake-editor\"" \
	  git send-email \
	  --compose --subject utf8-sübjëct \
	  --from="Example <nobody@example.com>" \
	  --to=nobody@example.com \
	  --smtp-server="$(pwd)/fake.sendmail" \
	  $patches &&
	grep "^fake edit" msgtxt1 &&
	grep "^Subject: =?utf-8?q?utf8-s=C3=BCbj=C3=ABct?=" msgtxt1
'

test_expect_success 'detects ambiguous reference/file conflict' '
	echo master > master &&
	git add master &&
	git commit -m"add master" &&
	test_must_fail git send-email --dry-run master 2>errors &&
	grep disambiguate errors
'

test_expect_success 'feed two files' '
	rm -fr outdir &&
	git format-patch -2 -o outdir &&
	git send-email \
	--dry-run \
	--from="Example <nobody@example.com>" \
	--to=nobody@example.com \
	outdir/000?-*.patch 2>errors >out &&
	grep "^Subject: " out >subjects &&
	test "z$(sed -n -e 1p subjects)" = "zSubject: [PATCH 1/2] Second." &&
	test "z$(sed -n -e 2p subjects)" = "zSubject: [PATCH 2/2] add master"
'

test_expect_success 'in-reply-to but no threading' '
	git send-email \
		--dry-run \
		--from="Example <nobody@example.com>" \
		--to=nobody@example.com \
		--in-reply-to="<in-reply-id@example.com>" \
		--no-thread \
		$patches |
	grep "In-Reply-To: <in-reply-id@example.com>"
'

test_done<|MERGE_RESOLUTION|>--- conflicted
+++ resolved
@@ -3,16 +3,14 @@
 test_description='git send-email'
 . ./test-lib.sh
 
-<<<<<<< HEAD
 say "cannot invoke fake.sendmail; skipping test"
 test_done
 exit 0
-=======
+
 if ! test_have_prereq PERL; then
 	say 'skipping git send-email tests, perl not available'
 	test_done
 fi
->>>>>>> c965c029
 
 PROG='git send-email'
 test_expect_success \
