#!/bin/sh
#
# Copyright (c) 2008 David Reiss
#

test_description='Test various path utilities'

TEST_PASSES_SANITIZE_LEAK=true
. ./test-lib.sh

norm_path() {
	expected=$(test-tool path-utils print_path "$2")
	test_expect_success $3 "normalize path: $1 => $2" "
		echo '$expected' >expect &&
		test-tool path-utils normalize_path_copy '$1' >actual &&
		test_cmp expect actual
	"
}

relative_path() {
	expected=$(test-tool path-utils print_path "$3")
	test_expect_success $4 "relative path: $1 $2 => $3" "
		echo '$expected' >expect &&
		test-tool path-utils relative_path '$1' '$2' >actual &&
		test_cmp expect actual
	"
}

test_submodule_relative_url() {
	test_expect_success "test_submodule_relative_url: $1 $2 $3 => $4" "
		echo '$4' >expect &&
		test-tool submodule resolve-relative-url '$1' '$2' '$3' >actual &&
		test_cmp expect actual
	"
}

test_git_path() {
	test_expect_success "git-path $1 $2 => $3" "
		$1 git rev-parse --git-path $2 >actual &&
		echo $3 >expect &&
		test_cmp expect actual
	"
}

# On Windows, we are using MSYS's bash, which mangles the paths.
# Absolute paths are anchored at the MSYS installation directory,
# which means that the path / accounts for this many characters:
rootoff=$(test-tool path-utils normalize_path_copy / | wc -c)
# Account for the trailing LF:
if test $rootoff = 2; then
	rootoff=	# we are on Unix
else
	rootoff=$(($rootoff-1))
	# In MSYS2, the root directory "/" is translated into a Windows
	# directory *with* trailing slash. Let's test for that and adjust
	# our expected longest ancestor length accordingly.
	case "$(test-tool path-utils print_path /)" in
	*/) rootslash=1;;
	*) rootslash=0;;
	esac
fi

ancestor() {
	# We do some math with the expected ancestor length.
	expected=$3
	case "$rootoff,$expected,$2" in
	*,*,//*) ;; # leave UNC paths alone
	[0-9]*,[0-9]*,/*)
		# On Windows, expect MSYS2 pseudo root translation for
		# Unix-style absolute paths
		expected=$(($expected-$rootslash+$rootoff))
		;;
	esac
	test_expect_success $4 "longest ancestor: $1 $2 => $expected" "
		echo '$expected' >expect &&
		test-tool path-utils longest_ancestor_length '$1' '$2' >actual &&
		test_cmp expect actual
	"
}

# Some absolute path tests should be skipped on Windows due to path mangling
# on POSIX-style absolute paths
case $(uname -s) in
*MINGW*)
	;;
*CYGWIN*)
	;;
*)
	test_set_prereq POSIX
	;;
esac

test_expect_success basename 'test-tool path-utils basename'
test_expect_success dirname 'test-tool path-utils dirname'

norm_path "" ""
norm_path . ""
norm_path ./ ""
norm_path ./. ""
norm_path ./.. ++failed++
norm_path ../. ++failed++
norm_path ./../.// ++failed++
norm_path dir/.. ""
norm_path dir/sub/../.. ""
norm_path dir/sub/../../.. ++failed++
norm_path dir dir
norm_path dir// dir/
norm_path ./dir dir
norm_path dir/. dir/
norm_path dir///./ dir/
norm_path dir//sub/.. dir/
norm_path dir/sub/../ dir/
norm_path dir/sub/../. dir/
norm_path dir/s1/../s2/ dir/s2/
norm_path d1/s1///s2/..//../s3/ d1/s3/
norm_path d1/s1//../s2/../../d2 d2
norm_path d1/.../d2 d1/.../d2
norm_path d1/..././../d2 d1/d2

norm_path / /
norm_path // / POSIX
norm_path /// / POSIX
norm_path /. /
norm_path /./ / POSIX
norm_path /./.. ++failed++ POSIX
norm_path /../. ++failed++
norm_path /./../.// ++failed++ POSIX
norm_path /dir/.. / POSIX
norm_path /dir/sub/../.. / POSIX
norm_path /dir/sub/../../.. ++failed++ POSIX
norm_path /dir /dir
norm_path /dir// /dir/
norm_path /./dir /dir
norm_path /dir/. /dir/
norm_path /dir///./ /dir/
norm_path /dir//sub/.. /dir/
norm_path /dir/sub/../ /dir/
norm_path //dir/sub/../. /dir/ POSIX
norm_path /dir/s1/../s2/ /dir/s2/
norm_path /d1/s1///s2/..//../s3/ /d1/s3/
norm_path /d1/s1//../s2/../../d2 /d2
norm_path /d1/.../d2 /d1/.../d2
norm_path /d1/..././../d2 /d1/d2

ancestor / / -1
ancestor /foo / 0
ancestor /foo /fo -1
ancestor /foo /foo -1
ancestor /foo /bar -1
ancestor /foo /foo/bar -1
ancestor /foo "/foo$PATH_SEP/bar" -1
ancestor /foo "/$PATH_SEP/foo$PATH_SEP/bar" 0
ancestor /foo "/foo$PATH_SEP/$PATH_SEP/bar" 0
ancestor /foo "/$PATH_SEP/bar$PATH_SEP/foo" 0
ancestor /foo/bar / 0
ancestor /foo/bar /fo -1
ancestor /foo/bar /foo 4
ancestor /foo/bar /foo/ba -1
ancestor /foo/bar "/$PATH_SEP/fo" 0
ancestor /foo/bar "/foo$PATH_SEP/foo/ba" 4
ancestor /foo/bar /bar -1
ancestor /foo/bar /fo -1
ancestor /foo/bar "/foo$PATH_SEP/bar" 4
ancestor /foo/bar "/$PATH_SEP/foo$PATH_SEP/bar" 4
ancestor /foo/bar "/foo$PATH_SEP/$PATH_SEP/bar" 4
ancestor /foo/bar "/$PATH_SEP/bar$PATH_SEP/fo" 0
ancestor /foo/bar "/$PATH_SEP/bar" 0
ancestor /foo/bar /foo 4
ancestor /foo/bar "/foo$PATH_SEP/bar" 4
ancestor /foo/bar /bar -1

# Windows-specific: DOS drives, network shares
ancestor C:/Users/me C:/ 2 MINGW
ancestor D:/Users/me C:/ -1 MINGW
ancestor //server/share/my-directory //server/share/ 14 MINGW

test_expect_success 'strip_path_suffix' '
	echo c:/msysgit >expect &&
	test-tool path-utils strip_path_suffix \
		c:/msysgit/libexec//git-core libexec/git-core >actual &&
	test_cmp expect actual
'

test_expect_success 'absolute path rejects the empty string' '
	test_must_fail test-tool path-utils absolute_path ""
'

test_expect_success MINGW '<drive-letter>:\\abc is an absolute path' '
	for letter in : \" C Z 1 ä
	do
		path=$letter:\\abc &&
		absolute="$(test-tool path-utils absolute_path "$path")" &&
		test "$path" = "$absolute" || return 1
	done
'

test_expect_success 'real path rejects the empty string' '
	test_must_fail test-tool path-utils real_path ""
'

test_expect_success POSIX 'real path works on absolute paths 1' '
	echo / >expect &&
	test-tool path-utils real_path "/" >actual &&
	test_cmp expect actual &&

	nopath="hopefully-absent-path" &&
	echo "/$nopath" >expect &&
	test-tool path-utils real_path "/$nopath" >actual &&
	test_cmp expect actual
'

test_expect_success 'real path works on absolute paths 2' '
	# Find an existing top-level directory for the remaining tests:
	d=$(pwd -P | sed -e "s|^\([^/]*/[^/]*\)/.*|\1|") &&
	echo "$d" >expect &&
	test-tool path-utils real_path "$d" >actual &&
	test_cmp expect actual &&

	nopath="hopefully-absent-path" &&
	echo "$d/$nopath" >expect &&
	test-tool path-utils real_path "$d/$nopath" >actual &&
	test_cmp expect actual
'

test_expect_success POSIX 'real path removes extra leading slashes' '
	echo "/" >expect &&
	test-tool path-utils real_path "///" >actual &&
	test_cmp expect actual &&

	nopath="hopefully-absent-path" &&
	echo "/$nopath" >expect &&
	test-tool path-utils real_path "///$nopath" >actual &&
	test_cmp expect actual &&

	# Find an existing top-level directory for the remaining tests:
	d=$(pwd -P | sed -e "s|^\([^/]*/[^/]*\)/.*|\1|") &&
	echo "$d" >expect &&
	test-tool path-utils real_path "//$d" >actual &&
	test_cmp expect actual &&

	echo "$d/$nopath" >expect &&
	test-tool path-utils real_path "//$d/$nopath" >actual &&
	test_cmp expect actual
'

test_expect_success 'real path removes other extra slashes' '
	# Find an existing top-level directory for the remaining tests:
	d=$(pwd -P | sed -e "s|^\([^/]*/[^/]*\)/.*|\1|") &&
	echo "$d" >expect &&
	test-tool path-utils real_path "$d///" >actual &&
	test_cmp expect actual &&

	nopath="hopefully-absent-path" &&
	echo "$d/$nopath" >expect &&
	test-tool path-utils real_path "$d///$nopath" >actual &&
	test_cmp expect actual
'

test_expect_success SYMLINKS 'real path works on symlinks' '
	mkdir first &&
	ln -s ../.git first/.git &&
	mkdir second &&
	ln -s ../first second/other &&
	mkdir third &&
	dir="$(cd .git && pwd -P)" &&
	dir2=third/../second/other/.git &&
	echo "$dir" >expect &&
	test-tool path-utils real_path $dir2 >actual &&
	test_cmp expect actual &&
	file="$dir"/index &&
	echo "$file" >expect &&
	test-tool path-utils real_path $dir2/index >actual &&
	test_cmp expect actual &&
	basename=blub &&
	echo "$dir/$basename" >expect &&
	test-tool -C .git path-utils real_path "$basename" >actual &&
	test_cmp expect actual &&
	ln -s ../first/file .git/syml &&
	sym="$(cd first && pwd -P)"/file &&
	echo "$sym" >expect &&
	test-tool path-utils real_path "$dir2/syml" >actual &&
	test_cmp expect actual
'

test_expect_success MINGW 'real path works near drive root' '
	# we need a non-existing path at the drive root; simply skip if C:/xyz exists
	if test ! -e C:/xyz
	then
		test C:/xyz = $(test-tool path-utils real_path C:/xyz)
	fi
'

test_expect_success SYMLINKS 'prefix_path works with absolute paths to work tree symlinks' '
	ln -s target symlink &&
	echo "symlink" >expect &&
	test-tool path-utils prefix_path prefix "$(pwd)/symlink" >actual &&
	test_cmp expect actual
'

test_expect_success 'prefix_path works with only absolute path to work tree' '
	echo "" >expected &&
	test-tool path-utils prefix_path prefix "$(pwd)" >actual &&
	test_cmp expected actual
'

test_expect_success 'prefix_path rejects absolute path to dir with same beginning as work tree' '
	test_must_fail test-tool path-utils prefix_path prefix "$(pwd)a"
'

test_expect_success SYMLINKS 'prefix_path works with absolute path to a symlink to work tree having  same beginning as work tree' '
	git init repo &&
	ln -s repo repolink &&
	echo "a" >expect &&
	repo_path="$(cd repo && pwd)" &&
	test-tool -C repo path-utils prefix_path prefix "$repo_path/../repolink/a" >actual &&
	test_cmp expect actual
'

relative_path /foo/a/b/c/	/foo/a/b/	c/
relative_path /foo/a/b/c/	/foo/a/b	c/
relative_path /foo/a//b//c/	///foo/a/b//	c/		POSIX
relative_path /foo/a/b		/foo/a/b	./
relative_path /foo/a/b/		/foo/a/b	./
relative_path /foo/a		/foo/a/b	../
relative_path /			/foo/a/b/	../../../
relative_path /foo/a/c		/foo/a/b/	../c
relative_path /foo/a/c		/foo/a/b	../c
relative_path /foo/x/y		/foo/a/b/	../../x/y
relative_path /foo/a/b		"<empty>"	/foo/a/b
relative_path /foo/a/b 		"<null>"	/foo/a/b
relative_path foo/a/b/c/	foo/a/b/	c/
relative_path foo/a/b/c/	foo/a/b		c/
relative_path foo/a/b//c	foo/a//b	c
relative_path foo/a/b/		foo/a/b/	./
relative_path foo/a/b/		foo/a/b		./
relative_path foo/a		foo/a/b		../
relative_path foo/x/y		foo/a/b		../../x/y
relative_path foo/a/c		foo/a/b		../c
relative_path foo/a/b		/foo/x/y	foo/a/b
relative_path /foo/a/b		foo/x/y		/foo/a/b
relative_path d:/a/b		D:/a/c		../b		MINGW
relative_path C:/a/b		D:/a/c		C:/a/b		MINGW
relative_path foo/a/b		"<empty>"	foo/a/b
relative_path foo/a/b 		"<null>"	foo/a/b
relative_path "<empty>"		/foo/a/b	./
relative_path "<empty>"		"<empty>"	./
relative_path "<empty>"		"<null>"	./
relative_path "<null>"		"<empty>"	./
relative_path "<null>"		"<null>"	./
relative_path "<null>"		/foo/a/b	./

test_git_path A=B                info/grafts .git/info/grafts
test_git_path GIT_GRAFT_FILE=foo info/grafts foo
test_git_path GIT_GRAFT_FILE=foo info/////grafts foo
test_git_path GIT_INDEX_FILE=foo index foo
test_git_path GIT_INDEX_FILE=foo index/foo .git/index/foo
test_git_path GIT_INDEX_FILE=foo index2 .git/index2
test_expect_success 'setup fake objects directory foo' 'mkdir foo'
test_git_path GIT_OBJECT_DIRECTORY=foo objects foo
test_git_path GIT_OBJECT_DIRECTORY=foo objects/foo foo/foo
test_git_path GIT_OBJECT_DIRECTORY=foo objects2 .git/objects2
test_expect_success 'setup common repository' 'git --git-dir=bar init'
test_git_path GIT_COMMON_DIR=bar index                    .git/index
test_git_path GIT_COMMON_DIR=bar index.lock               .git/index.lock
test_git_path GIT_COMMON_DIR=bar HEAD                     .git/HEAD
test_git_path GIT_COMMON_DIR=bar logs/HEAD                .git/logs/HEAD
test_git_path GIT_COMMON_DIR=bar logs/HEAD.lock           .git/logs/HEAD.lock
test_git_path GIT_COMMON_DIR=bar logs/refs/bisect/foo     .git/logs/refs/bisect/foo
test_git_path GIT_COMMON_DIR=bar logs/refs                bar/logs/refs
test_git_path GIT_COMMON_DIR=bar logs/refs/               bar/logs/refs/
test_git_path GIT_COMMON_DIR=bar logs/refs/bisec/foo      bar/logs/refs/bisec/foo
test_git_path GIT_COMMON_DIR=bar logs/refs/bisec          bar/logs/refs/bisec
test_git_path GIT_COMMON_DIR=bar logs/refs/bisectfoo      bar/logs/refs/bisectfoo
test_git_path GIT_COMMON_DIR=bar objects                  bar/objects
test_git_path GIT_COMMON_DIR=bar objects/bar              bar/objects/bar
test_git_path GIT_COMMON_DIR=bar info/exclude             bar/info/exclude
test_git_path GIT_COMMON_DIR=bar info/grafts              bar/info/grafts
test_git_path GIT_COMMON_DIR=bar info/sparse-checkout     .git/info/sparse-checkout
test_git_path GIT_COMMON_DIR=bar info//sparse-checkout    .git/info//sparse-checkout
test_git_path GIT_COMMON_DIR=bar remotes/bar              bar/remotes/bar
test_git_path GIT_COMMON_DIR=bar branches/bar             bar/branches/bar
test_git_path GIT_COMMON_DIR=bar logs/refs/heads/main     bar/logs/refs/heads/main
test_git_path GIT_COMMON_DIR=bar refs/heads/main          bar/refs/heads/main
test_git_path GIT_COMMON_DIR=bar refs/bisect/foo          .git/refs/bisect/foo
test_git_path GIT_COMMON_DIR=bar hooks/me                 bar/hooks/me
test_git_path GIT_COMMON_DIR=bar config                   bar/config
test_git_path GIT_COMMON_DIR=bar packed-refs              bar/packed-refs
test_git_path GIT_COMMON_DIR=bar shallow                  bar/shallow
test_git_path GIT_COMMON_DIR=bar common                   bar/common
test_git_path GIT_COMMON_DIR=bar common/file              bar/common/file

# In the tests below, $(pwd) must be used because it is a native path on
# Windows and avoids MSYS's path mangling (which simplifies "foo/../bar" and
# strips the dot from trailing "/.").

test_submodule_relative_url "../" "../foo" "../submodule" "../../submodule"
test_submodule_relative_url "../" "../foo/bar" "../submodule" "../../foo/submodule"
test_submodule_relative_url "../" "../foo/submodule" "../submodule" "../../foo/submodule"
test_submodule_relative_url "../" "./foo" "../submodule" "../submodule"
test_submodule_relative_url "../" "./foo/bar" "../submodule" "../foo/submodule"
test_submodule_relative_url "../../../" "../foo/bar" "../sub/a/b/c" "../../../../foo/sub/a/b/c"
test_submodule_relative_url "../" "$(pwd)/addtest" "../repo" "$(pwd)/repo"
test_submodule_relative_url "../" "foo/bar" "../submodule" "../foo/submodule"
test_submodule_relative_url "../" "foo" "../submodule" "../submodule"

test_submodule_relative_url "(null)" "../foo/bar" "../sub/a/b/c" "../foo/sub/a/b/c"
test_submodule_relative_url "(null)" "../foo/bar" "../sub/a/b/c/" "../foo/sub/a/b/c"
test_submodule_relative_url "(null)" "../foo/bar/" "../sub/a/b/c" "../foo/sub/a/b/c"
test_submodule_relative_url "(null)" "../foo/bar" "../submodule" "../foo/submodule"
test_submodule_relative_url "(null)" "../foo/submodule" "../submodule" "../foo/submodule"
test_submodule_relative_url "(null)" "../foo" "../submodule" "../submodule"
test_submodule_relative_url "(null)" "./foo/bar" "../submodule" "foo/submodule"
test_submodule_relative_url "(null)" "./foo" "../submodule" "submodule"
test_submodule_relative_url "(null)" "//somewhere else/repo" "../subrepo" "//somewhere else/subrepo"
test_submodule_relative_url "(null)" "//somewhere else/repo" "../../subrepo" "//subrepo"
test_submodule_relative_url "(null)" "//somewhere else/repo" "../../../subrepo" "/subrepo"
test_submodule_relative_url "(null)" "//somewhere else/repo" "../../../../subrepo" "subrepo"
test_submodule_relative_url "(null)" "$(pwd)/subsuper_update_r" "../subsubsuper_update_r" "$(pwd)/subsubsuper_update_r"
test_submodule_relative_url "(null)" "$(pwd)/super_update_r2" "../subsuper_update_r" "$(pwd)/subsuper_update_r"
test_submodule_relative_url "(null)" "$(pwd)/." "../." "$(pwd)/."
test_submodule_relative_url "(null)" "$(pwd)" "./." "$(pwd)/."
test_submodule_relative_url "(null)" "$(pwd)/addtest" "../repo" "$(pwd)/repo"
test_submodule_relative_url "(null)" "$(pwd)" "./å äö" "$(pwd)/å äö"
test_submodule_relative_url "(null)" "$(pwd)/." "../submodule" "$(pwd)/submodule"
test_submodule_relative_url "(null)" "$(pwd)/submodule" "../submodule" "$(pwd)/submodule"
test_submodule_relative_url "(null)" "$(pwd)/home2/../remote" "../bundle1" "$(pwd)/home2/../bundle1"
test_submodule_relative_url "(null)" "$(pwd)/submodule_update_repo" "./." "$(pwd)/submodule_update_repo/."
test_submodule_relative_url "(null)" "file:///tmp/repo" "../subrepo" "file:///tmp/subrepo"
test_submodule_relative_url "(null)" "foo/bar" "../submodule" "foo/submodule"
test_submodule_relative_url "(null)" "foo" "../submodule" "submodule"
test_submodule_relative_url "(null)" "helper:://hostname/repo" "../subrepo" "helper:://hostname/subrepo"
test_submodule_relative_url "(null)" "helper:://hostname/repo" "../../subrepo" "helper:://subrepo"
test_submodule_relative_url "(null)" "helper:://hostname/repo" "../../../subrepo" "helper::/subrepo"
test_submodule_relative_url "(null)" "helper:://hostname/repo" "../../../../subrepo" "helper::subrepo"
test_submodule_relative_url "(null)" "helper:://hostname/repo" "../../../../../subrepo" "helper:subrepo"
test_submodule_relative_url "(null)" "helper:://hostname/repo" "../../../../../../subrepo" ".:subrepo"
test_submodule_relative_url "(null)" "ssh://hostname/repo" "../subrepo" "ssh://hostname/subrepo"
test_submodule_relative_url "(null)" "ssh://hostname/repo" "../../subrepo" "ssh://subrepo"
test_submodule_relative_url "(null)" "ssh://hostname/repo" "../../../subrepo" "ssh:/subrepo"
test_submodule_relative_url "(null)" "ssh://hostname/repo" "../../../../subrepo" "ssh:subrepo"
test_submodule_relative_url "(null)" "ssh://hostname/repo" "../../../../../subrepo" ".:subrepo"
test_submodule_relative_url "(null)" "ssh://hostname:22/repo" "../subrepo" "ssh://hostname:22/subrepo"
test_submodule_relative_url "(null)" "user@host:path/to/repo" "../subrepo" "user@host:path/to/subrepo"
test_submodule_relative_url "(null)" "user@host:repo" "../subrepo" "user@host:subrepo"
test_submodule_relative_url "(null)" "user@host:repo" "../../subrepo" ".:subrepo"

test_expect_success 'match .gitmodules' '
	test-tool path-utils is_dotgitmodules \
		.gitmodules \
		\
		.git${u200c}modules \
		\
		.Gitmodules \
		.gitmoduleS \
		\
		".gitmodules " \
		".gitmodules." \
		".gitmodules  " \
		".gitmodules. " \
		".gitmodules ." \
		".gitmodules.." \
		".gitmodules   " \
		".gitmodules.  " \
		".gitmodules . " \
		".gitmodules  ." \
		\
		".Gitmodules " \
		".Gitmodules." \
		".Gitmodules  " \
		".Gitmodules. " \
		".Gitmodules ." \
		".Gitmodules.." \
		".Gitmodules   " \
		".Gitmodules.  " \
		".Gitmodules . " \
		".Gitmodules  ." \
		\
		GITMOD~1 \
		gitmod~1 \
		GITMOD~2 \
		gitmod~3 \
		GITMOD~4 \
		\
		"GITMOD~1 " \
		"gitmod~2." \
		"GITMOD~3  " \
		"gitmod~4. " \
		"GITMOD~1 ." \
		"gitmod~2   " \
		"GITMOD~3.  " \
		"gitmod~4 . " \
		\
		GI7EBA~1 \
		gi7eba~9 \
		\
		GI7EB~10 \
		GI7EB~11 \
		GI7EB~99 \
		GI7EB~10 \
		GI7E~100 \
		GI7E~101 \
		GI7E~999 \
		~1000000 \
		~9999999 \
		\
		.gitmodules:\$DATA \
		"gitmod~4 . :\$DATA" \
		\
		--not \
		".gitmodules x"  \
		".gitmodules .x" \
		\
		" .gitmodules" \
		\
		..gitmodules \
		\
		gitmodules \
		\
		.gitmodule \
		\
		".gitmodules x " \
		".gitmodules .x" \
		\
		GI7EBA~ \
		GI7EBA~0 \
		GI7EBA~~1 \
		GI7EBA~X \
		Gx7EBA~1 \
		GI7EBX~1 \
		\
		GI7EB~1 \
		GI7EB~01 \
		GI7EB~1X \
		\
		.gitmodules,:\$DATA
'

test_expect_success 'match .gitattributes' '
	test-tool path-utils is_dotgitattributes \
		.gitattributes \
		.git${u200c}attributes \
		.Gitattributes \
		.gitattributeS \
		GITATT~1 \
		GI7D29~1
'

test_expect_success 'match .gitignore' '
	test-tool path-utils is_dotgitignore \
		.gitignore \
		.git${u200c}ignore \
		.Gitignore \
		.gitignorE \
		GITIGN~1 \
		GI250A~1
'

test_expect_success 'match .mailmap' '
	test-tool path-utils is_dotmailmap \
		.mailmap \
		.mail${u200c}map \
		.Mailmap \
		.mailmaP \
		MAILMA~1 \
		MABA30~1
'

test_expect_success MINGW 'is_valid_path() on Windows' '
	test-tool path-utils is_valid_path \
		win32 \
		"win32 x" \
		../hello.txt \
		C:\\git \
		comm \
		conout.c \
		com0.c \
		lptN \
		\
		--not \
		"win32 "  \
		"win32 /x "  \
		"win32."  \
		"win32 . ." \
		.../hello.txt \
		colon:test \
		"AUX.c" \
		"abc/conOut\$  .xyz/test" \
		lpt8 \
		com9.c \
		"lpt*" \
		Nul \
		"PRN./abc"
'

test_lazy_prereq RUNTIME_PREFIX '
	test true = "$RUNTIME_PREFIX"
'

test_lazy_prereq CAN_EXEC_IN_PWD '
	cp "$GIT_EXEC_PATH"/git$X ./ &&
	./git rev-parse
'

test_expect_success !VALGRIND,RUNTIME_PREFIX,CAN_EXEC_IN_PWD 'RUNTIME_PREFIX works' '
	mkdir -p pretend/bin pretend/libexec/git-core &&
	echo "echo HERE" | write_script pretend/libexec/git-core/git-here &&
	cp "$GIT_EXEC_PATH"/git$X pretend/bin/ &&
	GIT_EXEC_PATH= ./pretend/bin/git here >actual &&
	echo HERE >expect &&
	test_cmp expect actual
'

test_expect_success !VALGRIND,RUNTIME_PREFIX,CAN_EXEC_IN_PWD '%(prefix)/ works' '
	mkdir -p pretend/bin &&
	cp "$GIT_EXEC_PATH"/git$X pretend/bin/ &&
	git config yes.path "%(prefix)/yes" &&
	GIT_EXEC_PATH= ./pretend/bin/git config --path yes.path >actual &&
	echo "$(pwd)/pretend/yes" >expect &&
	test_cmp expect actual
'

<<<<<<< HEAD
test_expect_success MINGW 'MSYSTEM/PATH is adjusted if necessary' '
	mkdir -p "$HOME"/bin pretend/mingw64/bin \
		pretend/mingw64/libexec/git-core pretend/usr/bin &&
	cp "$GIT_EXEC_PATH"/git.exe pretend/mingw64/bin/ &&
	cp "$GIT_EXEC_PATH"/git.exe pretend/mingw64/libexec/git-core/ &&
	# copy the .dll files, if any (happens when building via CMake)
	case "$GIT_EXEC_PATH"/*.dll in
	*/"*.dll") ;; # no `.dll` files to be copied
	*)
		cp "$GIT_EXEC_PATH"/*.dll pretend/mingw64/bin/ &&
		cp "$GIT_EXEC_PATH"/*.dll pretend/mingw64/libexec/git-core/
		;;
	esac &&
	echo "env | grep MSYSTEM=" | write_script "$HOME"/bin/git-test-home &&
	echo "echo mingw64" | write_script pretend/mingw64/bin/git-test-bin &&
	echo "echo usr" | write_script pretend/usr/bin/git-test-bin2 &&

	(
		MSYSTEM= &&
		GIT_EXEC_PATH= &&
		pretend/mingw64/libexec/git-core/git.exe test-home >actual &&
		pretend/mingw64/libexec/git-core/git.exe test-bin >>actual &&
		pretend/mingw64/bin/git.exe test-bin2 >>actual
	) &&
	test_write_lines MSYSTEM=$MSYSTEM mingw64 usr >expect &&
	test_cmp expect actual
=======
test_expect_success 'do_files_match()' '
	test_seq 0 10 >0-10.txt &&
	test_seq -1 10 >-1-10.txt &&
	test_seq 1 10 >1-10.txt &&
	test_seq 1 9 >1-9.txt &&
	test_seq 0 8 >0-8.txt &&

	test-tool path-utils do_files_match 0-10.txt 0-10.txt >out &&

	assert_fails() {
		test_must_fail \
		test-tool path-utils do_files_match "$1" "$2" >out &&
		grep different out
	} &&

	assert_fails 0-8.txt 1-9.txt &&
	assert_fails -1-10.txt 0-10.txt &&
	assert_fails 1-10.txt 1-9.txt &&
	assert_fails 1-10.txt .git &&
	assert_fails does-not-exist 1-10.txt &&

	if test_have_prereq FILEMODE
	then
		cp 0-10.txt 0-10.x &&
		chmod a+x 0-10.x &&
		assert_fails 0-10.txt 0-10.x
	fi &&

	if test_have_prereq SYMLINKS
	then
		ln -sf 0-10.txt symlink &&
		ln -s 0-10.txt another-symlink &&
		ln -s over-the-ocean yet-another-symlink &&
		ln -s "$PWD/0-10.txt" absolute-symlink &&
		assert_fails 0-10.txt symlink &&
		test-tool path-utils do_files_match symlink another-symlink &&
		assert_fails symlink yet-another-symlink &&
		assert_fails symlink absolute-symlink
	fi
>>>>>>> 1f2e64e2
'

test_done<|MERGE_RESOLUTION|>--- conflicted
+++ resolved
@@ -619,7 +619,47 @@
 	test_cmp expect actual
 '
 
-<<<<<<< HEAD
+test_expect_success 'do_files_match()' '
+	test_seq 0 10 >0-10.txt &&
+	test_seq -1 10 >-1-10.txt &&
+	test_seq 1 10 >1-10.txt &&
+	test_seq 1 9 >1-9.txt &&
+	test_seq 0 8 >0-8.txt &&
+
+	test-tool path-utils do_files_match 0-10.txt 0-10.txt >out &&
+
+	assert_fails() {
+		test_must_fail \
+		test-tool path-utils do_files_match "$1" "$2" >out &&
+		grep different out
+	} &&
+
+	assert_fails 0-8.txt 1-9.txt &&
+	assert_fails -1-10.txt 0-10.txt &&
+	assert_fails 1-10.txt 1-9.txt &&
+	assert_fails 1-10.txt .git &&
+	assert_fails does-not-exist 1-10.txt &&
+
+	if test_have_prereq FILEMODE
+	then
+		cp 0-10.txt 0-10.x &&
+		chmod a+x 0-10.x &&
+		assert_fails 0-10.txt 0-10.x
+	fi &&
+
+	if test_have_prereq SYMLINKS
+	then
+		ln -sf 0-10.txt symlink &&
+		ln -s 0-10.txt another-symlink &&
+		ln -s over-the-ocean yet-another-symlink &&
+		ln -s "$PWD/0-10.txt" absolute-symlink &&
+		assert_fails 0-10.txt symlink &&
+		test-tool path-utils do_files_match symlink another-symlink &&
+		assert_fails symlink yet-another-symlink &&
+		assert_fails symlink absolute-symlink
+	fi
+'
+
 test_expect_success MINGW 'MSYSTEM/PATH is adjusted if necessary' '
 	mkdir -p "$HOME"/bin pretend/mingw64/bin \
 		pretend/mingw64/libexec/git-core pretend/usr/bin &&
@@ -646,47 +686,6 @@
 	) &&
 	test_write_lines MSYSTEM=$MSYSTEM mingw64 usr >expect &&
 	test_cmp expect actual
-=======
-test_expect_success 'do_files_match()' '
-	test_seq 0 10 >0-10.txt &&
-	test_seq -1 10 >-1-10.txt &&
-	test_seq 1 10 >1-10.txt &&
-	test_seq 1 9 >1-9.txt &&
-	test_seq 0 8 >0-8.txt &&
-
-	test-tool path-utils do_files_match 0-10.txt 0-10.txt >out &&
-
-	assert_fails() {
-		test_must_fail \
-		test-tool path-utils do_files_match "$1" "$2" >out &&
-		grep different out
-	} &&
-
-	assert_fails 0-8.txt 1-9.txt &&
-	assert_fails -1-10.txt 0-10.txt &&
-	assert_fails 1-10.txt 1-9.txt &&
-	assert_fails 1-10.txt .git &&
-	assert_fails does-not-exist 1-10.txt &&
-
-	if test_have_prereq FILEMODE
-	then
-		cp 0-10.txt 0-10.x &&
-		chmod a+x 0-10.x &&
-		assert_fails 0-10.txt 0-10.x
-	fi &&
-
-	if test_have_prereq SYMLINKS
-	then
-		ln -sf 0-10.txt symlink &&
-		ln -s 0-10.txt another-symlink &&
-		ln -s over-the-ocean yet-another-symlink &&
-		ln -s "$PWD/0-10.txt" absolute-symlink &&
-		assert_fails 0-10.txt symlink &&
-		test-tool path-utils do_files_match symlink another-symlink &&
-		assert_fails symlink yet-another-symlink &&
-		assert_fails symlink absolute-symlink
-	fi
->>>>>>> 1f2e64e2
 '
 
 test_done