--- conflicted
+++ resolved
@@ -9,16 +9,12 @@
 GNUPGHOME="$(pwd)/gpghome"
 export GNUPGHOME
 
-<<<<<<< HEAD
 # All the "test_lazy_prereq GPG*" below should use
 # `prepare_gnupghome()` either directly or through a call to
 # `test_have_prereq GPG*`. That's because `gpg` and `gpgsm`
 # only create the directory specified using "$GNUPGHOME" or
 # `--homedir` if it's the default (usually "~/.gnupg").
 prepare_gnupghome() {
-=======
-prepare_gnupghome () {
->>>>>>> 6cd8369e
 	mkdir -p "$GNUPGHOME" &&
 	chmod 0700 "$GNUPGHOME"
 }
