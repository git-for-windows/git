--- conflicted
+++ resolved
@@ -1712,7 +1712,6 @@
 	)
 '
 
-<<<<<<< HEAD
 test_expect_success 'submodules does not affect the branch recorded in stash message' '
 	git init sub_project &&
 	(
@@ -1752,7 +1751,8 @@
 test_expect_success 'controlled error return on unrecognized option' '
 	test_expect_code 129 git stash show -p --invalid 2>usage &&
 	grep -e "^usage: git stash show" usage
-=======
+'
+
 test_expect_success 'stash.index=true implies --index' '
 	# setup for a few related tests
 	test_commit file base &&
@@ -1788,7 +1788,6 @@
 	test_cmp expect actual &&
 	echo working >expect &&
 	test_cmp expect file
->>>>>>> 9842c0c7
 '
 
 test_done