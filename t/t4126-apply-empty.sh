--- conflicted
+++ resolved
@@ -11,16 +11,9 @@
 	git add empty &&
 	test_tick &&
 	git commit -m initial &&
-<<<<<<< HEAD
 	git commit --allow-empty -m "empty commit" &&
 	git format-patch --always HEAD~ >empty.patch &&
-	for i in a b c d e
-	do
-		echo $i
-	done >empty &&
-=======
 	test_write_lines a b c d e >empty &&
->>>>>>> 0c51d6b4
 	cat empty >expect &&
 	git diff |
 	sed -e "/^diff --git/d" \
