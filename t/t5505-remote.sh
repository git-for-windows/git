--- conflicted
+++ resolved
@@ -1658,8 +1658,6 @@
 	test_grep ".outer. is a superset of existing remote .outer/inner." err
 '
 
-<<<<<<< HEAD
-=======
 test_expect_success 'rename handles unborn HEAD' '
 	test_when_finished "git remote remove unborn-renamed" &&
 	git remote add unborn url &&
@@ -1733,5 +1731,4 @@
 	test_cmp expect reflog-entries-new
 '
 
->>>>>>> 16c4fa26
 test_done