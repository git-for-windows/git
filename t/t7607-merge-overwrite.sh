--- conflicted
+++ resolved
@@ -92,7 +92,6 @@
 	test_cmp important c1.c
 '
 
-<<<<<<< HEAD
 test_expect_success 'will not overwrite untracked subtree' '
 	git reset --hard c0 &&
 	rm -rf sub &&
@@ -155,7 +154,8 @@
 	test_cmp out expect &&
 	test_path_is_missing .git/MERGE_HEAD &&
 	test_cmp important c0.c
-=======
+'
+
 test_expect_success 'set up unborn branch and content' '
 	git symbolic-ref HEAD refs/heads/unborn &&
 	rm -f .git/index &&
@@ -170,7 +170,6 @@
 	git show :tracked-file >expect &&
 	grep foo expect &&
 	grep bar untracked-file
->>>>>>> 5b327081
 '
 
 test_done