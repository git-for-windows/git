#!/bin/sh

test_description='compare full workdir to sparse workdir'

GIT_TEST_SPLIT_INDEX=0
GIT_TEST_SPARSE_INDEX=

. ./test-lib.sh

test_expect_success 'setup' '
	git init initial-repo &&
	(
		GIT_TEST_SPARSE_INDEX=0 &&
		cd initial-repo &&
		echo a >a &&
		echo "after deep" >e &&
		echo "after folder1" >g &&
		echo "after x" >z &&
		mkdir folder1 folder2 deep x &&
		mkdir deep/deeper1 deep/deeper2 deep/before deep/later &&
		mkdir deep/deeper1/deepest &&
		mkdir deep/deeper1/deepest2 &&
		mkdir deep/deeper1/deepest3 &&
		echo "after deeper1" >deep/e &&
		echo "after deepest" >deep/deeper1/e &&
		cp a folder1 &&
		cp a folder2 &&
		cp a x &&
		cp a deep &&
		cp a deep/before &&
		cp a deep/deeper1 &&
		cp a deep/deeper2 &&
		cp a deep/later &&
		cp a deep/deeper1/deepest &&
		cp a deep/deeper1/deepest2 &&
		cp a deep/deeper1/deepest3 &&
		cp -r deep/deeper1/ deep/deeper2 &&
		mkdir deep/deeper1/0 &&
		mkdir deep/deeper1/0/0 &&
		touch deep/deeper1/0/1 &&
		touch deep/deeper1/0/0/0 &&
		>folder1- &&
		>folder1.x &&
		>folder10 &&
		cp -r deep/deeper1/0 folder1 &&
		cp -r deep/deeper1/0 folder2 &&
		echo >>folder1/0/0/0 &&
		echo >>folder2/0/1 &&
		git add . &&
		git commit -m "initial commit" &&
		git checkout -b base &&
		for dir in folder1 folder2 deep
		do
			git checkout -b update-$dir base &&
			echo "updated $dir" >$dir/a &&
			git commit -a -m "update $dir" || return 1
		done &&

		git checkout -b rename-base base &&
		cat >folder1/larger-content <<-\EOF &&
		matching
		lines
		help
		inexact
		renames
		EOF
		cp folder1/larger-content folder2/ &&
		cp folder1/larger-content deep/deeper1/ &&
		git add . &&
		git commit -m "add interesting rename content" &&

		git checkout -b rename-out-to-out rename-base &&
		mv folder1/a folder2/b &&
		mv folder1/larger-content folder2/edited-content &&
		echo >>folder2/edited-content &&
		echo >>folder2/0/1 &&
		echo stuff >>deep/deeper1/a &&
		git add . &&
		git commit -m "rename folder1/... to folder2/..." &&

		git checkout -b rename-out-to-in rename-base &&
		mv folder1/a deep/deeper1/b &&
		echo more stuff >>deep/deeper1/a &&
		rm folder2/0/1 &&
		mkdir folder2/0/1 &&
		echo >>folder2/0/1/1 &&
		mv folder1/larger-content deep/deeper1/edited-content &&
		echo >>deep/deeper1/edited-content &&
		git add . &&
		git commit -m "rename folder1/... to deep/deeper1/..." &&

		git checkout -b rename-in-to-out rename-base &&
		mv deep/deeper1/a folder1/b &&
		echo >>folder2/0/1 &&
		rm -rf folder1/0/0 &&
		echo >>folder1/0/0 &&
		mv deep/deeper1/larger-content folder1/edited-content &&
		echo >>folder1/edited-content &&
		git add . &&
		git commit -m "rename deep/deeper1/... to folder1/..." &&

		git checkout -b df-conflict-1 base &&
		rm -rf folder1 &&
		echo content >folder1 &&
		git add . &&
		git commit -m "dir to file" &&

		git checkout -b df-conflict-2 base &&
		rm -rf folder2 &&
		echo content >folder2 &&
		git add . &&
		git commit -m "dir to file" &&

		git checkout -b fd-conflict base &&
		rm a &&
		mkdir a &&
		echo content >a/a &&
		git add . &&
		git commit -m "file to dir" &&

		for side in left right
		do
			git checkout -b merge-$side base &&
			echo $side >>deep/deeper2/a &&
			echo $side >>folder1/a &&
			echo $side >>folder2/a &&
			git add . &&
			git commit -m "$side" || return 1
		done &&

		git checkout -b deepest base &&
		echo "updated deepest" >deep/deeper1/deepest/a &&
		echo "updated deepest2" >deep/deeper1/deepest2/a &&
		echo "updated deepest3" >deep/deeper1/deepest3/a &&
		git commit -a -m "update deepest" &&

		git checkout -f base &&
		git reset --hard
	)
'

init_repos () {
	rm -rf full-checkout sparse-checkout sparse-index &&

	# create repos in initial state
	cp -r initial-repo full-checkout &&
	git -C full-checkout reset --hard &&

	cp -r initial-repo sparse-checkout &&
	git -C sparse-checkout reset --hard &&

	cp -r initial-repo sparse-index &&
	git -C sparse-index reset --hard &&

	# initialize sparse-checkout definitions
	git -C sparse-checkout sparse-checkout init --cone &&
	git -C sparse-checkout sparse-checkout set deep &&
	git -C sparse-index sparse-checkout init --cone --sparse-index &&
	test_cmp_config -C sparse-index true index.sparse &&
	git -C sparse-index sparse-checkout set deep
}

run_on_sparse () {
	(
		cd sparse-checkout &&
		GIT_PROGRESS_DELAY=100000 "$@" >../sparse-checkout-out 2>../sparse-checkout-err
	) &&
	(
		cd sparse-index &&
		GIT_PROGRESS_DELAY=100000 "$@" >../sparse-index-out 2>../sparse-index-err
	)
}

run_on_all () {
	(
		cd full-checkout &&
		GIT_PROGRESS_DELAY=100000 "$@" >../full-checkout-out 2>../full-checkout-err
	) &&
	run_on_sparse "$@"
}

test_all_match () {
	run_on_all "$@" &&
	test_cmp full-checkout-out sparse-checkout-out &&
	test_cmp full-checkout-out sparse-index-out &&
	test_cmp full-checkout-err sparse-checkout-err &&
	test_cmp full-checkout-err sparse-index-err
}

test_sparse_match () {
	run_on_sparse "$@" &&
	test_cmp sparse-checkout-out sparse-index-out &&
	test_cmp sparse-checkout-err sparse-index-err
}

test_sparse_unstaged () {
	file=$1 &&
	for repo in sparse-checkout sparse-index
	do
		# Skip "unmerged" paths
		git -C $repo diff --staged --diff-filter=u -- "$file" >diff &&
		test_must_be_empty diff || return 1
	done
}

test_expect_success 'sparse-index contents' '
	init_repos &&

	git -C sparse-index ls-files --sparse --stage >cache &&
	for dir in folder1 folder2 x
	do
		TREE=$(git -C sparse-index rev-parse HEAD:$dir) &&
		grep "040000 $TREE 0	$dir/" cache \
			|| return 1
	done &&

	git -C sparse-index sparse-checkout set folder1 &&

	git -C sparse-index ls-files --sparse --stage >cache &&
	for dir in deep folder2 x
	do
		TREE=$(git -C sparse-index rev-parse HEAD:$dir) &&
		grep "040000 $TREE 0	$dir/" cache \
			|| return 1
	done &&

	git -C sparse-index sparse-checkout set deep/deeper1 &&

	git -C sparse-index ls-files --sparse --stage >cache &&
	for dir in deep/deeper2 folder1 folder2 x
	do
		TREE=$(git -C sparse-index rev-parse HEAD:$dir) &&
		grep "040000 $TREE 0	$dir/" cache \
			|| return 1
	done &&

	# Disabling the sparse-index replaces tree entries with full ones
	git -C sparse-index sparse-checkout init --no-sparse-index &&
	test_sparse_match git ls-files --stage --sparse
'

test_expect_success 'expanded in-memory index matches full index' '
	init_repos &&
	test_sparse_match git ls-files --stage
'

test_expect_success 'status with options' '
	init_repos &&
	test_sparse_match ls &&
	test_all_match git status --porcelain=v2 &&
	test_all_match git status --porcelain=v2 -z -u &&
	test_all_match git status --porcelain=v2 -uno &&
	run_on_all touch README.md &&
	test_all_match git status --porcelain=v2 &&
	test_all_match git status --porcelain=v2 -z -u &&
	test_all_match git status --porcelain=v2 -uno &&
	test_all_match git add README.md &&
	test_all_match git status --porcelain=v2 &&
	test_all_match git status --porcelain=v2 -z -u &&
	test_all_match git status --porcelain=v2 -uno
'

test_expect_success 'status reports sparse-checkout' '
	init_repos &&
	git -C sparse-checkout status >full &&
	git -C sparse-index status >sparse &&
	test_i18ngrep "You are in a sparse checkout with " full &&
	test_i18ngrep "You are in a sparse checkout." sparse
'

test_expect_success 'add, commit, checkout' '
	init_repos &&

	write_script edit-contents <<-\EOF &&
	echo text >>$1
	EOF
	run_on_all ../edit-contents README.md &&

	test_all_match git add README.md &&
	test_all_match git status --porcelain=v2 &&
	test_all_match git commit -m "Add README.md" &&

	test_all_match git checkout HEAD~1 &&
	test_all_match git checkout - &&

	run_on_all ../edit-contents README.md &&

	test_all_match git add -A &&
	test_all_match git status --porcelain=v2 &&
	test_all_match git commit -m "Extend README.md" &&

	test_all_match git checkout HEAD~1 &&
	test_all_match git checkout - &&

	run_on_all ../edit-contents deep/newfile &&

	test_all_match git status --porcelain=v2 -uno &&
	test_all_match git status --porcelain=v2 &&
	test_all_match git add . &&
	test_all_match git status --porcelain=v2 &&
	test_all_match git commit -m "add deep/newfile" &&

	test_all_match git checkout HEAD~1 &&
	test_all_match git checkout -
'

test_expect_success 'deep changes during checkout' '
	init_repos &&

	test_sparse_match git sparse-checkout set deep/deeper1/deepest &&
	test_all_match git checkout deepest &&
	test_all_match git checkout base
'

test_expect_success 'add outside sparse cone' '
	init_repos &&

	run_on_sparse mkdir folder1 &&
	run_on_sparse ../edit-contents folder1/a &&
	run_on_sparse ../edit-contents folder1/newfile &&
	test_sparse_match test_must_fail git add folder1/a &&
	grep "Disable or modify the sparsity rules" sparse-checkout-err &&
	test_sparse_unstaged folder1/a &&
	test_sparse_match test_must_fail git add folder1/newfile &&
	grep "Disable or modify the sparsity rules" sparse-checkout-err &&
	test_sparse_unstaged folder1/newfile
'

test_expect_success 'commit including unstaged changes' '
	init_repos &&

	write_script edit-file <<-\EOF &&
	echo $1 >$2
	EOF

	run_on_all ../edit-file 1 a &&
	run_on_all ../edit-file 1 deep/a &&

	test_all_match git commit -m "-a" -a &&
	test_all_match git status --porcelain=v2 &&

	run_on_all ../edit-file 2 a &&
	run_on_all ../edit-file 2 deep/a &&

	test_all_match git commit -m "--include" --include deep/a &&
	test_all_match git status --porcelain=v2 &&
	test_all_match git commit -m "--include" --include a &&
	test_all_match git status --porcelain=v2 &&

	run_on_all ../edit-file 3 a &&
	run_on_all ../edit-file 3 deep/a &&

	test_all_match git commit -m "--amend" -a --amend &&
	test_all_match git status --porcelain=v2
'

test_expect_success 'status/add: outside sparse cone' '
	init_repos &&

	# folder1 is at HEAD, but outside the sparse cone
	run_on_sparse mkdir folder1 &&
	cp initial-repo/folder1/a sparse-checkout/folder1/a &&
	cp initial-repo/folder1/a sparse-index/folder1/a &&

	test_sparse_match git status &&

	write_script edit-contents <<-\EOF &&
	echo text >>$1
	EOF
	run_on_all ../edit-contents folder1/a &&
	run_on_all ../edit-contents folder1/new &&

	test_sparse_match git status --porcelain=v2 &&

	# Adding the path outside of the sparse-checkout cone should fail.
	test_sparse_match test_must_fail git add folder1/a &&
	grep "Disable or modify the sparsity rules" sparse-checkout-err &&
	test_sparse_unstaged folder1/a &&
	test_all_match git add --refresh folder1/a &&
	test_must_be_empty sparse-checkout-err &&
	test_sparse_unstaged folder1/a &&
	test_sparse_match test_must_fail git add folder1/new &&
	grep "Disable or modify the sparsity rules" sparse-checkout-err &&
	test_sparse_unstaged folder1/new &&
	test_sparse_match git add --sparse folder1/a &&
	test_sparse_match git add --sparse folder1/new &&

	test_all_match git add --sparse . &&
	test_all_match git status --porcelain=v2 &&
	test_all_match git commit -m folder1/new &&
	test_all_match git rev-parse HEAD^{tree} &&

	run_on_all ../edit-contents folder1/newer &&
	test_all_match git add --sparse folder1/ &&
	test_all_match git status --porcelain=v2 &&
	test_all_match git commit -m folder1/newer &&
	test_all_match git rev-parse HEAD^{tree}
'

test_expect_success 'checkout and reset --hard' '
	init_repos &&

	test_all_match git checkout update-folder1 &&
	test_all_match git status --porcelain=v2 &&

	test_all_match git checkout update-deep &&
	test_all_match git status --porcelain=v2 &&

	test_all_match git checkout -b reset-test &&
	test_all_match git reset --hard deepest &&
	test_all_match git reset --hard update-folder1 &&
	test_all_match git reset --hard update-folder2
'

test_expect_success 'diff --cached' '
	init_repos &&

	write_script edit-contents <<-\EOF &&
	echo text >>README.md
	EOF
	run_on_all ../edit-contents &&

	test_all_match git diff &&
	test_all_match git diff --cached &&
	test_all_match git add README.md &&
	test_all_match git diff &&
	test_all_match git diff --cached
'

# NEEDSWORK: sparse-checkout behaves differently from full-checkout when
# running this test with 'df-conflict-2' after 'df-conflict-1'.
test_expect_success 'diff with renames and conflicts' '
	init_repos &&

	for branch in rename-out-to-out \
		      rename-out-to-in \
		      rename-in-to-out \
		      df-conflict-1 \
		      fd-conflict
	do
		test_all_match git checkout rename-base &&
		test_all_match git checkout $branch -- . &&
		test_all_match git status --porcelain=v2 &&
		test_all_match git diff --cached --no-renames &&
		test_all_match git diff --cached --find-renames || return 1
	done
'

test_expect_success 'diff with directory/file conflicts' '
	init_repos &&

	for branch in rename-out-to-out \
		      rename-out-to-in \
		      rename-in-to-out \
		      df-conflict-1 \
		      df-conflict-2 \
		      fd-conflict
	do
		git -C full-checkout reset --hard &&
		test_sparse_match git reset --hard &&
		test_all_match git checkout $branch &&
		test_all_match git checkout rename-base -- . &&
		test_all_match git status --porcelain=v2 &&
		test_all_match git diff --cached --no-renames &&
		test_all_match git diff --cached --find-renames || return 1
	done
'

test_expect_success 'log with pathspec outside sparse definition' '
	init_repos &&

	test_all_match git log -- a &&
	test_all_match git log -- folder1/a &&
	test_all_match git log -- folder2/a &&
	test_all_match git log -- deep/a &&
	test_all_match git log -- deep/deeper1/a &&
	test_all_match git log -- deep/deeper1/deepest/a &&

	test_all_match git checkout update-folder1 &&
	test_all_match git log -- folder1/a
'

test_expect_success 'blame with pathspec inside sparse definition' '
	init_repos &&

	for file in a \
			deep/a \
			deep/deeper1/a \
			deep/deeper1/deepest/a
	do
		test_all_match git blame $file
	done
'

# Without a revision specified, blame will error if passed any file that
# is not present in the working directory (even if the file is tracked).
# Here we just verify that this is also true with sparse checkouts.
test_expect_success 'blame with pathspec outside sparse definition' '
	init_repos &&
	test_sparse_match git sparse-checkout set &&

	for file in a \
			deep/a \
			deep/deeper1/a \
			deep/deeper1/deepest/a
	do
		test_sparse_match test_must_fail git blame $file &&
		cat >expect <<-EOF &&
		fatal: Cannot lstat '"'"'$file'"'"': No such file or directory
		EOF
		# We compare sparse-checkout-err and sparse-index-err in
		# `test_sparse_match`. Given we know they are the same, we
		# only check the content of sparse-index-err here.
		test_cmp expect sparse-index-err
	done
'

test_expect_success 'checkout and reset (mixed)' '
	init_repos &&

	test_all_match git checkout -b reset-test update-deep &&
	test_all_match git reset deepest &&

	# Because skip-worktree is preserved, resetting to update-folder1
	# will show worktree changes for folder1/a in full-checkout, but not
	# in sparse-checkout or sparse-index.
	git -C full-checkout reset update-folder1 >full-checkout-out &&
	test_sparse_match git reset update-folder1 &&
	grep "M	folder1/a" full-checkout-out &&
	! grep "M	folder1/a" sparse-checkout-out &&
	run_on_sparse test_path_is_missing folder1
'

test_expect_success 'checkout and reset (merge)' '
	init_repos &&

	write_script edit-contents <<-\EOF &&
	echo text >>$1
	EOF

	test_all_match git checkout -b reset-test update-deep &&
	run_on_all ../edit-contents a &&
	test_all_match git reset --merge deepest &&
	test_all_match git status --porcelain=v2 &&

	test_all_match git reset --hard update-deep &&
	run_on_all ../edit-contents deep/a &&
	test_all_match test_must_fail git reset --merge deepest
'

test_expect_success 'checkout and reset (keep)' '
	init_repos &&

	write_script edit-contents <<-\EOF &&
	echo text >>$1
	EOF

	test_all_match git checkout -b reset-test update-deep &&
	run_on_all ../edit-contents a &&
	test_all_match git reset --keep deepest &&
	test_all_match git status --porcelain=v2 &&

	test_all_match git reset --hard update-deep &&
	run_on_all ../edit-contents deep/a &&
	test_all_match test_must_fail git reset --keep deepest
'

test_expect_success 'reset with pathspecs inside sparse definition' '
	init_repos &&

	write_script edit-contents <<-\EOF &&
	echo text >>$1
	EOF

	test_all_match git checkout -b reset-test update-deep &&
	run_on_all ../edit-contents deep/a &&

	test_all_match git reset base -- deep/a &&
	test_all_match git status --porcelain=v2 &&

	test_all_match git reset base -- nonexistent-file &&
	test_all_match git status --porcelain=v2 &&

	test_all_match git reset deepest -- deep &&
	test_all_match git status --porcelain=v2
'

# Although the working tree differs between full and sparse checkouts after
# reset, the state of the index is the same.
test_expect_success 'reset with pathspecs outside sparse definition' '
	init_repos &&
	test_all_match git checkout -b reset-test base &&

	test_sparse_match git reset update-folder1 -- folder1 &&
	git -C full-checkout reset update-folder1 -- folder1 &&
	test_all_match git ls-files -s -- folder1 &&

	test_sparse_match git reset update-folder2 -- folder2/a &&
	git -C full-checkout reset update-folder2 -- folder2/a &&
	test_all_match git ls-files -s -- folder2/a
'

test_expect_success 'reset with wildcard pathspec' '
	init_repos &&

	test_all_match git reset update-deep -- deep\* &&
	test_all_match git ls-files -s -- deep &&

	test_all_match git reset deepest -- deep\*\*\* &&
	test_all_match git ls-files -s -- deep &&

	# The following `git reset`s result in updating the index on files with
	# `skip-worktree` enabled. To avoid failing due to discrepencies in reported
	# "modified" files, `test_sparse_match` reset is performed separately from
	# "full-checkout" reset, then the index contents of all repos are verified.

	test_sparse_match git reset update-folder1 -- \*/a &&
	git -C full-checkout reset update-folder1 -- \*/a &&
	test_all_match git ls-files -s -- deep/a folder1/a &&

	test_sparse_match git reset update-folder2 -- folder\* &&
	git -C full-checkout reset update-folder2 -- folder\* &&
	test_all_match git ls-files -s -- folder10 folder1 folder2 &&

	test_sparse_match git reset base -- folder1/\* &&
	git -C full-checkout reset base -- folder1/\* &&
	test_all_match git ls-files -s -- folder1
'

test_expect_success 'update-index modify outside sparse definition' '
	init_repos &&

	write_script edit-contents <<-\EOF &&
	echo text >>$1
	EOF

	# Create & modify folder1/a
	# Note that this setup is a manual way of reaching the erroneous
	# condition in which a `skip-worktree` enabled, outside-of-cone file
	# exists on disk. It is used here to ensure `update-index` is stable
	# and behaves predictably if such a condition occurs.
	run_on_sparse mkdir -p folder1 &&
	run_on_sparse cp ../initial-repo/folder1/a folder1/a &&
	run_on_all ../edit-contents folder1/a &&

	# If file has skip-worktree enabled, but the file is present, it is
	# treated the same as if skip-worktree is disabled
	test_all_match git status --porcelain=v2 &&
	test_all_match git update-index folder1/a &&
	test_all_match git status --porcelain=v2 &&

	# When skip-worktree is disabled (even on files outside sparse cone), file
	# is updated in the index
	test_sparse_match git update-index --no-skip-worktree folder1/a &&
	test_all_match git status --porcelain=v2 &&
	test_all_match git update-index folder1/a &&
	test_all_match git status --porcelain=v2
'

test_expect_success 'update-index --add outside sparse definition' '
	init_repos &&

	write_script edit-contents <<-\EOF &&
	echo text >>$1
	EOF

	# Create folder1, add new file
	run_on_sparse mkdir -p folder1 &&
	run_on_all ../edit-contents folder1/b &&

	# The *untracked* out-of-cone file is added to the index because it does
	# not have a `skip-worktree` bit to signal that it should be ignored
	# (unlike in `git add`, which will fail due to the file being outside
	# the sparse checkout definition).
	test_all_match git update-index --add folder1/b &&
	test_all_match git status --porcelain=v2
'

# NEEDSWORK: `--remove`, unlike the rest of `update-index`, does not ignore
# `skip-worktree` entries by default and will remove them from the index.
# The `--ignore-skip-worktree-entries` flag must be used in conjunction with
# `--remove` to ignore the `skip-worktree` entries and prevent their removal
# from the index.
test_expect_success 'update-index --remove outside sparse definition' '
	init_repos &&

	# When --ignore-skip-worktree-entries is _not_ specified:
	# out-of-cone, not-on-disk files are removed from the index
	test_sparse_match git update-index --remove folder1/a &&
	cat >expect <<-EOF &&
	D	folder1/a
	EOF
	test_sparse_match git diff --cached --name-status &&
	test_cmp expect sparse-checkout-out &&

	# Reset the state
	test_all_match git reset --hard &&

	# When --ignore-skip-worktree-entries is specified, out-of-cone
	# (skip-worktree) files are ignored
	test_sparse_match git update-index --remove --ignore-skip-worktree-entries folder1/a &&
	test_sparse_match git diff --cached --name-status &&
	test_must_be_empty sparse-checkout-out &&

	# Reset the state
	test_all_match git reset --hard &&

	# --force-remove supercedes --ignore-skip-worktree-entries, removing
	# a skip-worktree file from the index (and disk) when both are specified
	# with --remove
	test_sparse_match git update-index --force-remove --ignore-skip-worktree-entries folder1/a &&
	cat >expect <<-EOF &&
	D	folder1/a
	EOF
	test_sparse_match git diff --cached --name-status &&
	test_cmp expect sparse-checkout-out
'

test_expect_success 'update-index with directories' '
	init_repos &&

	# update-index will exit silently when provided with a directory name
	# containing a trailing slash
	test_all_match git update-index deep/ folder1/ &&
	grep "Ignoring path deep/" sparse-checkout-err &&
	grep "Ignoring path folder1/" sparse-checkout-err &&

	# When update-index is given a directory name WITHOUT a trailing slash, it will
	# behave in different ways depending on the status of the directory on disk:
	# * if it exists, the command exits with an error ("add individual files instead")
	# * if it does NOT exist (e.g., in a sparse-checkout), it is assumed to be a
	#   file and either triggers an error ("does not exist  and --remove not passed")
	#   or is ignored completely (when using --remove)
	test_all_match test_must_fail git update-index deep &&
	run_on_all test_must_fail git update-index folder1 &&
	test_must_fail git -C full-checkout update-index --remove folder1 &&
	test_sparse_match git update-index --remove folder1 &&
	test_all_match git status --porcelain=v2
'

test_expect_success 'update-index --again file outside sparse definition' '
	init_repos &&

	test_all_match git checkout -b test-reupdate &&

	# Update HEAD without modifying the index to introduce a difference in
	# folder1/a
	test_sparse_match git reset --soft update-folder1 &&

	# Because folder1/a differs in the index vs HEAD,
	# `git update-index --no-skip-worktree --again` will effectively perform
	# `git update-index --no-skip-worktree folder1/a` and remove the skip-worktree
	# flag from folder1/a
	test_sparse_match git update-index --no-skip-worktree --again &&
	test_sparse_match git status --porcelain=v2 &&

	cat >expect <<-EOF &&
	D	folder1/a
	EOF
	test_sparse_match git diff --name-status &&
	test_cmp expect sparse-checkout-out
'

test_expect_success 'update-index --cacheinfo' '
	init_repos &&

	deep_a_oid=$(git -C full-checkout rev-parse update-deep:deep/a) &&
	folder2_oid=$(git -C full-checkout rev-parse update-folder2:folder2) &&
	folder1_a_oid=$(git -C full-checkout rev-parse update-folder1:folder1/a) &&

	test_all_match git update-index --cacheinfo 100644 $deep_a_oid deep/a &&
	test_all_match git status --porcelain=v2 &&

	# Cannot add sparse directory, even in sparse index case
	test_all_match test_must_fail git update-index --add --cacheinfo 040000 $folder2_oid folder2/ &&

	# Sparse match only: the new outside-of-cone entry is added *without* skip-worktree,
	# so `git status` reports it as "deleted" in the worktree
	test_sparse_match git update-index --add --cacheinfo 100644 $folder1_a_oid folder1/a &&
	test_sparse_match git status --porcelain=v2 &&
	cat >expect <<-EOF &&
	MD folder1/a
	EOF
	test_sparse_match git status --short -- folder1/a &&
	test_cmp expect sparse-checkout-out &&

	# To return folder1/a to "normal" for a sparse checkout (ignored &
	# outside-of-cone), add the skip-worktree flag.
	test_sparse_match git update-index --skip-worktree folder1/a &&
	cat >expect <<-EOF &&
	S folder1/a
	EOF
	test_sparse_match git ls-files -t -- folder1/a &&
	test_cmp expect sparse-checkout-out
'

test_expect_success 'merge, cherry-pick, and rebase' '
	init_repos &&

	for OPERATION in "merge -m merge" cherry-pick "rebase --apply" "rebase --merge"
	do
		test_all_match git checkout -B temp update-deep &&
		test_all_match git $OPERATION update-folder1 &&
		test_all_match git rev-parse HEAD^{tree} &&
		test_all_match git $OPERATION update-folder2 &&
		test_all_match git rev-parse HEAD^{tree} || return 1
	done
'

test_expect_success 'merge with conflict outside cone' '
	init_repos &&

	test_all_match git checkout -b merge-tip merge-left &&
	test_all_match git status --porcelain=v2 &&
	test_all_match test_must_fail git merge -m merge merge-right &&
	test_all_match git status --porcelain=v2 &&

	# Resolve the conflict in different ways:
	# 1. Revert to the base
	test_all_match git checkout base -- deep/deeper2/a &&
	test_all_match git status --porcelain=v2 &&

	# 2. Add the file with conflict markers
	test_sparse_match test_must_fail git add folder1/a &&
	grep "Disable or modify the sparsity rules" sparse-checkout-err &&
	test_sparse_unstaged folder1/a &&
	test_all_match git add --sparse folder1/a &&
	test_all_match git status --porcelain=v2 &&

	# 3. Rename the file to another sparse filename and
	#    accept conflict markers as resolved content.
	run_on_all mv folder2/a folder2/z &&
	test_sparse_match test_must_fail git add folder2 &&
	grep "Disable or modify the sparsity rules" sparse-checkout-err &&
	test_sparse_unstaged folder2/z &&
	test_all_match git add --sparse folder2 &&
	test_all_match git status --porcelain=v2 &&

	test_all_match git merge --continue &&
	test_all_match git status --porcelain=v2 &&
	test_all_match git rev-parse HEAD^{tree}
'

test_expect_success 'cherry-pick/rebase with conflict outside cone' '
	init_repos &&

	for OPERATION in cherry-pick rebase
	do
		test_all_match git checkout -B tip &&
		test_all_match git reset --hard merge-left &&
		test_all_match git status --porcelain=v2 &&
		test_all_match test_must_fail git $OPERATION merge-right &&
		test_all_match git status --porcelain=v2 &&

		# Resolve the conflict in different ways:
		# 1. Revert to the base
		test_all_match git checkout base -- deep/deeper2/a &&
		test_all_match git status --porcelain=v2 &&

		# 2. Add the file with conflict markers
		# NEEDSWORK: Even though the merge conflict removed the
		# SKIP_WORKTREE bit from the index entry for folder1/a, we should
		# warn that this is a problematic add.
		test_sparse_match test_must_fail git add folder1/a &&
		grep "Disable or modify the sparsity rules" sparse-checkout-err &&
		test_sparse_unstaged folder1/a &&
		test_all_match git add --sparse folder1/a &&
		test_all_match git status --porcelain=v2 &&

		# 3. Rename the file to another sparse filename and
		#    accept conflict markers as resolved content.
		# NEEDSWORK: This mode now fails, because folder2/z is
		# outside of the sparse-checkout cone and does not match an
		# existing index entry with the SKIP_WORKTREE bit cleared.
		run_on_all mv folder2/a folder2/z &&
		test_sparse_match test_must_fail git add folder2 &&
		grep "Disable or modify the sparsity rules" sparse-checkout-err &&
		test_sparse_unstaged folder2/z &&
		test_all_match git add --sparse folder2 &&
		test_all_match git status --porcelain=v2 &&

		test_all_match git $OPERATION --continue &&
		test_all_match git status --porcelain=v2 &&
		test_all_match git rev-parse HEAD^{tree} || return 1
	done
'

test_expect_success 'merge with outside renames' '
	init_repos &&

	for type in out-to-out out-to-in in-to-out
	do
		test_all_match git reset --hard &&
		test_all_match git checkout -f -b merge-$type update-deep &&
		test_all_match git merge -m "$type" rename-$type &&
		test_all_match git rev-parse HEAD^{tree} || return 1
	done
'

# Sparse-index fails to convert the index in the
# final 'git cherry-pick' command.
test_expect_success 'cherry-pick with conflicts' '
	init_repos &&

	write_script edit-conflict <<-\EOF &&
	echo $1 >conflict
	EOF

	test_all_match git checkout -b to-cherry-pick &&
	run_on_all ../edit-conflict ABC &&
	test_all_match git add conflict &&
	test_all_match git commit -m "conflict to pick" &&

	test_all_match git checkout -B base HEAD~1 &&
	run_on_all ../edit-conflict DEF &&
	test_all_match git add conflict &&
	test_all_match git commit -m "conflict in base" &&

	test_all_match test_must_fail git cherry-pick to-cherry-pick
'

test_expect_success 'checkout-index inside sparse definition' '
	init_repos &&

	run_on_all rm -f deep/a &&
	test_all_match git checkout-index -- deep/a &&
	test_all_match git status --porcelain=v2 &&

	echo test >>new-a &&
	run_on_all cp ../new-a a &&
	test_all_match test_must_fail git checkout-index -- a &&
	test_all_match git checkout-index -f -- a &&
	test_all_match git status --porcelain=v2
'

test_expect_success 'checkout-index outside sparse definition' '
	init_repos &&

	# Without --ignore-skip-worktree-bits, outside-of-cone files will trigger
	# an error
	test_sparse_match test_must_fail git checkout-index -- folder1/a &&
	test_i18ngrep "folder1/a has skip-worktree enabled" sparse-checkout-err &&
	test_path_is_missing folder1/a &&

	# With --ignore-skip-worktree-bits, outside-of-cone files are checked out
	test_sparse_match git checkout-index --ignore-skip-worktree-bits -- folder1/a &&
	test_cmp sparse-checkout/folder1/a sparse-index/folder1/a &&
	test_cmp sparse-checkout/folder1/a full-checkout/folder1/a &&

	run_on_sparse rm -rf folder1 &&
	echo test >new-a &&
	run_on_sparse mkdir -p folder1 &&
	run_on_all cp ../new-a folder1/a &&

	test_all_match test_must_fail git checkout-index --ignore-skip-worktree-bits -- folder1/a &&
	test_all_match git checkout-index -f --ignore-skip-worktree-bits -- folder1/a &&
	test_cmp sparse-checkout/folder1/a sparse-index/folder1/a &&
	test_cmp sparse-checkout/folder1/a full-checkout/folder1/a
'

test_expect_success 'checkout-index with folders' '
	init_repos &&

	# Inside checkout definition
	test_all_match test_must_fail git checkout-index -f -- deep/ &&

	# Outside checkout definition
	# Note: although all tests fail (as expected), the messaging differs. For
	# non-sparse index checkouts, the error is that the "file" does not appear
	# in the index; for sparse checkouts, the error is explicitly that the
	# entry is a sparse directory.
	run_on_all test_must_fail git checkout-index -f -- folder1/ &&
	test_cmp full-checkout-err sparse-checkout-err &&
	! test_cmp full-checkout-err sparse-index-err &&
	grep "is a sparse directory" sparse-index-err
'

test_expect_success 'checkout-index --all' '
	init_repos &&

	test_all_match git checkout-index --all &&
	test_sparse_match test_path_is_missing folder1 &&

	# --ignore-skip-worktree-bits will cause `skip-worktree` files to be
	# checked out, causing the outside-of-cone `folder1` to exist on-disk
	test_all_match git checkout-index --ignore-skip-worktree-bits --all &&
	test_all_match test_path_exists folder1
'

test_expect_success 'clean' '
	init_repos &&

	echo bogus >>.gitignore &&
	run_on_all cp ../.gitignore . &&
	test_all_match git add .gitignore &&
	test_all_match git commit -m "ignore bogus files" &&

	run_on_sparse mkdir folder1 &&
	run_on_all mkdir -p deep/untracked-deep &&
	run_on_all touch folder1/bogus &&
	run_on_all touch folder1/untracked &&
	run_on_all touch deep/untracked-deep/bogus &&
	run_on_all touch deep/untracked-deep/untracked &&

	test_all_match git status --porcelain=v2 &&
	test_all_match git clean -f &&
	test_all_match git status --porcelain=v2 &&
	test_sparse_match ls &&
	test_sparse_match ls folder1 &&
	run_on_all test_path_exists folder1/bogus &&
	run_on_all test_path_is_missing folder1/untracked &&
	run_on_all test_path_exists deep/untracked-deep/bogus &&
	run_on_all test_path_exists deep/untracked-deep/untracked &&

	test_all_match git clean -fd &&
	test_all_match git status --porcelain=v2 &&
	test_sparse_match ls &&
	test_sparse_match ls folder1 &&
	run_on_all test_path_exists folder1/bogus &&
	run_on_all test_path_exists deep/untracked-deep/bogus &&
	run_on_all test_path_is_missing deep/untracked-deep/untracked &&

	test_all_match git clean -xf &&
	test_all_match git status --porcelain=v2 &&
	test_sparse_match ls &&
	test_sparse_match ls folder1 &&
	run_on_all test_path_is_missing folder1/bogus &&
	run_on_all test_path_exists deep/untracked-deep/bogus &&

	test_all_match git clean -xdf &&
	test_all_match git status --porcelain=v2 &&
	test_sparse_match ls &&
	test_sparse_match ls folder1 &&
	run_on_all test_path_is_missing deep/untracked-deep/bogus &&

	test_sparse_match test_path_is_dir folder1
'

test_expect_success 'submodule handling' '
	init_repos &&

	test_sparse_match git sparse-checkout add modules &&
	test_all_match mkdir modules &&
	test_all_match touch modules/a &&
	test_all_match git add modules &&
	test_all_match git commit -m "add modules directory" &&

	run_on_all git submodule add "$(pwd)/initial-repo" modules/sub &&
	test_all_match git commit -m "add submodule" &&

	# having a submodule prevents "modules" from collapse
	test_sparse_match git sparse-checkout set deep/deeper1 &&
	git -C sparse-index ls-files --sparse --stage >cache &&
	grep "100644 .*	modules/a" cache &&
	grep "160000 $(git -C initial-repo rev-parse HEAD) 0	modules/sub" cache
'

# When working with a sparse index, some commands will need to expand the
# index to operate properly. If those commands also write the index back
# to disk, they need to convert the index to sparse before writing.
# This test verifies that both of these events are logged in trace2 logs.
test_expect_success 'sparse-index is expanded and converted back' '
	init_repos &&

	GIT_TRACE2_EVENT="$(pwd)/trace2.txt" \
		git -C sparse-index reset -- folder1/a &&
	test_region index convert_to_sparse trace2.txt &&
	test_region index ensure_full_index trace2.txt &&

	# ls-files expands on read, but does not write.
	rm trace2.txt &&
	GIT_TRACE2_EVENT="$(pwd)/trace2.txt" GIT_TRACE2_EVENT_NESTING=10 \
		git -C sparse-index ls-files &&
	test_region index ensure_full_index trace2.txt
'

test_expect_success 'index.sparse disabled inline uses full index' '
	init_repos &&

	# When index.sparse is disabled inline with `git status`, the
	# index is expanded at the beginning of the execution then never
	# converted back to sparse. It is then written to disk as a full index.
	rm -f trace2.txt &&
	GIT_TRACE2_EVENT="$(pwd)/trace2.txt" GIT_TRACE2_EVENT_NESTING=10 \
		git -C sparse-index -c index.sparse=false status &&
	! test_region index convert_to_sparse trace2.txt &&
	test_region index ensure_full_index trace2.txt &&

	# Since index.sparse is set to true at a repo level, the index
	# is converted from full to sparse when read, then never expanded
	# over the course of `git status`. It is written to disk as a sparse
	# index.
	rm -f trace2.txt &&
	GIT_TRACE2_EVENT="$(pwd)/trace2.txt" GIT_TRACE2_EVENT_NESTING=10 \
		git -C sparse-index status &&
	test_region index convert_to_sparse trace2.txt &&
	! test_region index ensure_full_index trace2.txt &&

	# Now that the index has been written to disk as sparse, it is not
	# converted to sparse (or expanded to full) when read by `git status`.
	rm -f trace2.txt &&
	GIT_TRACE2_EVENT="$(pwd)/trace2.txt" GIT_TRACE2_EVENT_NESTING=10 \
		git -C sparse-index status &&
	! test_region index convert_to_sparse trace2.txt &&
	! test_region index ensure_full_index trace2.txt
'

ensure_not_expanded () {
	rm -f trace2.txt &&
	echo >>sparse-index/untracked.txt &&

	if test "$1" = "!"
	then
		shift &&
		test_must_fail env \
			GIT_TRACE2_EVENT="$(pwd)/trace2.txt" \
			git -C sparse-index "$@" || return 1
	else
		GIT_TRACE2_EVENT="$(pwd)/trace2.txt" \
			git -C sparse-index "$@" || return 1
	fi &&
	test_region ! index ensure_full_index trace2.txt
}

test_expect_success 'sparse-index is not expanded' '
	init_repos &&

	ensure_not_expanded status &&
	ensure_not_expanded ls-files --sparse &&
	ensure_not_expanded commit --allow-empty -m empty &&
	echo >>sparse-index/a &&
	ensure_not_expanded commit -a -m a &&
	echo >>sparse-index/a &&
	ensure_not_expanded commit --include a -m a &&
	echo >>sparse-index/deep/deeper1/a &&
	ensure_not_expanded commit --include deep/deeper1/a -m deeper &&
	ensure_not_expanded checkout rename-out-to-out &&
	ensure_not_expanded checkout - &&
	ensure_not_expanded switch rename-out-to-out &&
	ensure_not_expanded switch - &&
	ensure_not_expanded reset --hard &&
	ensure_not_expanded checkout rename-out-to-out -- deep/deeper1 &&
	ensure_not_expanded reset --hard &&
	ensure_not_expanded restore -s rename-out-to-out -- deep/deeper1 &&

	echo >>sparse-index/README.md &&
	ensure_not_expanded add -A &&
	echo >>sparse-index/extra.txt &&
	ensure_not_expanded add extra.txt &&
	echo >>sparse-index/untracked.txt &&
	ensure_not_expanded add . &&

	ensure_not_expanded checkout-index -f a &&
	ensure_not_expanded checkout-index -f --all &&
	for ref in update-deep update-folder1 update-folder2 update-deep
	do
		echo >>sparse-index/README.md &&
		ensure_not_expanded reset --hard $ref || return 1
	done &&

	ensure_not_expanded reset --mixed base &&
	ensure_not_expanded reset --hard update-deep &&
	ensure_not_expanded reset --keep base &&
	ensure_not_expanded reset --merge update-deep &&
	ensure_not_expanded reset --hard &&

	ensure_not_expanded reset base -- deep/a &&
	ensure_not_expanded reset base -- nonexistent-file &&
	ensure_not_expanded reset deepest -- deep &&

	# Although folder1 is outside the sparse definition, it exists as a
	# directory entry in the index, so the pathspec will not force the
	# index to be expanded.
	ensure_not_expanded reset deepest -- folder1 &&
	ensure_not_expanded reset deepest -- folder1/ &&

	# Wildcard identifies only in-cone files, no index expansion
	ensure_not_expanded reset deepest -- deep/\* &&

	# Wildcard identifies only full sparse directories, no index expansion
	ensure_not_expanded reset deepest -- folder\* &&

	ensure_not_expanded clean -fd &&

	ensure_not_expanded checkout -f update-deep &&
	test_config -C sparse-index pull.twohead ort &&
	(
		sane_unset GIT_TEST_MERGE_ALGORITHM &&
		for OPERATION in "merge -m merge" cherry-pick rebase
		do
			ensure_not_expanded merge -m merge update-folder1 &&
			ensure_not_expanded merge -m merge update-folder2 || return 1
		done
	)
'

test_expect_success 'sparse-index is not expanded: merge conflict in cone' '
	init_repos &&

	for side in right left
	do
		git -C sparse-index checkout -b expand-$side base &&
		echo $side >sparse-index/deep/a &&
		git -C sparse-index commit -a -m "$side" || return 1
	done &&

	(
		sane_unset GIT_TEST_MERGE_ALGORITHM &&
		git -C sparse-index config pull.twohead ort &&
		ensure_not_expanded ! merge -m merged expand-right
	)
'

test_expect_success 'sparse index is not expanded: diff' '
	init_repos &&

	write_script edit-contents <<-\EOF &&
	echo text >>$1
	EOF

	# Add file within cone
	test_sparse_match git sparse-checkout set deep &&
	run_on_all ../edit-contents deep/testfile &&
	test_all_match git add deep/testfile &&
	run_on_all ../edit-contents deep/testfile &&

	test_all_match git diff &&
	test_all_match git diff --cached &&
	ensure_not_expanded diff &&
	ensure_not_expanded diff --cached &&

	# Add file outside cone
	test_all_match git reset --hard &&
	run_on_all mkdir newdirectory &&
	run_on_all ../edit-contents newdirectory/testfile &&
	test_sparse_match git sparse-checkout set newdirectory &&
	test_all_match git add newdirectory/testfile &&
	run_on_all ../edit-contents newdirectory/testfile &&
	test_sparse_match git sparse-checkout set &&

	test_all_match git diff &&
	test_all_match git diff --cached &&
	ensure_not_expanded diff &&
	ensure_not_expanded diff --cached &&

	# Merge conflict outside cone
	# The sparse checkout will report a warning that is not in the
	# full checkout, so we use `run_on_all` instead of
	# `test_all_match`
	run_on_all git reset --hard &&
	test_all_match git checkout merge-left &&
	test_all_match test_must_fail git merge merge-right &&

	test_all_match git diff &&
	test_all_match git diff --cached &&
	ensure_not_expanded diff &&
	ensure_not_expanded diff --cached
'

test_expect_success 'sparse index is not expanded: update-index' '
	init_repos &&

	deep_a_oid=$(git -C full-checkout rev-parse update-deep:deep/a) &&
	ensure_not_expanded update-index --cacheinfo 100644 $deep_a_oid deep/a &&

	echo "test" >sparse-index/README.md &&
	echo "test2" >sparse-index/a &&
	rm -f sparse-index/deep/a &&

	ensure_not_expanded update-index --add README.md &&
	ensure_not_expanded update-index a &&
	ensure_not_expanded update-index --remove deep/a &&

	ensure_not_expanded reset --soft update-deep &&
	ensure_not_expanded update-index --add --remove --again
'

test_expect_success 'sparse index is not expanded: blame' '
	init_repos &&

	for file in a \
			deep/a \
			deep/deeper1/a \
			deep/deeper1/deepest/a
	do
		ensure_not_expanded blame $file
	done
'

test_expect_success 'sparse index is not expanded: fetch/pull' '
	init_repos &&

	git -C sparse-index remote add full "file://$(pwd)/full-checkout" &&
	ensure_not_expanded fetch full &&
	git -C full-checkout commit --allow-empty -m "for pull merge" &&
	git -C sparse-index commit --allow-empty -m "for pull merge" &&
	ensure_not_expanded pull full base
'

test_expect_success 'ls-files' '
	init_repos &&

	# Use a smaller sparse-checkout for reduced output
	test_sparse_match git sparse-checkout set &&

	# Behavior agrees by default. Sparse index is expanded.
	test_all_match git ls-files &&

	# With --sparse, the sparse index data changes behavior.
	git -C sparse-index ls-files --sparse >actual &&

	cat >expect <<-\EOF &&
	a
	deep/
	e
	folder1-
	folder1.x
	folder1/
	folder10
	folder2/
	g
	x/
	z
	EOF

	test_cmp expect actual &&

	# With --sparse and no sparse index, nothing changes.
	git -C sparse-checkout ls-files >dense &&
	git -C sparse-checkout ls-files --sparse >sparse &&
	test_cmp dense sparse &&

	# Set up a strange condition of having a file edit
<<<<<<< HEAD
	# outside of the sparse-checkout cone. This is just
	# to verify that sparse-checkout and sparse-index
	# behave the same in this case.
	write_script edit-content <<-\EOF &&
	mkdir folder1 &&
	echo content >>folder1/a
	EOF
	run_on_sparse ../edit-content &&

	# ls-files does not currently notice modified files whose
	# cache entries are marked SKIP_WORKTREE. This may change
	# in the future, but here we test that sparse index does
	# not accidentally create a change of behavior.
	test_sparse_match git ls-files --modified &&
	test_must_be_empty sparse-checkout-out &&
	test_must_be_empty sparse-index-out &&

	git -C sparse-index ls-files --sparse --modified >sparse-index-out &&
	test_must_be_empty sparse-index-out &&
=======
	# outside of the sparse-checkout cone. We want to verify
	# that all modes handle this the same, and detect the
	# modification.
	write_script edit-content <<-\EOF &&
	mkdir -p folder1 &&
	echo content >>folder1/a
	EOF
	run_on_all ../edit-content &&

	test_all_match git ls-files --modified &&

	git -C sparse-index ls-files --sparse --modified >sparse-index-out &&
	cat >expect <<-\EOF &&
	folder1/a
	EOF
	test_cmp expect sparse-index-out &&
>>>>>>> ecc7c884

	# Add folder1 to the sparse-checkout cone and
	# check that ls-files shows the expanded files.
	test_sparse_match git sparse-checkout add folder1 &&
<<<<<<< HEAD
	test_sparse_match git ls-files --modified &&
=======
	test_all_match git ls-files --modified &&
>>>>>>> ecc7c884

	test_all_match git ls-files &&
	git -C sparse-index ls-files --sparse >actual &&

	cat >expect <<-\EOF &&
	a
	deep/
	e
	folder1-
	folder1.x
	folder1/0/0/0
	folder1/0/1
	folder1/a
	folder10
	folder2/
	g
	x/
	z
	EOF

	test_cmp expect actual &&

	# Double-check index expansion is avoided
	ensure_not_expanded ls-files --sparse
'

# NEEDSWORK: a sparse-checkout behaves differently from a full checkout
# in this scenario, but it shouldn't.
test_expect_success 'reset mixed and checkout orphan' '
	init_repos &&

	test_all_match git checkout rename-out-to-in &&

	# Sparse checkouts do not agree with full checkouts about
	# how to report a directory/file conflict during a reset.
	# This command would fail with test_all_match because the
	# full checkout reports "T folder1/0/1" while a sparse
	# checkout reports "D folder1/0/1". This matches because
	# the sparse checkouts skip "adding" the other side of
	# the conflict.
	test_sparse_match git reset --mixed HEAD~1 &&
	test_sparse_match git ls-files --stage &&
	test_sparse_match git status --porcelain=v2 &&

	# At this point, sparse-checkouts behave differently
	# from the full-checkout.
	test_sparse_match git checkout --orphan new-branch &&
	test_sparse_match git ls-files --stage &&
	test_sparse_match git status --porcelain=v2
'

test_expect_success 'add everything with deep new file' '
	init_repos &&

	run_on_sparse git sparse-checkout set deep/deeper1/deepest &&

	run_on_all touch deep/deeper1/x &&
	test_all_match git add . &&
	test_all_match git status --porcelain=v2
'

# NEEDSWORK: 'git checkout' behaves incorrectly in the case of
# directory/file conflicts, even without sparse-checkout. Use this
# test only as a documentation of the incorrect behavior, not a
# measure of how it _should_ behave.
test_expect_success 'checkout behaves oddly with df-conflict-1' '
	init_repos &&

	test_sparse_match git sparse-checkout disable &&

	write_script edit-content <<-\EOF &&
	echo content >>folder1/larger-content
	git add folder1
	EOF

	run_on_all ../edit-content &&
	test_all_match git status --porcelain=v2 &&

	git -C sparse-checkout sparse-checkout init --cone &&
	git -C sparse-index sparse-checkout init --cone --sparse-index &&

	test_all_match git status --porcelain=v2 &&

	# This checkout command should fail, because we have a staged
	# change to folder1/larger-content, but the destination changes
	# folder1 to a file.
	git -C full-checkout checkout df-conflict-1 \
		1>full-checkout-out \
		2>full-checkout-err &&
	git -C sparse-checkout checkout df-conflict-1 \
		1>sparse-checkout-out \
		2>sparse-checkout-err &&
	git -C sparse-index checkout df-conflict-1 \
		1>sparse-index-out \
		2>sparse-index-err &&

	# Instead, the checkout deletes the folder1 file and adds the
	# folder1/larger-content file, leaving all other paths that were
	# in folder1/ as deleted (without any warning).
	cat >expect <<-EOF &&
	D	folder1
	A	folder1/larger-content
	EOF
	test_cmp expect full-checkout-out &&
	test_cmp expect sparse-checkout-out &&

	# The sparse-index reports no output
	test_must_be_empty sparse-index-out &&

	# stderr: Switched to branch df-conflict-1
	test_cmp full-checkout-err sparse-checkout-err &&
	test_cmp full-checkout-err sparse-checkout-err
'

# NEEDSWORK: 'git checkout' behaves incorrectly in the case of
# directory/file conflicts, even without sparse-checkout. Use this
# test only as a documentation of the incorrect behavior, not a
# measure of how it _should_ behave.
test_expect_success 'checkout behaves oddly with df-conflict-2' '
	init_repos &&

	test_sparse_match git sparse-checkout disable &&

	write_script edit-content <<-\EOF &&
	echo content >>folder2/larger-content
	git add folder2
	EOF

	run_on_all ../edit-content &&
	test_all_match git status --porcelain=v2 &&

	git -C sparse-checkout sparse-checkout init --cone &&
	git -C sparse-index sparse-checkout init --cone --sparse-index &&

	test_all_match git status --porcelain=v2 &&

	# This checkout command should fail, because we have a staged
	# change to folder1/larger-content, but the destination changes
	# folder1 to a file.
	git -C full-checkout checkout df-conflict-2 \
		1>full-checkout-out \
		2>full-checkout-err &&
	git -C sparse-checkout checkout df-conflict-2 \
		1>sparse-checkout-out \
		2>sparse-checkout-err &&
	git -C sparse-index checkout df-conflict-2 \
		1>sparse-index-out \
		2>sparse-index-err &&

	# The full checkout deviates from the df-conflict-1 case here!
	# It drops the change to folder1/larger-content and leaves the
	# folder1 path as-is on disk. The sparse-index behaves the same.
	test_must_be_empty full-checkout-out &&
	test_must_be_empty sparse-index-out &&

	# In the sparse-checkout case, the checkout deletes the folder1
	# file and adds the folder1/larger-content file, leaving all other
	# paths that were in folder1/ as deleted (without any warning).
	cat >expect <<-EOF &&
	D	folder2
	A	folder2/larger-content
	EOF
	test_cmp expect sparse-checkout-out &&

	# Switched to branch df-conflict-1
	test_cmp full-checkout-err sparse-checkout-err &&
	test_cmp full-checkout-err sparse-index-err
'

test_done<|MERGE_RESOLUTION|>--- conflicted
+++ resolved
@@ -1331,27 +1331,6 @@
 	test_cmp dense sparse &&
 
 	# Set up a strange condition of having a file edit
-<<<<<<< HEAD
-	# outside of the sparse-checkout cone. This is just
-	# to verify that sparse-checkout and sparse-index
-	# behave the same in this case.
-	write_script edit-content <<-\EOF &&
-	mkdir folder1 &&
-	echo content >>folder1/a
-	EOF
-	run_on_sparse ../edit-content &&
-
-	# ls-files does not currently notice modified files whose
-	# cache entries are marked SKIP_WORKTREE. This may change
-	# in the future, but here we test that sparse index does
-	# not accidentally create a change of behavior.
-	test_sparse_match git ls-files --modified &&
-	test_must_be_empty sparse-checkout-out &&
-	test_must_be_empty sparse-index-out &&
-
-	git -C sparse-index ls-files --sparse --modified >sparse-index-out &&
-	test_must_be_empty sparse-index-out &&
-=======
 	# outside of the sparse-checkout cone. We want to verify
 	# that all modes handle this the same, and detect the
 	# modification.
@@ -1368,16 +1347,11 @@
 	folder1/a
 	EOF
 	test_cmp expect sparse-index-out &&
->>>>>>> ecc7c884
 
 	# Add folder1 to the sparse-checkout cone and
 	# check that ls-files shows the expanded files.
 	test_sparse_match git sparse-checkout add folder1 &&
-<<<<<<< HEAD
-	test_sparse_match git ls-files --modified &&
-=======
 	test_all_match git ls-files --modified &&
->>>>>>> ecc7c884
 
 	test_all_match git ls-files &&
 	git -C sparse-index ls-files --sparse >actual &&
