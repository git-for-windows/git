#!/bin/sh

test_description='git-hook command'

TEST_PASSES_SANITIZE_LEAK=true
. ./test-lib.sh
. "$TEST_DIRECTORY"/lib-terminal.sh

test_expect_success 'git hook usage' '
	test_expect_code 129 git hook &&
	test_expect_code 129 git hook run &&
	test_expect_code 129 git hook run -h &&
	test_expect_code 129 git hook run --unknown 2>err &&
	grep "unknown option" err
'

test_expect_success 'git hook run: nonexistent hook' '
	cat >stderr.expect <<-\EOF &&
	error: cannot find a hook named test-hook
	EOF
	test_expect_code 1 git hook run test-hook 2>stderr.actual &&
	test_cmp stderr.expect stderr.actual
'

test_expect_success 'git hook run: nonexistent hook with --ignore-missing' '
	git hook run --ignore-missing does-not-exist 2>stderr.actual &&
	test_must_be_empty stderr.actual
'

test_expect_success 'git hook run: basic' '
	test_hook test-hook <<-EOF &&
	echo Test hook
	EOF

	cat >expect <<-\EOF &&
	Test hook
	EOF
	git hook run test-hook 2>actual &&
	test_cmp expect actual
'

test_expect_success 'git hook run: stdout and stderr both write to our stderr' '
	test_hook test-hook <<-EOF &&
	echo >&1 Will end up on stderr
	echo >&2 Will end up on stderr
	EOF

	cat >stderr.expect <<-\EOF &&
	Will end up on stderr
	Will end up on stderr
	EOF
	git hook run test-hook >stdout.actual 2>stderr.actual &&
	test_cmp stderr.expect stderr.actual &&
	test_must_be_empty stdout.actual
'

for code in 1 2 128 129
do
	test_expect_success "git hook run: exit code $code is passed along" '
		test_hook test-hook <<-EOF &&
		exit $code
		EOF

		test_expect_code $code git hook run test-hook
	'
done

test_expect_success 'git hook run arg u ments without -- is not allowed' '
	test_expect_code 129 git hook run test-hook arg u ments
'

test_expect_success 'git hook run -- pass arguments' '
	test_hook test-hook <<-\EOF &&
	echo $1
	echo $2
	EOF

	cat >expect <<-EOF &&
	arg
	u ments
	EOF

	git hook run test-hook -- arg "u ments" 2>actual &&
	test_cmp expect actual
'

test_expect_success 'git hook run -- out-of-repo runs excluded' '
	test_hook test-hook <<-EOF &&
	echo Test hook
	EOF

	nongit test_must_fail git hook run test-hook
'

test_expect_success 'git -c core.hooksPath=<PATH> hook run' '
	mkdir my-hooks &&
	write_script my-hooks/test-hook <<-\EOF &&
	echo Hook ran $1
	EOF

	cat >expect <<-\EOF &&
	Test hook
	Hook ran one
	Hook ran two
	Hook ran three
	Hook ran four
	EOF

	test_hook test-hook <<-EOF &&
	echo Test hook
	EOF

	# Test various ways of specifying the path. See also
	# t1350-config-hooks-path.sh
	>actual &&
	git hook run test-hook -- ignored 2>>actual &&
	git -c core.hooksPath=my-hooks hook run test-hook -- one 2>>actual &&
	git -c core.hooksPath=my-hooks/ hook run test-hook -- two 2>>actual &&
	git -c core.hooksPath="$PWD/my-hooks" hook run test-hook -- three 2>>actual &&
	git -c core.hooksPath="$PWD/my-hooks/" hook run test-hook -- four 2>>actual &&
	test_cmp expect actual
'

test_hook_tty () {
	cat >expect <<-\EOF
	STDOUT TTY
	STDERR TTY
	EOF

	test_when_finished "rm -rf repo" &&
	git init repo &&

	test_commit -C repo A &&
	test_commit -C repo B &&
	git -C repo reset --soft HEAD^ &&

	test_hook -C repo pre-commit <<-EOF &&
	test -t 1 && echo STDOUT TTY >>actual || echo STDOUT NO TTY >>actual &&
	test -t 2 && echo STDERR TTY >>actual || echo STDERR NO TTY >>actual
	EOF

	test_terminal git -C repo "$@" &&
	test_cmp expect repo/actual
}

test_expect_success TTY 'git hook run: stdout and stderr are connected to a TTY' '
	test_hook_tty hook run pre-commit
'

test_expect_success TTY 'git commit: stdout and stderr are connected to a TTY' '
	test_hook_tty commit -m"B.new"
'

test_expect_success 'git hook run a hook with a bad shebang' '
	test_when_finished "rm -rf bad-hooks" &&
	mkdir bad-hooks &&
	write_script bad-hooks/test-hook "/bad/path/no/spaces" </dev/null &&

	test_expect_code 1 git \
		-c core.hooksPath=bad-hooks \
		hook run test-hook >out 2>err &&
	test_must_be_empty out &&

	# TODO: We should emit the same (or at least a more similar)
	# error on MINGW (essentially Git for Windows) and all other
	# platforms.. See the OS-specific code in start_command()
	grep -E "^(error|fatal): cannot (exec|spawn) .*bad-hooks/test-hook" err
'

test_expect_success 'stdin to hooks' '
	write_script .git/hooks/test-hook <<-\EOF &&
	echo BEGIN stdin
	cat
	echo END stdin
	EOF

	cat >expect <<-EOF &&
	BEGIN stdin
	hello
	END stdin
	EOF

	echo hello >input &&
	git hook run --to-stdin=input test-hook 2>actual &&
	test_cmp expect actual
'

<<<<<<< HEAD
test_expect_success 'clone protections' '
	test_config core.hooksPath "$(pwd)/my-hooks" &&
	mkdir -p my-hooks &&
	write_script my-hooks/test-hook <<-\EOF &&
	echo Hook ran $1
	EOF

	git hook run test-hook 2>err &&
	test_grep "Hook ran" err &&
	test_must_fail env GIT_CLONE_PROTECTION_ACTIVE=true \
		git hook run test-hook 2>err &&
	test_grep "active .core.hooksPath" err &&
	test_grep ! "Hook ran" err
'

=======
>>>>>>> 73339e4d
test_done<|MERGE_RESOLUTION|>--- conflicted
+++ resolved
@@ -185,22 +185,4 @@
 	test_cmp expect actual
 '
 
-<<<<<<< HEAD
-test_expect_success 'clone protections' '
-	test_config core.hooksPath "$(pwd)/my-hooks" &&
-	mkdir -p my-hooks &&
-	write_script my-hooks/test-hook <<-\EOF &&
-	echo Hook ran $1
-	EOF
-
-	git hook run test-hook 2>err &&
-	test_grep "Hook ran" err &&
-	test_must_fail env GIT_CLONE_PROTECTION_ACTIVE=true \
-		git hook run test-hook 2>err &&
-	test_grep "active .core.hooksPath" err &&
-	test_grep ! "Hook ran" err
-'
-
-=======
->>>>>>> 73339e4d
 test_done