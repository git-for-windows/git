#!/bin/sh

test_description='basic credential helper tests'
. ./test-lib.sh
. "$TEST_DIRECTORY"/lib-credential.sh

test_expect_success 'setup helper scripts' '
	cat >dump <<-\EOF &&
	whoami=$(echo $0 | sed s/.*git-credential-//)
	echo >&2 "$whoami: $*"
	OIFS=$IFS
	IFS==
	while read key value; do
		echo >&2 "$whoami: $key=$value"
		eval "$key=$value"
	done
	IFS=$OIFS
	EOF

	write_script git-credential-useless <<-\EOF &&
	. ./dump
	exit 0
	EOF

	write_script git-credential-quit <<-\EOF &&
	. ./dump
	echo quit=1
	EOF

	write_script git-credential-verbatim <<-\EOF &&
	user=$1; shift
	pass=$1; shift
	. ./dump
	test -z "$user" || echo username=$user
	test -z "$pass" || echo password=$pass
	EOF

	write_script git-credential-verbatim-with-expiry <<-\EOF &&
	user=$1; shift
	pass=$1; shift
	pexpiry=$1; shift
	. ./dump
	test -z "$user" || echo username=$user
	test -z "$pass" || echo password=$pass
	test -z "$pexpiry" || echo password_expiry_utc=$pexpiry
	EOF

<<<<<<< HEAD
	PATH="$PWD$PATH_SEP$PATH"
=======
	write_script git-credential-cntrl-in-username <<-\EOF &&
	printf "username=\\007latrix Lestrange\\n"
	EOF

	PATH="$PWD:$PATH"
>>>>>>> b01b9b81
'

test_expect_success 'credential_fill invokes helper' '
	check fill "verbatim foo bar" <<-\EOF
	protocol=http
	host=example.com
	--
	protocol=http
	host=example.com
	username=foo
	password=bar
	--
	verbatim: get
	verbatim: protocol=http
	verbatim: host=example.com
	EOF
'

test_expect_success 'credential_fill invokes multiple helpers' '
	check fill useless "verbatim foo bar" <<-\EOF
	protocol=http
	host=example.com
	--
	protocol=http
	host=example.com
	username=foo
	password=bar
	--
	useless: get
	useless: protocol=http
	useless: host=example.com
	verbatim: get
	verbatim: protocol=http
	verbatim: host=example.com
	EOF
'

test_expect_success 'credential_fill stops when we get a full response' '
	check fill "verbatim one two" "verbatim three four" <<-\EOF
	protocol=http
	host=example.com
	--
	protocol=http
	host=example.com
	username=one
	password=two
	--
	verbatim: get
	verbatim: protocol=http
	verbatim: host=example.com
	EOF
'

test_expect_success 'credential_fill continues through partial response' '
	check fill "verbatim one \"\"" "verbatim two three" <<-\EOF
	protocol=http
	host=example.com
	--
	protocol=http
	host=example.com
	username=two
	password=three
	--
	verbatim: get
	verbatim: protocol=http
	verbatim: host=example.com
	verbatim: get
	verbatim: protocol=http
	verbatim: host=example.com
	verbatim: username=one
	EOF
'

test_expect_success 'credential_fill populates password_expiry_utc' '
	check fill "verbatim-with-expiry one two 9999999999" <<-\EOF
	protocol=http
	host=example.com
	--
	protocol=http
	host=example.com
	username=one
	password=two
	password_expiry_utc=9999999999
	--
	verbatim-with-expiry: get
	verbatim-with-expiry: protocol=http
	verbatim-with-expiry: host=example.com
	EOF
'

test_expect_success 'credential_fill ignores expired password' '
	check fill "verbatim-with-expiry one two 5" "verbatim three four" <<-\EOF
	protocol=http
	host=example.com
	--
	protocol=http
	host=example.com
	username=three
	password=four
	--
	verbatim-with-expiry: get
	verbatim-with-expiry: protocol=http
	verbatim-with-expiry: host=example.com
	verbatim: get
	verbatim: protocol=http
	verbatim: host=example.com
	verbatim: username=one
	EOF
'

test_expect_success 'credential_fill passes along metadata' '
	check fill "verbatim one two" <<-\EOF
	protocol=ftp
	host=example.com
	path=foo.git
	--
	protocol=ftp
	host=example.com
	path=foo.git
	username=one
	password=two
	--
	verbatim: get
	verbatim: protocol=ftp
	verbatim: host=example.com
	verbatim: path=foo.git
	EOF
'

test_expect_success 'credential_approve calls all helpers' '
	check approve useless "verbatim one two" <<-\EOF
	protocol=http
	host=example.com
	username=foo
	password=bar
	--
	--
	useless: store
	useless: protocol=http
	useless: host=example.com
	useless: username=foo
	useless: password=bar
	verbatim: store
	verbatim: protocol=http
	verbatim: host=example.com
	verbatim: username=foo
	verbatim: password=bar
	EOF
'

test_expect_success 'credential_approve stores password expiry' '
	check approve useless <<-\EOF
	protocol=http
	host=example.com
	username=foo
	password=bar
	password_expiry_utc=9999999999
	--
	--
	useless: store
	useless: protocol=http
	useless: host=example.com
	useless: username=foo
	useless: password=bar
	useless: password_expiry_utc=9999999999
	EOF
'

test_expect_success 'credential_approve stores oauth refresh token' '
	check approve useless <<-\EOF
	protocol=http
	host=example.com
	username=foo
	password=bar
	oauth_refresh_token=xyzzy
	--
	--
	useless: store
	useless: protocol=http
	useless: host=example.com
	useless: username=foo
	useless: password=bar
	useless: oauth_refresh_token=xyzzy
	EOF
'

test_expect_success 'do not bother storing password-less credential' '
	check approve useless <<-\EOF
	protocol=http
	host=example.com
	username=foo
	--
	--
	EOF
'

test_expect_success 'credential_approve does not store expired password' '
	check approve useless <<-\EOF
	protocol=http
	host=example.com
	username=foo
	password=bar
	password_expiry_utc=5
	--
	--
	EOF
'

test_expect_success 'credential_reject calls all helpers' '
	check reject useless "verbatim one two" <<-\EOF
	protocol=http
	host=example.com
	username=foo
	password=bar
	--
	--
	useless: erase
	useless: protocol=http
	useless: host=example.com
	useless: username=foo
	useless: password=bar
	verbatim: erase
	verbatim: protocol=http
	verbatim: host=example.com
	verbatim: username=foo
	verbatim: password=bar
	EOF
'

test_expect_success 'credential_reject erases credential regardless of expiry' '
	check reject useless <<-\EOF
	protocol=http
	host=example.com
	username=foo
	password=bar
	password_expiry_utc=5
	--
	--
	useless: erase
	useless: protocol=http
	useless: host=example.com
	useless: username=foo
	useless: password=bar
	useless: password_expiry_utc=5
	EOF
'

test_expect_success 'usernames can be preserved' '
	check fill "verbatim \"\" three" <<-\EOF
	protocol=http
	host=example.com
	username=one
	--
	protocol=http
	host=example.com
	username=one
	password=three
	--
	verbatim: get
	verbatim: protocol=http
	verbatim: host=example.com
	verbatim: username=one
	EOF
'

test_expect_success 'usernames can be overridden' '
	check fill "verbatim two three" <<-\EOF
	protocol=http
	host=example.com
	username=one
	--
	protocol=http
	host=example.com
	username=two
	password=three
	--
	verbatim: get
	verbatim: protocol=http
	verbatim: host=example.com
	verbatim: username=one
	EOF
'

test_expect_success 'do not bother completing already-full credential' '
	check fill "verbatim three four" <<-\EOF
	protocol=http
	host=example.com
	username=one
	password=two
	--
	protocol=http
	host=example.com
	username=one
	password=two
	--
	EOF
'

# We can't test the basic terminal password prompt here because
# getpass() tries too hard to find the real terminal. But if our
# askpass helper is run, we know the internal getpass is working.
test_expect_success 'empty helper list falls back to internal getpass' '
	check fill <<-\EOF
	protocol=http
	host=example.com
	--
	protocol=http
	host=example.com
	username=askpass-username
	password=askpass-password
	--
	askpass: Username for '\''http://example.com'\'':
	askpass: Password for '\''http://askpass-username@example.com'\'':
	EOF
'

test_expect_success 'internal getpass does not ask for known username' '
	check fill <<-\EOF
	protocol=http
	host=example.com
	username=foo
	--
	protocol=http
	host=example.com
	username=foo
	password=askpass-password
	--
	askpass: Password for '\''http://foo@example.com'\'':
	EOF
'

test_expect_success 'git-credential respects core.askPass' '
	write_script alternate-askpass <<-\EOF &&
	echo >&2 "alternate askpass invoked"
	echo alternate-value
	EOF
	test_config core.askpass "$PWD/alternate-askpass" &&
	(
		# unset GIT_ASKPASS set by lib-credential.sh which would
		# override our config, but do so in a subshell so that we do
		# not interfere with other tests
		sane_unset GIT_ASKPASS &&
		check fill <<-\EOF
		protocol=http
		host=example.com
		--
		protocol=http
		host=example.com
		username=alternate-value
		password=alternate-value
		--
		alternate askpass invoked
		alternate askpass invoked
		EOF
	)
'

HELPER="!f() {
		cat >/dev/null
		echo username=foo
		echo password=bar
	}; f"
test_expect_success 'respect configured credentials' '
	test_config credential.helper "$HELPER" &&
	check fill <<-\EOF
	protocol=http
	host=example.com
	--
	protocol=http
	host=example.com
	username=foo
	password=bar
	--
	EOF
'

test_expect_success 'match configured credential' '
	test_config credential.https://example.com.helper "$HELPER" &&
	check fill <<-\EOF
	protocol=https
	host=example.com
	path=repo.git
	--
	protocol=https
	host=example.com
	username=foo
	password=bar
	--
	EOF
'

test_expect_success 'do not match configured credential' '
	test_config credential.https://foo.helper "$HELPER" &&
	check fill <<-\EOF
	protocol=https
	host=bar
	--
	protocol=https
	host=bar
	username=askpass-username
	password=askpass-password
	--
	askpass: Username for '\''https://bar'\'':
	askpass: Password for '\''https://askpass-username@bar'\'':
	EOF
'

test_expect_success 'match multiple configured helpers' '
	test_config credential.helper "verbatim \"\" \"\"" &&
	test_config credential.https://example.com.helper "$HELPER" &&
	check fill <<-\EOF
	protocol=https
	host=example.com
	path=repo.git
	--
	protocol=https
	host=example.com
	username=foo
	password=bar
	--
	verbatim: get
	verbatim: protocol=https
	verbatim: host=example.com
	EOF
'

test_expect_success 'match multiple configured helpers with URLs' '
	test_config credential.https://example.com/repo.git.helper "verbatim \"\" \"\"" &&
	test_config credential.https://example.com.helper "$HELPER" &&
	check fill <<-\EOF
	protocol=https
	host=example.com
	path=repo.git
	--
	protocol=https
	host=example.com
	username=foo
	password=bar
	--
	verbatim: get
	verbatim: protocol=https
	verbatim: host=example.com
	EOF
'

test_expect_success 'match percent-encoded values' '
	test_config credential.https://example.com/%2566.git.helper "$HELPER" &&
	check fill <<-\EOF
	url=https://example.com/%2566.git
	--
	protocol=https
	host=example.com
	username=foo
	password=bar
	--
	EOF
'

test_expect_success 'match percent-encoded UTF-8 values in path' '
	test_config credential.https://example.com.useHttpPath true &&
	test_config credential.https://example.com/perú.git.helper "$HELPER" &&
	check fill <<-\EOF
	url=https://example.com/per%C3%BA.git
	--
	protocol=https
	host=example.com
	path=perú.git
	username=foo
	password=bar
	--
	EOF
'

test_expect_success 'match percent-encoded values in username' '
	test_config credential.https://user%2fname@example.com/foo/bar.git.helper "$HELPER" &&
	check fill <<-\EOF
	url=https://user%2fname@example.com/foo/bar.git
	--
	protocol=https
	host=example.com
	username=foo
	password=bar
	--
	EOF
'

test_expect_success 'match percent-encoded values in hostname' '
	test_config "credential.https://a%20b%20c/.helper" "$HELPER" &&
	check fill <<-\EOF
	url=https://a b c/
	--
	protocol=https
	host=a b c
	username=foo
	password=bar
	--
	EOF
'

test_expect_success 'fetch with multiple path components' '
	test_unconfig credential.helper &&
	test_config credential.https://example.com/foo/repo.git.helper "verbatim foo bar" &&
	check fill <<-\EOF
	url=https://example.com/foo/repo.git
	--
	protocol=https
	host=example.com
	username=foo
	password=bar
	--
	verbatim: get
	verbatim: protocol=https
	verbatim: host=example.com
	EOF
'

test_expect_success 'pull username from config' '
	test_config credential.https://example.com.username foo &&
	check fill <<-\EOF
	protocol=https
	host=example.com
	--
	protocol=https
	host=example.com
	username=foo
	password=askpass-password
	--
	askpass: Password for '\''https://foo@example.com'\'':
	EOF
'

test_expect_success 'honors username from URL over helper (URL)' '
	test_config credential.https://example.com.username bob &&
	test_config credential.https://example.com.helper "verbatim \"\" bar" &&
	check fill <<-\EOF
	url=https://alice@example.com
	--
	protocol=https
	host=example.com
	username=alice
	password=bar
	--
	verbatim: get
	verbatim: protocol=https
	verbatim: host=example.com
	verbatim: username=alice
	EOF
'

test_expect_success 'honors username from URL over helper (components)' '
	test_config credential.https://example.com.username bob &&
	test_config credential.https://example.com.helper "verbatim \"\" bar" &&
	check fill <<-\EOF
	protocol=https
	host=example.com
	username=alice
	--
	protocol=https
	host=example.com
	username=alice
	password=bar
	--
	verbatim: get
	verbatim: protocol=https
	verbatim: host=example.com
	verbatim: username=alice
	EOF
'

test_expect_success 'last matching username wins' '
	test_config credential.https://example.com/path.git.username bob &&
	test_config credential.https://example.com.username alice &&
	test_config credential.https://example.com.helper "verbatim \"\" bar" &&
	check fill <<-\EOF
	url=https://example.com/path.git
	--
	protocol=https
	host=example.com
	username=alice
	password=bar
	--
	verbatim: get
	verbatim: protocol=https
	verbatim: host=example.com
	verbatim: username=alice
	EOF
'

test_expect_success 'http paths can be part of context' '
	check fill "verbatim foo bar" <<-\EOF &&
	protocol=https
	host=example.com
	path=foo.git
	--
	protocol=https
	host=example.com
	username=foo
	password=bar
	--
	verbatim: get
	verbatim: protocol=https
	verbatim: host=example.com
	EOF
	test_config credential.https://example.com.useHttpPath true &&
	check fill "verbatim foo bar" <<-\EOF
	protocol=https
	host=example.com
	path=foo.git
	--
	protocol=https
	host=example.com
	path=foo.git
	username=foo
	password=bar
	--
	verbatim: get
	verbatim: protocol=https
	verbatim: host=example.com
	verbatim: path=foo.git
	EOF
'

test_expect_success 'context uses urlmatch' '
	test_config "credential.https://*.org.useHttpPath" true &&
	check fill "verbatim foo bar" <<-\EOF
	protocol=https
	host=example.org
	path=foo.git
	--
	protocol=https
	host=example.org
	path=foo.git
	username=foo
	password=bar
	--
	verbatim: get
	verbatim: protocol=https
	verbatim: host=example.org
	verbatim: path=foo.git
	EOF
'

test_expect_success 'helpers can abort the process' '
	test_must_fail git \
		-c credential.helper=quit \
		-c credential.helper="verbatim foo bar" \
		credential fill >stdout 2>stderr <<-\EOF &&
	protocol=http
	host=example.com
	EOF
	test_must_be_empty stdout &&
	cat >expect <<-\EOF &&
	quit: get
	quit: protocol=http
	quit: host=example.com
	fatal: credential helper '\''quit'\'' told us to quit
	EOF
	test_cmp expect stderr
'

test_expect_success 'empty helper spec resets helper list' '
	test_config credential.helper "verbatim file file" &&
	check fill "" "verbatim cmdline cmdline" <<-\EOF
	protocol=http
	host=example.com
	--
	protocol=http
	host=example.com
	username=cmdline
	password=cmdline
	--
	verbatim: get
	verbatim: protocol=http
	verbatim: host=example.com
	EOF
'

test_expect_success 'url parser rejects embedded newlines' '
	test_must_fail git credential fill 2>stderr <<-\EOF &&
	url=https://one.example.com?%0ahost=two.example.com/
	EOF
	cat >expect <<-\EOF &&
	warning: url contains a newline in its path component: https://one.example.com?%0ahost=two.example.com/
	fatal: credential url cannot be parsed: https://one.example.com?%0ahost=two.example.com/
	EOF
	test_cmp expect stderr
'

test_expect_success 'url parser rejects embedded carriage returns' '
	test_config credential.helper "!true" &&
	test_must_fail git credential fill 2>stderr <<-\EOF &&
	url=https://example%0d.com/
	EOF
	cat >expect <<-\EOF &&
	fatal: credential value for host contains carriage return
	If this is intended, set `credential.protectProtocol=false`
	EOF
	test_cmp expect stderr &&
	GIT_ASKPASS=true \
	git -c credential.protectProtocol=false credential fill <<-\EOF
	url=https://example%0d.com/
	EOF
'

test_expect_success 'host-less URLs are parsed as empty host' '
	check fill "verbatim foo bar" <<-\EOF
	url=cert:///path/to/cert.pem
	--
	protocol=cert
	host=
	path=path/to/cert.pem
	username=foo
	password=bar
	--
	verbatim: get
	verbatim: protocol=cert
	verbatim: host=
	verbatim: path=path/to/cert.pem
	EOF
'

test_expect_success 'credential system refuses to work with missing host' '
	test_must_fail git credential fill 2>stderr <<-\EOF &&
	protocol=http
	EOF
	cat >expect <<-\EOF &&
	fatal: refusing to work with credential missing host field
	EOF
	test_cmp expect stderr
'

test_expect_success 'credential system refuses to work with missing protocol' '
	test_must_fail git credential fill 2>stderr <<-\EOF &&
	host=example.com
	EOF
	cat >expect <<-\EOF &&
	fatal: refusing to work with credential missing protocol field
	EOF
	test_cmp expect stderr
'

# usage: check_host_and_path <url> <expected-host> <expected-path>
check_host_and_path () {
	# we always parse the path component, but we need this to make sure it
	# is passed to the helper
	test_config credential.useHTTPPath true &&
	check fill "verbatim user pass" <<-EOF
	url=$1
	--
	protocol=https
	host=$2
	path=$3
	username=user
	password=pass
	--
	verbatim: get
	verbatim: protocol=https
	verbatim: host=$2
	verbatim: path=$3
	EOF
}

test_expect_success 'url parser handles bare query marker' '
	check_host_and_path https://example.com?foo.git example.com ?foo.git
'

test_expect_success 'url parser handles bare fragment marker' '
	check_host_and_path https://example.com#foo.git example.com "#foo.git"
'

test_expect_success 'url parser not confused by encoded markers' '
	check_host_and_path https://example.com%23%3f%2f/foo.git \
		"example.com#?/" foo.git
'

test_expect_success 'credential config with partial URLs' '
	echo "echo password=yep" | write_script git-credential-yep &&
	test_write_lines url=https://user@example.com/repo.git >stdin &&
	for partial in \
		example.com \
		user@example.com \
		https:// \
		https://example.com \
		https://example.com/ \
		https://user@example.com \
		https://user@example.com/ \
		https://example.com/repo.git \
		https://user@example.com/repo.git \
		/repo.git
	do
		git -c credential.$partial.helper=yep \
			credential fill <stdin >stdout &&
		grep yep stdout ||
		return 1
	done &&

	for partial in \
		dont.use.this \
		http:// \
		/repo
	do
		git -c credential.$partial.helper=yep \
			credential fill <stdin >stdout &&
		! grep yep stdout ||
		return 1
	done &&

	git -c credential.$partial.helper=yep \
		-c credential.with%0anewline.username=uh-oh \
		credential fill <stdin 2>stderr &&
	test_grep "skipping credential lookup for key" stderr
'

BEL="$(printf '\007')"

test_expect_success 'interactive prompt is sanitized' '
	check fill cntrl-in-username <<-EOF
	protocol=https
	host=example.org
	--
	protocol=https
	host=example.org
	username=${BEL}latrix Lestrange
	password=askpass-password
	--
	askpass: Password for ${SQ}https://%07latrix%20Lestrange@example.org${SQ}:
	EOF
'

test_done<|MERGE_RESOLUTION|>--- conflicted
+++ resolved
@@ -45,15 +45,11 @@
 	test -z "$pexpiry" || echo password_expiry_utc=$pexpiry
 	EOF
 
-<<<<<<< HEAD
-	PATH="$PWD$PATH_SEP$PATH"
-=======
 	write_script git-credential-cntrl-in-username <<-\EOF &&
 	printf "username=\\007latrix Lestrange\\n"
 	EOF
 
-	PATH="$PWD:$PATH"
->>>>>>> b01b9b81
+	PATH="$PWD$PATH_SEP$PATH"
 '
 
 test_expect_success 'credential_fill invokes helper' '
