--- conflicted
+++ resolved
@@ -791,17 +791,6 @@
 	)
 '
 
-<<<<<<< HEAD
-cat > expected << EOF
-reset refs/heads/master
-from $(git rev-parse master)
-
-EOF
-
-test_expect_failure 'refs are updated even if no commits need to be exported' '
-	git fast-export master..master > actual &&
-	test_cmp expected actual
-=======
 test_expect_success 'fast-export handles --end-of-options' '
 	git update-ref refs/heads/nodash HEAD &&
 	git update-ref refs/heads/--dashes HEAD &&
@@ -810,7 +799,17 @@
 	# fix up lines which mention the ref for comparison
 	sed s/--dashes/nodash/ <actual.raw >actual &&
 	test_cmp expect actual
->>>>>>> 0d464a4e
+'
+
+cat > expected << EOF
+reset refs/heads/master
+from $(git rev-parse master)
+
+EOF
+
+test_expect_failure 'refs are updated even if no commits need to be exported' '
+	git fast-export master..master > actual &&
+	test_cmp expected actual
 '
 
 test_done