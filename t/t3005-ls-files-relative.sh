#!/bin/sh

test_description='ls-files tests with relative paths

This test runs git ls-files with various relative path arguments.
'

. ./test-lib.sh

<<<<<<< HEAD
sq=\'
=======
new_line='
'
>>>>>>> bd482d6e

test_expect_success 'prepare' '
	: >never-mind-me &&
	git add never-mind-me &&
	mkdir top &&
	(
		cd top &&
		mkdir sub &&
		x="x xa xbc xdef xghij xklmno" &&
		y=$(echo "$x" | tr x y) &&
		touch $x &&
		touch $y &&
		cd sub &&
		git add ../x*
	)
'

test_expect_success 'ls-files with mixed levels' '
	(
		cd top/sub &&
		cat >expect <<-EOF &&
		../../never-mind-me
		../x
		EOF
		git ls-files $(cat expect) >actual &&
		test_cmp expect actual
	)
'

test_expect_success 'ls-files -c' '
	(
		cd top/sub &&
		for f in ../y*
		do
			echo "error: pathspec $SQ$f$SQ did not match any file(s) known to git"
		done >expect.err &&
		echo "Did you forget to ${SQ}git add${SQ}?" >>expect.err &&
		ls ../x* >expect.out &&
		test_must_fail git ls-files -c --error-unmatch ../[xy]* >actual.out 2>actual.err &&
		test_cmp expect.out actual.out &&
		test_i18ncmp expect.err actual.err
	)
'

test_expect_success 'ls-files -o' '
	(
		cd top/sub &&
		for f in ../x*
		do
			echo "error: pathspec $SQ$f$SQ did not match any file(s) known to git"
		done >expect.err &&
		echo "Did you forget to ${SQ}git add${SQ}?" >>expect.err &&
		ls ../y* >expect.out &&
		test_must_fail git ls-files -o --error-unmatch ../[xy]* >actual.out 2>actual.err &&
		test_cmp expect.out actual.out &&
		test_i18ncmp expect.err actual.err
	)
'

test_done<|MERGE_RESOLUTION|>--- conflicted
+++ resolved
@@ -6,13 +6,6 @@
 '
 
 . ./test-lib.sh
-
-<<<<<<< HEAD
-sq=\'
-=======
-new_line='
-'
->>>>>>> bd482d6e
 
 test_expect_success 'prepare' '
 	: >never-mind-me &&
