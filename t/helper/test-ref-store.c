--- conflicted
+++ resolved
@@ -6,11 +6,8 @@
 #include "object-store-ll.h"
 #include "path.h"
 #include "repository.h"
-<<<<<<< HEAD
+#include "strbuf.h"
 #include "revision.h"
-=======
-#include "strbuf.h"
->>>>>>> d677f7e7
 
 struct flag_definition {
 	const char *name;
