--- conflicted
+++ resolved
@@ -19,129 +19,18 @@
 #include "prompt.h"
 #include "tree.h"
 
-<<<<<<< HEAD
-static void init_color(struct repository *r, enum git_colorbool use_color,
-		       const char *section_and_slot, char *dst,
-		       const char *default_color)
-{
-	char *key = xstrfmt("color.%s", section_and_slot);
-	const char *value;
-
-	if (!want_color(use_color))
-		dst[0] = '\0';
-	else if (repo_config_get_value(r, key, &value) ||
-		 color_parse(value, dst))
-		strlcpy(dst, default_color, COLOR_MAXLEN);
-
-	free(key);
-}
-
-static enum git_colorbool check_color_config(struct repository *r, const char *var)
-{
-	const char *value;
-	enum git_colorbool ret;
-
-	if (repo_config_get_value(r, var, &value))
-		ret = GIT_COLOR_UNKNOWN;
-	else
-		ret = git_config_colorbool(var, value);
-
-	/*
-	 * Do not rely on want_color() to fall back to color.ui for us. It uses
-	 * the value parsed by git_color_config(), which may not have been
-	 * called by the main command.
-	 */
-	if (ret == GIT_COLOR_UNKNOWN &&
-	    !repo_config_get_value(r, "color.ui", &value))
-		ret = git_config_colorbool("color.ui", value);
-
-	return ret;
-}
-
-=======
->>>>>>> 4ac8283d
 void init_add_i_state(struct add_i_state *s, struct repository *r,
 		      struct interactive_options *opts)
 {
 	s->r = r;
-<<<<<<< HEAD
-	s->context = -1;
-	s->interhunkcontext = -1;
-
-	s->use_color_interactive = check_color_config(r, "color.interactive");
-
-	init_color(r, s->use_color_interactive, "interactive.header",
-		   s->header_color, GIT_COLOR_BOLD);
-	init_color(r, s->use_color_interactive, "interactive.help",
-		   s->help_color, GIT_COLOR_BOLD_RED);
-	init_color(r, s->use_color_interactive, "interactive.prompt",
-		   s->prompt_color, GIT_COLOR_BOLD_BLUE);
-	init_color(r, s->use_color_interactive, "interactive.error",
-		   s->error_color, GIT_COLOR_BOLD_RED);
-	strlcpy(s->reset_color_interactive,
-		want_color(s->use_color_interactive) ? GIT_COLOR_RESET : "", COLOR_MAXLEN);
-
-	s->use_color_diff = check_color_config(r, "color.diff");
-
-	init_color(r, s->use_color_diff, "diff.frag", s->fraginfo_color,
-		   diff_get_color(s->use_color_diff, DIFF_FRAGINFO));
-	init_color(r, s->use_color_diff, "diff.context", s->context_color,
-		   "fall back");
-	if (!strcmp(s->context_color, "fall back"))
-		init_color(r, s->use_color_diff, "diff.plain",
-			   s->context_color,
-			   diff_get_color(s->use_color_diff, DIFF_CONTEXT));
-	init_color(r, s->use_color_diff, "diff.old", s->file_old_color,
-		   diff_get_color(s->use_color_diff, DIFF_FILE_OLD));
-	init_color(r, s->use_color_diff, "diff.new", s->file_new_color,
-		   diff_get_color(s->use_color_diff, DIFF_FILE_NEW));
-	strlcpy(s->reset_color_diff,
-		want_color(s->use_color_diff) ? GIT_COLOR_RESET : "", COLOR_MAXLEN);
-
-	FREE_AND_NULL(s->interactive_diff_filter);
-	repo_config_get_string(r, "interactive.difffilter",
-			       &s->interactive_diff_filter);
-
-	FREE_AND_NULL(s->interactive_diff_algorithm);
-	repo_config_get_string(r, "diff.algorithm",
-			       &s->interactive_diff_algorithm);
-
-	if (!repo_config_get_int(r, "diff.context", &s->context))
-		if (s->context < 0)
-			die(_("%s cannot be negative"), "diff.context");
-	if (!repo_config_get_int(r, "diff.interHunkContext", &s->interhunkcontext))
-		if (s->interhunkcontext < 0)
-			die(_("%s cannot be negative"), "diff.interHunkContext");
-
-	repo_config_get_bool(r, "interactive.singlekey", &s->use_single_key);
-	if (s->use_single_key)
-		setbuf(stdin, NULL);
-
-	if (add_p_opt->context != -1) {
-		if (add_p_opt->context < 0)
-			die(_("%s cannot be negative"), "--unified");
-		s->context = add_p_opt->context;
-	}
-	if (add_p_opt->interhunkcontext != -1) {
-		if (add_p_opt->interhunkcontext < 0)
-			die(_("%s cannot be negative"), "--inter-hunk-context");
-		s->interhunkcontext = add_p_opt->interhunkcontext;
-	}
-=======
 	interactive_config_init(&s->cfg, r, opts);
->>>>>>> 4ac8283d
 }
 
 void clear_add_i_state(struct add_i_state *s)
 {
 	interactive_config_clear(&s->cfg);
 	memset(s, 0, sizeof(*s));
-<<<<<<< HEAD
-	s->use_color_interactive = GIT_COLOR_UNKNOWN;
-	s->use_color_diff = GIT_COLOR_UNKNOWN;
-=======
 	interactive_config_clear(&s->cfg);
->>>>>>> 4ac8283d
 }
 
 /*
@@ -1221,15 +1110,9 @@
 	 * When color was asked for, use the prompt color for
 	 * highlighting, otherwise use square brackets.
 	 */
-<<<<<<< HEAD
-	if (want_color(s.use_color_interactive)) {
-		data.color = s.prompt_color;
-		data.reset = s.reset_color_interactive;
-=======
 	if (want_color(s.cfg.use_color_interactive)) {
 		data.color = s.cfg.prompt_color;
 		data.reset = s.cfg.reset_color_interactive;
->>>>>>> 4ac8283d
 	}
 	print_file_item_data.color = data.color;
 	print_file_item_data.reset = data.reset;
