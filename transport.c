#include "cache.h"
#include "config.h"
#include "transport.h"
#include "run-command.h"
#include "pkt-line.h"
#include "fetch-pack.h"
#include "remote.h"
#include "connect.h"
#include "send-pack.h"
#include "walker.h"
#include "bundle.h"
#include "dir.h"
#include "refs.h"
#include "branch.h"
#include "url.h"
#include "submodule.h"
#include "string-list.h"
#include "sha1-array.h"
#include "sigchain.h"
#include "transport-internal.h"
#include "protocol.h"
#include "object-store.h"
#include "color.h"

static int transport_use_color = -1;
static char transport_colors[][COLOR_MAXLEN] = {
	GIT_COLOR_RESET,
	GIT_COLOR_RED		/* REJECTED */
};

enum color_transport {
	TRANSPORT_COLOR_RESET = 0,
	TRANSPORT_COLOR_REJECTED = 1
};

static int transport_color_config(void)
{
	const char *keys[] = {
		"color.transport.reset",
		"color.transport.rejected"
	}, *key = "color.transport";
	char *value;
	int i;
	static int initialized;

	if (initialized)
		return 0;
	initialized = 1;

	if (!git_config_get_string(key, &value))
		transport_use_color = git_config_colorbool(key, value);

	if (!want_color_stderr(transport_use_color))
		return 0;

	for (i = 0; i < ARRAY_SIZE(keys); i++)
		if (!git_config_get_string(keys[i], &value)) {
			if (!value)
				return config_error_nonbool(keys[i]);
			if (color_parse(value, transport_colors[i]) < 0)
				return -1;
		}

	return 0;
}

static const char *transport_get_color(enum color_transport ix)
{
	if (want_color_stderr(transport_use_color))
		return transport_colors[ix];
	return "";
}

static void set_upstreams(struct transport *transport, struct ref *refs,
	int pretend)
{
	struct ref *ref;
	for (ref = refs; ref; ref = ref->next) {
		const char *localname;
		const char *tmp;
		const char *remotename;
		int flag = 0;
		/*
		 * Check suitability for tracking. Must be successful /
		 * already up-to-date ref create/modify (not delete).
		 */
		if (ref->status != REF_STATUS_OK &&
			ref->status != REF_STATUS_UPTODATE)
			continue;
		if (!ref->peer_ref)
			continue;
		if (is_null_oid(&ref->new_oid))
			continue;

		/* Follow symbolic refs (mainly for HEAD). */
		localname = ref->peer_ref->name;
		remotename = ref->name;
		tmp = resolve_ref_unsafe(localname, RESOLVE_REF_READING,
					 NULL, &flag);
		if (tmp && flag & REF_ISSYMREF &&
			starts_with(tmp, "refs/heads/"))
			localname = tmp;

		/* Both source and destination must be local branches. */
		if (!localname || !starts_with(localname, "refs/heads/"))
			continue;
		if (!remotename || !starts_with(remotename, "refs/heads/"))
			continue;

		if (!pretend)
			install_branch_config(BRANCH_CONFIG_VERBOSE,
				localname + 11, transport->remote->name,
				remotename);
		else
			printf(_("Would set upstream of '%s' to '%s' of '%s'\n"),
				localname + 11, remotename + 11,
				transport->remote->name);
	}
}

struct bundle_transport_data {
	int fd;
	struct bundle_header header;
};

static struct ref *get_refs_from_bundle(struct transport *transport,
					int for_push,
					const struct argv_array *ref_prefixes)
{
	struct bundle_transport_data *data = transport->data;
	struct ref *result = NULL;
	int i;

	if (for_push)
		return NULL;

	if (data->fd > 0)
		close(data->fd);
	data->fd = read_bundle_header(transport->url, &data->header);
	if (data->fd < 0)
		die ("Could not read bundle '%s'.", transport->url);
	for (i = 0; i < data->header.references.nr; i++) {
		struct ref_list_entry *e = data->header.references.list + i;
		struct ref *ref = alloc_ref(e->name);
		oidcpy(&ref->old_oid, &e->oid);
		ref->next = result;
		result = ref;
	}
	return result;
}

static int fetch_refs_from_bundle(struct transport *transport,
			       int nr_heads, struct ref **to_fetch)
{
	struct bundle_transport_data *data = transport->data;
	return unbundle(&data->header, data->fd,
			transport->progress ? BUNDLE_VERBOSE : 0);
}

static int close_bundle(struct transport *transport)
{
	struct bundle_transport_data *data = transport->data;
	if (data->fd > 0)
		close(data->fd);
	free(data);
	return 0;
}

struct git_transport_data {
	struct git_transport_options options;
	struct child_process *conn;
	int fd[2];
	unsigned got_remote_heads : 1;
	enum protocol_version version;
	struct oid_array extra_have;
	struct oid_array shallow;
};

static int set_git_option(struct git_transport_options *opts,
			  const char *name, const char *value)
{
	if (!strcmp(name, TRANS_OPT_UPLOADPACK)) {
		opts->uploadpack = value;
		return 0;
	} else if (!strcmp(name, TRANS_OPT_RECEIVEPACK)) {
		opts->receivepack = value;
		return 0;
	} else if (!strcmp(name, TRANS_OPT_THIN)) {
		opts->thin = !!value;
		return 0;
	} else if (!strcmp(name, TRANS_OPT_FOLLOWTAGS)) {
		opts->followtags = !!value;
		return 0;
	} else if (!strcmp(name, TRANS_OPT_KEEP)) {
		opts->keep = !!value;
		return 0;
	} else if (!strcmp(name, TRANS_OPT_UPDATE_SHALLOW)) {
		opts->update_shallow = !!value;
		return 0;
	} else if (!strcmp(name, TRANS_OPT_DEPTH)) {
		if (!value)
			opts->depth = 0;
		else {
			char *end;
			opts->depth = strtol(value, &end, 0);
			if (*end)
				die(_("transport: invalid depth option '%s'"), value);
		}
		return 0;
	} else if (!strcmp(name, TRANS_OPT_DEEPEN_SINCE)) {
		opts->deepen_since = value;
		return 0;
	} else if (!strcmp(name, TRANS_OPT_DEEPEN_NOT)) {
		opts->deepen_not = (const struct string_list *)value;
		return 0;
	} else if (!strcmp(name, TRANS_OPT_DEEPEN_RELATIVE)) {
		opts->deepen_relative = !!value;
		return 0;
	} else if (!strcmp(name, TRANS_OPT_FROM_PROMISOR)) {
		opts->from_promisor = !!value;
		return 0;
	} else if (!strcmp(name, TRANS_OPT_NO_DEPENDENTS)) {
		opts->no_dependents = !!value;
		return 0;
	} else if (!strcmp(name, TRANS_OPT_LIST_OBJECTS_FILTER)) {
		parse_list_objects_filter(&opts->filter_options, value);
		return 0;
	}
	return 1;
}

static int connect_setup(struct transport *transport, int for_push)
{
	struct git_transport_data *data = transport->data;
	int flags = transport->verbose > 0 ? CONNECT_VERBOSE : 0;

	if (data->conn)
		return 0;

	switch (transport->family) {
	case TRANSPORT_FAMILY_ALL: break;
	case TRANSPORT_FAMILY_IPV4: flags |= CONNECT_IPV4; break;
	case TRANSPORT_FAMILY_IPV6: flags |= CONNECT_IPV6; break;
	}

	data->conn = git_connect(data->fd, transport->url,
				 for_push ? data->options.receivepack :
				 data->options.uploadpack,
				 flags);

	return 0;
}

static struct ref *get_refs_via_connect(struct transport *transport, int for_push,
					const struct argv_array *ref_prefixes)
{
	struct git_transport_data *data = transport->data;
	struct ref *refs = NULL;
	struct packet_reader reader;

	connect_setup(transport, for_push);

	packet_reader_init(&reader, data->fd[0], NULL, 0,
			   PACKET_READ_CHOMP_NEWLINE |
			   PACKET_READ_GENTLE_ON_EOF);

	data->version = discover_version(&reader);
	switch (data->version) {
	case protocol_v2:
		get_remote_refs(data->fd[1], &reader, &refs, for_push,
				ref_prefixes);
		break;
	case protocol_v1:
	case protocol_v0:
		get_remote_heads(&reader, &refs,
				 for_push ? REF_NORMAL : 0,
				 &data->extra_have,
				 &data->shallow);
		break;
	case protocol_unknown_version:
		BUG("unknown protocol version");
	}
	data->got_remote_heads = 1;

	return refs;
}

static int fetch_refs_via_pack(struct transport *transport,
			       int nr_heads, struct ref **to_fetch)
{
	int ret = 0;
	struct git_transport_data *data = transport->data;
	struct ref *refs = NULL;
	char *dest = xstrdup(transport->url);
	struct fetch_pack_args args;
	struct ref *refs_tmp = NULL;

	memset(&args, 0, sizeof(args));
	args.uploadpack = data->options.uploadpack;
	args.keep_pack = data->options.keep;
	args.lock_pack = 1;
	args.use_thin_pack = data->options.thin;
	args.include_tag = data->options.followtags;
	args.verbose = (transport->verbose > 1);
	args.quiet = (transport->verbose < 0);
	args.no_progress = !transport->progress;
	args.depth = data->options.depth;
	args.deepen_since = data->options.deepen_since;
	args.deepen_not = data->options.deepen_not;
	args.deepen_relative = data->options.deepen_relative;
	args.check_self_contained_and_connected =
		data->options.check_self_contained_and_connected;
	args.cloning = transport->cloning;
	args.update_shallow = data->options.update_shallow;
	args.from_promisor = data->options.from_promisor;
	args.no_dependents = data->options.no_dependents;
	args.filter_options = data->options.filter_options;
	args.stateless_rpc = transport->stateless_rpc;

	if (!data->got_remote_heads)
		refs_tmp = get_refs_via_connect(transport, 0, NULL);

	switch (data->version) {
	case protocol_v2:
		refs = fetch_pack(&args, data->fd, data->conn,
				  refs_tmp ? refs_tmp : transport->remote_refs,
				  dest, to_fetch, nr_heads, &data->shallow,
				  &transport->pack_lockfile, data->version);
		break;
	case protocol_v1:
	case protocol_v0:
		refs = fetch_pack(&args, data->fd, data->conn,
				  refs_tmp ? refs_tmp : transport->remote_refs,
				  dest, to_fetch, nr_heads, &data->shallow,
				  &transport->pack_lockfile, data->version);
		break;
	case protocol_unknown_version:
		BUG("unknown protocol version");
	}

	close(data->fd[0]);
	close(data->fd[1]);
	if (finish_connect(data->conn))
		ret = -1;
	data->conn = NULL;
	data->got_remote_heads = 0;
	data->options.self_contained_and_connected =
		args.self_contained_and_connected;

	if (refs == NULL)
		ret = -1;
	if (report_unmatched_refs(to_fetch, nr_heads))
		ret = -1;

	free_refs(refs_tmp);
	free_refs(refs);
	free(dest);
	return ret;
}

static int push_had_errors(struct ref *ref)
{
	for (; ref; ref = ref->next) {
		switch (ref->status) {
		case REF_STATUS_NONE:
		case REF_STATUS_UPTODATE:
		case REF_STATUS_OK:
			break;
		default:
			return 1;
		}
	}
	return 0;
}

int transport_refs_pushed(struct ref *ref)
{
	for (; ref; ref = ref->next) {
		switch(ref->status) {
		case REF_STATUS_NONE:
		case REF_STATUS_UPTODATE:
			break;
		default:
			return 1;
		}
	}
	return 0;
}

void transport_update_tracking_ref(struct remote *remote, struct ref *ref, int verbose)
{
	struct refspec rs;

	if (ref->status != REF_STATUS_OK && ref->status != REF_STATUS_UPTODATE)
		return;

	rs.src = ref->name;
	rs.dst = NULL;

	if (!remote_find_tracking(remote, &rs)) {
		if (verbose)
			fprintf(stderr, "updating local tracking ref '%s'\n", rs.dst);
		if (ref->deletion) {
			delete_ref(NULL, rs.dst, NULL, 0);
		} else
			update_ref("update by push", rs.dst, &ref->new_oid,
				   NULL, 0, 0);
		free(rs.dst);
	}
}

static void print_ref_status(char flag, const char *summary,
			     struct ref *to, struct ref *from, const char *msg,
			     int porcelain, int summary_width)
{
	if (porcelain) {
		if (from)
			fprintf(stdout, "%c\t%s:%s\t", flag, from->name, to->name);
		else
			fprintf(stdout, "%c\t:%s\t", flag, to->name);
		if (msg)
			fprintf(stdout, "%s (%s)\n", summary, msg);
		else
			fprintf(stdout, "%s\n", summary);
	} else {
		const char *red = "", *reset = "";
		if (push_had_errors(to)) {
			red = transport_get_color(TRANSPORT_COLOR_REJECTED);
			reset = transport_get_color(TRANSPORT_COLOR_RESET);
		}
		fprintf(stderr, " %s%c %-*s%s ", red, flag, summary_width,
			summary, reset);
		if (from)
			fprintf(stderr, "%s -> %s", prettify_refname(from->name), prettify_refname(to->name));
		else
			fputs(prettify_refname(to->name), stderr);
		if (msg) {
			fputs(" (", stderr);
			fputs(msg, stderr);
			fputc(')', stderr);
		}
		fputc('\n', stderr);
	}
}

static void print_ok_ref_status(struct ref *ref, int porcelain, int summary_width)
{
	if (ref->deletion)
		print_ref_status('-', "[deleted]", ref, NULL, NULL,
				 porcelain, summary_width);
	else if (is_null_oid(&ref->old_oid))
		print_ref_status('*',
			(starts_with(ref->name, "refs/tags/") ? "[new tag]" :
			"[new branch]"),
			ref, ref->peer_ref, NULL, porcelain, summary_width);
	else {
		struct strbuf quickref = STRBUF_INIT;
		char type;
		const char *msg;

		strbuf_add_unique_abbrev(&quickref, &ref->old_oid,
					 DEFAULT_ABBREV);
		if (ref->forced_update) {
			strbuf_addstr(&quickref, "...");
			type = '+';
			msg = "forced update";
		} else {
			strbuf_addstr(&quickref, "..");
			type = ' ';
			msg = NULL;
		}
		strbuf_add_unique_abbrev(&quickref, &ref->new_oid,
					 DEFAULT_ABBREV);

		print_ref_status(type, quickref.buf, ref, ref->peer_ref, msg,
				 porcelain, summary_width);
		strbuf_release(&quickref);
	}
}

static int print_one_push_status(struct ref *ref, const char *dest, int count,
				 int porcelain, int summary_width)
{
	if (!count) {
		char *url = transport_anonymize_url(dest);
		fprintf(porcelain ? stdout : stderr, "To %s\n", url);
		free(url);
	}

	switch(ref->status) {
	case REF_STATUS_NONE:
		print_ref_status('X', "[no match]", ref, NULL, NULL,
				 porcelain, summary_width);
		break;
	case REF_STATUS_REJECT_NODELETE:
		print_ref_status('!', "[rejected]", ref, NULL,
				 "remote does not support deleting refs",
				 porcelain, summary_width);
		break;
	case REF_STATUS_UPTODATE:
		print_ref_status('=', "[up to date]", ref,
				 ref->peer_ref, NULL, porcelain, summary_width);
		break;
	case REF_STATUS_REJECT_NONFASTFORWARD:
		print_ref_status('!', "[rejected]", ref, ref->peer_ref,
				 "non-fast-forward", porcelain, summary_width);
		break;
	case REF_STATUS_REJECT_ALREADY_EXISTS:
		print_ref_status('!', "[rejected]", ref, ref->peer_ref,
				 "already exists", porcelain, summary_width);
		break;
	case REF_STATUS_REJECT_FETCH_FIRST:
		print_ref_status('!', "[rejected]", ref, ref->peer_ref,
				 "fetch first", porcelain, summary_width);
		break;
	case REF_STATUS_REJECT_NEEDS_FORCE:
		print_ref_status('!', "[rejected]", ref, ref->peer_ref,
				 "needs force", porcelain, summary_width);
		break;
	case REF_STATUS_REJECT_STALE:
		print_ref_status('!', "[rejected]", ref, ref->peer_ref,
				 "stale info", porcelain, summary_width);
		break;
	case REF_STATUS_REJECT_SHALLOW:
		print_ref_status('!', "[rejected]", ref, ref->peer_ref,
				 "new shallow roots not allowed",
				 porcelain, summary_width);
		break;
	case REF_STATUS_REMOTE_REJECT:
		print_ref_status('!', "[remote rejected]", ref,
				 ref->deletion ? NULL : ref->peer_ref,
				 ref->remote_status, porcelain, summary_width);
		break;
	case REF_STATUS_EXPECTING_REPORT:
		print_ref_status('!', "[remote failure]", ref,
				 ref->deletion ? NULL : ref->peer_ref,
				 "remote failed to report status",
				 porcelain, summary_width);
		break;
	case REF_STATUS_ATOMIC_PUSH_FAILED:
		print_ref_status('!', "[rejected]", ref, ref->peer_ref,
				 "atomic push failed", porcelain, summary_width);
		break;
	case REF_STATUS_OK:
		print_ok_ref_status(ref, porcelain, summary_width);
		break;
	}

	return 1;
}

static int measure_abbrev(const struct object_id *oid, int sofar)
{
	char hex[GIT_MAX_HEXSZ + 1];
	int w = find_unique_abbrev_r(hex, oid, DEFAULT_ABBREV);

	return (w < sofar) ? sofar : w;
}

int transport_summary_width(const struct ref *refs)
{
	int maxw = -1;

	for (; refs; refs = refs->next) {
		maxw = measure_abbrev(&refs->old_oid, maxw);
		maxw = measure_abbrev(&refs->new_oid, maxw);
	}
	if (maxw < 0)
		maxw = FALLBACK_DEFAULT_ABBREV;
	return (2 * maxw + 3);
}

void transport_print_push_status(const char *dest, struct ref *refs,
				  int verbose, int porcelain, unsigned int *reject_reasons)
{
	struct ref *ref;
	int n = 0;
	char *head;
	int summary_width = transport_summary_width(refs);

	if (transport_color_config() < 0)
		warning(_("could not parse transport.color.* config"));

	head = resolve_refdup("HEAD", RESOLVE_REF_READING, NULL, NULL);

	if (verbose) {
		for (ref = refs; ref; ref = ref->next)
			if (ref->status == REF_STATUS_UPTODATE)
				n += print_one_push_status(ref, dest, n,
							   porcelain, summary_width);
	}

	for (ref = refs; ref; ref = ref->next)
		if (ref->status == REF_STATUS_OK)
			n += print_one_push_status(ref, dest, n,
						   porcelain, summary_width);

	*reject_reasons = 0;
	for (ref = refs; ref; ref = ref->next) {
		if (ref->status != REF_STATUS_NONE &&
		    ref->status != REF_STATUS_UPTODATE &&
		    ref->status != REF_STATUS_OK)
			n += print_one_push_status(ref, dest, n,
						   porcelain, summary_width);
		if (ref->status == REF_STATUS_REJECT_NONFASTFORWARD) {
			if (head != NULL && !strcmp(head, ref->name))
				*reject_reasons |= REJECT_NON_FF_HEAD;
			else
				*reject_reasons |= REJECT_NON_FF_OTHER;
		} else if (ref->status == REF_STATUS_REJECT_ALREADY_EXISTS) {
			*reject_reasons |= REJECT_ALREADY_EXISTS;
		} else if (ref->status == REF_STATUS_REJECT_FETCH_FIRST) {
			*reject_reasons |= REJECT_FETCH_FIRST;
		} else if (ref->status == REF_STATUS_REJECT_NEEDS_FORCE) {
			*reject_reasons |= REJECT_NEEDS_FORCE;
		}
	}
	free(head);
}

void transport_verify_remote_names(int nr_heads, const char **heads)
{
	int i;

	for (i = 0; i < nr_heads; i++) {
		const char *local = heads[i];
		const char *remote = strrchr(heads[i], ':');

		if (*local == '+')
			local++;

		/* A matching refspec is okay.  */
		if (remote == local && remote[1] == '\0')
			continue;

		remote = remote ? (remote + 1) : local;
		if (check_refname_format(remote,
				REFNAME_ALLOW_ONELEVEL|REFNAME_REFSPEC_PATTERN))
			die("remote part of refspec is not a valid name in %s",
				heads[i]);
	}
}

static int git_transport_push(struct transport *transport, struct ref *remote_refs, int flags)
{
	struct git_transport_data *data = transport->data;
	struct send_pack_args args;
<<<<<<< HEAD
	int ret = 0;
=======
	int ret;

	if (transport_color_config() < 0)
		return -1;

	if (!data->got_remote_heads) {
		struct ref *tmp_refs;
		connect_setup(transport, 1);
>>>>>>> 79f62e7d

	if (!data->got_remote_heads)
		get_refs_via_connect(transport, 1, NULL);

	memset(&args, 0, sizeof(args));
	args.send_mirror = !!(flags & TRANSPORT_PUSH_MIRROR);
	args.force_update = !!(flags & TRANSPORT_PUSH_FORCE);
	args.use_thin_pack = data->options.thin;
	args.verbose = (transport->verbose > 0);
	args.quiet = (transport->verbose < 0);
	args.progress = transport->progress;
	args.dry_run = !!(flags & TRANSPORT_PUSH_DRY_RUN);
	args.porcelain = !!(flags & TRANSPORT_PUSH_PORCELAIN);
	args.atomic = !!(flags & TRANSPORT_PUSH_ATOMIC);
	args.push_options = transport->push_options;
	args.url = transport->url;

	if (flags & TRANSPORT_PUSH_CERT_ALWAYS)
		args.push_cert = SEND_PACK_PUSH_CERT_ALWAYS;
	else if (flags & TRANSPORT_PUSH_CERT_IF_ASKED)
		args.push_cert = SEND_PACK_PUSH_CERT_IF_ASKED;
	else
		args.push_cert = SEND_PACK_PUSH_CERT_NEVER;

	switch (data->version) {
	case protocol_v2:
		die("support for protocol v2 not implemented yet");
		break;
	case protocol_v1:
	case protocol_v0:
		ret = send_pack(&args, data->fd, data->conn, remote_refs,
				&data->extra_have);
		break;
	case protocol_unknown_version:
		BUG("unknown protocol version");
	}

	close(data->fd[1]);
	close(data->fd[0]);
	ret |= finish_connect(data->conn);
	data->conn = NULL;
	data->got_remote_heads = 0;

	return ret;
}

static int connect_git(struct transport *transport, const char *name,
		       const char *executable, int fd[2])
{
	struct git_transport_data *data = transport->data;
	data->conn = git_connect(data->fd, transport->url,
				 executable, 0);
	fd[0] = data->fd[0];
	fd[1] = data->fd[1];
	return 0;
}

static int disconnect_git(struct transport *transport)
{
	struct git_transport_data *data = transport->data;
	if (data->conn) {
		if (data->got_remote_heads)
			packet_flush(data->fd[1]);
		close(data->fd[0]);
		close(data->fd[1]);
		finish_connect(data->conn);
	}

	free(data);
	return 0;
}

static struct transport_vtable taken_over_vtable = {
	NULL,
	get_refs_via_connect,
	fetch_refs_via_pack,
	git_transport_push,
	NULL,
	disconnect_git
};

void transport_take_over(struct transport *transport,
			 struct child_process *child)
{
	struct git_transport_data *data;

	if (!transport->smart_options)
		die("BUG: taking over transport requires non-NULL "
		    "smart_options field.");

	data = xcalloc(1, sizeof(*data));
	data->options = *transport->smart_options;
	data->conn = child;
	data->fd[0] = data->conn->out;
	data->fd[1] = data->conn->in;
	data->got_remote_heads = 0;
	transport->data = data;

	transport->vtable = &taken_over_vtable;
	transport->smart_options = &(data->options);

	transport->cannot_reuse = 1;
}

static int is_file(const char *url)
{
	struct stat buf;
	if (stat(url, &buf))
		return 0;
	return S_ISREG(buf.st_mode);
}

static int external_specification_len(const char *url)
{
	return strchr(url, ':') - url;
}

static const struct string_list *protocol_whitelist(void)
{
	static int enabled = -1;
	static struct string_list allowed = STRING_LIST_INIT_DUP;

	if (enabled < 0) {
		const char *v = getenv("GIT_ALLOW_PROTOCOL");
		if (v) {
			string_list_split(&allowed, v, ':', -1);
			string_list_sort(&allowed);
			enabled = 1;
		} else {
			enabled = 0;
		}
	}

	return enabled ? &allowed : NULL;
}

enum protocol_allow_config {
	PROTOCOL_ALLOW_NEVER = 0,
	PROTOCOL_ALLOW_USER_ONLY,
	PROTOCOL_ALLOW_ALWAYS
};

static enum protocol_allow_config parse_protocol_config(const char *key,
							const char *value)
{
	if (!strcasecmp(value, "always"))
		return PROTOCOL_ALLOW_ALWAYS;
	else if (!strcasecmp(value, "never"))
		return PROTOCOL_ALLOW_NEVER;
	else if (!strcasecmp(value, "user"))
		return PROTOCOL_ALLOW_USER_ONLY;

	die("unknown value for config '%s': %s", key, value);
}

static enum protocol_allow_config get_protocol_config(const char *type)
{
	char *key = xstrfmt("protocol.%s.allow", type);
	char *value;

	/* first check the per-protocol config */
	if (!git_config_get_string(key, &value)) {
		enum protocol_allow_config ret =
			parse_protocol_config(key, value);
		free(key);
		free(value);
		return ret;
	}
	free(key);

	/* if defined, fallback to user-defined default for unknown protocols */
	if (!git_config_get_string("protocol.allow", &value)) {
		enum protocol_allow_config ret =
			parse_protocol_config("protocol.allow", value);
		free(value);
		return ret;
	}

	/* fallback to built-in defaults */
	/* known safe */
	if (!strcmp(type, "http") ||
	    !strcmp(type, "https") ||
	    !strcmp(type, "git") ||
	    !strcmp(type, "ssh") ||
	    !strcmp(type, "file"))
		return PROTOCOL_ALLOW_ALWAYS;

	/* known scary; err on the side of caution */
	if (!strcmp(type, "ext"))
		return PROTOCOL_ALLOW_NEVER;

	/* unknown; by default let them be used only directly by the user */
	return PROTOCOL_ALLOW_USER_ONLY;
}

int is_transport_allowed(const char *type, int from_user)
{
	const struct string_list *whitelist = protocol_whitelist();
	if (whitelist)
		return string_list_has_string(whitelist, type);

	switch (get_protocol_config(type)) {
	case PROTOCOL_ALLOW_ALWAYS:
		return 1;
	case PROTOCOL_ALLOW_NEVER:
		return 0;
	case PROTOCOL_ALLOW_USER_ONLY:
		if (from_user < 0)
			from_user = git_env_bool("GIT_PROTOCOL_FROM_USER", 1);
		return from_user;
	}

	die("BUG: invalid protocol_allow_config type");
}

void transport_check_allowed(const char *type)
{
	if (!is_transport_allowed(type, -1))
		die("transport '%s' not allowed", type);
}

static struct transport_vtable bundle_vtable = {
	NULL,
	get_refs_from_bundle,
	fetch_refs_from_bundle,
	NULL,
	NULL,
	close_bundle
};

static struct transport_vtable builtin_smart_vtable = {
	NULL,
	get_refs_via_connect,
	fetch_refs_via_pack,
	git_transport_push,
	connect_git,
	disconnect_git
};

struct transport *transport_get(struct remote *remote, const char *url)
{
	const char *helper;
	struct transport *ret = xcalloc(1, sizeof(*ret));

	ret->progress = isatty(2);

	if (!remote)
		die("No remote provided to transport_get()");

	ret->got_remote_refs = 0;
	ret->remote = remote;
	helper = remote->foreign_vcs;

	if (!url && remote->url)
		url = remote->url[0];
	ret->url = url;

	/* maybe it is a foreign URL? */
	if (url) {
		const char *p = url;

		while (is_urlschemechar(p == url, *p))
			p++;
		if (starts_with(p, "::"))
			helper = xstrndup(url, p - url);
	}

	if (helper) {
		transport_helper_init(ret, helper);
	} else if (starts_with(url, "rsync:")) {
		die("git-over-rsync is no longer supported");
	} else if (url_is_local_not_ssh(url) && is_file(url) && is_bundle(url, 1)) {
		struct bundle_transport_data *data = xcalloc(1, sizeof(*data));
		transport_check_allowed("file");
		ret->data = data;
		ret->vtable = &bundle_vtable;
		ret->smart_options = NULL;
	} else if (!is_url(url)
		|| starts_with(url, "file://")
		|| starts_with(url, "git://")
		|| starts_with(url, "ssh://")
		|| starts_with(url, "git+ssh://") /* deprecated - do not use */
		|| starts_with(url, "ssh+git://") /* deprecated - do not use */
		) {
		/*
		 * These are builtin smart transports; "allowed" transports
		 * will be checked individually in git_connect.
		 */
		struct git_transport_data *data = xcalloc(1, sizeof(*data));
		ret->data = data;
		ret->vtable = &builtin_smart_vtable;
		ret->smart_options = &(data->options);

		data->conn = NULL;
		data->got_remote_heads = 0;
	} else {
		/* Unknown protocol in URL. Pass to external handler. */
		int len = external_specification_len(url);
		char *handler = xmemdupz(url, len);
		transport_helper_init(ret, handler);
	}

	if (ret->smart_options) {
		ret->smart_options->thin = 1;
		ret->smart_options->uploadpack = "git-upload-pack";
		if (remote->uploadpack)
			ret->smart_options->uploadpack = remote->uploadpack;
		ret->smart_options->receivepack = "git-receive-pack";
		if (remote->receivepack)
			ret->smart_options->receivepack = remote->receivepack;
	}

	return ret;
}

int transport_set_option(struct transport *transport,
			 const char *name, const char *value)
{
	int git_reports = 1, protocol_reports = 1;

	if (transport->smart_options)
		git_reports = set_git_option(transport->smart_options,
					     name, value);

	if (transport->vtable->set_option)
		protocol_reports = transport->vtable->set_option(transport,
								 name, value);

	/* If either report is 0, report 0 (success). */
	if (!git_reports || !protocol_reports)
		return 0;
	/* If either reports -1 (invalid value), report -1. */
	if ((git_reports == -1) || (protocol_reports == -1))
		return -1;
	/* Otherwise if both report unknown, report unknown. */
	return 1;
}

void transport_set_verbosity(struct transport *transport, int verbosity,
	int force_progress)
{
	if (verbosity >= 1)
		transport->verbose = verbosity <= 3 ? verbosity : 3;
	if (verbosity < 0)
		transport->verbose = -1;

	/**
	 * Rules used to determine whether to report progress (processing aborts
	 * when a rule is satisfied):
	 *
	 *   . Report progress, if force_progress is 1 (ie. --progress).
	 *   . Don't report progress, if force_progress is 0 (ie. --no-progress).
	 *   . Don't report progress, if verbosity < 0 (ie. -q/--quiet ).
	 *   . Report progress if isatty(2) is 1.
	 **/
	if (force_progress >= 0)
		transport->progress = !!force_progress;
	else
		transport->progress = verbosity >= 0 && isatty(2);
}

static void die_with_unpushed_submodules(struct string_list *needs_pushing)
{
	int i;

	fprintf(stderr, _("The following submodule paths contain changes that can\n"
			"not be found on any remote:\n"));
	for (i = 0; i < needs_pushing->nr; i++)
		fprintf(stderr, "  %s\n", needs_pushing->items[i].string);
	fprintf(stderr, _("\nPlease try\n\n"
			  "	git push --recurse-submodules=on-demand\n\n"
			  "or cd to the path and use\n\n"
			  "	git push\n\n"
			  "to push them to a remote.\n\n"));

	string_list_clear(needs_pushing, 0);

	die(_("Aborting."));
}

static int run_pre_push_hook(struct transport *transport,
			     struct ref *remote_refs)
{
	int ret = 0, x;
	struct ref *r;
	struct child_process proc = CHILD_PROCESS_INIT;
	struct strbuf buf;
	const char *argv[4];

	if (!(argv[0] = find_hook("pre-push")))
		return 0;

	argv[1] = transport->remote->name;
	argv[2] = transport->url;
	argv[3] = NULL;

	proc.argv = argv;
	proc.in = -1;

	if (start_command(&proc)) {
		finish_command(&proc);
		return -1;
	}

	sigchain_push(SIGPIPE, SIG_IGN);

	strbuf_init(&buf, 256);

	for (r = remote_refs; r; r = r->next) {
		if (!r->peer_ref) continue;
		if (r->status == REF_STATUS_REJECT_NONFASTFORWARD) continue;
		if (r->status == REF_STATUS_REJECT_STALE) continue;
		if (r->status == REF_STATUS_UPTODATE) continue;

		strbuf_reset(&buf);
		strbuf_addf( &buf, "%s %s %s %s\n",
			 r->peer_ref->name, oid_to_hex(&r->new_oid),
			 r->name, oid_to_hex(&r->old_oid));

		if (write_in_full(proc.in, buf.buf, buf.len) < 0) {
			/* We do not mind if a hook does not read all refs. */
			if (errno != EPIPE)
				ret = -1;
			break;
		}
	}

	strbuf_release(&buf);

	x = close(proc.in);
	if (!ret)
		ret = x;

	sigchain_pop(SIGPIPE);

	x = finish_command(&proc);
	if (!ret)
		ret = x;

	return ret;
}

int transport_push(struct transport *transport,
		   int refspec_nr, const char **refspec, int flags,
		   unsigned int *reject_reasons)
{
	*reject_reasons = 0;
	transport_verify_remote_names(refspec_nr, refspec);

	if (transport_color_config() < 0)
		return -1;

	if (transport->vtable->push_refs) {
		struct ref *remote_refs;
		struct ref *local_refs = get_local_heads();
		int match_flags = MATCH_REFS_NONE;
		int verbose = (transport->verbose > 0);
		int quiet = (transport->verbose < 0);
		int porcelain = flags & TRANSPORT_PUSH_PORCELAIN;
		int pretend = flags & TRANSPORT_PUSH_DRY_RUN;
		int push_ret, ret, err;
		struct refspec *tmp_rs;
		struct argv_array ref_prefixes = ARGV_ARRAY_INIT;
		int i;

		if (check_push_refs(local_refs, refspec_nr, refspec) < 0)
			return -1;

		tmp_rs = parse_push_refspec(refspec_nr, refspec);
		for (i = 0; i < refspec_nr; i++) {
			const char *prefix = NULL;

			if (tmp_rs[i].dst)
				prefix = tmp_rs[i].dst;
			else if (tmp_rs[i].src && !tmp_rs[i].exact_sha1)
				prefix = tmp_rs[i].src;

			if (prefix) {
				const char *glob = strchr(prefix, '*');
				if (glob)
					argv_array_pushf(&ref_prefixes, "%.*s",
							 (int)(glob - prefix),
							 prefix);
				else
					expand_ref_prefix(&ref_prefixes, prefix);
			}
		}

		remote_refs = transport->vtable->get_refs_list(transport, 1,
							       &ref_prefixes);

		argv_array_clear(&ref_prefixes);
		free_refspec(refspec_nr, tmp_rs);

		if (flags & TRANSPORT_PUSH_ALL)
			match_flags |= MATCH_REFS_ALL;
		if (flags & TRANSPORT_PUSH_MIRROR)
			match_flags |= MATCH_REFS_MIRROR;
		if (flags & TRANSPORT_PUSH_PRUNE)
			match_flags |= MATCH_REFS_PRUNE;
		if (flags & TRANSPORT_PUSH_FOLLOW_TAGS)
			match_flags |= MATCH_REFS_FOLLOW_TAGS;

		if (match_push_refs(local_refs, &remote_refs,
				    refspec_nr, refspec, match_flags)) {
			return -1;
		}

		if (transport->smart_options &&
		    transport->smart_options->cas &&
		    !is_empty_cas(transport->smart_options->cas))
			apply_push_cas(transport->smart_options->cas,
				       transport->remote, remote_refs);

		set_ref_status_for_push(remote_refs,
			flags & TRANSPORT_PUSH_MIRROR,
			flags & TRANSPORT_PUSH_FORCE);

		if (!(flags & TRANSPORT_PUSH_NO_HOOK))
			if (run_pre_push_hook(transport, remote_refs))
				return -1;

		if ((flags & (TRANSPORT_RECURSE_SUBMODULES_ON_DEMAND |
			      TRANSPORT_RECURSE_SUBMODULES_ONLY)) &&
		    !is_bare_repository()) {
			struct ref *ref = remote_refs;
			struct oid_array commits = OID_ARRAY_INIT;

			for (; ref; ref = ref->next)
				if (!is_null_oid(&ref->new_oid))
					oid_array_append(&commits,
							  &ref->new_oid);

			if (!push_unpushed_submodules(&commits,
						      transport->remote,
						      refspec, refspec_nr,
						      transport->push_options,
						      pretend)) {
				oid_array_clear(&commits);
				die("Failed to push all needed submodules!");
			}
			oid_array_clear(&commits);
		}

		if (((flags & TRANSPORT_RECURSE_SUBMODULES_CHECK) ||
		     ((flags & (TRANSPORT_RECURSE_SUBMODULES_ON_DEMAND |
				TRANSPORT_RECURSE_SUBMODULES_ONLY)) &&
		      !pretend)) && !is_bare_repository()) {
			struct ref *ref = remote_refs;
			struct string_list needs_pushing = STRING_LIST_INIT_DUP;
			struct oid_array commits = OID_ARRAY_INIT;

			for (; ref; ref = ref->next)
				if (!is_null_oid(&ref->new_oid))
					oid_array_append(&commits,
							  &ref->new_oid);

			if (find_unpushed_submodules(&commits, transport->remote->name,
						&needs_pushing)) {
				oid_array_clear(&commits);
				die_with_unpushed_submodules(&needs_pushing);
			}
			string_list_clear(&needs_pushing, 0);
			oid_array_clear(&commits);
		}

		if (!(flags & TRANSPORT_RECURSE_SUBMODULES_ONLY))
			push_ret = transport->vtable->push_refs(transport, remote_refs, flags);
		else
			push_ret = 0;
		err = push_had_errors(remote_refs);
		ret = push_ret | err;

		if (!quiet || err)
			transport_print_push_status(transport->url, remote_refs,
					verbose | porcelain, porcelain,
					reject_reasons);

		if (flags & TRANSPORT_PUSH_SET_UPSTREAM)
			set_upstreams(transport, remote_refs, pretend);

		if (!(flags & (TRANSPORT_PUSH_DRY_RUN |
			       TRANSPORT_RECURSE_SUBMODULES_ONLY))) {
			struct ref *ref;
			for (ref = remote_refs; ref; ref = ref->next)
				transport_update_tracking_ref(transport->remote, ref, verbose);
		}

		if (porcelain && !push_ret)
			puts("Done");
		else if (!quiet && !ret && !transport_refs_pushed(remote_refs))
			fprintf(stderr, "Everything up-to-date\n");

		return ret;
	}
	return 1;
}

const struct ref *transport_get_remote_refs(struct transport *transport,
					    const struct argv_array *ref_prefixes)
{
	if (!transport->got_remote_refs) {
		transport->remote_refs =
			transport->vtable->get_refs_list(transport, 0,
							 ref_prefixes);
		transport->got_remote_refs = 1;
	}

	return transport->remote_refs;
}

int transport_fetch_refs(struct transport *transport, struct ref *refs)
{
	int rc;
	int nr_heads = 0, nr_alloc = 0, nr_refs = 0;
	struct ref **heads = NULL;
	struct ref *rm;

	for (rm = refs; rm; rm = rm->next) {
		nr_refs++;
		if (rm->peer_ref &&
		    !is_null_oid(&rm->old_oid) &&
		    !oidcmp(&rm->peer_ref->old_oid, &rm->old_oid))
			continue;
		ALLOC_GROW(heads, nr_heads + 1, nr_alloc);
		heads[nr_heads++] = rm;
	}

	if (!nr_heads) {
		/*
		 * When deepening of a shallow repository is requested,
		 * then local and remote refs are likely to still be equal.
		 * Just feed them all to the fetch method in that case.
		 * This condition shouldn't be met in a non-deepening fetch
		 * (see builtin/fetch.c:quickfetch()).
		 */
		ALLOC_ARRAY(heads, nr_refs);
		for (rm = refs; rm; rm = rm->next)
			heads[nr_heads++] = rm;
	}

	rc = transport->vtable->fetch(transport, nr_heads, heads);

	free(heads);
	return rc;
}

void transport_unlock_pack(struct transport *transport)
{
	if (transport->pack_lockfile) {
		unlink_or_warn(transport->pack_lockfile);
		FREE_AND_NULL(transport->pack_lockfile);
	}
}

int transport_connect(struct transport *transport, const char *name,
		      const char *exec, int fd[2])
{
	if (transport->vtable->connect)
		return transport->vtable->connect(transport, name, exec, fd);
	else
		die("Operation not supported by protocol");
}

int transport_disconnect(struct transport *transport)
{
	int ret = 0;
	if (transport->vtable->disconnect)
		ret = transport->vtable->disconnect(transport);
	free(transport);
	return ret;
}

/*
 * Strip username (and password) from a URL and return
 * it in a newly allocated string.
 */
char *transport_anonymize_url(const char *url)
{
	char *scheme_prefix, *anon_part;
	size_t anon_len, prefix_len = 0;

	anon_part = strchr(url, '@');
	if (url_is_local_not_ssh(url) || !anon_part)
		goto literal_copy;

	anon_len = strlen(++anon_part);
	scheme_prefix = strstr(url, "://");
	if (!scheme_prefix) {
		if (!strchr(anon_part, ':'))
			/* cannot be "me@there:/path/name" */
			goto literal_copy;
	} else {
		const char *cp;
		/* make sure scheme is reasonable */
		for (cp = url; cp < scheme_prefix; cp++) {
			switch (*cp) {
				/* RFC 1738 2.1 */
			case '+': case '.': case '-':
				break; /* ok */
			default:
				if (isalnum(*cp))
					break;
				/* it isn't */
				goto literal_copy;
			}
		}
		/* @ past the first slash does not count */
		cp = strchr(scheme_prefix + 3, '/');
		if (cp && cp < anon_part)
			goto literal_copy;
		prefix_len = scheme_prefix - url + 3;
	}
	return xstrfmt("%.*s%.*s", (int)prefix_len, url,
		       (int)anon_len, anon_part);
literal_copy:
	return xstrdup(url);
}

static void read_alternate_refs(const char *path,
				alternate_ref_fn *cb,
				void *data)
{
	struct child_process cmd = CHILD_PROCESS_INIT;
	struct strbuf line = STRBUF_INIT;
	FILE *fh;

	cmd.git_cmd = 1;
	argv_array_pushf(&cmd.args, "--git-dir=%s", path);
	argv_array_push(&cmd.args, "for-each-ref");
	argv_array_push(&cmd.args, "--format=%(objectname) %(refname)");
	cmd.env = local_repo_env;
	cmd.out = -1;

	if (start_command(&cmd))
		return;

	fh = xfdopen(cmd.out, "r");
	while (strbuf_getline_lf(&line, fh) != EOF) {
		struct object_id oid;

		if (get_oid_hex(line.buf, &oid) ||
		    line.buf[GIT_SHA1_HEXSZ] != ' ') {
			warning("invalid line while parsing alternate refs: %s",
				line.buf);
			break;
		}

		cb(line.buf + GIT_SHA1_HEXSZ + 1, &oid, data);
	}

	fclose(fh);
	finish_command(&cmd);
}

struct alternate_refs_data {
	alternate_ref_fn *fn;
	void *data;
};

static int refs_from_alternate_cb(struct alternate_object_database *e,
				  void *data)
{
	struct strbuf path = STRBUF_INIT;
	size_t base_len;
	struct alternate_refs_data *cb = data;

	if (!strbuf_realpath(&path, e->path, 0))
		goto out;
	if (!strbuf_strip_suffix(&path, "/objects"))
		goto out;
	base_len = path.len;

	/* Is this a git repository with refs? */
	strbuf_addstr(&path, "/refs");
	if (!is_directory(path.buf))
		goto out;
	strbuf_setlen(&path, base_len);

	read_alternate_refs(path.buf, cb->fn, cb->data);

out:
	strbuf_release(&path);
	return 0;
}

void for_each_alternate_ref(alternate_ref_fn fn, void *data)
{
	struct alternate_refs_data cb;
	cb.fn = fn;
	cb.data = data;
	foreach_alt_odb(refs_from_alternate_cb, &cb);
}<|MERGE_RESOLUTION|>--- conflicted
+++ resolved
@@ -645,18 +645,10 @@
 {
 	struct git_transport_data *data = transport->data;
 	struct send_pack_args args;
-<<<<<<< HEAD
 	int ret = 0;
-=======
-	int ret;
 
 	if (transport_color_config() < 0)
 		return -1;
-
-	if (!data->got_remote_heads) {
-		struct ref *tmp_refs;
-		connect_setup(transport, 1);
->>>>>>> 79f62e7d
 
 	if (!data->got_remote_heads)
 		get_refs_via_connect(transport, 1, NULL);
