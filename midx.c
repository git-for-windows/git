#include "cache.h"
#include "config.h"
#include "csum-file.h"
#include "dir.h"
#include "lockfile.h"
#include "packfile.h"
#include "object-store.h"
#include "sha1-lookup.h"
#include "midx.h"
#include "progress.h"
<<<<<<< HEAD
#include "trace2.h"
=======
#include "run-command.h"
>>>>>>> e3042fd8

#define MIDX_SIGNATURE 0x4d494458 /* "MIDX" */
#define MIDX_VERSION 1
#define MIDX_BYTE_FILE_VERSION 4
#define MIDX_BYTE_HASH_VERSION 5
#define MIDX_BYTE_NUM_CHUNKS 6
#define MIDX_BYTE_NUM_PACKS 8
#define MIDX_HASH_VERSION 1
#define MIDX_HEADER_SIZE 12
#define MIDX_HASH_LEN 20
#define MIDX_MIN_SIZE (MIDX_HEADER_SIZE + MIDX_HASH_LEN)

#define MIDX_MAX_CHUNKS 5
#define MIDX_CHUNK_ALIGNMENT 4
#define MIDX_CHUNKID_PACKNAMES 0x504e414d /* "PNAM" */
#define MIDX_CHUNKID_OIDFANOUT 0x4f494446 /* "OIDF" */
#define MIDX_CHUNKID_OIDLOOKUP 0x4f49444c /* "OIDL" */
#define MIDX_CHUNKID_OBJECTOFFSETS 0x4f4f4646 /* "OOFF" */
#define MIDX_CHUNKID_LARGEOFFSETS 0x4c4f4646 /* "LOFF" */
#define MIDX_CHUNKLOOKUP_WIDTH (sizeof(uint32_t) + sizeof(uint64_t))
#define MIDX_CHUNK_FANOUT_SIZE (sizeof(uint32_t) * 256)
#define MIDX_CHUNK_OFFSET_WIDTH (2 * sizeof(uint32_t))
#define MIDX_CHUNK_LARGE_OFFSET_WIDTH (sizeof(uint64_t))
#define MIDX_LARGE_OFFSET_NEEDED 0x80000000

#define PACK_EXPIRED UINT_MAX

static char *get_midx_filename(const char *object_dir)
{
	return xstrfmt("%s/pack/multi-pack-index", object_dir);
}

struct multi_pack_index *load_multi_pack_index(const char *object_dir, int local)
{
	struct multi_pack_index *m = NULL;
	int fd;
	struct stat st;
	size_t midx_size;
	void *midx_map = NULL;
	uint32_t hash_version;
	char *midx_name = get_midx_filename(object_dir);
	uint32_t i;
	const char *cur_pack_name;

	fd = git_open(midx_name);

	if (fd < 0)
		goto cleanup_fail;
	if (fstat(fd, &st)) {
		error_errno(_("failed to read %s"), midx_name);
		goto cleanup_fail;
	}

	midx_size = xsize_t(st.st_size);

	if (midx_size < MIDX_MIN_SIZE) {
		error(_("multi-pack-index file %s is too small"), midx_name);
		goto cleanup_fail;
	}

	FREE_AND_NULL(midx_name);

	midx_map = xmmap(NULL, midx_size, PROT_READ, MAP_PRIVATE, fd, 0);

	FLEX_ALLOC_STR(m, object_dir, object_dir);
	m->fd = fd;
	m->data = midx_map;
	m->data_len = midx_size;
	m->local = local;

	m->signature = get_be32(m->data);
	if (m->signature != MIDX_SIGNATURE)
		die(_("multi-pack-index signature 0x%08x does not match signature 0x%08x"),
		      m->signature, MIDX_SIGNATURE);

	m->version = m->data[MIDX_BYTE_FILE_VERSION];
	if (m->version != MIDX_VERSION)
		die(_("multi-pack-index version %d not recognized"),
		      m->version);

	hash_version = m->data[MIDX_BYTE_HASH_VERSION];
	if (hash_version != MIDX_HASH_VERSION)
		die(_("hash version %u does not match"), hash_version);
	m->hash_len = MIDX_HASH_LEN;

	m->num_chunks = m->data[MIDX_BYTE_NUM_CHUNKS];

	m->num_packs = get_be32(m->data + MIDX_BYTE_NUM_PACKS);

	for (i = 0; i < m->num_chunks; i++) {
		uint32_t chunk_id = get_be32(m->data + MIDX_HEADER_SIZE +
					     MIDX_CHUNKLOOKUP_WIDTH * i);
		uint64_t chunk_offset = get_be64(m->data + MIDX_HEADER_SIZE + 4 +
						 MIDX_CHUNKLOOKUP_WIDTH * i);

		if (chunk_offset >= m->data_len)
			die(_("invalid chunk offset (too large)"));

		switch (chunk_id) {
			case MIDX_CHUNKID_PACKNAMES:
				m->chunk_pack_names = m->data + chunk_offset;
				break;

			case MIDX_CHUNKID_OIDFANOUT:
				m->chunk_oid_fanout = (uint32_t *)(m->data + chunk_offset);
				break;

			case MIDX_CHUNKID_OIDLOOKUP:
				m->chunk_oid_lookup = m->data + chunk_offset;
				break;

			case MIDX_CHUNKID_OBJECTOFFSETS:
				m->chunk_object_offsets = m->data + chunk_offset;
				break;

			case MIDX_CHUNKID_LARGEOFFSETS:
				m->chunk_large_offsets = m->data + chunk_offset;
				break;

			case 0:
				die(_("terminating multi-pack-index chunk id appears earlier than expected"));
				break;

			default:
				/*
				 * Do nothing on unrecognized chunks, allowing future
				 * extensions to add optional chunks.
				 */
				break;
		}
	}

	if (!m->chunk_pack_names)
		die(_("multi-pack-index missing required pack-name chunk"));
	if (!m->chunk_oid_fanout)
		die(_("multi-pack-index missing required OID fanout chunk"));
	if (!m->chunk_oid_lookup)
		die(_("multi-pack-index missing required OID lookup chunk"));
	if (!m->chunk_object_offsets)
		die(_("multi-pack-index missing required object offsets chunk"));

	m->num_objects = ntohl(m->chunk_oid_fanout[255]);

	m->pack_names = xcalloc(m->num_packs, sizeof(*m->pack_names));
	m->packs = xcalloc(m->num_packs, sizeof(*m->packs));

	cur_pack_name = (const char *)m->chunk_pack_names;
	for (i = 0; i < m->num_packs; i++) {
		m->pack_names[i] = cur_pack_name;

		cur_pack_name += strlen(cur_pack_name) + 1;

		if (i && strcmp(m->pack_names[i], m->pack_names[i - 1]) <= 0)
			die(_("multi-pack-index pack names out of order: '%s' before '%s'"),
			      m->pack_names[i - 1],
			      m->pack_names[i]);
	}

	trace2_data_intmax("midx", the_repository, "load/num_packs", m->num_packs);
	trace2_data_intmax("midx", the_repository, "load/num_objects", m->num_objects);

	return m;

cleanup_fail:
	free(m);
	free(midx_name);
	if (midx_map)
		munmap(midx_map, midx_size);
	if (0 <= fd)
		close(fd);
	return NULL;
}

void close_midx(struct multi_pack_index *m)
{
	uint32_t i;

	if (!m)
		return;

	munmap((unsigned char *)m->data, m->data_len);
	close(m->fd);
	m->fd = -1;

	for (i = 0; i < m->num_packs; i++) {
		if (m->packs[i]) {
			close_pack(m->packs[i]);
			free(m->packs[i]);
		}
	}
	FREE_AND_NULL(m->packs);
	FREE_AND_NULL(m->pack_names);
}

int prepare_midx_pack(struct multi_pack_index *m, uint32_t pack_int_id)
{
	struct strbuf pack_name = STRBUF_INIT;

	if (pack_int_id >= m->num_packs)
		die(_("bad pack-int-id: %u (%u total packs)"),
		    pack_int_id, m->num_packs);

	if (m->packs[pack_int_id])
		return 0;

	strbuf_addf(&pack_name, "%s/pack/%s", m->object_dir,
		    m->pack_names[pack_int_id]);

	m->packs[pack_int_id] = add_packed_git(pack_name.buf, pack_name.len, m->local);
	strbuf_release(&pack_name);
	return !m->packs[pack_int_id];
}

int bsearch_midx(const struct object_id *oid, struct multi_pack_index *m, uint32_t *result)
{
	return bsearch_hash(oid->hash, m->chunk_oid_fanout, m->chunk_oid_lookup,
			    MIDX_HASH_LEN, result);
}

struct object_id *nth_midxed_object_oid(struct object_id *oid,
					struct multi_pack_index *m,
					uint32_t n)
{
	if (n >= m->num_objects)
		return NULL;

	hashcpy(oid->hash, m->chunk_oid_lookup + m->hash_len * n);
	return oid;
}

static off_t nth_midxed_offset(struct multi_pack_index *m, uint32_t pos)
{
	const unsigned char *offset_data;
	uint32_t offset32;

	offset_data = m->chunk_object_offsets + pos * MIDX_CHUNK_OFFSET_WIDTH;
	offset32 = get_be32(offset_data + sizeof(uint32_t));

	if (m->chunk_large_offsets && offset32 & MIDX_LARGE_OFFSET_NEEDED) {
		if (sizeof(off_t) < sizeof(uint64_t))
			die(_("multi-pack-index stores a 64-bit offset, but off_t is too small"));

		offset32 ^= MIDX_LARGE_OFFSET_NEEDED;
		return get_be64(m->chunk_large_offsets + sizeof(uint64_t) * offset32);
	}

	return offset32;
}

static uint32_t nth_midxed_pack_int_id(struct multi_pack_index *m, uint32_t pos)
{
	return get_be32(m->chunk_object_offsets + pos * MIDX_CHUNK_OFFSET_WIDTH);
}

static int nth_midxed_pack_entry(struct multi_pack_index *m, struct pack_entry *e, uint32_t pos)
{
	uint32_t pack_int_id;
	struct packed_git *p;

	if (pos >= m->num_objects)
		return 0;

	pack_int_id = nth_midxed_pack_int_id(m, pos);

	if (prepare_midx_pack(m, pack_int_id))
		die(_("error preparing packfile from multi-pack-index"));
	p = m->packs[pack_int_id];

	/*
	* We are about to tell the caller where they can locate the
	* requested object.  We better make sure the packfile is
	* still here and can be accessed before supplying that
	* answer, as it may have been deleted since the MIDX was
	* loaded!
	*/
	if (!is_pack_valid(p))
		return 0;

	if (p->num_bad_objects) {
		uint32_t i;
		struct object_id oid;
		nth_midxed_object_oid(&oid, m, pos);
		for (i = 0; i < p->num_bad_objects; i++)
			if (hasheq(oid.hash,
				   p->bad_object_sha1 + the_hash_algo->rawsz * i))
				return 0;
	}

	e->offset = nth_midxed_offset(m, pos);
	e->p = p;

	return 1;
}

int fill_midx_entry(const struct object_id *oid, struct pack_entry *e, struct multi_pack_index *m)
{
	uint32_t pos;

	if (!bsearch_midx(oid, m, &pos))
		return 0;

	return nth_midxed_pack_entry(m, e, pos);
}

/* Match "foo.idx" against either "foo.pack" _or_ "foo.idx". */
static int cmp_idx_or_pack_name(const char *idx_or_pack_name,
				const char *idx_name)
{
	/* Skip past any initial matching prefix. */
	while (*idx_name && *idx_name == *idx_or_pack_name) {
		idx_name++;
		idx_or_pack_name++;
	}

	/*
	 * If we didn't match completely, we may have matched "pack-1234." and
	 * be left with "idx" and "pack" respectively, which is also OK. We do
	 * not have to check for "idx" and "idx", because that would have been
	 * a complete match (and in that case these strcmps will be false, but
	 * we'll correctly return 0 from the final strcmp() below.
	 *
	 * Technically this matches "fooidx" and "foopack", but we'd never have
	 * such names in the first place.
	 */
	if (!strcmp(idx_name, "idx") && !strcmp(idx_or_pack_name, "pack"))
		return 0;

	/*
	 * This not only checks for a complete match, but also orders based on
	 * the first non-identical character, which means our ordering will
	 * match a raw strcmp(). That makes it OK to use this to binary search
	 * a naively-sorted list.
	 */
	return strcmp(idx_or_pack_name, idx_name);
}

int midx_contains_pack(struct multi_pack_index *m, const char *idx_or_pack_name)
{
	uint32_t first = 0, last = m->num_packs;

	while (first < last) {
		uint32_t mid = first + (last - first) / 2;
		const char *current;
		int cmp;

		current = m->pack_names[mid];
		cmp = cmp_idx_or_pack_name(idx_or_pack_name, current);
		if (!cmp)
			return 1;
		if (cmp > 0) {
			first = mid + 1;
			continue;
		}
		last = mid;
	}

	return 0;
}

int prepare_multi_pack_index_one(struct repository *r, const char *object_dir, int local)
{
	struct multi_pack_index *m;
	struct multi_pack_index *m_search;
	int config_value;
	static int env_value = -1;

	if (env_value < 0)
		env_value = git_env_bool(GIT_TEST_MULTI_PACK_INDEX, 0);

	if (!env_value &&
	    (repo_config_get_bool(r, "core.multipackindex", &config_value) ||
	    !config_value))
		return 0;

	for (m_search = r->objects->multi_pack_index; m_search; m_search = m_search->next)
		if (!strcmp(object_dir, m_search->object_dir))
			return 1;

	m = load_multi_pack_index(object_dir, local);

	if (m) {
		m->next = r->objects->multi_pack_index;
		r->objects->multi_pack_index = m;
		return 1;
	}

	return 0;
}

static size_t write_midx_header(struct hashfile *f,
				unsigned char num_chunks,
				uint32_t num_packs)
{
	unsigned char byte_values[4];

	hashwrite_be32(f, MIDX_SIGNATURE);
	byte_values[0] = MIDX_VERSION;
	byte_values[1] = MIDX_HASH_VERSION;
	byte_values[2] = num_chunks;
	byte_values[3] = 0; /* unused */
	hashwrite(f, byte_values, sizeof(byte_values));
	hashwrite_be32(f, num_packs);

	return MIDX_HEADER_SIZE;
}

struct pack_info {
	uint32_t orig_pack_int_id;
	char *pack_name;
	struct packed_git *p;
	unsigned expired : 1;
};

static int pack_info_compare(const void *_a, const void *_b)
{
	struct pack_info *a = (struct pack_info *)_a;
	struct pack_info *b = (struct pack_info *)_b;
	return strcmp(a->pack_name, b->pack_name);
}

struct pack_list {
	struct pack_info *info;
	uint32_t nr;
	uint32_t alloc;
	struct multi_pack_index *m;
};

static void add_pack_to_midx(const char *full_path, size_t full_path_len,
			     const char *file_name, void *data)
{
	struct pack_list *packs = (struct pack_list *)data;

	if (ends_with(file_name, ".idx")) {
		if (packs->m && midx_contains_pack(packs->m, file_name))
			return;

		ALLOC_GROW(packs->info, packs->nr + 1, packs->alloc);

		packs->info[packs->nr].p = add_packed_git(full_path,
							  full_path_len,
							  0);

		if (!packs->info[packs->nr].p) {
			warning(_("failed to add packfile '%s'"),
				full_path);
			return;
		}

		if (open_pack_index(packs->info[packs->nr].p)) {
			warning(_("failed to open pack-index '%s'"),
				full_path);
			close_pack(packs->info[packs->nr].p);
			FREE_AND_NULL(packs->info[packs->nr].p);
			return;
		}

		packs->info[packs->nr].pack_name = xstrdup(file_name);
		packs->info[packs->nr].orig_pack_int_id = packs->nr;
		packs->info[packs->nr].expired = 0;
		packs->nr++;
	}
}

struct pack_midx_entry {
	struct object_id oid;
	uint32_t pack_int_id;
	time_t pack_mtime;
	uint64_t offset;
};

static int midx_oid_compare(const void *_a, const void *_b)
{
	const struct pack_midx_entry *a = (const struct pack_midx_entry *)_a;
	const struct pack_midx_entry *b = (const struct pack_midx_entry *)_b;
	int cmp = oidcmp(&a->oid, &b->oid);

	if (cmp)
		return cmp;

	if (a->pack_mtime > b->pack_mtime)
		return -1;
	else if (a->pack_mtime < b->pack_mtime)
		return 1;

	return a->pack_int_id - b->pack_int_id;
}

static int nth_midxed_pack_midx_entry(struct multi_pack_index *m,
				      struct pack_midx_entry *e,
				      uint32_t pos)
{
	if (pos >= m->num_objects)
		return 1;

	nth_midxed_object_oid(&e->oid, m, pos);
	e->pack_int_id = nth_midxed_pack_int_id(m, pos);
	e->offset = nth_midxed_offset(m, pos);

	/* consider objects in midx to be from "old" packs */
	e->pack_mtime = 0;
	return 0;
}

static void fill_pack_entry(uint32_t pack_int_id,
			    struct packed_git *p,
			    uint32_t cur_object,
			    struct pack_midx_entry *entry)
{
	if (!nth_packed_object_oid(&entry->oid, p, cur_object))
		die(_("failed to locate object %d in packfile"), cur_object);

	entry->pack_int_id = pack_int_id;
	entry->pack_mtime = p->mtime;

	entry->offset = nth_packed_object_offset(p, cur_object);
}

/*
 * It is possible to artificially get into a state where there are many
 * duplicate copies of objects. That can create high memory pressure if
 * we are to create a list of all objects before de-duplication. To reduce
 * this memory pressure without a significant performance drop, automatically
 * group objects by the first byte of their object id. Use the IDX fanout
 * tables to group the data, copy to a local array, then sort.
 *
 * Copy only the de-duplicated entries (selected by most-recent modified time
 * of a packfile containing the object).
 */
static struct pack_midx_entry *get_sorted_entries(struct multi_pack_index *m,
						  struct pack_info *info,
						  uint32_t nr_packs,
						  uint32_t *nr_objects)
{
	uint32_t cur_fanout, cur_pack, cur_object;
	uint32_t alloc_fanout, alloc_objects, total_objects = 0;
	struct pack_midx_entry *entries_by_fanout = NULL;
	struct pack_midx_entry *deduplicated_entries = NULL;
	uint32_t start_pack = m ? m->num_packs : 0;

	for (cur_pack = start_pack; cur_pack < nr_packs; cur_pack++)
		total_objects += info[cur_pack].p->num_objects;

	/*
	 * As we de-duplicate by fanout value, we expect the fanout
	 * slices to be evenly distributed, with some noise. Hence,
	 * allocate slightly more than one 256th.
	 */
	alloc_objects = alloc_fanout = total_objects > 3200 ? total_objects / 200 : 16;

	ALLOC_ARRAY(entries_by_fanout, alloc_fanout);
	ALLOC_ARRAY(deduplicated_entries, alloc_objects);
	*nr_objects = 0;

	for (cur_fanout = 0; cur_fanout < 256; cur_fanout++) {
		uint32_t nr_fanout = 0;

		if (m) {
			uint32_t start = 0, end;

			if (cur_fanout)
				start = ntohl(m->chunk_oid_fanout[cur_fanout - 1]);
			end = ntohl(m->chunk_oid_fanout[cur_fanout]);

			for (cur_object = start; cur_object < end; cur_object++) {
				ALLOC_GROW(entries_by_fanout, nr_fanout + 1, alloc_fanout);
				nth_midxed_pack_midx_entry(m,
							   &entries_by_fanout[nr_fanout],
							   cur_object);
				nr_fanout++;
			}
		}

		for (cur_pack = start_pack; cur_pack < nr_packs; cur_pack++) {
			uint32_t start = 0, end;

			if (cur_fanout)
				start = get_pack_fanout(info[cur_pack].p, cur_fanout - 1);
			end = get_pack_fanout(info[cur_pack].p, cur_fanout);

			for (cur_object = start; cur_object < end; cur_object++) {
				ALLOC_GROW(entries_by_fanout, nr_fanout + 1, alloc_fanout);
				fill_pack_entry(cur_pack, info[cur_pack].p, cur_object, &entries_by_fanout[nr_fanout]);
				nr_fanout++;
			}
		}

		QSORT(entries_by_fanout, nr_fanout, midx_oid_compare);

		/*
		 * The batch is now sorted by OID and then mtime (descending).
		 * Take only the first duplicate.
		 */
		for (cur_object = 0; cur_object < nr_fanout; cur_object++) {
			if (cur_object && oideq(&entries_by_fanout[cur_object - 1].oid,
						&entries_by_fanout[cur_object].oid))
				continue;

			ALLOC_GROW(deduplicated_entries, *nr_objects + 1, alloc_objects);
			memcpy(&deduplicated_entries[*nr_objects],
			       &entries_by_fanout[cur_object],
			       sizeof(struct pack_midx_entry));
			(*nr_objects)++;
		}
	}

	free(entries_by_fanout);
	return deduplicated_entries;
}

static size_t write_midx_pack_names(struct hashfile *f,
				    struct pack_info *info,
				    uint32_t num_packs)
{
	uint32_t i;
	unsigned char padding[MIDX_CHUNK_ALIGNMENT];
	size_t written = 0;

	for (i = 0; i < num_packs; i++) {
		size_t writelen;

		if (info[i].expired)
			continue;

		if (i && strcmp(info[i].pack_name, info[i - 1].pack_name) <= 0)
			BUG("incorrect pack-file order: %s before %s",
			    info[i - 1].pack_name,
			    info[i].pack_name);

		writelen = strlen(info[i].pack_name) + 1;
		hashwrite(f, info[i].pack_name, writelen);
		written += writelen;
	}

	/* add padding to be aligned */
	i = MIDX_CHUNK_ALIGNMENT - (written % MIDX_CHUNK_ALIGNMENT);
	if (i < MIDX_CHUNK_ALIGNMENT) {
		memset(padding, 0, sizeof(padding));
		hashwrite(f, padding, i);
		written += i;
	}

	return written;
}

static size_t write_midx_oid_fanout(struct hashfile *f,
				    struct pack_midx_entry *objects,
				    uint32_t nr_objects)
{
	struct pack_midx_entry *list = objects;
	struct pack_midx_entry *last = objects + nr_objects;
	uint32_t count = 0;
	uint32_t i;

	/*
	* Write the first-level table (the list is sorted,
	* but we use a 256-entry lookup to be able to avoid
	* having to do eight extra binary search iterations).
	*/
	for (i = 0; i < 256; i++) {
		struct pack_midx_entry *next = list;

		while (next < last && next->oid.hash[0] == i) {
			count++;
			next++;
		}

		hashwrite_be32(f, count);
		list = next;
	}

	return MIDX_CHUNK_FANOUT_SIZE;
}

static size_t write_midx_oid_lookup(struct hashfile *f, unsigned char hash_len,
				    struct pack_midx_entry *objects,
				    uint32_t nr_objects)
{
	struct pack_midx_entry *list = objects;
	uint32_t i;
	size_t written = 0;

	for (i = 0; i < nr_objects; i++) {
		struct pack_midx_entry *obj = list++;

		if (i < nr_objects - 1) {
			struct pack_midx_entry *next = list;
			if (oidcmp(&obj->oid, &next->oid) >= 0)
				BUG("OIDs not in order: %s >= %s",
				    oid_to_hex(&obj->oid),
				    oid_to_hex(&next->oid));
		}

		hashwrite(f, obj->oid.hash, (int)hash_len);
		written += hash_len;
	}

	return written;
}

static size_t write_midx_object_offsets(struct hashfile *f, int large_offset_needed,
					uint32_t *perm,
					struct pack_midx_entry *objects, uint32_t nr_objects)
{
	struct pack_midx_entry *list = objects;
	uint32_t i, nr_large_offset = 0;
	size_t written = 0;

	for (i = 0; i < nr_objects; i++) {
		struct pack_midx_entry *obj = list++;

		if (perm[obj->pack_int_id] == PACK_EXPIRED)
			BUG("object %s is in an expired pack with int-id %d",
			    oid_to_hex(&obj->oid),
			    obj->pack_int_id);

		hashwrite_be32(f, perm[obj->pack_int_id]);

		if (large_offset_needed && obj->offset >> 31)
			hashwrite_be32(f, MIDX_LARGE_OFFSET_NEEDED | nr_large_offset++);
		else if (!large_offset_needed && obj->offset >> 32)
			BUG("object %s requires a large offset (%"PRIx64") but the MIDX is not writing large offsets!",
			    oid_to_hex(&obj->oid),
			    obj->offset);
		else
			hashwrite_be32(f, (uint32_t)obj->offset);

		written += MIDX_CHUNK_OFFSET_WIDTH;
	}

	return written;
}

static size_t write_midx_large_offsets(struct hashfile *f, uint32_t nr_large_offset,
				       struct pack_midx_entry *objects, uint32_t nr_objects)
{
	struct pack_midx_entry *list = objects, *end = objects + nr_objects;
	size_t written = 0;

	while (nr_large_offset) {
		struct pack_midx_entry *obj;
		uint64_t offset;

		if (list >= end)
			BUG("too many large-offset objects");

		obj = list++;
		offset = obj->offset;

		if (!(offset >> 31))
			continue;

		hashwrite_be32(f, offset >> 32);
		hashwrite_be32(f, offset & 0xffffffffUL);
		written += 2 * sizeof(uint32_t);

		nr_large_offset--;
	}

	return written;
}

static int write_midx_internal(const char *object_dir, struct multi_pack_index *m,
			       struct string_list *packs_to_drop)
{
	unsigned char cur_chunk, num_chunks = 0;
	char *midx_name;
	uint32_t i;
	struct hashfile *f = NULL;
	struct lock_file lk;
	struct pack_list packs;
	uint32_t *pack_perm = NULL;
	uint64_t written = 0;
	uint32_t chunk_ids[MIDX_MAX_CHUNKS + 1];
	uint64_t chunk_offsets[MIDX_MAX_CHUNKS + 1];
	uint32_t nr_entries, num_large_offsets = 0;
	struct pack_midx_entry *entries = NULL;
	int large_offsets_needed = 0;
	int pack_name_concat_len = 0;
	int dropped_packs = 0;
	int result = 0;

	midx_name = get_midx_filename(object_dir);
	if (safe_create_leading_directories(midx_name)) {
		UNLEAK(midx_name);
		die_errno(_("unable to create leading directories of %s"),
			  midx_name);
	}

	if (m)
		packs.m = m;
	else
		packs.m = load_multi_pack_index(object_dir, 1);

	packs.nr = 0;
	packs.alloc = packs.m ? packs.m->num_packs : 16;
	packs.info = NULL;
	ALLOC_ARRAY(packs.info, packs.alloc);

	if (packs.m) {
		for (i = 0; i < packs.m->num_packs; i++) {
			ALLOC_GROW(packs.info, packs.nr + 1, packs.alloc);

			packs.info[packs.nr].orig_pack_int_id = i;
			packs.info[packs.nr].pack_name = xstrdup(packs.m->pack_names[i]);
			packs.info[packs.nr].p = NULL;
			packs.info[packs.nr].expired = 0;
			packs.nr++;
		}
	}

	for_each_file_in_pack_dir(object_dir, add_pack_to_midx, &packs);

	if (packs.m && packs.nr == packs.m->num_packs && !packs_to_drop)
		goto cleanup;

	entries = get_sorted_entries(packs.m, packs.info, packs.nr, &nr_entries);

	for (i = 0; i < nr_entries; i++) {
		if (entries[i].offset > 0x7fffffff)
			num_large_offsets++;
		if (entries[i].offset > 0xffffffff)
			large_offsets_needed = 1;
	}

	QSORT(packs.info, packs.nr, pack_info_compare);

	if (packs_to_drop && packs_to_drop->nr) {
		int drop_index = 0;
		int missing_drops = 0;

		for (i = 0; i < packs.nr && drop_index < packs_to_drop->nr; i++) {
			int cmp = strcmp(packs.info[i].pack_name,
					 packs_to_drop->items[drop_index].string);

			if (!cmp) {
				drop_index++;
				packs.info[i].expired = 1;
			} else if (cmp > 0) {
				error(_("did not see pack-file %s to drop"),
				      packs_to_drop->items[drop_index].string);
				drop_index++;
				missing_drops++;
				i--;
			} else {
				packs.info[i].expired = 0;
			}
		}

		if (missing_drops) {
			result = 1;
			goto cleanup;
		}
	}

	/*
	 * pack_perm stores a permutation between pack-int-ids from the
	 * previous multi-pack-index to the new one we are writing:
	 *
	 * pack_perm[old_id] = new_id
	 */
	ALLOC_ARRAY(pack_perm, packs.nr);
	for (i = 0; i < packs.nr; i++) {
		if (packs.info[i].expired) {
			dropped_packs++;
			pack_perm[packs.info[i].orig_pack_int_id] = PACK_EXPIRED;
		} else {
			pack_perm[packs.info[i].orig_pack_int_id] = i - dropped_packs;
		}
	}

	for (i = 0; i < packs.nr; i++) {
		if (!packs.info[i].expired)
			pack_name_concat_len += strlen(packs.info[i].pack_name) + 1;
	}

	if (pack_name_concat_len % MIDX_CHUNK_ALIGNMENT)
		pack_name_concat_len += MIDX_CHUNK_ALIGNMENT -
					(pack_name_concat_len % MIDX_CHUNK_ALIGNMENT);

	hold_lock_file_for_update(&lk, midx_name, LOCK_DIE_ON_ERROR);
	f = hashfd(lk.tempfile->fd, lk.tempfile->filename.buf);
	FREE_AND_NULL(midx_name);

	if (packs.m)
		close_midx(packs.m);

	cur_chunk = 0;
	num_chunks = large_offsets_needed ? 5 : 4;

	written = write_midx_header(f, num_chunks, packs.nr - dropped_packs);

	chunk_ids[cur_chunk] = MIDX_CHUNKID_PACKNAMES;
	chunk_offsets[cur_chunk] = written + (num_chunks + 1) * MIDX_CHUNKLOOKUP_WIDTH;

	cur_chunk++;
	chunk_ids[cur_chunk] = MIDX_CHUNKID_OIDFANOUT;
	chunk_offsets[cur_chunk] = chunk_offsets[cur_chunk - 1] + pack_name_concat_len;

	cur_chunk++;
	chunk_ids[cur_chunk] = MIDX_CHUNKID_OIDLOOKUP;
	chunk_offsets[cur_chunk] = chunk_offsets[cur_chunk - 1] + MIDX_CHUNK_FANOUT_SIZE;

	cur_chunk++;
	chunk_ids[cur_chunk] = MIDX_CHUNKID_OBJECTOFFSETS;
	chunk_offsets[cur_chunk] = chunk_offsets[cur_chunk - 1] + nr_entries * MIDX_HASH_LEN;

	cur_chunk++;
	chunk_offsets[cur_chunk] = chunk_offsets[cur_chunk - 1] + nr_entries * MIDX_CHUNK_OFFSET_WIDTH;
	if (large_offsets_needed) {
		chunk_ids[cur_chunk] = MIDX_CHUNKID_LARGEOFFSETS;

		cur_chunk++;
		chunk_offsets[cur_chunk] = chunk_offsets[cur_chunk - 1] +
					   num_large_offsets * MIDX_CHUNK_LARGE_OFFSET_WIDTH;
	}

	chunk_ids[cur_chunk] = 0;

	for (i = 0; i <= num_chunks; i++) {
		if (i && chunk_offsets[i] < chunk_offsets[i - 1])
			BUG("incorrect chunk offsets: %"PRIu64" before %"PRIu64,
			    chunk_offsets[i - 1],
			    chunk_offsets[i]);

		if (chunk_offsets[i] % MIDX_CHUNK_ALIGNMENT)
			BUG("chunk offset %"PRIu64" is not properly aligned",
			    chunk_offsets[i]);

		hashwrite_be32(f, chunk_ids[i]);
		hashwrite_be32(f, chunk_offsets[i] >> 32);
		hashwrite_be32(f, chunk_offsets[i]);

		written += MIDX_CHUNKLOOKUP_WIDTH;
	}

	for (i = 0; i < num_chunks; i++) {
		if (written != chunk_offsets[i])
			BUG("incorrect chunk offset (%"PRIu64" != %"PRIu64") for chunk id %"PRIx32,
			    chunk_offsets[i],
			    written,
			    chunk_ids[i]);

		switch (chunk_ids[i]) {
			case MIDX_CHUNKID_PACKNAMES:
				written += write_midx_pack_names(f, packs.info, packs.nr);
				break;

			case MIDX_CHUNKID_OIDFANOUT:
				written += write_midx_oid_fanout(f, entries, nr_entries);
				break;

			case MIDX_CHUNKID_OIDLOOKUP:
				written += write_midx_oid_lookup(f, MIDX_HASH_LEN, entries, nr_entries);
				break;

			case MIDX_CHUNKID_OBJECTOFFSETS:
				written += write_midx_object_offsets(f, large_offsets_needed, pack_perm, entries, nr_entries);
				break;

			case MIDX_CHUNKID_LARGEOFFSETS:
				written += write_midx_large_offsets(f, num_large_offsets, entries, nr_entries);
				break;

			default:
				BUG("trying to write unknown chunk id %"PRIx32,
				    chunk_ids[i]);
		}
	}

	if (written != chunk_offsets[num_chunks])
		BUG("incorrect final offset %"PRIu64" != %"PRIu64,
		    written,
		    chunk_offsets[num_chunks]);

	finalize_hashfile(f, NULL, CSUM_FSYNC | CSUM_HASH_IN_STREAM);
	commit_lock_file(&lk);

cleanup:
	for (i = 0; i < packs.nr; i++) {
		if (packs.info[i].p) {
			close_pack(packs.info[i].p);
			free(packs.info[i].p);
		}
		free(packs.info[i].pack_name);
	}

	free(packs.info);
	free(entries);
	free(pack_perm);
	free(midx_name);
	return result;
}

int write_midx_file(const char *object_dir)
{
	return write_midx_internal(object_dir, NULL, NULL);
}

void clear_midx_file(struct repository *r)
{
	char *midx = get_midx_filename(r->objects->odb->path);

	if (r->objects && r->objects->multi_pack_index) {
		close_midx(r->objects->multi_pack_index);
		r->objects->multi_pack_index = NULL;
	}

	if (remove_path(midx)) {
		UNLEAK(midx);
		die(_("failed to clear multi-pack-index at %s"), midx);
	}

	free(midx);
}

static int verify_midx_error;

static void midx_report(const char *fmt, ...)
{
	va_list ap;
	verify_midx_error = 1;
	va_start(ap, fmt);
	vfprintf(stderr, fmt, ap);
	fprintf(stderr, "\n");
	va_end(ap);
}

struct pair_pos_vs_id
{
	uint32_t pos;
	uint32_t pack_int_id;
};

static int compare_pair_pos_vs_id(const void *_a, const void *_b)
{
	struct pair_pos_vs_id *a = (struct pair_pos_vs_id *)_a;
	struct pair_pos_vs_id *b = (struct pair_pos_vs_id *)_b;

	return b->pack_int_id - a->pack_int_id;
}

/*
 * Limit calls to display_progress() for performance reasons.
 * The interval here was arbitrarily chosen.
 */
#define SPARSE_PROGRESS_INTERVAL (1 << 12)
#define midx_display_sparse_progress(progress, n) \
	do { \
		uint64_t _n = (n); \
		if ((_n & (SPARSE_PROGRESS_INTERVAL - 1)) == 0) \
			display_progress(progress, _n); \
	} while (0)

int verify_midx_file(const char *object_dir)
{
	struct pair_pos_vs_id *pairs = NULL;
	uint32_t i;
	struct progress *progress;
	struct multi_pack_index *m = load_multi_pack_index(object_dir, 1);
	verify_midx_error = 0;

	if (!m)
		return 0;

	progress = start_progress(_("Looking for referenced packfiles"),
				  m->num_packs);
	for (i = 0; i < m->num_packs; i++) {
		if (prepare_midx_pack(m, i))
			midx_report("failed to load pack in position %d", i);

		display_progress(progress, i + 1);
	}
	stop_progress(&progress);

	for (i = 0; i < 255; i++) {
		uint32_t oid_fanout1 = ntohl(m->chunk_oid_fanout[i]);
		uint32_t oid_fanout2 = ntohl(m->chunk_oid_fanout[i + 1]);

		if (oid_fanout1 > oid_fanout2)
			midx_report(_("oid fanout out of order: fanout[%d] = %"PRIx32" > %"PRIx32" = fanout[%d]"),
				    i, oid_fanout1, oid_fanout2, i + 1);
	}

	progress = start_sparse_progress(_("Verifying OID order in MIDX"),
					 m->num_objects - 1);
	for (i = 0; i < m->num_objects - 1; i++) {
		struct object_id oid1, oid2;

		nth_midxed_object_oid(&oid1, m, i);
		nth_midxed_object_oid(&oid2, m, i + 1);

		if (oidcmp(&oid1, &oid2) >= 0)
			midx_report(_("oid lookup out of order: oid[%d] = %s >= %s = oid[%d]"),
				    i, oid_to_hex(&oid1), oid_to_hex(&oid2), i + 1);

		midx_display_sparse_progress(progress, i + 1);
	}
	stop_progress(&progress);

	/*
	 * Create an array mapping each object to its packfile id.  Sort it
	 * to group the objects by packfile.  Use this permutation to visit
	 * each of the objects and only require 1 packfile to be open at a
	 * time.
	 */
	ALLOC_ARRAY(pairs, m->num_objects);
	for (i = 0; i < m->num_objects; i++) {
		pairs[i].pos = i;
		pairs[i].pack_int_id = nth_midxed_pack_int_id(m, i);
	}

	progress = start_sparse_progress(_("Sorting objects by packfile"),
					 m->num_objects);
	display_progress(progress, 0); /* TODO: Measure QSORT() progress */
	QSORT(pairs, m->num_objects, compare_pair_pos_vs_id);
	stop_progress(&progress);

	progress = start_sparse_progress(_("Verifying object offsets"), m->num_objects);
	for (i = 0; i < m->num_objects; i++) {
		struct object_id oid;
		struct pack_entry e;
		off_t m_offset, p_offset;

		if (i > 0 && pairs[i-1].pack_int_id != pairs[i].pack_int_id &&
		    m->packs[pairs[i-1].pack_int_id])
		{
			close_pack_fd(m->packs[pairs[i-1].pack_int_id]);
			close_pack_index(m->packs[pairs[i-1].pack_int_id]);
		}

		nth_midxed_object_oid(&oid, m, pairs[i].pos);

		if (!fill_midx_entry(&oid, &e, m)) {
			midx_report(_("failed to load pack entry for oid[%d] = %s"),
				    pairs[i].pos, oid_to_hex(&oid));
			continue;
		}

		if (open_pack_index(e.p)) {
			midx_report(_("failed to load pack-index for packfile %s"),
				    e.p->pack_name);
			break;
		}

		m_offset = e.offset;
		p_offset = find_pack_entry_one(oid.hash, e.p);

		if (m_offset != p_offset)
			midx_report(_("incorrect object offset for oid[%d] = %s: %"PRIx64" != %"PRIx64),
				    pairs[i].pos, oid_to_hex(&oid), m_offset, p_offset);

		midx_display_sparse_progress(progress, i + 1);
	}
	stop_progress(&progress);

	free(pairs);

	return verify_midx_error;
}

int expire_midx_packs(const char *object_dir)
{
	uint32_t i, *count, result = 0;
	struct string_list packs_to_drop = STRING_LIST_INIT_DUP;
	struct multi_pack_index *m = load_multi_pack_index(object_dir, 1);

	if (!m)
		return 0;

	count = xcalloc(m->num_packs, sizeof(uint32_t));
	for (i = 0; i < m->num_objects; i++) {
		int pack_int_id = nth_midxed_pack_int_id(m, i);
		count[pack_int_id]++;
	}

	for (i = 0; i < m->num_packs; i++) {
		char *pack_name;

		if (count[i])
			continue;

		if (prepare_midx_pack(m, i))
			continue;

		if (m->packs[i]->pack_keep)
			continue;

		pack_name = xstrdup(m->packs[i]->pack_name);
		close_pack(m->packs[i]);
		FREE_AND_NULL(m->packs[i]);

		string_list_insert(&packs_to_drop, m->pack_names[i]);
		unlink_pack_path(pack_name, 0);
		free(pack_name);
	}

	free(count);

	if (packs_to_drop.nr)
		result = write_midx_internal(object_dir, m, &packs_to_drop);

	string_list_clear(&packs_to_drop, 0);
	return result;
}

struct time_and_id {
	timestamp_t mtime;
	uint32_t pack_int_id;
};

static int compare_by_mtime(const void *a_, const void *b_)
{
	const struct time_and_id *a, *b;

	a = (const struct time_and_id *)a_;
	b = (const struct time_and_id *)b_;

	if (a->mtime < b->mtime)
		return -1;
	if (a->mtime > b->mtime)
		return 1;
	return 0;
}

int midx_repack(const char *object_dir, size_t batch_size)
{
	int result = 0;
	uint32_t i, packs_to_repack;
	size_t total_size;
	struct time_and_id *pack_ti;
	unsigned char *include_pack;
	struct child_process cmd = CHILD_PROCESS_INIT;
	struct strbuf base_name = STRBUF_INIT;
	struct multi_pack_index *m = load_multi_pack_index(object_dir, 1);

	if (!m)
		return 0;

	include_pack = xcalloc(m->num_packs, sizeof(unsigned char));
	pack_ti = xcalloc(m->num_packs, sizeof(struct time_and_id));

	for (i = 0; i < m->num_packs; i++) {
		pack_ti[i].pack_int_id = i;

		if (prepare_midx_pack(m, i))
			continue;

		pack_ti[i].mtime = m->packs[i]->mtime;
	}
	QSORT(pack_ti, m->num_packs, compare_by_mtime);

	total_size = 0;
	packs_to_repack = 0;
	for (i = 0; total_size < batch_size && i < m->num_packs; i++) {
		int pack_int_id = pack_ti[i].pack_int_id;
		struct packed_git *p = m->packs[pack_int_id];

		if (!p)
			continue;
		if (p->pack_size >= batch_size)
			continue;

		packs_to_repack++;
		total_size += p->pack_size;
		include_pack[pack_int_id] = 1;
	}

	if (total_size < batch_size || packs_to_repack < 2)
		goto cleanup;

	argv_array_push(&cmd.args, "pack-objects");

	strbuf_addstr(&base_name, object_dir);
	strbuf_addstr(&base_name, "/pack/pack");
	argv_array_push(&cmd.args, base_name.buf);
	strbuf_release(&base_name);

	cmd.git_cmd = 1;
	cmd.in = cmd.out = -1;

	if (start_command(&cmd)) {
		error(_("could not start pack-objects"));
		result = 1;
		goto cleanup;
	}

	for (i = 0; i < m->num_objects; i++) {
		struct object_id oid;
		uint32_t pack_int_id = nth_midxed_pack_int_id(m, i);

		if (!include_pack[pack_int_id])
			continue;

		nth_midxed_object_oid(&oid, m, i);
		xwrite(cmd.in, oid_to_hex(&oid), the_hash_algo->hexsz);
		xwrite(cmd.in, "\n", 1);
	}
	close(cmd.in);

	if (finish_command(&cmd)) {
		error(_("could not finish pack-objects"));
		result = 1;
		goto cleanup;
	}

	result = write_midx_internal(object_dir, m, NULL);
	m = NULL;

cleanup:
	if (m)
		close_midx(m);
	free(include_pack);
	free(pack_ti);
	return result;
}<|MERGE_RESOLUTION|>--- conflicted
+++ resolved
@@ -8,11 +8,8 @@
 #include "sha1-lookup.h"
 #include "midx.h"
 #include "progress.h"
-<<<<<<< HEAD
+#include "run-command.h"
 #include "trace2.h"
-=======
-#include "run-command.h"
->>>>>>> e3042fd8
 
 #define MIDX_SIGNATURE 0x4d494458 /* "MIDX" */
 #define MIDX_VERSION 1
