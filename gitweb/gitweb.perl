--- conflicted
+++ resolved
@@ -54,13 +54,9 @@
 # default is not to define style sheet, but it can be overwritten later
 undef $stylesheet;
 
-<<<<<<< HEAD
-# URI of GIT logo
-=======
 # URI of default stylesheet
 our $stylesheet = "++GITWEB_CSS++";
 # URI of GIT logo (72x27 size)
->>>>>>> 1259404c
 our $logo = "++GITWEB_LOGO++";
 # URI of GIT favicon, assumed to be image/png type
 our $favicon = "++GITWEB_FAVICON++";
@@ -1490,7 +1486,6 @@
 	}
 
 	print "</head>\n" .
-<<<<<<< HEAD
 	      "<body>\n";
 
 	if (-f $site_header) {
@@ -1500,16 +1495,9 @@
 	}
 
 	print "<div class=\"page_header\">\n" .
-	      "<a href=\"http://www.kernel.org/pub/software/scm/git/docs/\" title=\"git documentation\">" .
-	      "<img src=\"$logo\" width=\"72\" height=\"27\" alt=\"git\" style=\"float:right; border-width:0px;\"/>" .
-	      "</a>\n";
-=======
-	      "<body>\n" .
-	      "<div class=\"page_header\">\n" .
 	      $cgi->a({-href => esc_url($logo_url),
 	               -title => $logo_label},
 	              qq(<img src="$logo" width="72" height="27" alt="git" class="logo"/>));
->>>>>>> 1259404c
 	print $cgi->a({-href => esc_url($home_link)}, $home_link_str) . " / ";
 	if (defined $project) {
 		print $cgi->a({-href => href(action=>"summary")}, esc_html($project));
