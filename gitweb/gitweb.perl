#!/usr/bin/perl

# gitweb - simple web interface to track changes in git repositories
#
# (C) 2005-2006, Kay Sievers <kay.sievers@vrfy.org>
# (C) 2005, Christian Gierke
#
# This program is licensed under the GPLv2

use strict;
use warnings;
use CGI qw(:standard :escapeHTML -nosticky);
use CGI::Util qw(unescape);
use CGI::Carp qw(fatalsToBrowser);
use Encode;
use Fcntl ':mode';
use File::Find qw();
use File::Basename qw(basename);
binmode STDOUT, ':utf8';

our $cgi = new CGI;
our $version = "++GIT_VERSION++";
our $my_url = $cgi->url();
our $my_uri = $cgi->url(-absolute => 1);

# core git executable to use
# this can just be "git" if your webserver has a sensible PATH
our $GIT = "++GIT_BINDIR++/git";

# absolute fs-path which will be prepended to the project path
#our $projectroot = "/pub/scm";
our $projectroot = "++GITWEB_PROJECTROOT++";

# target of the home link on top of all pages
our $home_link = $my_uri || "/";

# string of the home link on top of all pages
our $home_link_str = "++GITWEB_HOME_LINK_STR++";

# name of your site or organization to appear in page titles
# replace this with something more descriptive for clearer bookmarks
our $site_name = "++GITWEB_SITENAME++" || $ENV{'SERVER_NAME'} || "Untitled";

# html text to include at home page
our $home_text = "++GITWEB_HOMETEXT++";

# URI of default stylesheet
our $stylesheet = "++GITWEB_CSS++";
# URI of GIT logo
our $logo = "++GITWEB_LOGO++";

# source of projects list
our $projects_list = "++GITWEB_LIST++";

# list of git base URLs used for URL to where fetch project from,
# i.e. full URL is "$git_base_url/$project"
our @git_base_url_list = ("++GITWEB_BASE_URL++");

# default blob_plain mimetype and default charset for text/plain blob
our $default_blob_plain_mimetype = 'text/plain';
our $default_text_plain_charset  = undef;

# file to use for guessing MIME types before trying /etc/mime.types
# (relative to the current git repository)
our $mimetypes_file = undef;

# You define site-wide feature defaults here; override them with
# $GITWEB_CONFIG as necessary.
our %feature = (
	# feature => {'sub' => feature-sub, 'override' => allow-override, 'default' => [ default options...]
	# if feature is overridable, feature-sub will be called with default options;
	# return value indicates if to enable specified feature

	'blame' => {
		'sub' => \&feature_blame,
		'override' => 0,
		'default' => [0]},

	'snapshot' => {
		'sub' => \&feature_snapshot,
		'override' => 0,
		#         => [content-encoding, suffix, program]
		'default' => ['x-gzip', 'gz', 'gzip']},
);

sub gitweb_check_feature {
	my ($name) = @_;
	return undef unless exists $feature{$name};
	my ($sub, $override, @defaults) = (
		$feature{$name}{'sub'},
		$feature{$name}{'override'},
		@{$feature{$name}{'default'}});
	if (!$override) { return @defaults; }
	return $sub->(@defaults);
}

# To enable system wide have in $GITWEB_CONFIG
# $feature{'blame'}{'default'} =  [1];
# To have project specific config enable override in  $GITWEB_CONFIG
# $feature{'blame'}{'override'} =  1;
# and in project config gitweb.blame = 0|1;

sub feature_blame {
	my ($val) = git_get_project_config('blame', '--bool');

	if ($val eq 'true') {
		return 1;
	} elsif ($val eq 'false') {
		return 0;
	}

	return $_[0];
}

# To disable system wide have in $GITWEB_CONFIG
# $feature{'snapshot'}{'default'} =  [undef];
# To have project specific config enable override in  $GITWEB_CONFIG
# $feature{'blame'}{'override'} =  1;
# and in project config  gitweb.snapshot = none|gzip|bzip2

sub feature_snapshot {
	my ($ctype, $suffix, $command) = @_;

	my ($val) = git_get_project_config('snapshot');

	if ($val eq 'gzip') {
		return ('x-gzip', 'gz', 'gzip');
	} elsif ($val eq 'bzip2') {
		return ('x-bzip2', 'bz2', 'bzip2');
	} elsif ($val eq 'none') {
		return ();
	}

	return ($ctype, $suffix, $command);
}

our $GITWEB_CONFIG = $ENV{'GITWEB_CONFIG'} || "++GITWEB_CONFIG++";
require $GITWEB_CONFIG if -e $GITWEB_CONFIG;

# version of the core git binary
our $git_version = qx($GIT --version) =~ m/git version (.*)$/ ? $1 : "unknown";

$projects_list ||= $projectroot;

# ======================================================================
# input validation and dispatch
our $action = $cgi->param('a');
if (defined $action) {
	if ($action =~ m/[^0-9a-zA-Z\.\-_]/) {
		die_error(undef, "Invalid action parameter");
	}
}

our $project = ($cgi->param('p') || $ENV{'PATH_INFO'});
if (defined $project) {
	$project =~ s|^/||;
	$project =~ s|/$||;
	$project = undef unless $project;
}
if (defined $project) {
	if (!validate_input($project)) {
		die_error(undef, "Invalid project parameter");
	}
	if (!(-d "$projectroot/$project")) {
		die_error(undef, "No such directory");
	}
	if (!(-e "$projectroot/$project/HEAD")) {
		die_error(undef, "No such project");
	}
	$ENV{'GIT_DIR'} = "$projectroot/$project";
}

our $file_name = $cgi->param('f');
if (defined $file_name) {
	if (!validate_input($file_name)) {
		die_error(undef, "Invalid file parameter");
	}
}

our $file_parent = $cgi->param('fp');
if (defined $file_parent) {
	if (!validate_input($file_parent)) {
		die_error(undef, "Invalid file parent parameter");
	}
}

our $hash = $cgi->param('h');
if (defined $hash) {
	if (!validate_input($hash)) {
		die_error(undef, "Invalid hash parameter");
	}
}

our $hash_parent = $cgi->param('hp');
if (defined $hash_parent) {
	if (!validate_input($hash_parent)) {
		die_error(undef, "Invalid hash parent parameter");
	}
}

our $hash_base = $cgi->param('hb');
if (defined $hash_base) {
	if (!validate_input($hash_base)) {
		die_error(undef, "Invalid hash base parameter");
	}
}

our $hash_parent_base = $cgi->param('hpb');
if (defined $hash_parent_base) {
	if (!validate_input($hash_parent_base)) {
		die_error(undef, "Invalid hash parent base parameter");
	}
}

our $page = $cgi->param('pg');
if (defined $page) {
	if ($page =~ m/[^0-9]$/) {
		die_error(undef, "Invalid page parameter");
	}
}

our $searchtext = $cgi->param('s');
if (defined $searchtext) {
	if ($searchtext =~ m/[^a-zA-Z0-9_\.\/\-\+\:\@ ]/) {
		die_error(undef, "Invalid search parameter");
	}
	$searchtext = quotemeta $searchtext;
}

# dispatch
my %actions = (
	"blame" => \&git_blame2,
	"blobdiff" => \&git_blobdiff,
	"blobdiff_plain" => \&git_blobdiff_plain,
	"blob" => \&git_blob,
	"blob_plain" => \&git_blob_plain,
	"commitdiff" => \&git_commitdiff,
	"commitdiff_plain" => \&git_commitdiff_plain,
	"commit" => \&git_commit,
	"heads" => \&git_heads,
	"history" => \&git_history,
	"log" => \&git_log,
	"rss" => \&git_rss,
	"search" => \&git_search,
	"shortlog" => \&git_shortlog,
	"summary" => \&git_summary,
	"tag" => \&git_tag,
	"tags" => \&git_tags,
	"tree" => \&git_tree,
	"snapshot" => \&git_snapshot,
	# those below don't need $project
	"opml" => \&git_opml,
	"project_list" => \&git_project_list,
);

if (defined $project) {
	$action ||= 'summary';
} else {
	$action ||= 'project_list';
}
if (!defined($actions{$action})) {
	die_error(undef, "Unknown action");
}
$actions{$action}->();
exit;

## ======================================================================
## action links

sub href(%) {
	my %params = @_;

	my @mapping = (
<<<<<<< HEAD
		action => "a",
=======
>>>>>>> b4c27c18
		project => "p",
		action => "a",
		file_name => "f",
		file_parent => "fp",
		hash => "h",
		hash_parent => "hp",
		hash_base => "hb",
		hash_parent_base => "hpb",
		page => "pg",
		searchtext => "s",
	);
	my %mapping = @mapping;

	$params{"project"} ||= $project;

	my @result = ();
	for (my $i = 0; $i < @mapping; $i += 2) {
		my ($name, $symbol) = ($mapping[$i], $mapping[$i+1]);
		if (defined $params{$name}) {
			push @result, $symbol . "=" . esc_param($params{$name});
		}
	}
	return "$my_uri?" . join(';', @result);
}


## ======================================================================
## validation, quoting/unquoting and escaping

sub validate_input {
	my $input = shift;

	if ($input =~ m/^[0-9a-fA-F]{40}$/) {
		return $input;
	}
	if ($input =~ m/(^|\/)(|\.|\.\.)($|\/)/) {
		return undef;
	}
	if ($input =~ m/[^a-zA-Z0-9_\x80-\xff\ \t\.\/\-\+\#\~\%]/) {
		return undef;
	}
	return $input;
}

# quote unsafe chars, but keep the slash, even when it's not
# correct, but quoted slashes look too horrible in bookmarks
sub esc_param {
	my $str = shift;
	$str =~ s/([^A-Za-z0-9\-_.~();\/;?:@&=])/sprintf("%%%02X", ord($1))/eg;
	$str =~ s/\+/%2B/g;
	$str =~ s/ /\+/g;
	return $str;
}

# replace invalid utf8 character with SUBSTITUTION sequence
sub esc_html {
	my $str = shift;
	$str = decode("utf8", $str, Encode::FB_DEFAULT);
	$str = escapeHTML($str);
	$str =~ s/\014/^L/g; # escape FORM FEED (FF) character (e.g. in COPYING file)
	return $str;
}

# git may return quoted and escaped filenames
sub unquote {
	my $str = shift;
	if ($str =~ m/^"(.*)"$/) {
		$str = $1;
		$str =~ s/\\([0-7]{1,3})/chr(oct($1))/eg;
	}
	return $str;
}

# escape tabs (convert tabs to spaces)
sub untabify {
	my $line = shift;

	while ((my $pos = index($line, "\t")) != -1) {
		if (my $count = (8 - ($pos % 8))) {
			my $spaces = ' ' x $count;
			$line =~ s/\t/$spaces/;
		}
	}

	return $line;
}

## ----------------------------------------------------------------------
## HTML aware string manipulation

sub chop_str {
	my $str = shift;
	my $len = shift;
	my $add_len = shift || 10;

	# allow only $len chars, but don't cut a word if it would fit in $add_len
	# if it doesn't fit, cut it if it's still longer than the dots we would add
	$str =~ m/^(.{0,$len}[^ \/\-_:\.@]{0,$add_len})(.*)/;
	my $body = $1;
	my $tail = $2;
	if (length($tail) > 4) {
		$tail = " ...";
		$body =~ s/&[^;]*$//; # remove chopped character entities
	}
	return "$body$tail";
}

## ----------------------------------------------------------------------
## functions returning short strings

# CSS class for given age value (in seconds)
sub age_class {
	my $age = shift;

	if ($age < 60*60*2) {
		return "age0";
	} elsif ($age < 60*60*24*2) {
		return "age1";
	} else {
		return "age2";
	}
}

# convert age in seconds to "nn units ago" string
sub age_string {
	my $age = shift;
	my $age_str;

	if ($age > 60*60*24*365*2) {
		$age_str = (int $age/60/60/24/365);
		$age_str .= " years ago";
	} elsif ($age > 60*60*24*(365/12)*2) {
		$age_str = int $age/60/60/24/(365/12);
		$age_str .= " months ago";
	} elsif ($age > 60*60*24*7*2) {
		$age_str = int $age/60/60/24/7;
		$age_str .= " weeks ago";
	} elsif ($age > 60*60*24*2) {
		$age_str = int $age/60/60/24;
		$age_str .= " days ago";
	} elsif ($age > 60*60*2) {
		$age_str = int $age/60/60;
		$age_str .= " hours ago";
	} elsif ($age > 60*2) {
		$age_str = int $age/60;
		$age_str .= " min ago";
	} elsif ($age > 2) {
		$age_str = int $age;
		$age_str .= " sec ago";
	} else {
		$age_str .= " right now";
	}
	return $age_str;
}

# convert file mode in octal to symbolic file mode string
sub mode_str {
	my $mode = oct shift;

	if (S_ISDIR($mode & S_IFMT)) {
		return 'drwxr-xr-x';
	} elsif (S_ISLNK($mode)) {
		return 'lrwxrwxrwx';
	} elsif (S_ISREG($mode)) {
		# git cares only about the executable bit
		if ($mode & S_IXUSR) {
			return '-rwxr-xr-x';
		} else {
			return '-rw-r--r--';
		};
	} else {
		return '----------';
	}
}

# convert file mode in octal to file type string
sub file_type {
	my $mode = shift;

	if ($mode !~ m/^[0-7]+$/) {
		return $mode;
	} else {
		$mode = oct $mode;
	}

	if (S_ISDIR($mode & S_IFMT)) {
		return "directory";
	} elsif (S_ISLNK($mode)) {
		return "symlink";
	} elsif (S_ISREG($mode)) {
		return "file";
	} else {
		return "unknown";
	}
}

## ----------------------------------------------------------------------
## functions returning short HTML fragments, or transforming HTML fragments
## which don't beling to other sections

# format line of commit message or tag comment
sub format_log_line_html {
	my $line = shift;

	$line = esc_html($line);
	$line =~ s/ /&nbsp;/g;
	if ($line =~ m/([0-9a-fA-F]{40})/) {
		my $hash_text = $1;
		if (git_get_type($hash_text) eq "commit") {
			my $link =
				$cgi->a({-href => href(action=>"commit", hash=>$hash_text),
				        -class => "text"}, $hash_text);
			$line =~ s/$hash_text/$link/;
		}
	}
	return $line;
}

# format marker of refs pointing to given object
sub format_ref_marker {
	my ($refs, $id) = @_;
	my $markers = '';

	if (defined $refs->{$id}) {
		foreach my $ref (@{$refs->{$id}}) {
			my ($type, $name) = qw();
			# e.g. tags/v2.6.11 or heads/next
			if ($ref =~ m!^(.*?)s?/(.*)$!) {
				$type = $1;
				$name = $2;
			} else {
				$type = "ref";
				$name = $ref;
			}

			$markers .= " <span class=\"$type\">" . esc_html($name) . "</span>";
		}
	}

	if ($markers) {
		return ' <span class="refs">'. $markers . '</span>';
	} else {
		return "";
	}
}

# format, perhaps shortened and with markers, title line
sub format_subject_html {
	my ($long, $short, $href, $extra) = @_;
	$extra = '' unless defined($extra);

	if (length($short) < length($long)) {
		return $cgi->a({-href => $href, -class => "list subject",
		                -title => $long},
		       esc_html($short) . $extra);
	} else {
		return $cgi->a({-href => $href, -class => "list subject"},
		       esc_html($long)  . $extra);
	}
}

sub format_diff_line {
	my $line = shift;
	my $char = substr($line, 0, 1);
	my $diff_class = "";

	chomp $line;

	if ($char eq '+') {
		$diff_class = " add";
	} elsif ($char eq "-") {
		$diff_class = " rem";
	} elsif ($char eq "@") {
		$diff_class = " chunk_header";
	} elsif ($char eq "\\") {
		$diff_class = " incomplete";
	}
	$line = untabify($line);
	return "<div class=\"diff$diff_class\">" . esc_html($line) . "</div>\n";
}

## ----------------------------------------------------------------------
## git utility subroutines, invoking git commands

# get HEAD ref of given project as hash
sub git_get_head_hash {
	my $project = shift;
	my $oENV = $ENV{'GIT_DIR'};
	my $retval = undef;
	$ENV{'GIT_DIR'} = "$projectroot/$project";
	if (open my $fd, "-|", $GIT, "rev-parse", "--verify", "HEAD") {
		my $head = <$fd>;
		close $fd;
		if (defined $head && $head =~ /^([0-9a-fA-F]{40})$/) {
			$retval = $1;
		}
	}
	if (defined $oENV) {
		$ENV{'GIT_DIR'} = $oENV;
	}
	return $retval;
}

# get type of given object
sub git_get_type {
	my $hash = shift;

	open my $fd, "-|", $GIT, "cat-file", '-t', $hash or return;
	my $type = <$fd>;
	close $fd or return;
	chomp $type;
	return $type;
}

sub git_get_project_config {
	my ($key, $type) = @_;

	return unless ($key);
	$key =~ s/^gitweb\.//;
	return if ($key =~ m/\W/);

	my @x = ($GIT, 'repo-config');
	if (defined $type) { push @x, $type; }
	push @x, "--get";
	push @x, "gitweb.$key";
	my $val = qx(@x);
	chomp $val;
	return ($val);
}

# get hash of given path at given ref
sub git_get_hash_by_path {
	my $base = shift;
	my $path = shift || return undef;

	my $tree = $base;

	open my $fd, "-|", $GIT, "ls-tree", $base, "--", $path
		or die_error(undef, "Open git-ls-tree failed");
	my $line = <$fd>;
	close $fd or return undef;

	#'100644 blob 0fa3f3a66fb6a137f6ec2c19351ed4d807070ffa	panic.c'
	$line =~ m/^([0-9]+) (.+) ([0-9a-fA-F]{40})\t(.+)$/;
	return $3;
}

# converts symbolic name to hash
sub git_to_hash {
	my @params = @_;
	return undef unless @params;

	open my $fd, "-|", $GIT, "rev-parse", @params
		or return undef;
	my @hashes = map { chomp; $_ } <$fd>;
	close $fd;

	if (wantarray) {
		return @hashes;
	} elsif (scalar(@hashes) == 1) {
		# single hash
		return $hashes[0];
	} else {
		return \@hashes;
	}
}

## ......................................................................
## git utility functions, directly accessing git repository

# assumes that PATH is not symref
sub git_get_hash_by_ref {
	my $path = shift;

	open my $fd, "$projectroot/$path" or return undef;
	my $head = <$fd>;
	close $fd;
	chomp $head;
	if ($head =~ m/^[0-9a-fA-F]{40}$/) {
		return $head;
	}
}

sub git_get_project_description {
	my $path = shift;

	open my $fd, "$projectroot/$path/description" or return undef;
	my $descr = <$fd>;
	close $fd;
	chomp $descr;
	return $descr;
}

sub git_get_project_url_list {
	my $path = shift;

	open my $fd, "$projectroot/$path/cloneurl" or return undef;
	my @git_project_url_list = map { chomp; $_ } <$fd>;
	close $fd;

	return wantarray ? @git_project_url_list : \@git_project_url_list;
}

sub git_get_projects_list {
	my @list;

	if (-d $projects_list) {
		# search in directory
		my $dir = $projects_list;
		opendir my ($dh), $dir or return undef;
		while (my $dir = readdir($dh)) {
			if (-e "$projectroot/$dir/HEAD") {
				my $pr = {
					path => $dir,
				};
				push @list, $pr
			}
		}
		closedir($dh);
	} elsif (-f $projects_list) {
		# read from file(url-encoded):
		# 'git%2Fgit.git Linus+Torvalds'
		# 'libs%2Fklibc%2Fklibc.git H.+Peter+Anvin'
		# 'linux%2Fhotplug%2Fudev.git Greg+Kroah-Hartman'
		open my ($fd), $projects_list or return undef;
		while (my $line = <$fd>) {
			chomp $line;
			my ($path, $owner) = split ' ', $line;
			$path = unescape($path);
			$owner = unescape($owner);
			if (!defined $path) {
				next;
			}
			if (-e "$projectroot/$path/HEAD") {
				my $pr = {
					path => $path,
					owner => decode("utf8", $owner, Encode::FB_DEFAULT),
				};
				push @list, $pr
			}
		}
		close $fd;
	}
	@list = sort {$a->{'path'} cmp $b->{'path'}} @list;
	return @list;
}

sub git_get_project_owner {
	my $project = shift;
	my $owner;

	return undef unless $project;

	# read from file (url-encoded):
	# 'git%2Fgit.git Linus+Torvalds'
	# 'libs%2Fklibc%2Fklibc.git H.+Peter+Anvin'
	# 'linux%2Fhotplug%2Fudev.git Greg+Kroah-Hartman'
	if (-f $projects_list) {
		open (my $fd , $projects_list);
		while (my $line = <$fd>) {
			chomp $line;
			my ($pr, $ow) = split ' ', $line;
			$pr = unescape($pr);
			$ow = unescape($ow);
			if ($pr eq $project) {
				$owner = decode("utf8", $ow, Encode::FB_DEFAULT);
				last;
			}
		}
		close $fd;
	}
	if (!defined $owner) {
		$owner = get_file_owner("$projectroot/$project");
	}

	return $owner;
}

sub git_get_references {
	my $type = shift || "";
	my %refs;
	my $fd;
	# 5dc01c595e6c6ec9ccda4f6f69c131c0dd945f8c	refs/tags/v2.6.11
	# c39ae07f393806ccf406ef966e9a15afc43cc36a	refs/tags/v2.6.11^{}
	if (-f "$projectroot/$project/info/refs") {
		open $fd, "$projectroot/$project/info/refs"
			or return;
	} else {
		open $fd, "-|", $GIT, "ls-remote", "."
			or return;
	}

	while (my $line = <$fd>) {
		chomp $line;
		if ($line =~ m/^([0-9a-fA-F]{40})\trefs\/($type\/?[^\^]+)/) {
			if (defined $refs{$1}) {
				push @{$refs{$1}}, $2;
			} else {
				$refs{$1} = [ $2 ];
			}
		}
	}
	close $fd or return;
	return \%refs;
}

sub git_get_following_references {
	my $hash = shift || return undef;
	my $type = shift;
	my $base = shift || $hash_base || "HEAD";

	my $refs = git_get_references($type);
	open my $fd, "-|", $GIT, "rev-list", $base
		or return undef;
	my @commits = map { chomp; $_ } <$fd>;
	close $fd
		or return undef;

	my @reflist;
	my $lastref;

	foreach my $commit (@commits) {
		foreach my $ref (@{$refs->{$commit}}) {
			$lastref = $ref;
			push @reflist, $lastref;
		}
		if ($commit eq $hash) {
			last;
		}
	}

	return wantarray ? @reflist : $lastref;
}

sub git_get_preceding_references {
	my $hash = shift || return undef;
	my $type = shift;

	my $refs = git_get_references($type);
	open my $fd, "-|", $GIT, "rev-list", $hash
		or return undef;
	my @commits = map { chomp; $_ } <$fd>;
	close $fd
		or return undef;

	my @reflist;

	foreach my $commit (@commits) {
		foreach my $ref (@{$refs->{$commit}}) {
			return $ref unless wantarray;
			push @reflist, $ref;
		}
	}

	return @reflist;
}

sub git_get_rev_name_tags {
	my $hash = shift || return undef;

	open my $fd, "-|", $GIT, "name-rev", "--tags", $hash
		or return;
	my $name_rev = <$fd>;
	close $fd;

	if ($name_rev =~ m|^$hash tags/(.*)$|) {
		return $1;
	} else {
		# catches also '$hash undefined' output
		return undef;
	}
}

## ----------------------------------------------------------------------
## parse to hash functions

sub parse_date {
	my $epoch = shift;
	my $tz = shift || "-0000";

	my %date;
	my @months = ("Jan", "Feb", "Mar", "Apr", "May", "Jun", "Jul", "Aug", "Sep", "Oct", "Nov", "Dec");
	my @days = ("Sun", "Mon", "Tue", "Wed", "Thu", "Fri", "Sat");
	my ($sec, $min, $hour, $mday, $mon, $year, $wday, $yday) = gmtime($epoch);
	$date{'hour'} = $hour;
	$date{'minute'} = $min;
	$date{'mday'} = $mday;
	$date{'day'} = $days[$wday];
	$date{'month'} = $months[$mon];
	$date{'rfc2822'} = sprintf "%s, %d %s %4d %02d:%02d:%02d +0000",
	                   $days[$wday], $mday, $months[$mon], 1900+$year, $hour ,$min, $sec;
	$date{'mday-time'} = sprintf "%d %s %02d:%02d",
	                     $mday, $months[$mon], $hour ,$min;

	$tz =~ m/^([+\-][0-9][0-9])([0-9][0-9])$/;
	my $local = $epoch + ((int $1 + ($2/60)) * 3600);
	($sec, $min, $hour, $mday, $mon, $year, $wday, $yday) = gmtime($local);
	$date{'hour_local'} = $hour;
	$date{'minute_local'} = $min;
	$date{'tz_local'} = $tz;
	return %date;
}

sub parse_tag {
	my $tag_id = shift;
	my %tag;
	my @comment;

	open my $fd, "-|", $GIT, "cat-file", "tag", $tag_id or return;
	$tag{'id'} = $tag_id;
	while (my $line = <$fd>) {
		chomp $line;
		if ($line =~ m/^object ([0-9a-fA-F]{40})$/) {
			$tag{'object'} = $1;
		} elsif ($line =~ m/^type (.+)$/) {
			$tag{'type'} = $1;
		} elsif ($line =~ m/^tag (.+)$/) {
			$tag{'name'} = $1;
		} elsif ($line =~ m/^tagger (.*) ([0-9]+) (.*)$/) {
			$tag{'author'} = $1;
			$tag{'epoch'} = $2;
			$tag{'tz'} = $3;
		} elsif ($line =~ m/--BEGIN/) {
			push @comment, $line;
			last;
		} elsif ($line eq "") {
			last;
		}
	}
	push @comment, <$fd>;
	$tag{'comment'} = \@comment;
	close $fd or return;
	if (!defined $tag{'name'}) {
		return
	};
	return %tag
}

sub parse_commit {
	my $commit_id = shift;
	my $commit_text = shift;

	my @commit_lines;
	my %co;

	if (defined $commit_text) {
		@commit_lines = @$commit_text;
	} else {
		$/ = "\0";
		open my $fd, "-|", $GIT, "rev-list", "--header", "--parents", "--max-count=1", $commit_id
			or return;
		@commit_lines = split '\n', <$fd>;
		close $fd or return;
		$/ = "\n";
		pop @commit_lines;
	}
	my $header = shift @commit_lines;
	if (!($header =~ m/^[0-9a-fA-F]{40}/)) {
		return;
	}
	($co{'id'}, my @parents) = split ' ', $header;
	$co{'parents'} = \@parents;
	$co{'parent'} = $parents[0];
	while (my $line = shift @commit_lines) {
		last if $line eq "\n";
		if ($line =~ m/^tree ([0-9a-fA-F]{40})$/) {
			$co{'tree'} = $1;
		} elsif ($line =~ m/^author (.*) ([0-9]+) (.*)$/) {
			$co{'author'} = $1;
			$co{'author_epoch'} = $2;
			$co{'author_tz'} = $3;
			if ($co{'author'} =~ m/^([^<]+) </) {
				$co{'author_name'} = $1;
			} else {
				$co{'author_name'} = $co{'author'};
			}
		} elsif ($line =~ m/^committer (.*) ([0-9]+) (.*)$/) {
			$co{'committer'} = $1;
			$co{'committer_epoch'} = $2;
			$co{'committer_tz'} = $3;
			$co{'committer_name'} = $co{'committer'};
			$co{'committer_name'} =~ s/ <.*//;
		}
	}
	if (!defined $co{'tree'}) {
		return;
	};

	foreach my $title (@commit_lines) {
		$title =~ s/^    //;
		if ($title ne "") {
			$co{'title'} = chop_str($title, 80, 5);
			# remove leading stuff of merges to make the interesting part visible
			if (length($title) > 50) {
				$title =~ s/^Automatic //;
				$title =~ s/^merge (of|with) /Merge ... /i;
				if (length($title) > 50) {
					$title =~ s/(http|rsync):\/\///;
				}
				if (length($title) > 50) {
					$title =~ s/(master|www|rsync)\.//;
				}
				if (length($title) > 50) {
					$title =~ s/kernel.org:?//;
				}
				if (length($title) > 50) {
					$title =~ s/\/pub\/scm//;
				}
			}
			$co{'title_short'} = chop_str($title, 50, 5);
			last;
		}
	}
	# remove added spaces
	foreach my $line (@commit_lines) {
		$line =~ s/^    //;
	}
	$co{'comment'} = \@commit_lines;

	my $age = time - $co{'committer_epoch'};
	$co{'age'} = $age;
	$co{'age_string'} = age_string($age);
	my ($sec, $min, $hour, $mday, $mon, $year, $wday, $yday) = gmtime($co{'committer_epoch'});
	if ($age > 60*60*24*7*2) {
		$co{'age_string_date'} = sprintf "%4i-%02u-%02i", 1900 + $year, $mon+1, $mday;
		$co{'age_string_age'} = $co{'age_string'};
	} else {
		$co{'age_string_date'} = $co{'age_string'};
		$co{'age_string_age'} = sprintf "%4i-%02u-%02i", 1900 + $year, $mon+1, $mday;
	}
	return %co;
}

# parse ref from ref_file, given by ref_id, with given type
sub parse_ref {
	my $ref_file = shift;
	my $ref_id = shift;
	my $type = shift || git_get_type($ref_id);
	my %ref_item;

	$ref_item{'type'} = $type;
	$ref_item{'id'} = $ref_id;
	$ref_item{'epoch'} = 0;
	$ref_item{'age'} = "unknown";
	if ($type eq "tag") {
		my %tag = parse_tag($ref_id);
		$ref_item{'comment'} = $tag{'comment'};
		if ($tag{'type'} eq "commit") {
			my %co = parse_commit($tag{'object'});
			$ref_item{'epoch'} = $co{'committer_epoch'};
			$ref_item{'age'} = $co{'age_string'};
		} elsif (defined($tag{'epoch'})) {
			my $age = time - $tag{'epoch'};
			$ref_item{'epoch'} = $tag{'epoch'};
			$ref_item{'age'} = age_string($age);
		}
		$ref_item{'reftype'} = $tag{'type'};
		$ref_item{'name'} = $tag{'name'};
		$ref_item{'refid'} = $tag{'object'};
	} elsif ($type eq "commit"){
		my %co = parse_commit($ref_id);
		$ref_item{'reftype'} = "commit";
		$ref_item{'name'} = $ref_file;
		$ref_item{'title'} = $co{'title'};
		$ref_item{'refid'} = $ref_id;
		$ref_item{'epoch'} = $co{'committer_epoch'};
		$ref_item{'age'} = $co{'age_string'};
	} else {
		$ref_item{'reftype'} = $type;
		$ref_item{'name'} = $ref_file;
		$ref_item{'refid'} = $ref_id;
	}

	return %ref_item;
}

# parse line of git-diff-tree "raw" output
sub parse_difftree_raw_line {
	my $line = shift;
	my %res;

	# ':100644 100644 03b218260e99b78c6df0ed378e59ed9205ccc96d 3b93d5e7cc7f7dd4ebed13a5cc1a4ad976fc94d8 M	ls-files.c'
	# ':100644 100644 7f9281985086971d3877aca27704f2aaf9c448ce bc190ebc71bbd923f2b728e505408f5e54bd073a M	rev-tree.c'
	if ($line =~ m/^:([0-7]{6}) ([0-7]{6}) ([0-9a-fA-F]{40}) ([0-9a-fA-F]{40}) (.)([0-9]{0,3})\t(.*)$/) {
		$res{'from_mode'} = $1;
		$res{'to_mode'} = $2;
		$res{'from_id'} = $3;
		$res{'to_id'} = $4;
		$res{'status'} = $5;
		$res{'similarity'} = $6;
		if ($res{'status'} eq 'R' || $res{'status'} eq 'C') { # renamed or copied
			($res{'from_file'}, $res{'to_file'}) = map { unquote($_) } split("\t", $7);
		} else {
			$res{'file'} = unquote($7);
		}
	}
	# 'c512b523472485aef4fff9e57b229d9d243c967f'
	#elsif ($line =~ m/^([0-9a-fA-F]{40})$/) {
	#	$res{'commit'} = $1;
	#}

	return wantarray ? %res : \%res;
}

## ......................................................................
## parse to array of hashes functions

sub git_get_refs_list {
	my $ref_dir = shift;
	my @reflist;

	my @refs;
	my $pfxlen = length("$projectroot/$project/$ref_dir");
	File::Find::find(sub {
		return if (/^\./);
		if (-f $_) {
			push @refs, substr($File::Find::name, $pfxlen + 1);
		}
	}, "$projectroot/$project/$ref_dir");

	foreach my $ref_file (@refs) {
		my $ref_id = git_get_hash_by_ref("$project/$ref_dir/$ref_file");
		my $type = git_get_type($ref_id) || next;
		my %ref_item = parse_ref($ref_file, $ref_id, $type);

		push @reflist, \%ref_item;
	}
	# sort refs by age
	@reflist = sort {$b->{'epoch'} <=> $a->{'epoch'}} @reflist;
	return \@reflist;
}

## ----------------------------------------------------------------------
## filesystem-related functions

sub get_file_owner {
	my $path = shift;

	my ($dev, $ino, $mode, $nlink, $st_uid, $st_gid, $rdev, $size) = stat($path);
	my ($name, $passwd, $uid, $gid, $quota, $comment, $gcos, $dir, $shell) = getpwuid($st_uid);
	if (!defined $gcos) {
		return undef;
	}
	my $owner = $gcos;
	$owner =~ s/[,;].*$//;
	return decode("utf8", $owner, Encode::FB_DEFAULT);
}

## ......................................................................
## mimetype related functions

sub mimetype_guess_file {
	my $filename = shift;
	my $mimemap = shift;
	-r $mimemap or return undef;

	my %mimemap;
	open(MIME, $mimemap) or return undef;
	while (<MIME>) {
		next if m/^#/; # skip comments
		my ($mime, $exts) = split(/\t+/);
		if (defined $exts) {
			my @exts = split(/\s+/, $exts);
			foreach my $ext (@exts) {
				$mimemap{$ext} = $mime;
			}
		}
	}
	close(MIME);

	$filename =~ /\.(.*?)$/;
	return $mimemap{$1};
}

sub mimetype_guess {
	my $filename = shift;
	my $mime;
	$filename =~ /\./ or return undef;

	if ($mimetypes_file) {
		my $file = $mimetypes_file;
		if ($file !~ m!^/!) { # if it is relative path
			# it is relative to project
			$file = "$projectroot/$project/$file";
		}
		$mime = mimetype_guess_file($filename, $file);
	}
	$mime ||= mimetype_guess_file($filename, '/etc/mime.types');
	return $mime;
}

sub blob_mimetype {
	my $fd = shift;
	my $filename = shift;

	if ($filename) {
		my $mime = mimetype_guess($filename);
		$mime and return $mime;
	}

	# just in case
	return $default_blob_plain_mimetype unless $fd;

	if (-T $fd) {
		return 'text/plain' .
		       ($default_text_plain_charset ? '; charset='.$default_text_plain_charset : '');
	} elsif (! $filename) {
		return 'application/octet-stream';
	} elsif ($filename =~ m/\.png$/i) {
		return 'image/png';
	} elsif ($filename =~ m/\.gif$/i) {
		return 'image/gif';
	} elsif ($filename =~ m/\.jpe?g$/i) {
		return 'image/jpeg';
	} else {
		return 'application/octet-stream';
	}
}

## ======================================================================
## functions printing HTML: header, footer, error page

sub git_header_html {
	my $status = shift || "200 OK";
	my $expires = shift;

	my $title = "$site_name git";
	if (defined $project) {
		$title .= " - $project";
		if (defined $action) {
			$title .= "/$action";
			if (defined $file_name) {
				$title .= " - $file_name";
				if ($action eq "tree" && $file_name !~ m|/$|) {
					$title .= "/";
				}
			}
		}
	}
	my $content_type;
	# require explicit support from the UA if we are to send the page as
	# 'application/xhtml+xml', otherwise send it as plain old 'text/html'.
	# we have to do this because MSIE sometimes globs '*/*', pretending to
	# support xhtml+xml but choking when it gets what it asked for.
	if (defined $cgi->http('HTTP_ACCEPT') &&
	    $cgi->http('HTTP_ACCEPT') =~ m/(,|;|\s|^)application\/xhtml\+xml(,|;|\s|$)/ &&
	    $cgi->Accept('application/xhtml+xml') != 0) {
		$content_type = 'application/xhtml+xml';
	} else {
		$content_type = 'text/html';
	}
	print $cgi->header(-type=>$content_type, -charset => 'utf-8',
	                   -status=> $status, -expires => $expires);
	print <<EOF;
<?xml version="1.0" encoding="utf-8"?>
<!DOCTYPE html PUBLIC "-//W3C//DTD XHTML 1.0 Strict//EN" "http://www.w3.org/TR/xhtml1/DTD/xhtml1-strict.dtd">
<html xmlns="http://www.w3.org/1999/xhtml" xml:lang="en-US" lang="en-US">
<!-- git web interface version $version, (C) 2005-2006, Kay Sievers <kay.sievers\@vrfy.org>, Christian Gierke -->
<!-- git core binaries version $git_version -->
<head>
<meta http-equiv="content-type" content="$content_type; charset=utf-8"/>
<meta name="generator" content="gitweb/$version git/$git_version"/>
<meta name="robots" content="index, nofollow"/>
<title>$title</title>
<link rel="stylesheet" type="text/css" href="$stylesheet"/>
EOF
	if (defined $project) {
		printf('<link rel="alternate" title="%s log" '.
		       'href="%s" type="application/rss+xml"/>'."\n",
		       esc_param($project), href(action=>"rss"));
	}

	print "</head>\n" .
	      "<body>\n" .
	      "<div class=\"page_header\">\n" .
	      "<a href=\"http://www.kernel.org/pub/software/scm/git/docs/\" title=\"git documentation\">" .
	      "<img src=\"$logo\" width=\"72\" height=\"27\" alt=\"git\" style=\"float:right; border-width:0px;\"/>" .
	      "</a>\n";
	print $cgi->a({-href => esc_param($home_link)}, $home_link_str) . " / ";
	if (defined $project) {
		print $cgi->a({-href => href(action=>"summary")}, esc_html($project));
		if (defined $action) {
			print " / $action";
		}
		print "\n";
		if (!defined $searchtext) {
			$searchtext = "";
		}
		my $search_hash;
		if (defined $hash_base) {
			$search_hash = $hash_base;
		} elsif (defined $hash) {
			$search_hash = $hash;
		} else {
			$search_hash = "HEAD";
		}
		$cgi->param("a", "search");
		$cgi->param("h", $search_hash);
		print $cgi->startform(-method => "get", -action => $my_uri) .
		      "<div class=\"search\">\n" .
		      $cgi->hidden(-name => "p") . "\n" .
		      $cgi->hidden(-name => "a") . "\n" .
		      $cgi->hidden(-name => "h") . "\n" .
		      $cgi->textfield(-name => "s", -value => $searchtext) . "\n" .
		      "</div>" .
		      $cgi->end_form() . "\n";
	}
	print "</div>\n";
}

sub git_footer_html {
	print "<div class=\"page_footer\">\n";
	if (defined $project) {
		my $descr = git_get_project_description($project);
		if (defined $descr) {
			print "<div class=\"page_footer_text\">" . esc_html($descr) . "</div>\n";
		}
		print $cgi->a({-href => href(action=>"rss"), -class => "rss_logo"}, "RSS") . "\n";
	} else {
		print $cgi->a({-href => href(action=>"opml"), -class => "rss_logo"}, "OPML") . "\n";
	}
	print "</div>\n" .
	      "</body>\n" .
	      "</html>";
}

sub die_error {
	my $status = shift || "403 Forbidden";
	my $error = shift || "Malformed query, file missing or permission denied";

	git_header_html($status);
	print <<EOF;
<div class="page_body">
<br /><br />
$status - $error
<br />
</div>
EOF
	git_footer_html();
	exit;
}

## ----------------------------------------------------------------------
## functions printing or outputting HTML: navigation

sub git_print_page_nav {
	my ($current, $suppress, $head, $treehead, $treebase, $extra) = @_;
	$extra = '' if !defined $extra; # pager or formats

	my @navs = qw(summary shortlog log commit commitdiff tree);
	if ($suppress) {
		@navs = grep { $_ ne $suppress } @navs;
	}

	my %arg = map { $_ => {action=>$_} } @navs;
	if (defined $head) {
		for (qw(commit commitdiff)) {
			$arg{$_}{hash} = $head;
		}
		if ($current =~ m/^(tree | log | shortlog | commit | commitdiff | search)$/x) {
			for (qw(shortlog log)) {
				$arg{$_}{hash} = $head;
			}
		}
	}
	$arg{tree}{hash} = $treehead if defined $treehead;
	$arg{tree}{hash_base} = $treebase if defined $treebase;

	print "<div class=\"page_nav\">\n" .
		(join " | ",
		 map { $_ eq $current ?
		       $_ : $cgi->a({-href => href(%{$arg{$_}})}, "$_")
		 } @navs);
	print "<br/>\n$extra<br/>\n" .
	      "</div>\n";
}

sub format_paging_nav {
	my ($action, $hash, $head, $page, $nrevs) = @_;
	my $paging_nav;


	if ($hash ne $head || $page) {
		$paging_nav .= $cgi->a({-href => href(action=>$action)}, "HEAD");
	} else {
		$paging_nav .= "HEAD";
	}

	if ($page > 0) {
		$paging_nav .= " &sdot; " .
			$cgi->a({-href => href(action=>$action, hash=>$hash, page=>$page-1),
			         -accesskey => "p", -title => "Alt-p"}, "prev");
	} else {
		$paging_nav .= " &sdot; prev";
	}

	if ($nrevs >= (100 * ($page+1)-1)) {
		$paging_nav .= " &sdot; " .
			$cgi->a({-href => href(action=>$action, hash=>$hash, page=>$page+1),
			         -accesskey => "n", -title => "Alt-n"}, "next");
	} else {
		$paging_nav .= " &sdot; next";
	}

	return $paging_nav;
}

## ......................................................................
## functions printing or outputting HTML: div

sub git_print_header_div {
	my ($action, $title, $hash, $hash_base) = @_;
	my %args = ();

	$args{action} = $action;
	$args{hash} = $hash if $hash;
	$args{hash_base} = $hash_base if $hash_base;

	print "<div class=\"header\">\n" .
	      $cgi->a({-href => href(%args), -class => "title"},
	      $title ? $title : $action) .
	      "\n</div>\n";
}

sub git_print_page_path {
	my $name = shift;
	my $type = shift;
	my $hb = shift;

	if (!defined $name) {
		print "<div class=\"page_path\">/</div>\n";
	} elsif (defined $type && $type eq 'blob') {
		print "<div class=\"page_path\">";
		if (defined $hb) {
			print $cgi->a({-href => href(action=>"blob_plain", file_name=>$file_name,
			                             hash_base=>$hb)},
			              esc_html($name));
		} else {
			print $cgi->a({-href => href(action=>"blob_plain", file_name=>$file_name)},
			              esc_html($name));
		}
		print "<br/></div>\n";
	} else {
		print "<div class=\"page_path\">" . esc_html($name) . "<br/></div>\n";
<<<<<<< HEAD
	}
}

sub git_print_log {
	my $log = shift;

	# remove leading empty lines
	while (defined $log->[0] && $log->[0] eq "") {
		shift @$log;
	}

	# print log
	my $signoff = 0;
	my $empty = 0;
	foreach my $line (@$log) {
		# print only one empty line
		# do not print empty line after signoff
		if ($line eq "") {
			next if ($empty || $signoff);
			$empty = 1;
		} else {
			$empty = 0;
		}
		if ($line =~ m/^ *(signed[ \-]off[ \-]by[ :]|acked[ \-]by[ :]|cc[ :])/i) {
			$signoff = 1;
			print "<span class=\"signoff\">" . esc_html($line) . "</span><br/>\n";
		} else {
			$signoff = 0;
			print format_log_line_html($line) . "<br/>\n";
		}
	}
}

=======
	}
}

sub git_print_log {
	my $log = shift;

	# remove leading empty lines
	while (defined $log->[0] && $log->[0] eq "") {
		shift @$log;
	}

	# print log
	my $signoff = 0;
	my $empty = 0;
	foreach my $line (@$log) {
		# print only one empty line
		# do not print empty line after signoff
		if ($line eq "") {
			next if ($empty || $signoff);
			$empty = 1;
		} else {
			$empty = 0;
		}
		if ($line =~ m/^ *(signed[ \-]off[ \-]by[ :]|acked[ \-]by[ :]|cc[ :])/i) {
			$signoff = 1;
			print "<span class=\"signoff\">" . esc_html($line) . "</span><br/>\n";
		} else {
			$signoff = 0;
			print format_log_line_html($line) . "<br/>\n";
		}
	}
}

>>>>>>> b4c27c18
sub git_print_simplified_log {
	my $log = shift;
	my $remove_title = shift;

	shift @$log if $remove_title;
	# remove leading empty lines
	while (defined $log->[0] && $log->[0] eq "") {
		shift @$log;
	}

	# simplify and print log
	my $empty = 0;
	foreach my $line (@$log) {
		# remove signoff lines
		if ($line =~ m/^ *(signed[ \-]off[ \-]by[ :]|acked[ \-]by[ :]|cc[ :])/i) {
			next;
		}
		# print only one empty line
		if ($line eq "") {
			next if $empty;
			$empty = 1;
		} else {
			$empty = 0;
		}
		print format_log_line_html($line) . "<br/>\n";
	}
	# end with single empty line
	print "<br/>\n" unless $empty;
}

## ......................................................................
## functions printing large fragments of HTML

sub git_difftree_body {
	my ($difftree, $hash, $parent) = @_;

	print "<div class=\"list_head\">\n";
	if ($#{$difftree} > 10) {
		print(($#{$difftree} + 1) . " files changed:\n");
	}
	print "</div>\n";

	print "<table class=\"diff_tree\">\n";
	my $alternate = 0;
	foreach my $line (@{$difftree}) {
		my %diff = parse_difftree_raw_line($line);

		if ($alternate) {
			print "<tr class=\"dark\">\n";
		} else {
			print "<tr class=\"light\">\n";
		}
		$alternate ^= 1;

		my ($to_mode_oct, $to_mode_str, $to_file_type);
		my ($from_mode_oct, $from_mode_str, $from_file_type);
		if ($diff{'to_mode'} ne ('0' x 6)) {
			$to_mode_oct = oct $diff{'to_mode'};
			if (S_ISREG($to_mode_oct)) { # only for regular file
				$to_mode_str = sprintf("%04o", $to_mode_oct & 0777); # permission bits
			}
			$to_file_type = file_type($diff{'to_mode'});
		}
		if ($diff{'from_mode'} ne ('0' x 6)) {
			$from_mode_oct = oct $diff{'from_mode'};
			if (S_ISREG($to_mode_oct)) { # only for regular file
				$from_mode_str = sprintf("%04o", $from_mode_oct & 0777); # permission bits
			}
			$from_file_type = file_type($diff{'from_mode'});
		}

		if ($diff{'status'} eq "A") { # created
			my $mode_chng = "<span class=\"file_status new\">[new $to_file_type";
			$mode_chng   .= " with mode: $to_mode_str" if $to_mode_str;
			$mode_chng   .= "]</span>";
			print "<td>" .
			      $cgi->a({-href => href(action=>"blob", hash=>$diff{'to_id'},
			                             hash_base=>$hash, file_name=>$diff{'file'}),
			              -class => "list"}, esc_html($diff{'file'})) .
			      "</td>\n" .
			      "<td>$mode_chng</td>\n" .
			      "<td class=\"link\">" .
			      $cgi->a({-href => href(action=>"blob", hash=>$diff{'to_id'},
			                             hash_base=>$hash, file_name=>$diff{'file'})},
			              "blob") .
			      "</td>\n";

		} elsif ($diff{'status'} eq "D") { # deleted
			my $mode_chng = "<span class=\"file_status deleted\">[deleted $from_file_type]</span>";
			print "<td>" .
			      $cgi->a({-href => href(action=>"blob", hash=>$diff{'from_id'},
			                             hash_base=>$parent, file_name=>$diff{'file'}),
			               -class => "list"}, esc_html($diff{'file'})) .
			      "</td>\n" .
			      "<td>$mode_chng</td>\n" .
			      "<td class=\"link\">" .
			      $cgi->a({-href => href(action=>"blob", hash=>$diff{'from_id'},
			                             hash_base=>$parent, file_name=>$diff{'file'})},
			              "blob") .
			      " | " .
			      $cgi->a({-href => href(action=>"history", hash_base=>$parent,
			                             file_name=>$diff{'file'})},\
			              "history") .
			      "</td>\n";

		} elsif ($diff{'status'} eq "M" || $diff{'status'} eq "T") { # modified, or type changed
			my $mode_chnge = "";
			if ($diff{'from_mode'} != $diff{'to_mode'}) {
				$mode_chnge = "<span class=\"file_status mode_chnge\">[changed";
				if ($from_file_type != $to_file_type) {
					$mode_chnge .= " from $from_file_type to $to_file_type";
				}
				if (($from_mode_oct & 0777) != ($to_mode_oct & 0777)) {
					if ($from_mode_str && $to_mode_str) {
						$mode_chnge .= " mode: $from_mode_str->$to_mode_str";
					} elsif ($to_mode_str) {
						$mode_chnge .= " mode: $to_mode_str";
					}
				}
				$mode_chnge .= "]</span>\n";
			}
			print "<td>";
			if ($diff{'to_id'} ne $diff{'from_id'}) { # modified
<<<<<<< HEAD
				print $cgi->a({-href => href(action=>"blobdiff", hash=>$diff{'to_id'}, hash_parent=>$diff{'from_id'},
				                             hash_base=>$hash, file_name=>$diff{'file'}),
=======
				print $cgi->a({-href => href(action=>"blobdiff",
				                             hash=>$diff{'to_id'}, hash_parent=>$diff{'from_id'},
				                             hash_base=>$hash, hash_parent_base=>$parent,
				                             file_name=>$diff{'file'}),
>>>>>>> b4c27c18
				              -class => "list"}, esc_html($diff{'file'}));
			} else { # only mode changed
				print $cgi->a({-href => href(action=>"blob", hash=>$diff{'to_id'},
				                             hash_base=>$hash, file_name=>$diff{'file'}),
				              -class => "list"}, esc_html($diff{'file'}));
			}
			print "</td>\n" .
			      "<td>$mode_chnge</td>\n" .
			      "<td class=\"link\">" .
				$cgi->a({-href => href(action=>"blob", hash=>$diff{'to_id'},
				                       hash_base=>$hash, file_name=>$diff{'file'})},
				        "blob");
			if ($diff{'to_id'} ne $diff{'from_id'}) { # modified
				print " | " .
<<<<<<< HEAD
					$cgi->a({-href => href(action=>"blobdiff", hash=>$diff{'to_id'}, hash_parent=>$diff{'from_id'},
					                       hash_base=>$hash, file_name=>$diff{'file'})},
=======
					$cgi->a({-href => href(action=>"blobdiff",
					                       hash=>$diff{'to_id'}, hash_parent=>$diff{'from_id'},
					                       hash_base=>$hash, hash_parent_base=>$parent,
					                       file_name=>$diff{'file'})},
>>>>>>> b4c27c18
					        "diff");
			}
			print " | " .
				$cgi->a({-href => href(action=>"history",
				                       hash_base=>$hash, file_name=>$diff{'file'})},
				        "history");
			print "</td>\n";

		} elsif ($diff{'status'} eq "R" || $diff{'status'} eq "C") { # renamed or copied
			my %status_name = ('R' => 'moved', 'C' => 'copied');
			my $nstatus = $status_name{$diff{'status'}};
			my $mode_chng = "";
			if ($diff{'from_mode'} != $diff{'to_mode'}) {
				# mode also for directories, so we cannot use $to_mode_str
				$mode_chng = sprintf(", mode: %04o", $to_mode_oct & 0777);
			}
			print "<td>" .
			      $cgi->a({-href => href(action=>"blob", hash_base=>$hash,
			                             hash=>$diff{'to_id'}, file_name=>$diff{'to_file'}),
			              -class => "list"}, esc_html($diff{'to_file'})) . "</td>\n" .
			      "<td><span class=\"file_status $nstatus\">[$nstatus from " .
			      $cgi->a({-href => href(action=>"blob", hash_base=>$parent,
			                             hash=>$diff{'from_id'}, file_name=>$diff{'from_file'}),
			              -class => "list"}, esc_html($diff{'from_file'})) .
			      " with " . (int $diff{'similarity'}) . "% similarity$mode_chng]</span></td>\n" .
			      "<td class=\"link\">" .
			      $cgi->a({-href => href(action=>"blob", hash_base=>$hash,
			                             hash=>$diff{'to_id'}, file_name=>$diff{'to_file'})},
			              "blob");
			if ($diff{'to_id'} ne $diff{'from_id'}) {
				print " | " .
<<<<<<< HEAD
					$cgi->a({-href => href(action=>"blobdiff", hash_base=>$hash,
					                       hash=>$diff{'to_id'}, hash_parent=>$diff{'from_id'},
=======
					$cgi->a({-href => href(action=>"blobdiff",
					                       hash=>$diff{'to_id'}, hash_parent=>$diff{'from_id'},
					                       hash_base=>$hash, hash_parent_base=>$parent,
>>>>>>> b4c27c18
					                       file_name=>$diff{'to_file'}, file_parent=>$diff{'from_file'})},
					        "diff");
			}
			print "</td>\n";

		} # we should not encounter Unmerged (U) or Unknown (X) status
		print "</tr>\n";
	}
	print "</table>\n";
}

sub git_patchset_body {
	my ($fd, $difftree, $hash, $hash_parent) = @_;

	my $patch_idx = 0;
	my $in_header = 0;
	my $patch_found = 0;
	my $diffinfo;

	print "<div class=\"patchset\">\n";

	LINE:
	while (my $patch_line @$fd>) {
		chomp $patch_line;

		if ($patch_line =~ m/^diff /) { # "git diff" header
			# beginning of patch (in patchset)
			if ($patch_found) {
				# close previous patch
				print "</div>\n"; # class="patch"
			} else {
				# first patch in patchset
				$patch_found = 1;
			}
			print "<div class=\"patch\">\n";

			if (ref($difftree->[$patch_idx]) eq "HASH") {
				$diffinfo = $difftree->[$patch_idx];
			} else {
				$diffinfo = parse_difftree_raw_line($difftree->[$patch_idx]);
			}
			$patch_idx++;

			# for now, no extended header, hence we skip empty patches
			# companion to	next LINE if $in_header;
			if ($diffinfo->{'from_id'} eq $diffinfo->{'to_id'}) { # no change
				$in_header = 1;
				next LINE;
			}

			if ($diffinfo->{'status'} eq "A") { # added
				print "<div class=\"diff_info\">" . file_type($diffinfo->{'to_mode'}) . ":" .
				      $cgi->a({-href => href(action=>"blob", hash_base=>$hash,
				                             hash=>$diffinfo->{'to_id'}, file_name=>$diffinfo->{'file'})},
				              $diffinfo->{'to_id'}) . "(new)" .
				      "</div>\n"; # class="diff_info"

			} elsif ($diffinfo->{'status'} eq "D") { # deleted
				print "<div class=\"diff_info\">" . file_type($diffinfo->{'from_mode'}) . ":" .
				      $cgi->a({-href => href(action=>"blob", hash_base=>$hash_parent,
				                             hash=>$diffinfo->{'from_id'}, file_name=>$diffinfo->{'file'})},
				              $diffinfo->{'from_id'}) . "(deleted)" .
				      "</div>\n"; # class="diff_info"

			} elsif ($diffinfo->{'status'} eq "R" || # renamed
			         $diffinfo->{'status'} eq "C" || # copied
			         $diffinfo->{'status'} eq "2") { # with two filenames (from git_blobdiff)
				print "<div class=\"diff_info\">" .
				      file_type($diffinfo->{'from_mode'}) . ":" .
				      $cgi->a({-href => href(action=>"blob", hash_base=>$hash_parent,
				                             hash=>$diffinfo->{'from_id'}, file_name=>$diffinfo->{'from_file'})},
				              $diffinfo->{'from_id'}) .
				      " -> " .
				      file_type($diffinfo->{'to_mode'}) . ":" .
				      $cgi->a({-href => href(action=>"blob", hash_base=>$hash,
				                             hash=>$diffinfo->{'to_id'}, file_name=>$diffinfo->{'to_file'})},
				              $diffinfo->{'to_id'});
				print "</div>\n"; # class="diff_info"

			} else { # modified, mode changed, ...
				print "<div class=\"diff_info\">" .
				      file_type($diffinfo->{'from_mode'}) . ":" .
				      $cgi->a({-href => href(action=>"blob", hash_base=>$hash_parent,
				                             hash=>$diffinfo->{'from_id'}, file_name=>$diffinfo->{'file'})},
				              $diffinfo->{'from_id'}) .
				      " -> " .
				      file_type($diffinfo->{'to_mode'}) . ":" .
				      $cgi->a({-href => href(action=>"blob", hash_base=>$hash,
				                             hash=>$diffinfo->{'to_id'}, file_name=>$diffinfo->{'file'})},
				              $diffinfo->{'to_id'});
				print "</div>\n"; # class="diff_info"
			}

			#print "<div class=\"diff extended_header\">\n";
			$in_header = 1;
			next LINE;
		} # start of patch in patchset


		if ($in_header && $patch_line =~ m/^---/) {
			#print "</div>\n"; # class="diff extended_header"
			$in_header = 0;

			my $file = $diffinfo->{'from_file'};
			$file  ||= $diffinfo->{'file'};
			$file = $cgi->a({-href => href(action=>"blob", hash_base=>$hash_parent,
			                               hash=>$diffinfo->{'from_id'}, file_name=>$file),
			                -class => "list"}, esc_html($file));
			$patch_line =~ s|a/.*$|a/$file|g;
			print "<div class=\"diff from_file\">$patch_line</div>\n";

			$patch_line = <$fd>;
			chomp $patch_line;

			#$patch_line =~ m/^+++/;
			$file    = $diffinfo->{'to_file'};
			$file  ||= $diffinfo->{'file'};
			$file = $cgi->a({-href => href(action=>"blob", hash_base=>$hash,
			                               hash=>$diffinfo->{'to_id'}, file_name=>$file),
			                -class => "list"}, esc_html($file));
			$patch_line =~ s|b/.*|b/$file|g;
			print "<div class=\"diff to_file\">$patch_line</div>\n";

			next LINE;
		}
		next LINE if $in_header;

		print format_diff_line($patch_line);
	}
	print "</div>\n" if $patch_found; # class="patch"

	print "</div>\n"; # class="patchset"
}

# . . . . . . . . . . . . . . . . . . . . . . . . . . . . . . . . . . . .

sub git_shortlog_body {
	# uses global variable $project
	my ($revlist, $from, $to, $refs, $extra) = @_;

	my ($ctype, $suffix, $command) = gitweb_check_feature('snapshot');
	my $have_snapshot = (defined $ctype && defined $suffix);

	$from = 0 unless defined $from;
	$to = $#{$revlist} if (!defined $to || $#{$revlist} < $to);

	print "<table class=\"shortlog\" cellspacing=\"0\">\n";
	my $alternate = 0;
	for (my $i = $from; $i <= $to; $i++) {
		my $commit = $revlist->[$i];
		#my $ref = defined $refs ? format_ref_marker($refs, $commit) : '';
		my $ref = format_ref_marker($refs, $commit);
		my %co = parse_commit($commit);
		if ($alternate) {
			print "<tr class=\"dark\">\n";
		} else {
			print "<tr class=\"light\">\n";
		}
		$alternate ^= 1;
		# git_summary() used print "<td><i>$co{'age_string'}</i></td>\n" .
		print "<td title=\"$co{'age_string_age'}\"><i>$co{'age_string_date'}</i></td>\n" .
		      "<td><i>" . esc_html(chop_str($co{'author_name'}, 10)) . "</i></td>\n" .
		      "<td>";
		print format_subject_html($co{'title'}, $co{'title_short'},
		                          href(action=>"commit", hash=>$commit), $ref);
		print "</td>\n" .
		      "<td class=\"link\">" .
		      $cgi->a({-href => href(action=>"commit", hash=>$commit)}, "commit") . " | " .
		      $cgi->a({-href => href(action=>"commitdiff", hash=>$commit)}, "commitdiff");
		if ($have_snapshot) {
			print " | " .  $cgi->a({-href => href(action=>"snapshot", hash=>$commit)}, "snapshot");
		}
		print "</td>\n" .
		      "</tr>\n";
	}
	if (defined $extra) {
		print "<tr>\n" .
		      "<td colspan=\"4\">$extra</td>\n" .
		      "</tr>\n";
	}
	print "</table>\n";
}

sub git_history_body {
	# Warning: assumes constant type (blob or tree) during history
	my ($fd, $refs, $hash_base, $ftype, $extra) = @_;

	print "<table class=\"history\" cellspacing=\"0\">\n";
	my $alternate = 0;
	while (my $line = <$fd>) {
		if ($line !~ m/^([0-9a-fA-F]{40})/) {
			next;
		}

		my $commit = $1;
		my %co = parse_commit($commit);
		if (!%co) {
			next;
		}

		my $ref = format_ref_marker($refs, $commit);

		if ($alternate) {
			print "<tr class=\"dark\">\n";
		} else {
			print "<tr class=\"light\">\n";
		}
		$alternate ^= 1;
		print "<td title=\"$co{'age_string_age'}\"><i>$co{'age_string_date'}</i></td>\n" .
		      # shortlog uses      chop_str($co{'author_name'}, 10)
		      "<td><i>" . esc_html(chop_str($co{'author_name'}, 15, 3)) . "</i></td>\n" .
		      "<td>";
		# originally git_history used chop_str($co{'title'}, 50)
		print format_subject_html($co{'title'}, $co{'title_short'},
		                          href(action=>"commit", hash=>$commit), $ref);
		print "</td>\n" .
		      "<td class=\"link\">" .
		      $cgi->a({-href => href(action=>"commit", hash=>$commit)}, "commit") . " | " .
		      $cgi->a({-href => href(action=>"commitdiff", hash=>$commit)}, "commitdiff") . " | " .
		      $cgi->a({-href => href(action=>$ftype, hash_base=>$commit, file_name=>$file_name)}, $ftype);

		if ($ftype eq 'blob') {
			my $blob_current = git_get_hash_by_path($hash_base, $file_name);
			my $blob_parent  = git_get_hash_by_path($commit, $file_name);
			if (defined $blob_current && defined $blob_parent &&
					$blob_current ne $blob_parent) {
				print " | " .
<<<<<<< HEAD
					$cgi->a({-href => href(action=>"blobdiff", hash=>$blob_current, hash_parent=>$blob_parent,
					                       hash_base=>$commit, file_name=>$file_name)},
=======
					$cgi->a({-href => href(action=>"blobdiff",
					                       hash=>$blob_current, hash_parent=>$blob_parent,
					                       hash_base=>$hash_base, hash_parent_base=>$commit,
					                       file_name=>$file_name)},
>>>>>>> b4c27c18
					        "diff to current");
			}
		}
		print "</td>\n" .
		      "</tr>\n";
	}
	if (defined $extra) {
		print "<tr>\n" .
		      "<td colspan=\"4\">$extra</td>\n" .
		      "</tr>\n";
	}
	print "</table>\n";
}

sub git_tags_body {
	# uses global variable $project
	my ($taglist, $from, $to, $extra) = @_;
	$from = 0 unless defined $from;
	$to = $#{$taglist} if (!defined $to || $#{$taglist} < $to);

	print "<table class=\"tags\" cellspacing=\"0\">\n";
	my $alternate = 0;
	for (my $i = $from; $i <= $to; $i++) {
		my $entry = $taglist->[$i];
		my %tag = %$entry;
		my $comment_lines = $tag{'comment'};
		my $comment = shift @$comment_lines;
		my $comment_short;
		if (defined $comment) {
			$comment_short = chop_str($comment, 30, 5);
		}
		if ($alternate) {
			print "<tr class=\"dark\">\n";
		} else {
			print "<tr class=\"light\">\n";
		}
		$alternate ^= 1;
		print "<td><i>$tag{'age'}</i></td>\n" .
		      "<td>" .
		      $cgi->a({-href => href(action=>$tag{'reftype'}, hash=>$tag{'refid'}),
		               -class => "list name"}, esc_html($tag{'name'})) .
		      "</td>\n" .
		      "<td>";
		if (defined $comment) {
			print format_subject_html($comment, $comment_short,
			                          href(action=>"tag", hash=>$tag{'id'}));
		}
		print "</td>\n" .
		      "<td class=\"selflink\">";
		if ($tag{'type'} eq "tag") {
			print $cgi->a({-href => href(action=>"tag", hash=>$tag{'id'})}, "tag");
		} else {
			print "&nbsp;";
		}
		print "</td>\n" .
		      "<td class=\"link\">" . " | " .
		      $cgi->a({-href => href(action=>$tag{'reftype'}, hash=>$tag{'refid'})}, $tag{'reftype'});
		if ($tag{'reftype'} eq "commit") {
			print " | " . $cgi->a({-href => href(action=>"shortlog", hash=>$tag{'name'})}, "shortlog") .
			      " | " . $cgi->a({-href => href(action=>"log", hash=>$tag{'refid'})}, "log");
		} elsif ($tag{'reftype'} eq "blob") {
			print " | " . $cgi->a({-href => href(action=>"blob_plain", hash=>$tag{'refid'})}, "raw");
		}
		print "</td>\n" .
		      "</tr>";
	}
	if (defined $extra) {
		print "<tr>\n" .
		      "<td colspan=\"5\">$extra</td>\n" .
		      "</tr>\n";
	}
	print "</table>\n";
}

sub git_heads_body {
	# uses global variable $project
	my ($taglist, $head, $from, $to, $extra) = @_;
	$from = 0 unless defined $from;
	$to = $#{$taglist} if (!defined $to || $#{$taglist} < $to);

	print "<table class=\"heads\" cellspacing=\"0\">\n";
	my $alternate = 0;
	for (my $i = $from; $i <= $to; $i++) {
		my $entry = $taglist->[$i];
		my %tag = %$entry;
		my $curr = $tag{'id'} eq $head;
		if ($alternate) {
			print "<tr class=\"dark\">\n";
		} else {
			print "<tr class=\"light\">\n";
		}
		$alternate ^= 1;
		print "<td><i>$tag{'age'}</i></td>\n" .
		      ($tag{'id'} eq $head ? "<td class=\"current_head\">" : "<td>") .
		      $cgi->a({-href => href(action=>"shortlog", hash=>$tag{'name'}),
		               -class => "list name"},esc_html($tag{'name'})) .
		      "</td>\n" .
		      "<td class=\"link\">" .
		      $cgi->a({-href => href(action=>"shortlog", hash=>$tag{'name'})}, "shortlog") . " | " .
		      $cgi->a({-href => href(action=>"log", hash=>$tag{'name'})}, "log") .
		      "</td>\n" .
		      "</tr>";
	}
	if (defined $extra) {
		print "<tr>\n" .
		      "<td colspan=\"3\">$extra</td>\n" .
		      "</tr>\n";
	}
	print "</table>\n";
}

## ======================================================================
## ======================================================================
## actions

sub git_project_list {
	my $order = $cgi->param('o');
	if (defined $order && $order !~ m/project|descr|owner|age/) {
		die_error(undef, "Unknown order parameter");
	}

	my @list = git_get_projects_list();
	my @projects;
	if (!@list) {
		die_error(undef, "No projects found");
	}
	foreach my $pr (@list) {
		my $head = git_get_head_hash($pr->{'path'});
		if (!defined $head) {
			next;
		}
		$ENV{'GIT_DIR'} = "$projectroot/$pr->{'path'}";
		my %co = parse_commit($head);
		if (!%co) {
			next;
		}
		$pr->{'commit'} = \%co;
		if (!defined $pr->{'descr'}) {
			my $descr = git_get_project_description($pr->{'path'}) || "";
			$pr->{'descr'} = chop_str($descr, 25, 5);
		}
		if (!defined $pr->{'owner'}) {
			$pr->{'owner'} = get_file_owner("$projectroot/$pr->{'path'}") || "";
		}
		push @projects, $pr;
	}

	git_header_html();
	if (-f $home_text) {
		print "<div class=\"index_include\">\n";
		open (my $fd, $home_text);
		print <$fd>;
		close $fd;
		print "</div>\n";
	}
	print "<table class=\"project_list\">\n" .
	      "<tr>\n";
	$order ||= "project";
	if ($order eq "project") {
		@projects = sort {$a->{'path'} cmp $b->{'path'}} @projects;
		print "<th>Project</th>\n";
	} else {
		print "<th>" .
		      $cgi->a({-href => "$my_uri?" . esc_param("o=project"),
		               -class => "header"}, "Project") .
		      "</th>\n";
	}
	if ($order eq "descr") {
		@projects = sort {$a->{'descr'} cmp $b->{'descr'}} @projects;
		print "<th>Description</th>\n";
	} else {
		print "<th>" .
		      $cgi->a({-href => "$my_uri?" . esc_param("o=descr"),
		               -class => "header"}, "Description") .
		      "</th>\n";
	}
	if ($order eq "owner") {
		@projects = sort {$a->{'owner'} cmp $b->{'owner'}} @projects;
		print "<th>Owner</th>\n";
	} else {
		print "<th>" .
		      $cgi->a({-href => "$my_uri?" . esc_param("o=owner"),
		               -class => "header"}, "Owner") .
		      "</th>\n";
	}
	if ($order eq "age") {
		@projects = sort {$a->{'commit'}{'age'} <=> $b->{'commit'}{'age'}} @projects;
		print "<th>Last Change</th>\n";
	} else {
		print "<th>" .
		      $cgi->a({-href => "$my_uri?" . esc_param("o=age"),
		               -class => "header"}, "Last Change") .
		      "</th>\n";
	}
	print "<th></th>\n" .
	      "</tr>\n";
	my $alternate = 0;
	foreach my $pr (@projects) {
		if ($alternate) {
			print "<tr class=\"dark\">\n";
		} else {
			print "<tr class=\"light\">\n";
		}
		$alternate ^= 1;
		print "<td>" . $cgi->a({-href => href(project=>$pr->{'path'}, action=>"summary"),
		                        -class => "list"}, esc_html($pr->{'path'})) . "</td>\n" .
		      "<td>" . esc_html($pr->{'descr'}) . "</td>\n" .
		      "<td><i>" . chop_str($pr->{'owner'}, 15) . "</i></td>\n";
		print "<td class=\"". age_class($pr->{'commit'}{'age'}) . "\">" .
		      $pr->{'commit'}{'age_string'} . "</td>\n" .
		      "<td class=\"link\">" .
		      $cgi->a({-href => href(project=>$pr->{'path'}, action=>"summary")}, "summary")   . " | " .
		      $cgi->a({-href => href(project=>$pr->{'path'}, action=>"shortlog")}, "shortlog") . " | " .
		      $cgi->a({-href => href(project=>$pr->{'path'}, action=>"log")}, "log") .
		      "</td>\n" .
		      "</tr>\n";
	}
	print "</table>\n";
	git_footer_html();
}

sub git_summary {
	my $descr = git_get_project_description($project) || "none";
	my $head = git_get_head_hash($project);
	my %co = parse_commit($head);
	my %cd = parse_date($co{'committer_epoch'}, $co{'committer_tz'});

	my $owner = git_get_project_owner($project);

	my $refs = git_get_references();
	git_header_html();
	git_print_page_nav('summary','', $head);

	print "<div class=\"title\">&nbsp;</div>\n";
	print "<table cellspacing=\"0\">\n" .
	      "<tr><td>description</td><td>" . esc_html($descr) . "</td></tr>\n" .
	      "<tr><td>owner</td><td>$owner</td></tr>\n" .
	      "<tr><td>last change</td><td>$cd{'rfc2822'}</td></tr>\n";
	# use per project git URL list in $projectroot/$project/cloneurl
	# or make project git URL from git base URL and project name
	my $url_tag = "URL";
	my @url_list = git_get_project_url_list($project);
	@url_list = map { "$_/$project" } @git_base_url_list unless @url_list;
	foreach my $git_url (@url_list) {
		next unless $git_url;
		print "<tr><td>$url_tag</td><td>$git_url</td></tr>\n";
		$url_tag = "";
	}
	print "</table>\n";

	open my $fd, "-|", $GIT, "rev-list", "--max-count=17", git_get_head_hash($project)
		or die_error(undef, "Open git-rev-list failed");
	my @revlist = map { chomp; $_ } <$fd>;
	close $fd;
	git_print_header_div('shortlog');
	git_shortlog_body(\@revlist, 0, 15, $refs,
	                  $cgi->a({-href => href(action=>"shortlog")}, "..."));

	my $taglist = git_get_refs_list("refs/tags");
	if (defined @$taglist) {
		git_print_header_div('tags');
		git_tags_body($taglist, 0, 15,
		              $cgi->a({-href => href(action=>"tags")}, "..."));
	}

	my $headlist = git_get_refs_list("refs/heads");
	if (defined @$headlist) {
		git_print_header_div('heads');
		git_heads_body($headlist, $head, 0, 15,
		               $cgi->a({-href => href(action=>"heads")}, "..."));
	}

	git_footer_html();
}

sub git_tag {
	my $head = git_get_head_hash($project);
	git_header_html();
	git_print_page_nav('','', $head,undef,$head);
	my %tag = parse_tag($hash);
	git_print_header_div('commit', esc_html($tag{'name'}), $hash);
	print "<div class=\"title_text\">\n" .
	      "<table cellspacing=\"0\">\n" .
	      "<tr>\n" .
	      "<td>object</td>\n" .
	      "<td>" . $cgi->a({-class => "list", -href => href(action=>$tag{'type'}, hash=>$tag{'object'})},
	                       $tag{'object'}) . "</td>\n" .
	      "<td class=\"link\">" . $cgi->a({-href => href(action=>$tag{'type'}, hash=>$tag{'object'})},
	                                      $tag{'type'}) . "</td>\n" .
	      "</tr>\n";
	if (defined($tag{'author'})) {
		my %ad = parse_date($tag{'epoch'}, $tag{'tz'});
		print "<tr><td>author</td><td>" . esc_html($tag{'author'}) . "</td></tr>\n";
		print "<tr><td></td><td>" . $ad{'rfc2822'} .
			sprintf(" (%02d:%02d %s)", $ad{'hour_local'}, $ad{'minute_local'}, $ad{'tz_local'}) .
			"</td></tr>\n";
	}
	print "</table>\n\n" .
	      "</div>\n";
	print "<div class=\"page_body\">";
	my $comment = $tag{'comment'};
	foreach my $line (@$comment) {
		print esc_html($line) . "<br/>\n";
	}
	print "</div>\n";
	git_footer_html();
}

sub git_blame2 {
	my $fd;
	my $ftype;

	if (!gitweb_check_feature('blame')) {
		die_error('403 Permission denied', "Permission denied");
	}
	die_error('404 Not Found', "File name not defined") if (!$file_name);
	$hash_base ||= git_get_head_hash($project);
	die_error(undef, "Couldn't find base commit") unless ($hash_base);
	my %co = parse_commit($hash_base)
		or die_error(undef, "Reading commit failed");
	if (!defined $hash) {
		$hash = git_get_hash_by_path($hash_base, $file_name, "blob")
			or die_error(undef, "Error looking up file");
	}
	$ftype = git_get_type($hash);
	if ($ftype !~ "blob") {
		die_error("400 Bad Request", "Object is not a blob");
	}
	open ($fd, "-|", $GIT, "blame", '-l', $file_name, $hash_base)
		or die_error(undef, "Open git-blame failed");
	git_header_html();
	my $formats_nav =
		$cgi->a({-href => href(action=>"blob", hash=>$hash, hash_base=>$hash_base, file_name=>$file_name)},
		        "blob") .
		" | " .
		$cgi->a({-href => href(action=>"blame", file_name=>$file_name)},
		        "head");
	git_print_page_nav('','', $hash_base,$co{'tree'},$hash_base, $formats_nav);
	git_print_header_div('commit', esc_html($co{'title'}), $hash_base);
	git_print_page_path($file_name, $ftype, $hash_base);
	my @rev_color = (qw(light2 dark2));
	my $num_colors = scalar(@rev_color);
	my $current_color = 0;
	my $last_rev;
	print <<HTML;
<div class="page_body">
<table class="blame">
<tr><th>Commit</th><th>Line</th><th>Data</th></tr>
HTML
	while (<$fd>) {
		/^([0-9a-fA-F]{40}).*?(\d+)\)\s{1}(\s*.*)/;
		my $full_rev = $1;
		my $rev = substr($full_rev, 0, 8);
		my $lineno = $2;
		my $data = $3;

		if (!defined $last_rev) {
			$last_rev = $full_rev;
		} elsif ($last_rev ne $full_rev) {
			$last_rev = $full_rev;
			$current_color = ++$current_color % $num_colors;
		}
		print "<tr class=\"$rev_color[$current_color]\">\n";
		print "<td class=\"sha1\">" .
			$cgi->a({-href => href(action=>"commit", hash=>$full_rev, file_name=>$file_name)},
			        esc_html($rev)) . "</td>\n";
		print "<td class=\"linenr\"><a id=\"l$lineno\" href=\"#l$lineno\" class=\"linenr\">" .
		      esc_html($lineno) . "</a></td>\n";
		print "<td class=\"pre\">" . esc_html($data) . "</td>\n";
		print "</tr>\n";
	}
	print "</table>\n";
	print "</div>";
	close $fd
		or print "Reading blob failed\n";
	git_footer_html();
}

sub git_blame {
	my $fd;

	if (!gitweb_check_feature('blame')) {
		die_error('403 Permission denied', "Permission denied");
	}
	die_error('404 Not Found', "File name not defined") if (!$file_name);
	$hash_base ||= git_get_head_hash($project);
	die_error(undef, "Couldn't find base commit") unless ($hash_base);
	my %co = parse_commit($hash_base)
		or die_error(undef, "Reading commit failed");
	if (!defined $hash) {
		$hash = git_get_hash_by_path($hash_base, $file_name, "blob")
			or die_error(undef, "Error lookup file");
	}
	open ($fd, "-|", $GIT, "annotate", '-l', '-t', '-r', $file_name, $hash_base)
		or die_error(undef, "Open git-annotate failed");
	git_header_html();
	my $formats_nav =
		$cgi->a({-href => href(action=>"blob", hash=>$hash, hash_base=>$hash_base, file_name=>$file_name)},
		        "blob") .
		" | " .
		$cgi->a({-href => href(action=>"blame", file_name=>$file_name)},
		        "head");
	git_print_page_nav('','', $hash_base,$co{'tree'},$hash_base, $formats_nav);
	git_print_header_div('commit', esc_html($co{'title'}), $hash_base);
	git_print_page_path($file_name, 'blob', $hash_base);
	print "<div class=\"page_body\">\n";
	print <<HTML;
<table class="blame">
  <tr>
    <th>Commit</th>
    <th>Age</th>
    <th>Author</th>
    <th>Line</th>
    <th>Data</th>
  </tr>
HTML
	my @line_class = (qw(light dark));
	my $line_class_len = scalar (@line_class);
	my $line_class_num = $#line_class;
	while (my $line = <$fd>) {
		my $long_rev;
		my $short_rev;
		my $author;
		my $time;
		my $lineno;
		my $data;
		my $age;
		my $age_str;
		my $age_class;

		chomp $line;
		$line_class_num = ($line_class_num + 1) % $line_class_len;

		if ($line =~ m/^([0-9a-fA-F]{40})\t\(\s*([^\t]+)\t(\d+) [+-]\d\d\d\d\t(\d+)\)(.*)$/) {
			$long_rev = $1;
			$author   = $2;
			$time     = $3;
			$lineno   = $4;
			$data     = $5;
		} else {
			print qq(  <tr><td colspan="5" class="error">Unable to parse: $line</td></tr>\n);
			next;
		}
		$short_rev  = substr ($long_rev, 0, 8);
		$age        = time () - $time;
		$age_str    = age_string ($age);
		$age_str    =~ s/ /&nbsp;/g;
		$age_class  = age_class($age);
		$author     = esc_html ($author);
		$author     =~ s/ /&nbsp;/g;

		$data = untabify($data);
		$data = esc_html ($data);

		print <<HTML;
  <tr class="$line_class[$line_class_num]">
    <td class="sha1"><a href="${\href (action=>"commit", hash=>$long_rev)}" class="text">$short_rev..</a></td>
    <td class="$age_class">$age_str</td>
    <td>$author</td>
    <td class="linenr"><a id="$lineno" href="#$lineno" class="linenr">$lineno</a></td>
    <td class="pre">$data</td>
  </tr>
HTML
	} # while (my $line = <$fd>)
	print "</table>\n\n";
	close $fd
		or print "Reading blob failed.\n";
	print "</div>";
	git_footer_html();
}

sub git_tags {
	my $head = git_get_head_hash($project);
	git_header_html();
	git_print_page_nav('','', $head,undef,$head);
	git_print_header_div('summary', $project);

	my $taglist = git_get_refs_list("refs/tags");
	if (defined @$taglist) {
		git_tags_body($taglist);
	}
	git_footer_html();
}

sub git_heads {
	my $head = git_get_head_hash($project);
	git_header_html();
	git_print_page_nav('','', $head,undef,$head);
	git_print_header_div('summary', $project);

	my $taglist = git_get_refs_list("refs/heads");
	if (defined @$taglist) {
		git_heads_body($taglist, $head);
	}
	git_footer_html();
}

sub git_blob_plain {
	if (!defined $hash) {
		if (defined $file_name) {
			my $base = $hash_base || git_get_head_hash($project);
			$hash = git_get_hash_by_path($base, $file_name, "blob")
				or die_error(undef, "Error lookup file");
		} else {
			die_error(undef, "No file name defined");
		}
	}
	my $type = shift;
	open my $fd, "-|", $GIT, "cat-file", "blob", $hash
		or die_error(undef, "Couldn't cat $file_name, $hash");

	$type ||= blob_mimetype($fd, $file_name);

	# save as filename, even when no $file_name is given
	my $save_as = "$hash";
	if (defined $file_name) {
		$save_as = $file_name;
	} elsif ($type =~ m/^text\//) {
		$save_as .= '.txt';
	}

	print $cgi->header(-type => "$type",
	                   -content_disposition => "inline; filename=\"$save_as\"");
	undef $/;
	binmode STDOUT, ':raw';
	print <$fd>;
	binmode STDOUT, ':utf8'; # as set at the beginning of gitweb.cgi
	$/ = "\n";
	close $fd;
}

sub git_blob {
	if (!defined $hash) {
		if (defined $file_name) {
			my $base = $hash_base || git_get_head_hash($project);
			$hash = git_get_hash_by_path($base, $file_name, "blob")
				or die_error(undef, "Error lookup file");
		} else {
			die_error(undef, "No file name defined");
		}
	}
	my $have_blame = gitweb_check_feature('blame');
	open my $fd, "-|", $GIT, "cat-file", "blob", $hash
		or die_error(undef, "Couldn't cat $file_name, $hash");
	my $mimetype = blob_mimetype($fd, $file_name);
	if ($mimetype !~ m/^text\//) {
		close $fd;
		return git_blob_plain($mimetype);
	}
	git_header_html();
	my $formats_nav = '';
	if (defined $hash_base && (my %co = parse_commit($hash_base))) {
		if (defined $file_name) {
			if ($have_blame) {
				$formats_nav .=
					$cgi->a({-href => href(action=>"blame", hash_base=>$hash_base,
					                       hash=>$hash, file_name=>$file_name)},
					        "blame") .
					" | ";
			}
			$formats_nav .=
				$cgi->a({-href => href(action=>"blob_plain",
				                       hash=>$hash, file_name=>$file_name)},
				        "plain") .
				" | " .
				$cgi->a({-href => href(action=>"blob",
				                       hash_base=>"HEAD", file_name=>$file_name)},
				        "head");
		} else {
			$formats_nav .=
				$cgi->a({-href => href(action=>"blob_plain", hash=>$hash)}, "plain");
		}
		git_print_page_nav('','', $hash_base,$co{'tree'},$hash_base, $formats_nav);
		git_print_header_div('commit', esc_html($co{'title'}), $hash_base);
	} else {
		print "<div class=\"page_nav\">\n" .
		      "<br/><br/></div>\n" .
		      "<div class=\"title\">$hash</div>\n";
	}
	git_print_page_path($file_name, "blob", $hash_base);
	print "<div class=\"page_body\">\n";
	my $nr;
	while (my $line = <$fd>) {
		chomp $line;
		$nr++;
		$line = untabify($line);
		printf "<div class=\"pre\"><a id=\"l%i\" href=\"#l%i\" class=\"linenr\">%4i</a> %s</div>\n",
		       $nr, $nr, $nr, esc_html($line);
	}
	close $fd
		or print "Reading blob failed.\n";
	print "</div>";
	git_footer_html();
}

sub git_tree {
	if (!defined $hash) {
		$hash = git_get_head_hash($project);
		if (defined $file_name) {
			my $base = $hash_base || $hash;
			$hash = git_get_hash_by_path($base, $file_name, "tree");
		}
		if (!defined $hash_base) {
			$hash_base = $hash;
		}
	}
	$/ = "\0";
	open my $fd, "-|", $GIT, "ls-tree", '-z', $hash
		or die_error(undef, "Open git-ls-tree failed");
	my @entries = map { chomp; $_ } <$fd>;
	close $fd or die_error(undef, "Reading tree failed");
	$/ = "\n";

	my $refs = git_get_references();
	my $ref = format_ref_marker($refs, $hash_base);
	git_header_html();
	my %base_key = ();
	my $base = "";
	my $have_blame = gitweb_check_feature('blame');
	if (defined $hash_base && (my %co = parse_commit($hash_base))) {
		$base_key{hash_base} = $hash_base;
		git_print_page_nav('tree','', $hash_base);
		git_print_header_div('commit', esc_html($co{'title'}) . $ref, $hash_base);
	} else {
		print "<div class=\"page_nav\">\n";
		print "<br/><br/></div>\n";
		print "<div class=\"title\">$hash</div>\n";
	}
	if (defined $file_name) {
		$base = esc_html("$file_name/");
	}
	git_print_page_path($file_name, 'tree', $hash_base);
	print "<div class=\"page_body\">\n";
	print "<table cellspacing=\"0\">\n";
	my $alternate = 0;
	foreach my $line (@entries) {
		#'100644	blob	0fa3f3a66fb6a137f6ec2c19351ed4d807070ffa	panic.c'
		$line =~ m/^([0-9]+) (.+) ([0-9a-fA-F]{40})\t(.+)$/;
		my $t_mode = $1;
		my $t_type = $2;
		my $t_hash = $3;
		my $t_name = validate_input($4);
		if ($alternate) {
			print "<tr class=\"dark\">\n";
		} else {
			print "<tr class=\"light\">\n";
		}
		$alternate ^= 1;
		print "<td class=\"mode\">" . mode_str($t_mode) . "</td>\n";
		if ($t_type eq "blob") {
			print "<td class=\"list\">" .
			      $cgi->a({-href => href(action=>"blob", hash=>$t_hash, file_name=>"$base$t_name", %base_key),
			              -class => "list"}, esc_html($t_name)) .
			      "</td>\n" .
			      "<td class=\"link\">" .
			      $cgi->a({-href => href(action=>"blob", hash=>$t_hash, file_name=>"$base$t_name", %base_key)},
			              "blob");
			if ($have_blame) {
				print " | " .
					$cgi->a({-href => href(action=>"blame", hash=>$t_hash, file_name=>"$base$t_name", %base_key)},
					        "blame");
			}
			print " | " .
			      $cgi->a({-href => href(action=>"history", hash_base=>$hash_base,
			                             hash=>$t_hash, file_name=>"$base$t_name")},
			              "history") .
			      " | " .
			      $cgi->a({-href => href(action=>"blob_plain",
			                             hash=>$t_hash, file_name=>"$base$t_name")},
			              "raw") .
			      "</td>\n";
		} elsif ($t_type eq "tree") {
			print "<td class=\"list\">" .
			      $cgi->a({-href => href(action=>"tree", hash=>$t_hash, file_name=>"$base$t_name", %base_key)},
			              esc_html($t_name)) .
			      "</td>\n" .
			      "<td class=\"link\">" .
			      $cgi->a({-href => href(action=>"tree", hash=>$t_hash, file_name=>"$base$t_name", %base_key)},
			              "tree") .
			      " | " .
			      $cgi->a({-href => href(action=>"history", hash_base=>$hash_base, file_name=>"$base$t_name")},
			              "history") .
			      "</td>\n";
		}
		print "</tr>\n";
	}
	print "</table>\n" .
	      "</div>";
	git_footer_html();
}

sub git_snapshot {

	my ($ctype, $suffix, $command) = gitweb_check_feature('snapshot');
	my $have_snapshot = (defined $ctype && defined $suffix);
	if (!$have_snapshot) {
		die_error('403 Permission denied', "Permission denied");
	}

	if (!defined $hash) {
		$hash = git_get_head_hash($project);
	}

	my $filename = basename($project) . "-$hash.tar.$suffix";

	print $cgi->header(-type => 'application/x-tar',
	                   -content_encoding => $ctype,
	                   -content_disposition => "inline; filename=\"$filename\"",
	                   -status => '200 OK');

	open my $fd, "-|", "$GIT tar-tree $hash \'$project\' | $command" or
		die_error(undef, "Execute git-tar-tree failed.");
	binmode STDOUT, ':raw';
	print <$fd>;
	binmode STDOUT, ':utf8'; # as set at the beginning of gitweb.cgi
	close $fd;

}

sub git_log {
	my $head = git_get_head_hash($project);
	if (!defined $hash) {
		$hash = $head;
	}
	if (!defined $page) {
		$page = 0;
	}
	my $refs = git_get_references();

	my $limit = sprintf("--max-count=%i", (100 * ($page+1)));
	open my $fd, "-|", $GIT, "rev-list", $limit, $hash
		or die_error(undef, "Open git-rev-list failed");
	my @revlist = map { chomp; $_ } <$fd>;
	close $fd;

	my $paging_nav = format_paging_nav('log', $hash, $head, $page, $#revlist);

	git_header_html();
	git_print_page_nav('log','', $hash,undef,undef, $paging_nav);

	if (!@revlist) {
		my %co = parse_commit($hash);

		git_print_header_div('summary', $project);
		print "<div class=\"page_body\"> Last change $co{'age_string'}.<br/><br/></div>\n";
	}
	for (my $i = ($page * 100); $i <= $#revlist; $i++) {
		my $commit = $revlist[$i];
		my $ref = format_ref_marker($refs, $commit);
		my %co = parse_commit($commit);
		next if !%co;
		my %ad = parse_date($co{'author_epoch'});
		git_print_header_div('commit',
		               "<span class=\"age\">$co{'age_string'}</span>" .
		               esc_html($co{'title'}) . $ref,
		               $commit);
		print "<div class=\"title_text\">\n" .
		      "<div class=\"log_link\">\n" .
		      $cgi->a({-href => href(action=>"commit", hash=>$commit)}, "commit") .
		      " | " .
		      $cgi->a({-href => href(action=>"commitdiff", hash=>$commit)}, "commitdiff") .
		      "<br/>\n" .
		      "</div>\n" .
		      "<i>" . esc_html($co{'author_name'}) .  " [$ad{'rfc2822'}]</i><br/>\n" .
		      "</div>\n";

		print "<div class=\"log_body\">\n";
		git_print_simplified_log($co{'comment'});
		print "</div>\n";
	}
	git_footer_html();
}

sub git_commit {
	my %co = parse_commit($hash);
	if (!%co) {
		die_error(undef, "Unknown commit object");
	}
	my %ad = parse_date($co{'author_epoch'}, $co{'author_tz'});
	my %cd = parse_date($co{'committer_epoch'}, $co{'committer_tz'});

	my $parent = $co{'parent'};
	if (!defined $parent) {
		$parent = "--root";
	}
	open my $fd, "-|", $GIT, "diff-tree", '-r', '-M', $parent, $hash
		or die_error(undef, "Open git-diff-tree failed");
	my @difftree = map { chomp; $_ } <$fd>;
	close $fd or die_error(undef, "Reading git-diff-tree failed");

	# non-textual hash id's can be cached
	my $expires;
	if ($hash =~ m/^[0-9a-fA-F]{40}$/) {
		$expires = "+1d";
	}
	my $refs = git_get_references();
	my $ref = format_ref_marker($refs, $co{'id'});

	my ($ctype, $suffix, $command) = gitweb_check_feature('snapshot');
	my $have_snapshot = (defined $ctype && defined $suffix);

	my $formats_nav = '';
	if (defined $file_name && defined $co{'parent'}) {
		my $parent = $co{'parent'};
		$formats_nav .=
			$cgi->a({-href => href(action=>"blame", hash_parent=>$parent, file_name=>$file_name)},
			        "blame");
	}
	git_header_html(undef, $expires);
	git_print_page_nav('commit', defined $co{'parent'} ? '' : 'commitdiff',
	                   $hash, $co{'tree'}, $hash,
	                   $formats_nav);

	if (defined $co{'parent'}) {
		git_print_header_div('commitdiff', esc_html($co{'title'}) . $ref, $hash);
	} else {
		git_print_header_div('tree', esc_html($co{'title'}) . $ref, $co{'tree'}, $hash);
	}
	print "<div class=\"title_text\">\n" .
	      "<table cellspacing=\"0\">\n";
	print "<tr><td>author</td><td>" . esc_html($co{'author'}) . "</td></tr>\n".
	      "<tr>" .
	      "<td></td><td> $ad{'rfc2822'}";
	if ($ad{'hour_local'} < 6) {
		printf(" (<span class=\"atnight\">%02d:%02d</span> %s)",
		       $ad{'hour_local'}, $ad{'minute_local'}, $ad{'tz_local'});
	} else {
		printf(" (%02d:%02d %s)",
		       $ad{'hour_local'}, $ad{'minute_local'}, $ad{'tz_local'});
	}
	print "</td>" .
	      "</tr>\n";
	print "<tr><td>committer</td><td>" . esc_html($co{'committer'}) . "</td></tr>\n";
	print "<tr><td></td><td> $cd{'rfc2822'}" .
	      sprintf(" (%02d:%02d %s)", $cd{'hour_local'}, $cd{'minute_local'}, $cd{'tz_local'}) .
	      "</td></tr>\n";
	print "<tr><td>commit</td><td class=\"sha1\">$co{'id'}</td></tr>\n";
	print "<tr>" .
	      "<td>tree</td>" .
	      "<td class=\"sha1\">" .
	      $cgi->a({-href => href(action=>"tree", hash=>$co{'tree'}, hash_base=>$hash),
	               class => "list"}, $co{'tree'}) .
	      "</td>" .
	      "<td class=\"link\">" .
	      $cgi->a({-href => href(action=>"tree", hash=>$co{'tree'}, hash_base=>$hash)},
	              "tree");
	if ($have_snapshot) {
		print " | " .
		      $cgi->a({-href => href(action=>"snapshot", hash=>$hash)}, "snapshot");
	}
	print "</td>" .
	      "</tr>\n";
	my $parents = $co{'parents'};
	foreach my $par (@$parents) {
		print "<tr>" .
		      "<td>parent</td>" .
		      "<td class=\"sha1\">" .
		      $cgi->a({-href => href(action=>"commit", hash=>$par),
		               class => "list"}, $par) .
		      "</td>" .
		      "<td class=\"link\">" .
		      $cgi->a({-href => href(action=>"commit", hash=>$par)}, "commit") .
		      " | " .
		      $cgi->a({-href => href(action=>"commitdiff", hash=>$hash, hash_parent=>$par)}, "commitdiff") .
		      "</td>" .
		      "</tr>\n";
	}
	print "</table>".
	      "</div>\n";

	print "<div class=\"page_body\">\n";
	git_print_log($co{'comment'});
	print "</div>\n";

	git_difftree_body(\@difftree, $hash, $parent);

	git_footer_html();
}

sub git_blobdiff {
<<<<<<< HEAD
	mkdir($git_temp, 0700);
	git_header_html();
	if (defined $hash_base && (my %co = parse_commit($hash_base))) {
		my $formats_nav =
			$cgi->a({-href => href(action=>"blobdiff_plain",
			                       hash=>$hash, hash_parent=>$hash_parent)},
			        "plain");
		git_print_page_nav('','', $hash_base,$co{'tree'},$hash_base, $formats_nav);
		git_print_header_div('commit', esc_html($co{'title'}), $hash_base);
	} else {
		print <<HTML;
<div class="page_nav"><br/><br/></div>
<div class="title">$hash vs $hash_parent</div>
HTML
	}
	git_print_page_path($file_name, "blob", $hash_base);
	print "<div class=\"page_body\">\n" .
	      "<div class=\"diff_info\">blob:" .
	      $cgi->a({-href => href(action=>"blob", hash=>$hash_parent,
	                             hash_base=>$hash_base, file_name=>($file_parent || $file_name))},
	              $hash_parent) .
	      " -> blob:" .
	      $cgi->a({-href => href(action=>"blob", hash=>$hash,
	                             hash_base=>$hash_base, file_name=>$file_name)},
	              $hash) .
	      "</div>\n";
	git_diff_print($hash_parent, $file_name || $hash_parent, $hash, $file_name || $hash);
	print "</div>"; # page_body
	git_footer_html();
}
=======
	my $format = shift || 'html';
>>>>>>> b4c27c18

	my $fd;
	my @difftree;
	my %diffinfo;
	my $expires;

	# preparing $fd and %diffinfo for git_patchset_body
	# new style URI
	if (defined $hash_base && defined $hash_parent_base) {
		if (defined $file_name) {
			# read raw output
			open $fd, "-|", $GIT, "diff-tree", '-r', '-M', '-C', $hash_parent_base, $hash_base,
				"--", $file_name
				or die_error(undef, "Open git-diff-tree failed");
			@difftree = map { chomp; $_ } <$fd>;
			close $fd
				or die_error(undef, "Reading git-diff-tree failed");
			@difftree
				or die_error('404 Not Found', "Blob diff not found");

		} elsif (defined $hash) { # try to find filename from $hash
			if ($hash !~ /[0-9a-fA-F]{40}/) {
				$hash = git_to_hash($hash);
			}

			# read filtered raw output
			open $fd, "-|", $GIT, "diff-tree", '-r', '-M', '-C', $hash_parent_base, $hash_base
				or die_error(undef, "Open git-diff-tree failed");
			@difftree =
				# ':100644 100644 03b21826... 3b93d5e7... M	ls-files.c'
				# $hash == to_id
				grep { /^:[0-7]{6} [0-7]{6} [0-9a-fA-F]{40} $hash/ }
				map { chomp; $_ } <$fd>;
			close $fd
				or die_error(undef, "Reading git-diff-tree failed");
			@difftree
				or die_error('404 Not Found', "Blob diff not found");

		} else {
			die_error('404 Not Found', "Missing one of the blob diff parameters");
		}

		if (@difftree > 1) {
			die_error('404 Not Found', "Ambiguous blob diff specification");
		}

		%diffinfo = parse_difftree_raw_line($difftree[0]);
		$file_parent ||= $diffinfo{'from_file'} || $file_name || $diffinfo{'file'};
		$file_name   ||= $diffinfo{'to_file'}   || $diffinfo{'file'};

		$hash_parent ||= $diffinfo{'from_id'};
		$hash        ||= $diffinfo{'to_id'};

		# non-textual hash id's can be cached
		if ($hash_base =~ m/^[0-9a-fA-F]{40}$/ &&
		    $hash_parent_base =~ m/^[0-9a-fA-F]{40}$/) {
			$expires = '+1d';
		}

		# open patch output
		open $fd, "-|", $GIT, "diff-tree", '-r', '-p', '-M', '-C', $hash_parent_base, $hash_base,
			"--", $file_name
			or die_error(undef, "Open git-diff-tree failed");
	}

	# old/legacy style URI
	if (!%diffinfo && # if new style URI failed
	    defined $hash && defined $hash_parent) {
		# fake git-diff-tree raw output
		$diffinfo{'from_mode'} = $diffinfo{'to_mode'} = "blob";
		$diffinfo{'from_id'} = $hash_parent;
		$diffinfo{'to_id'}   = $hash;
		if (defined $file_name) {
			if (defined $file_parent) {
				$diffinfo{'status'} = '2';
				$diffinfo{'from_file'} = $file_parent;
				$diffinfo{'to_file'}   = $file_name;
			} else { # assume not renamed
				$diffinfo{'status'} = '1';
				$diffinfo{'from_file'} = $file_name;
				$diffinfo{'to_file'}   = $file_name;
			}
		} else { # no filename given
			$diffinfo{'status'} = '2';
			$diffinfo{'from_file'} = $hash_parent;
			$diffinfo{'to_file'}   = $hash;
		}

		# non-textual hash id's can be cached
		if ($hash =~ m/^[0-9a-fA-F]{40}$/ &&
		    $hash_parent =~ m/^[0-9a-fA-F]{40}$/) {
			$expires = '+1d';
		}

		# open patch output
		#open $fd, "-|", $GIT, "diff", '-p', $hash_parent, $hash
		open $fd, "-|", $GIT, "diff", '-p', $hash, $hash_parent
			or die_error(undef, "Open git-diff failed");
	} else  {
		die_error('404 Not Found', "Missing one of the blob diff parameters")
			unless %diffinfo;
	}
<<<<<<< HEAD
	my $refs = git_get_references();
	my $ref = format_ref_marker($refs, $co{'id'});
	my $formats_nav =
		$cgi->a({-href => href(action=>"commitdiff_plain", hash=>$hash, hash_parent=>$hash_parent)},
		        "plain");
	git_header_html(undef, $expires);
	git_print_page_nav('commitdiff','', $hash,$co{'tree'},$hash, $formats_nav);
	git_print_header_div('commit', esc_html($co{'title'}) . $ref, $hash);
	print "<div class=\"page_body\">\n";
	git_print_simplified_log($co{'comment'}, 1); # skip title
	print "<br/>\n";
	foreach my $line (@difftree) {
		# ':100644 100644 03b218260e99b78c6df0ed378e59ed9205ccc96d 3b93d5e7cc7f7dd4ebed13a5cc1a4ad976fc94d8 M      ls-files.c'
		# ':100644 100644 7f9281985086971d3877aca27704f2aaf9c448ce bc190ebc71bbd923f2b728e505408f5e54bd073a M      rev-tree.c'
		if ($line !~ m/^:([0-7]{6}) ([0-7]{6}) ([0-9a-fA-F]{40}) ([0-9a-fA-F]{40}) (.)\t(.*)$/) {
			next;
		}
		my $from_mode = $1;
		my $to_mode = $2;
		my $from_id = $3;
		my $to_id = $4;
		my $status = $5;
		my $file = validate_input(unquote($6));
		if ($status eq "A") {
			print "<div class=\"diff_info\">" . file_type($to_mode) . ":" .
			      $cgi->a({-href => href(action=>"blob", hash_base=>$hash,
			                             hash=>$to_id, file_name=>$file)},
			              $to_id) . "(new)" .
			      "</div>\n";
			git_diff_print(undef, "/dev/null", $to_id, "b/$file");
		} elsif ($status eq "D") {
			print "<div class=\"diff_info\">" . file_type($from_mode) . ":" .
			      $cgi->a({-href => href(action=>"blob", hash_base=>$hash_parent,
			                             hash=>$from_id, file_name=>$file)},
			              $from_id) . "(deleted)" .
			      "</div>\n";
			git_diff_print($from_id, "a/$file", undef, "/dev/null");
		} elsif ($status eq "M") {
			if ($from_id ne $to_id) {
				print "<div class=\"diff_info\">" .
				      file_type($from_mode) . ":" .
				      $cgi->a({-href => href(action=>"blob", hash_base=>$hash_parent,
				                             hash=>$from_id, file_name=>$file)},
				              $from_id) .
				      " -> " .
				      file_type($to_mode) . ":" .
				      $cgi->a({-href => href(action=>"blob", hash_base=>$hash,
				                             hash=>$to_id, file_name=>$file)},
				              $to_id);
				print "</div>\n";
				git_diff_print($from_id, "a/$file",  $to_id, "b/$file");
			}
=======

	# header
	if ($format eq 'html') {
		my $formats_nav =
			$cgi->a({-href => href(action=>"blobdiff_plain",
			                       hash=>$hash, hash_parent=>$hash_parent,
			                       hash_base=>$hash_base, hash_parent_base=>$hash_parent_base,
			                       file_name=>$file_name, file_parent=>$file_parent)},
			        "plain");
		git_header_html(undef, $expires);
		if (defined $hash_base && (my %co = parse_commit($hash_base))) {
			git_print_page_nav('','', $hash_base,$co{'tree'},$hash_base, $formats_nav);
			git_print_header_div('commit', esc_html($co{'title'}), $hash_base);
		} else {
			print "<div class=\"page_nav\"><br/>$formats_nav<br/></div>\n";
			print "<div class=\"title\">$hash vs $hash_parent</div>\n";
		}
		if (defined $file_name) {
			git_print_page_path($file_name, "blob", $hash_base);
		} else {
			print "<div class=\"page_path\"></div>\n";
		}

	} elsif ($format eq 'plain') {
		print $cgi->header(
			-type => 'text/plain',
			-charset => 'utf-8',
			-expires => $expires,
			-content_disposition => qq(inline; filename="${file_name}.patch"));

		print "X-Git-Url: " . $cgi->self_url() . "\n\n";

	} else {
		die_error(undef, "Unknown blobdiff format");
	}

	# patch
	if ($format eq 'html') {
		print "<div class=\"page_body\">\n";

		git_patchset_body($fd, [ \%diffinfo ], $hash_base, $hash_parent_base);
		close $fd;

		print "</div>\n"; # class="page_body"
		git_footer_html();

	} else {
		while (my $line = <$fd>) {
			$line =~ s!a/($hash|$hash_parent)!a/$diffinfo{'from_file'}!g;
			$line =~ s!b/($hash|$hash_parent)!b/$diffinfo{'to_file'}!g;

			print $line;

			last if $line =~ m!^\+\+\+!;
>>>>>>> b4c27c18
		}
		local $/ = undef;
		print <$fd>;
		close $fd;
	}
}

sub git_blobdiff_plain {
	git_blobdiff('plain');
}

sub git_commitdiff {
	my $format = shift || 'html';
	my %co = parse_commit($hash);
	if (!%co) {
		die_error(undef, "Unknown commit object");
	}
	if (!defined $hash_parent) {
		$hash_parent = $co{'parent'} || '--root';
	}

	# read commitdiff
	my $fd;
	my @difftree;
	if ($format eq 'html') {
		open $fd, "-|", $GIT, "diff-tree", '-r', '-M', '-C',
			"--patch-with-raw", "--full-index", $hash_parent, $hash
			or die_error(undef, "Open git-diff-tree failed");

		while (chomp(my $line = <$fd>)) {
			# empty line ends raw part of diff-tree output
			last unless $line;
			push @difftree, $line;
		}

<<<<<<< HEAD
	print $cgi->header(-type => "text/plain",
	                   -charset => 'utf-8',
	                   -content_disposition => "inline; filename=\"git-$hash.patch\"");
	my %ad = parse_date($co{'author_epoch'}, $co{'author_tz'});
	my $comment = $co{'comment'};
	print <<TEXT;
From: $co{'author'}
Date: $ad{'rfc2822'} ($ad{'tz_local'})
Subject: $co{'title'}
TEXT
	if (defined $tagname) {
		print "X-Git-Tag: $tagname\n";
=======
	} elsif ($format eq 'plain') {
		open $fd, "-|", $GIT, "diff-tree", '-r', '-p', '-B', $hash_parent, $hash
			or die_error(undef, "Open git-diff-tree failed");

	} else {
		die_error(undef, "Unknown commitdiff format");
>>>>>>> b4c27c18
	}

	# non-textual hash id's can be cached
	my $expires;
	if ($hash =~ m/^[0-9a-fA-F]{40}$/) {
		$expires = "+1d";
	}

	# write commit message
	if ($format eq 'html') {
		my $refs = git_get_references();
		my $ref = format_ref_marker($refs, $co{'id'});
		my $formats_nav =
			$cgi->a({-href => href(action=>"commitdiff_plain",
			                       hash=>$hash, hash_parent=>$hash_parent)},
			        "plain");

		git_header_html(undef, $expires);
		git_print_page_nav('commitdiff','', $hash,$co{'tree'},$hash, $formats_nav);
		git_print_header_div('commit', esc_html($co{'title'}) . $ref, $hash);
		print "<div class=\"page_body\">\n";
		print "<div class=\"log\">\n";
		git_print_simplified_log($co{'comment'}, 1); # skip title
		print "</div>\n"; # class="log"

	} elsif ($format eq 'plain') {
		my $refs = git_get_references("tags");
		my $tagname = git_get_rev_name_tags($hash);
		my $filename = basename($project) . "-$hash.patch";

		print $cgi->header(
			-type => 'text/plain',
			-charset => 'utf-8',
			-expires => $expires,
			-content_disposition => qq(inline; filename="$filename"));
		my %ad = parse_date($co{'author_epoch'}, $co{'author_tz'});
		print <<TEXT;
From: $co{'author'}
Date: $ad{'rfc2822'} ($ad{'tz_local'})
Subject: $co{'title'}
TEXT
		print "X-Git-Tag: $tagname\n" if $tagname;
		print "X-Git-Url: " . $cgi->self_url() . "\n\n";

		foreach my $line (@{$co{'comment'}}) {
			print "$line\n";
		}
		print "---\n\n";
	}

	# write patch
	if ($format eq 'html') {
		#git_difftree_body(\@difftree, $hash, $hash_parent);
		#print "<br/>\n";

		git_patchset_body($fd, \@difftree, $hash, $hash_parent);
		close $fd;
		print "</div>\n"; # class="page_body"
		git_footer_html();

	} elsif ($format eq 'plain') {
		local $/ = undef;
		print <$fd>;
		close $fd
			or print "Reading git-diff-tree failed\n";
	}
}

sub git_commitdiff_plain {
	git_commitdiff('plain');
}

sub git_history {
	if (!defined $hash_base) {
		$hash_base = git_get_head_hash($project);
	}
	my $ftype;
	my %co = parse_commit($hash_base);
	if (!%co) {
		die_error(undef, "Unknown commit object");
	}
	my $refs = git_get_references();
	git_header_html();
	git_print_page_nav('','', $hash_base,$co{'tree'},$hash_base);
	git_print_header_div('commit', esc_html($co{'title'}), $hash_base);
	if (!defined $hash && defined $file_name) {
		$hash = git_get_hash_by_path($hash_base, $file_name);
	}
	if (defined $hash) {
		$ftype = git_get_type($hash);
	}
	git_print_page_path($file_name, $ftype, $hash_base);

	open my $fd, "-|",
		$GIT, "rev-list", "--full-history", $hash_base, "--", $file_name;
	git_history_body($fd, $refs, $hash_base, $ftype);

	close $fd;
	git_footer_html();
}

sub git_search {
	if (!defined $searchtext) {
		die_error(undef, "Text field empty");
	}
	if (!defined $hash) {
		$hash = git_get_head_hash($project);
	}
	my %co = parse_commit($hash);
	if (!%co) {
		die_error(undef, "Unknown commit object");
	}
	# pickaxe may take all resources of your box and run for several minutes
	# with every query - so decide by yourself how public you make this feature :)
	my $commit_search = 1;
	my $author_search = 0;
	my $committer_search = 0;
	my $pickaxe_search = 0;
	if ($searchtext =~ s/^author\\://i) {
		$author_search = 1;
	} elsif ($searchtext =~ s/^committer\\://i) {
		$committer_search = 1;
	} elsif ($searchtext =~ s/^pickaxe\\://i) {
		$commit_search = 0;
		$pickaxe_search = 1;
	}
	git_header_html();
	git_print_page_nav('','', $hash,$co{'tree'},$hash);
	git_print_header_div('commit', esc_html($co{'title'}), $hash);

	print "<table cellspacing=\"0\">\n";
	my $alternate = 0;
	if ($commit_search) {
		$/ = "\0";
		open my $fd, "-|", $GIT, "rev-list", "--header", "--parents", $hash or next;
		while (my $commit_text = <$fd>) {
			if (!grep m/$searchtext/i, $commit_text) {
				next;
			}
			if ($author_search && !grep m/\nauthor .*$searchtext/i, $commit_text) {
				next;
			}
			if ($committer_search && !grep m/\ncommitter .*$searchtext/i, $commit_text) {
				next;
			}
			my @commit_lines = split "\n", $commit_text;
			my %co = parse_commit(undef, \@commit_lines);
			if (!%co) {
				next;
			}
			if ($alternate) {
				print "<tr class=\"dark\">\n";
			} else {
				print "<tr class=\"light\">\n";
			}
			$alternate ^= 1;
			print "<td title=\"$co{'age_string_age'}\"><i>$co{'age_string_date'}</i></td>\n" .
			      "<td><i>" . esc_html(chop_str($co{'author_name'}, 15, 5)) . "</i></td>\n" .
			      "<td>" .
			      $cgi->a({-href => href(action=>"commit", hash=>$co{'id'}), -class => "list subject"},
			               esc_html(chop_str($co{'title'}, 50)) . "<br/>");
			my $comment = $co{'comment'};
			foreach my $line (@$comment) {
				if ($line =~ m/^(.*)($searchtext)(.*)$/i) {
					my $lead = esc_html($1) || "";
					$lead = chop_str($lead, 30, 10);
					my $match = esc_html($2) || "";
					my $trail = esc_html($3) || "";
					$trail = chop_str($trail, 30, 10);
					my $text = "$lead<span class=\"match\">$match</span>$trail";
					print chop_str($text, 80, 5) . "<br/>\n";
				}
			}
			print "</td>\n" .
			      "<td class=\"link\">" .
			      $cgi->a({-href => href(action=>"commit", hash=>$co{'id'})}, "commit") .
			      " | " .
			      $cgi->a({-href => href(action=>"tree", hash=>$co{'tree'}, hash_base=>$co{'id'})}, "tree");
			print "</td>\n" .
			      "</tr>\n";
		}
		close $fd;
	}

	if ($pickaxe_search) {
		$/ = "\n";
		open my $fd, "-|", "$GIT rev-list $hash | $GIT diff-tree -r --stdin -S\'$searchtext\'";
		undef %co;
		my @files;
		while (my $line = <$fd>) {
			if (%co && $line =~ m/^:([0-7]{6}) ([0-7]{6}) ([0-9a-fA-F]{40}) ([0-9a-fA-F]{40}) (.)\t(.*)$/) {
				my %set;
				$set{'file'} = $6;
				$set{'from_id'} = $3;
				$set{'to_id'} = $4;
				$set{'id'} = $set{'to_id'};
				if ($set{'id'} =~ m/0{40}/) {
					$set{'id'} = $set{'from_id'};
				}
				if ($set{'id'} =~ m/0{40}/) {
					next;
				}
				push @files, \%set;
			} elsif ($line =~ m/^([0-9a-fA-F]{40})$/){
				if (%co) {
					if ($alternate) {
						print "<tr class=\"dark\">\n";
					} else {
						print "<tr class=\"light\">\n";
					}
					$alternate ^= 1;
					print "<td title=\"$co{'age_string_age'}\"><i>$co{'age_string_date'}</i></td>\n" .
					      "<td><i>" . esc_html(chop_str($co{'author_name'}, 15, 5)) . "</i></td>\n" .
					      "<td>" .
					      $cgi->a({-href => href(action=>"commit", hash=>$co{'id'}),
					              -class => "list subject"},
					              esc_html(chop_str($co{'title'}, 50)) . "<br/>");
					while (my $setref = shift @files) {
						my %set = %$setref;
						print $cgi->a({-href => href(action=>"blob", hash_base=>$co{'id'},
						                             hash=>$set{'id'}, file_name=>$set{'file'}),
						              -class => "list"},
						              "<span class=\"match\">" . esc_html($set{'file'}) . "</span>") .
						      "<br/>\n";
					}
					print "</td>\n" .
					      "<td class=\"link\">" .
					      $cgi->a({-href => href(action=>"commit", hash=>$co{'id'})}, "commit") .
					      " | " .
					      $cgi->a({-href => href(action=>"tree", hash=>$co{'tree'}, hash_base=>$co{'id'})}, "tree");
					print "</td>\n" .
					      "</tr>\n";
				}
				%co = parse_commit($1);
			}
		}
		close $fd;
	}
	print "</table>\n";
	git_footer_html();
}

sub git_shortlog {
	my $head = git_get_head_hash($project);
	if (!defined $hash) {
		$hash = $head;
	}
	if (!defined $page) {
		$page = 0;
	}
	my $refs = git_get_references();

	my $limit = sprintf("--max-count=%i", (100 * ($page+1)));
	open my $fd, "-|", $GIT, "rev-list", $limit, $hash
		or die_error(undef, "Open git-rev-list failed");
	my @revlist = map { chomp; $_ } <$fd>;
	close $fd;

	my $paging_nav = format_paging_nav('shortlog', $hash, $head, $page, $#revlist);
	my $next_link = '';
	if ($#revlist >= (100 * ($page+1)-1)) {
		$next_link =
			$cgi->a({-href => href(action=>"shortlog", hash=>$hash, page=>$page+1),
			         -title => "Alt-n"}, "next");
	}


	git_header_html();
	git_print_page_nav('shortlog','', $hash,$hash,$hash, $paging_nav);
	git_print_header_div('summary', $project);

	git_shortlog_body(\@revlist, ($page * 100), $#revlist, $refs, $next_link);

	git_footer_html();
}

## ......................................................................
## feeds (RSS, OPML)

sub git_rss {
	# http://www.notestips.com/80256B3A007F2692/1/NAMO5P9UPQ
	open my $fd, "-|", $GIT, "rev-list", "--max-count=150", git_get_head_hash($project)
		or die_error(undef, "Open git-rev-list failed");
	my @revlist = map { chomp; $_ } <$fd>;
	close $fd or die_error(undef, "Reading git-rev-list failed");
	print $cgi->header(-type => 'text/xml', -charset => 'utf-8');
	print <<XML;
<?xml version="1.0" encoding="utf-8"?>
<rss version="2.0" xmlns:content="http://purl.org/rss/1.0/modules/content/">
<channel>
<title>$project $my_uri $my_url</title>
<link>${\esc_html("$my_url?p=$project;a=summary")}</link>
<description>$project log</description>
<language>en</language>
XML

	for (my $i = 0; $i <= $#revlist; $i++) {
		my $commit = $revlist[$i];
		my %co = parse_commit($commit);
		# we read 150, we always show 30 and the ones more recent than 48 hours
		if (($i >= 20) && ((time - $co{'committer_epoch'}) > 48*60*60)) {
			last;
		}
		my %cd = parse_date($co{'committer_epoch'});
		open $fd, "-|", $GIT, "diff-tree", '-r', $co{'parent'}, $co{'id'} or next;
		my @difftree = map { chomp; $_ } <$fd>;
		close $fd or next;
		print "<item>\n" .
		      "<title>" .
		      sprintf("%d %s %02d:%02d", $cd{'mday'}, $cd{'month'}, $cd{'hour'}, $cd{'minute'}) . " - " . esc_html($co{'title'}) .
		      "</title>\n" .
		      "<author>" . esc_html($co{'author'}) . "</author>\n" .
		      "<pubDate>$cd{'rfc2822'}</pubDate>\n" .
		      "<guid isPermaLink=\"true\">" . esc_html("$my_url?p=$project;a=commit;h=$commit") . "</guid>\n" .
		      "<link>" . esc_html("$my_url?p=$project;a=commit;h=$commit") . "</link>\n" .
		      "<description>" . esc_html($co{'title'}) . "</description>\n" .
		      "<content:encoded>" .
		      "<![CDATA[\n";
		my $comment = $co{'comment'};
		foreach my $line (@$comment) {
			$line = decode("utf8", $line, Encode::FB_DEFAULT);
			print "$line<br/>\n";
		}
		print "<br/>\n";
		foreach my $line (@difftree) {
			if (!($line =~ m/^:([0-7]{6}) ([0-7]{6}) ([0-9a-fA-F]{40}) ([0-9a-fA-F]{40}) (.)([0-9]{0,3})\t(.*)$/)) {
				next;
			}
			my $file = validate_input(unquote($7));
			$file = decode("utf8", $file, Encode::FB_DEFAULT);
			print "$file<br/>\n";
		}
		print "]]>\n" .
		      "</content:encoded>\n" .
		      "</item>\n";
	}
	print "</channel></rss>";
}

sub git_opml {
	my @list = git_get_projects_list();

	print $cgi->header(-type => 'text/xml', -charset => 'utf-8');
	print <<XML;
<?xml version="1.0" encoding="utf-8"?>
<opml version="1.0">
<head>
  <title>$site_name Git OPML Export</title>
</head>
<body>
<outline text="git RSS feeds">
XML

	foreach my $pr (@list) {
		my %proj = %$pr;
		my $head = git_get_head_hash($proj{'path'});
		if (!defined $head) {
			next;
		}
		$ENV{'GIT_DIR'} = "$projectroot/$proj{'path'}";
		my %co = parse_commit($head);
		if (!%co) {
			next;
		}

		my $path = esc_html(chop_str($proj{'path'}, 25, 5));
		my $rss  = "$my_url?p=$proj{'path'};a=rss";
		my $html = "$my_url?p=$proj{'path'};a=summary";
		print "<outline type=\"rss\" text=\"$path\" title=\"$path\" xmlUrl=\"$rss\" htmlUrl=\"$html\"/>\n";
	}
	print <<XML;
</outline>
</body>
</opml>
XML
}<|MERGE_RESOLUTION|>--- conflicted
+++ resolved
@@ -271,10 +271,6 @@
 	my %params = @_;
 
 	my @mapping = (
-<<<<<<< HEAD
-		action => "a",
-=======
->>>>>>> b4c27c18
 		project => "p",
 		action => "a",
 		file_name => "f",
@@ -1419,7 +1415,6 @@
 		print "<br/></div>\n";
 	} else {
 		print "<div class=\"page_path\">" . esc_html($name) . "<br/></div>\n";
-<<<<<<< HEAD
 	}
 }
 
@@ -1453,41 +1448,6 @@
 	}
 }
 
-=======
-	}
-}
-
-sub git_print_log {
-	my $log = shift;
-
-	# remove leading empty lines
-	while (defined $log->[0] && $log->[0] eq "") {
-		shift @$log;
-	}
-
-	# print log
-	my $signoff = 0;
-	my $empty = 0;
-	foreach my $line (@$log) {
-		# print only one empty line
-		# do not print empty line after signoff
-		if ($line eq "") {
-			next if ($empty || $signoff);
-			$empty = 1;
-		} else {
-			$empty = 0;
-		}
-		if ($line =~ m/^ *(signed[ \-]off[ \-]by[ :]|acked[ \-]by[ :]|cc[ :])/i) {
-			$signoff = 1;
-			print "<span class=\"signoff\">" . esc_html($line) . "</span><br/>\n";
-		} else {
-			$signoff = 0;
-			print format_log_line_html($line) . "<br/>\n";
-		}
-	}
-}
-
->>>>>>> b4c27c18
 sub git_print_simplified_log {
 	my $log = shift;
 	my $remove_title = shift;
@@ -1611,15 +1571,10 @@
 			}
 			print "<td>";
 			if ($diff{'to_id'} ne $diff{'from_id'}) { # modified
-<<<<<<< HEAD
-				print $cgi->a({-href => href(action=>"blobdiff", hash=>$diff{'to_id'}, hash_parent=>$diff{'from_id'},
-				                             hash_base=>$hash, file_name=>$diff{'file'}),
-=======
 				print $cgi->a({-href => href(action=>"blobdiff",
 				                             hash=>$diff{'to_id'}, hash_parent=>$diff{'from_id'},
 				                             hash_base=>$hash, hash_parent_base=>$parent,
 				                             file_name=>$diff{'file'}),
->>>>>>> b4c27c18
 				              -class => "list"}, esc_html($diff{'file'}));
 			} else { # only mode changed
 				print $cgi->a({-href => href(action=>"blob", hash=>$diff{'to_id'},
@@ -1634,15 +1589,10 @@
 				        "blob");
 			if ($diff{'to_id'} ne $diff{'from_id'}) { # modified
 				print " | " .
-<<<<<<< HEAD
-					$cgi->a({-href => href(action=>"blobdiff", hash=>$diff{'to_id'}, hash_parent=>$diff{'from_id'},
-					                       hash_base=>$hash, file_name=>$diff{'file'})},
-=======
 					$cgi->a({-href => href(action=>"blobdiff",
 					                       hash=>$diff{'to_id'}, hash_parent=>$diff{'from_id'},
 					                       hash_base=>$hash, hash_parent_base=>$parent,
 					                       file_name=>$diff{'file'})},
->>>>>>> b4c27c18
 					        "diff");
 			}
 			print " | " .
@@ -1674,14 +1624,9 @@
 			              "blob");
 			if ($diff{'to_id'} ne $diff{'from_id'}) {
 				print " | " .
-<<<<<<< HEAD
-					$cgi->a({-href => href(action=>"blobdiff", hash_base=>$hash,
-					                       hash=>$diff{'to_id'}, hash_parent=>$diff{'from_id'},
-=======
 					$cgi->a({-href => href(action=>"blobdiff",
 					                       hash=>$diff{'to_id'}, hash_parent=>$diff{'from_id'},
 					                       hash_base=>$hash, hash_parent_base=>$parent,
->>>>>>> b4c27c18
 					                       file_name=>$diff{'to_file'}, file_parent=>$diff{'from_file'})},
 					        "diff");
 			}
@@ -1909,15 +1854,10 @@
 			if (defined $blob_current && defined $blob_parent &&
 					$blob_current ne $blob_parent) {
 				print " | " .
-<<<<<<< HEAD
-					$cgi->a({-href => href(action=>"blobdiff", hash=>$blob_current, hash_parent=>$blob_parent,
-					                       hash_base=>$commit, file_name=>$file_name)},
-=======
 					$cgi->a({-href => href(action=>"blobdiff",
 					                       hash=>$blob_current, hash_parent=>$blob_parent,
 					                       hash_base=>$hash_base, hash_parent_base=>$commit,
 					                       file_name=>$file_name)},
->>>>>>> b4c27c18
 					        "diff to current");
 			}
 		}
@@ -2798,40 +2738,7 @@
 }
 
 sub git_blobdiff {
-<<<<<<< HEAD
-	mkdir($git_temp, 0700);
-	git_header_html();
-	if (defined $hash_base && (my %co = parse_commit($hash_base))) {
-		my $formats_nav =
-			$cgi->a({-href => href(action=>"blobdiff_plain",
-			                       hash=>$hash, hash_parent=>$hash_parent)},
-			        "plain");
-		git_print_page_nav('','', $hash_base,$co{'tree'},$hash_base, $formats_nav);
-		git_print_header_div('commit', esc_html($co{'title'}), $hash_base);
-	} else {
-		print <<HTML;
-<div class="page_nav"><br/><br/></div>
-<div class="title">$hash vs $hash_parent</div>
-HTML
-	}
-	git_print_page_path($file_name, "blob", $hash_base);
-	print "<div class=\"page_body\">\n" .
-	      "<div class=\"diff_info\">blob:" .
-	      $cgi->a({-href => href(action=>"blob", hash=>$hash_parent,
-	                             hash_base=>$hash_base, file_name=>($file_parent || $file_name))},
-	              $hash_parent) .
-	      " -> blob:" .
-	      $cgi->a({-href => href(action=>"blob", hash=>$hash,
-	                             hash_base=>$hash_base, file_name=>$file_name)},
-	              $hash) .
-	      "</div>\n";
-	git_diff_print($hash_parent, $file_name || $hash_parent, $hash, $file_name || $hash);
-	print "</div>"; # page_body
-	git_footer_html();
-}
-=======
 	my $format = shift || 'html';
->>>>>>> b4c27c18
 
 	my $fd;
 	my @difftree;
@@ -2934,60 +2841,6 @@
 		die_error('404 Not Found', "Missing one of the blob diff parameters")
 			unless %diffinfo;
 	}
-<<<<<<< HEAD
-	my $refs = git_get_references();
-	my $ref = format_ref_marker($refs, $co{'id'});
-	my $formats_nav =
-		$cgi->a({-href => href(action=>"commitdiff_plain", hash=>$hash, hash_parent=>$hash_parent)},
-		        "plain");
-	git_header_html(undef, $expires);
-	git_print_page_nav('commitdiff','', $hash,$co{'tree'},$hash, $formats_nav);
-	git_print_header_div('commit', esc_html($co{'title'}) . $ref, $hash);
-	print "<div class=\"page_body\">\n";
-	git_print_simplified_log($co{'comment'}, 1); # skip title
-	print "<br/>\n";
-	foreach my $line (@difftree) {
-		# ':100644 100644 03b218260e99b78c6df0ed378e59ed9205ccc96d 3b93d5e7cc7f7dd4ebed13a5cc1a4ad976fc94d8 M      ls-files.c'
-		# ':100644 100644 7f9281985086971d3877aca27704f2aaf9c448ce bc190ebc71bbd923f2b728e505408f5e54bd073a M      rev-tree.c'
-		if ($line !~ m/^:([0-7]{6}) ([0-7]{6}) ([0-9a-fA-F]{40}) ([0-9a-fA-F]{40}) (.)\t(.*)$/) {
-			next;
-		}
-		my $from_mode = $1;
-		my $to_mode = $2;
-		my $from_id = $3;
-		my $to_id = $4;
-		my $status = $5;
-		my $file = validate_input(unquote($6));
-		if ($status eq "A") {
-			print "<div class=\"diff_info\">" . file_type($to_mode) . ":" .
-			      $cgi->a({-href => href(action=>"blob", hash_base=>$hash,
-			                             hash=>$to_id, file_name=>$file)},
-			              $to_id) . "(new)" .
-			      "</div>\n";
-			git_diff_print(undef, "/dev/null", $to_id, "b/$file");
-		} elsif ($status eq "D") {
-			print "<div class=\"diff_info\">" . file_type($from_mode) . ":" .
-			      $cgi->a({-href => href(action=>"blob", hash_base=>$hash_parent,
-			                             hash=>$from_id, file_name=>$file)},
-			              $from_id) . "(deleted)" .
-			      "</div>\n";
-			git_diff_print($from_id, "a/$file", undef, "/dev/null");
-		} elsif ($status eq "M") {
-			if ($from_id ne $to_id) {
-				print "<div class=\"diff_info\">" .
-				      file_type($from_mode) . ":" .
-				      $cgi->a({-href => href(action=>"blob", hash_base=>$hash_parent,
-				                             hash=>$from_id, file_name=>$file)},
-				              $from_id) .
-				      " -> " .
-				      file_type($to_mode) . ":" .
-				      $cgi->a({-href => href(action=>"blob", hash_base=>$hash,
-				                             hash=>$to_id, file_name=>$file)},
-				              $to_id);
-				print "</div>\n";
-				git_diff_print($from_id, "a/$file",  $to_id, "b/$file");
-			}
-=======
 
 	# header
 	if ($format eq 'html') {
@@ -3042,7 +2895,6 @@
 			print $line;
 
 			last if $line =~ m!^\+\+\+!;
->>>>>>> b4c27c18
 		}
 		local $/ = undef;
 		print <$fd>;
@@ -3078,27 +2930,12 @@
 			push @difftree, $line;
 		}
 
-<<<<<<< HEAD
-	print $cgi->header(-type => "text/plain",
-	                   -charset => 'utf-8',
-	                   -content_disposition => "inline; filename=\"git-$hash.patch\"");
-	my %ad = parse_date($co{'author_epoch'}, $co{'author_tz'});
-	my $comment = $co{'comment'};
-	print <<TEXT;
-From: $co{'author'}
-Date: $ad{'rfc2822'} ($ad{'tz_local'})
-Subject: $co{'title'}
-TEXT
-	if (defined $tagname) {
-		print "X-Git-Tag: $tagname\n";
-=======
 	} elsif ($format eq 'plain') {
 		open $fd, "-|", $GIT, "diff-tree", '-r', '-p', '-B', $hash_parent, $hash
 			or die_error(undef, "Open git-diff-tree failed");
 
 	} else {
 		die_error(undef, "Unknown commitdiff format");
->>>>>>> b4c27c18
 	}
 
 	# non-textual hash id's can be cached
