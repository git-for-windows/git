--- conflicted
+++ resolved
@@ -77,7 +77,7 @@
  *                       in get_directory_renames() for details
  */
 struct dir_rename_entry {
-	struct hashmap_entry ent; /* must be the first member! */
+	struct hashmap_entry ent;
 	char *dir;
 	unsigned non_unique_new_dir:1;
 	struct strbuf new_dir;
@@ -125,7 +125,7 @@
 }
 
 struct collision_entry {
-	struct hashmap_entry ent; /* must be the first member! */
+	struct hashmap_entry ent;
 	char *target_file;
 	struct string_list source_files;
 	unsigned reported_already:1;
@@ -473,13 +473,8 @@
 	strbuf_addstr(base, path);
 
 	FLEX_ALLOC_MEM(entry, path, base->buf, base->len);
-<<<<<<< HEAD
-	hashmap_entry_init(entry, path_hash(entry->path));
-	hashmap_add(&opt->priv->current_file_dir_set, entry);
-=======
 	hashmap_entry_init(&entry->e, path_hash(entry->path));
-	hashmap_add(&opt->current_file_dir_set, &entry->e);
->>>>>>> e2b5038d
+	hashmap_add(&opt->priv->current_file_dir_set, &entry->e);
 
 	strbuf_setlen(base, baselen);
 	return (S_ISDIR(mode) ? READ_TREE_RECURSIVE : 0);
@@ -757,13 +752,8 @@
 	}
 
 	FLEX_ALLOC_MEM(entry, path, newpath.buf, newpath.len);
-<<<<<<< HEAD
-	hashmap_entry_init(entry, path_hash(entry->path));
-	hashmap_add(&opt->priv->current_file_dir_set, entry);
-=======
 	hashmap_entry_init(&entry->e, path_hash(entry->path));
-	hashmap_add(&opt->current_file_dir_set, &entry->e);
->>>>>>> e2b5038d
+	hashmap_add(&opt->priv->current_file_dir_set, &entry->e);
 	return strbuf_detach(&newpath, NULL);
 }
 
@@ -3495,12 +3485,8 @@
 		string_list_clear(entries, 1);
 		free(entries);
 
-<<<<<<< HEAD
-		hashmap_free(&opt->priv->current_file_dir_set, 1);
-=======
-		hashmap_free_entries(&opt->current_file_dir_set,
+		hashmap_free_entries(&opt->priv->current_file_dir_set,
 					struct path_hashmap_entry, e);
->>>>>>> e2b5038d
 
 		if (clean < 0) {
 			unpack_trees_finish(opt);
