--- conflicted
+++ resolved
@@ -23,7 +23,6 @@
 	unsigned int sd_size;
 };
 
-<<<<<<< HEAD
 /*
  * A struct to encapsulate the concept of whether a file has changed
  * since we last checked it. This uses criteria similar to those used
@@ -72,7 +71,7 @@
  * conditions continues to be true.
  */
 void stat_validity_update(struct stat_validity *sv, int fd);
-=======
+
 #if defined(DT_UNKNOWN) && !defined(NO_D_TYPE_IN_DIRENT)
 #define DTYPE(de)	((de)->d_type)
 #else
@@ -86,6 +85,5 @@
 #define DT_LNK		3
 #define DTYPE(de)	DT_UNKNOWN
 #endif
->>>>>>> 03bf92b9
 
 #endif