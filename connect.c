#include "git-compat-util.h"
#include "cache.h"
#include "pkt-line.h"
#include "quote.h"
#include "refs.h"
#include "run-command.h"
#include "spawn-pipe.h"

static char *server_capabilities;

static int check_ref(const char *name, int len, unsigned int flags)
{
	if (!flags)
		return 1;

	if (len < 5 || memcmp(name, "refs/", 5))
		return 0;

	/* Skip the "refs/" part */
	name += 5;
	len -= 5;

	/* REF_NORMAL means that we don't want the magic fake tag refs */
	if ((flags & REF_NORMAL) && check_ref_format(name) < 0)
		return 0;

	/* REF_HEADS means that we want regular branch heads */
	if ((flags & REF_HEADS) && !memcmp(name, "heads/", 6))
		return 1;

	/* REF_TAGS means that we want tags */
	if ((flags & REF_TAGS) && !memcmp(name, "tags/", 5))
		return 1;

	/* All type bits clear means that we are ok with anything */
	return !(flags & ~REF_NORMAL);
}

/*
 * Read all the refs from the other end
 */
struct ref **get_remote_heads(int in, struct ref **list,
			      int nr_match, char **match,
			      unsigned int flags)
{
	*list = NULL;
	for (;;) {
		struct ref *ref;
		unsigned char old_sha1[20];
		static char buffer[1000];
		char *name;
		int len, name_len;

		len = packet_read_line(in, buffer, sizeof(buffer));
		if (!len)
			break;
		if (buffer[len-1] == '\n')
			buffer[--len] = 0;

		if (len < 42 || get_sha1_hex(buffer, old_sha1) || buffer[40] != ' ')
			die("protocol error: expected sha/ref, got '%s'", buffer);
		name = buffer + 41;

		name_len = strlen(name);
		if (len != name_len + 41) {
			if (server_capabilities)
				free(server_capabilities);
			server_capabilities = xstrdup(name + name_len + 1);
		}

		if (!check_ref(name, name_len, flags))
			continue;
		if (nr_match && !path_match(name, nr_match, match))
			continue;
		ref = xcalloc(1, sizeof(*ref) + len - 40);
		hashcpy(ref->old_sha1, old_sha1);
		memcpy(ref->name, buffer + 41, len - 40);
		*list = ref;
		list = &ref->next;
	}
	return list;
}

int server_supports(const char *feature)
{
	return server_capabilities &&
		strstr(server_capabilities, feature) != NULL;
}

int get_ack(int fd, unsigned char *result_sha1)
{
	static char line[1000];
	int len = packet_read_line(fd, line, sizeof(line));

	if (!len)
		die("git-fetch-pack: expected ACK/NAK, got EOF");
	if (line[len-1] == '\n')
		line[--len] = 0;
	if (!strcmp(line, "NAK"))
		return 0;
	if (!prefixcmp(line, "ACK ")) {
		if (!get_sha1_hex(line+4, result_sha1)) {
			if (strstr(line+45, "continue"))
				return 2;
			return 1;
		}
	}
	die("git-fetch_pack: expected ACK/NAK, got '%s'", line);
}

int path_match(const char *path, int nr, char **match)
{
	int i;
	int pathlen = strlen(path);

	for (i = 0; i < nr; i++) {
		char *s = match[i];
		int len = strlen(s);

		if (!len || len > pathlen)
			continue;
		if (memcmp(path + pathlen - len, s, len))
			continue;
		if (pathlen > len && path[pathlen - len - 1] != '/')
			continue;
		*s = 0;
		return (i + 1);
	}
	return 0;
}

struct refspec {
	char *src;
	char *dst;
	char force;
};

/*
 * A:B means fast forward remote B with local A.
 * +A:B means overwrite remote B with local A.
 * +A is a shorthand for +A:A.
 * A is a shorthand for A:A.
 * :B means delete remote B.
 */
static struct refspec *parse_ref_spec(int nr_refspec, char **refspec)
{
	int i;
	struct refspec *rs = xcalloc(sizeof(*rs), (nr_refspec + 1));
	for (i = 0; i < nr_refspec; i++) {
		char *sp, *dp, *ep;
		sp = refspec[i];
		if (*sp == '+') {
			rs[i].force = 1;
			sp++;
		}
		ep = strchr(sp, ':');
		if (ep) {
			dp = ep + 1;
			*ep = 0;
		}
		else
			dp = sp;
		rs[i].src = sp;
		rs[i].dst = dp;
	}
	rs[nr_refspec].src = rs[nr_refspec].dst = NULL;
	return rs;
}

static int count_refspec_match(const char *pattern,
			       struct ref *refs,
			       struct ref **matched_ref)
{
	int patlen = strlen(pattern);
	struct ref *matched_weak = NULL;
	struct ref *matched = NULL;
	int weak_match = 0;
	int match = 0;

	for (weak_match = match = 0; refs; refs = refs->next) {
		char *name = refs->name;
		int namelen = strlen(name);
		int weak_match;

		if (namelen < patlen ||
		    memcmp(name + namelen - patlen, pattern, patlen))
			continue;
		if (namelen != patlen && name[namelen - patlen - 1] != '/')
			continue;

		/* A match is "weak" if it is with refs outside
		 * heads or tags, and did not specify the pattern
		 * in full (e.g. "refs/remotes/origin/master") or at
		 * least from the toplevel (e.g. "remotes/origin/master");
		 * otherwise "git push $URL master" would result in
		 * ambiguity between remotes/origin/master and heads/master
		 * at the remote site.
		 */
		if (namelen != patlen &&
		    patlen != namelen - 5 &&
		    prefixcmp(name, "refs/heads/") &&
		    prefixcmp(name, "refs/tags/")) {
			/* We want to catch the case where only weak
			 * matches are found and there are multiple
			 * matches, and where more than one strong
			 * matches are found, as ambiguous.  One
			 * strong match with zero or more weak matches
			 * are acceptable as a unique match.
			 */
			matched_weak = refs;
			weak_match++;
		}
		else {
			matched = refs;
			match++;
		}
	}
	if (!matched) {
		*matched_ref = matched_weak;
		return weak_match;
	}
	else {
		*matched_ref = matched;
		return match;
	}
}

static void link_dst_tail(struct ref *ref, struct ref ***tail)
{
	**tail = ref;
	*tail = &ref->next;
	**tail = NULL;
}

static struct ref *try_explicit_object_name(const char *name)
{
	unsigned char sha1[20];
	struct ref *ref;
	int len;

	if (!*name) {
		ref = xcalloc(1, sizeof(*ref) + 20);
		strcpy(ref->name, "(delete)");
		hashclr(ref->new_sha1);
		return ref;
	}
	if (get_sha1(name, sha1))
		return NULL;
	len = strlen(name) + 1;
	ref = xcalloc(1, sizeof(*ref) + len);
	memcpy(ref->name, name, len);
	hashcpy(ref->new_sha1, sha1);
	return ref;
}

static int match_explicit_refs(struct ref *src, struct ref *dst,
			       struct ref ***dst_tail, struct refspec *rs)
{
	int i, errs;
	for (i = errs = 0; rs[i].src; i++) {
		struct ref *matched_src, *matched_dst;

		matched_src = matched_dst = NULL;
		switch (count_refspec_match(rs[i].src, src, &matched_src)) {
		case 1:
			break;
		case 0:
			/* The source could be in the get_sha1() format
			 * not a reference name.  :refs/other is a
			 * way to delete 'other' ref at the remote end.
			 */
			matched_src = try_explicit_object_name(rs[i].src);
			if (matched_src)
				break;
			errs = 1;
			error("src refspec %s does not match any.",
			      rs[i].src);
			break;
		default:
			errs = 1;
			error("src refspec %s matches more than one.",
			      rs[i].src);
			break;
		}
		switch (count_refspec_match(rs[i].dst, dst, &matched_dst)) {
		case 1:
			break;
		case 0:
			if (!memcmp(rs[i].dst, "refs/", 5)) {
				int len = strlen(rs[i].dst) + 1;
				matched_dst = xcalloc(1, sizeof(*dst) + len);
				memcpy(matched_dst->name, rs[i].dst, len);
				link_dst_tail(matched_dst, dst_tail);
			}
			else if (!strcmp(rs[i].src, rs[i].dst) &&
				 matched_src) {
				/* pushing "master:master" when
				 * remote does not have master yet.
				 */
				int len = strlen(matched_src->name) + 1;
				matched_dst = xcalloc(1, sizeof(*dst) + len);
				memcpy(matched_dst->name, matched_src->name,
				       len);
				link_dst_tail(matched_dst, dst_tail);
			}
			else {
				errs = 1;
				error("dst refspec %s does not match any "
				      "existing ref on the remote and does "
				      "not start with refs/.", rs[i].dst);
			}
			break;
		default:
			errs = 1;
			error("dst refspec %s matches more than one.",
			      rs[i].dst);
			break;
		}
		if (errs)
			continue;
		if (matched_dst->peer_ref) {
			errs = 1;
			error("dst ref %s receives from more than one src.",
			      matched_dst->name);
		}
		else {
			matched_dst->peer_ref = matched_src;
			matched_dst->force = rs[i].force;
		}
	}
	return -errs;
}

static struct ref *find_ref_by_name(struct ref *list, const char *name)
{
	for ( ; list; list = list->next)
		if (!strcmp(list->name, name))
			return list;
	return NULL;
}

int match_refs(struct ref *src, struct ref *dst, struct ref ***dst_tail,
	       int nr_refspec, char **refspec, int all)
{
	struct refspec *rs = parse_ref_spec(nr_refspec, refspec);

	if (nr_refspec)
		return match_explicit_refs(src, dst, dst_tail, rs);

	/* pick the remainder */
	for ( ; src; src = src->next) {
		struct ref *dst_peer;
		if (src->peer_ref)
			continue;
		dst_peer = find_ref_by_name(dst, src->name);
		if ((dst_peer && dst_peer->peer_ref) || (!dst_peer && !all))
			continue;
		if (!dst_peer) {
			/* Create a new one and link it */
			int len = strlen(src->name) + 1;
			dst_peer = xcalloc(1, sizeof(*dst_peer) + len);
			memcpy(dst_peer->name, src->name, len);
			hashcpy(dst_peer->new_sha1, src->new_sha1);
			link_dst_tail(dst_peer, dst_tail);
		}
		dst_peer->peer_ref = src;
	}
	return 0;
}

enum protocol {
	PROTO_LOCAL = 1,
	PROTO_SSH,
	PROTO_GIT,
};

static enum protocol get_protocol(const char *name)
{
	if (!strcmp(name, "ssh"))
		return PROTO_SSH;
	if (!strcmp(name, "git"))
		return PROTO_GIT;
	if (!strcmp(name, "git+ssh"))
		return PROTO_SSH;
	if (!strcmp(name, "ssh+git"))
		return PROTO_SSH;
	die("I don't handle protocol '%s'", name);
}

#define STR_(s)	# s
#define STR(s)	STR_(s)

#ifndef NO_IPV6

static const char *ai_name(const struct addrinfo *ai)
{
	static char addr[INET_ADDRSTRLEN];
	if ( AF_INET == ai->ai_family ) {
		struct sockaddr_in *in;
		in = (struct sockaddr_in *)ai->ai_addr;
		inet_ntop(ai->ai_family, &in->sin_addr, addr, sizeof(addr));
	} else if ( AF_INET6 == ai->ai_family ) {
		struct sockaddr_in6 *in;
		in = (struct sockaddr_in6 *)ai->ai_addr;
		inet_ntop(ai->ai_family, &in->sin6_addr, addr, sizeof(addr));
	} else {
		strcpy(addr, "(unknown)");
	}
	return addr;
}

/*
 * Returns a connected socket() fd, or else die()s.
 */
static int git_tcp_connect_sock(char *host, int flags)
{
	int sockfd = -1, saved_errno = 0;
	char *colon, *end;
	const char *port = STR(DEFAULT_GIT_PORT);
	struct addrinfo hints, *ai0, *ai;
	int gai;
	int cnt = 0;

	if (host[0] == '[') {
		end = strchr(host + 1, ']');
		if (end) {
			*end = 0;
			end++;
			host++;
		} else
			end = host;
	} else
		end = host;
	colon = strchr(end, ':');

	if (colon) {
		*colon = 0;
		port = colon + 1;
		if (!*port)
			port = "<none>";
	}

	memset(&hints, 0, sizeof(hints));
	hints.ai_socktype = SOCK_STREAM;
	hints.ai_protocol = IPPROTO_TCP;

	if (flags & CONNECT_VERBOSE)
		fprintf(stderr, "Looking up %s ... ", host);

	gai = getaddrinfo(host, port, &hints, &ai);
	if (gai)
		die("Unable to look up %s (port %s) (%s)", host, port, gai_strerror(gai));

	if (flags & CONNECT_VERBOSE)
		fprintf(stderr, "done.\nConnecting to %s (port %s) ... ", host, port);

	for (ai0 = ai; ai; ai = ai->ai_next) {
		sockfd = socket(ai->ai_family,
				ai->ai_socktype, ai->ai_protocol);
		if (sockfd < 0) {
			saved_errno = errno;
			continue;
		}
		if (connect(sockfd, ai->ai_addr, ai->ai_addrlen) < 0) {
			saved_errno = errno;
			fprintf(stderr, "%s[%d: %s]: net=%s, errno=%s\n",
				host,
				cnt,
				ai_name(ai),
				hstrerror(h_errno),
				strerror(saved_errno));
			close(sockfd);
			sockfd = -1;
			continue;
		}
		if (flags & CONNECT_VERBOSE)
			fprintf(stderr, "%s ", ai_name(ai));
		break;
	}

	freeaddrinfo(ai0);

	if (sockfd < 0)
		die("unable to connect a socket (%s)", strerror(saved_errno));

	if (flags & CONNECT_VERBOSE)
		fprintf(stderr, "done.\n");

	return sockfd;
}

#else /* NO_IPV6 */

/*
 * Returns a connected socket() fd, or else die()s.
 */
static int git_tcp_connect_sock(char *host, int flags)
{
	int sockfd = -1, saved_errno = 0;
	char *colon, *end;
	char *port = STR(DEFAULT_GIT_PORT), *ep;
	struct hostent *he;
	struct sockaddr_in sa;
	char **ap;
	unsigned int nport;
	int cnt;

	if (host[0] == '[') {
		end = strchr(host + 1, ']');
		if (end) {
			*end = 0;
			end++;
			host++;
		} else
			end = host;
	} else
		end = host;
	colon = strchr(end, ':');

	if (colon) {
		*colon = 0;
		port = colon + 1;
	}

	if (flags & CONNECT_VERBOSE)
		fprintf(stderr, "Looking up %s ... ", host);

	he = gethostbyname(host);
	if (!he)
		die("Unable to look up %s (%s)", host, hstrerror(h_errno));
	nport = strtoul(port, &ep, 10);
	if ( ep == port || *ep ) {
		/* Not numeric */
		struct servent *se = getservbyname(port,"tcp");
		if ( !se )
			die("Unknown port %s\n", port);
		nport = se->s_port;
	}

	if (flags & CONNECT_VERBOSE)
		fprintf(stderr, "done.\nConnecting to %s (port %s) ... ", host, port);

<<<<<<< HEAD
	for (ap = he->h_addr_list; *ap; ap++) {
=======
	for (cnt = 0, ap = he->h_addr_list; *ap; ap++, cnt++) {
>>>>>>> a77a33a5
		sockfd = socket(he->h_addrtype, SOCK_STREAM, 0);
		if (sockfd < 0) {
			saved_errno = errno;
			continue;
		}

		memset(&sa, 0, sizeof sa);
		sa.sin_family = he->h_addrtype;
		sa.sin_port = htons(nport);
		memcpy(&sa.sin_addr, *ap, he->h_length);

		if (connect(sockfd, (struct sockaddr *)&sa, sizeof sa) < 0) {
			saved_errno = errno;
			fprintf(stderr, "%s[%d: %s]: net=%s, errno=%s\n",
				host,
				cnt,
				inet_ntoa(*(struct in_addr *)&sa.sin_addr),
				hstrerror(h_errno),
				strerror(saved_errno));
			close(sockfd);
			sockfd = -1;
			continue;
		}
		if (flags & CONNECT_VERBOSE)
			fprintf(stderr, "%s ",
				inet_ntoa(*(struct in_addr *)&sa.sin_addr));
		break;
	}

	if (sockfd < 0)
		die("unable to connect a socket (%s)", strerror(saved_errno));

	if (flags & CONNECT_VERBOSE)
		fprintf(stderr, "done.\n");

	return sockfd;
}

#endif /* NO_IPV6 */


static void git_tcp_connect(int fd[2], char *host, int flags)
{
<<<<<<< HEAD
#ifndef __MINGW32__
	int sockfd = git_tcp_connect_sock(host, flags);
#else
	int sockfd;
	WSADATA wsa;

	if (WSAStartup(MAKEWORD(2,2), &wsa))
		die("unable to initialize winsock subsystem, error %d",
			WSAGetLastError());
	atexit((void(*)(void)) WSACleanup);

	sockfd = git_tcp_connect_sock(host, flags);
	/* convert into a file descriptor */
	if ((sockfd = _open_osfhandle(sockfd, O_RDWR|O_BINARY)) < 0)
		die("unable to make a socket file descriptor: %s",
			strerror(errno));
#endif
=======
	int sockfd = git_tcp_connect_sock(host, flags);
>>>>>>> a77a33a5

	fd[0] = sockfd;
	fd[1] = dup(sockfd);
}


static char *git_proxy_command;
static const char *rhost_name;
static int rhost_len;

static int git_proxy_command_options(const char *var, const char *value)
{
	if (!strcmp(var, "core.gitproxy")) {
		const char *for_pos;
		int matchlen = -1;
		int hostlen;

		if (git_proxy_command)
			return 0;
		/* [core]
		 * ;# matches www.kernel.org as well
		 * gitproxy = netcatter-1 for kernel.org
		 * gitproxy = netcatter-2 for sample.xz
		 * gitproxy = netcatter-default
		 */
		for_pos = strstr(value, " for ");
		if (!for_pos)
			/* matches everybody */
			matchlen = strlen(value);
		else {
			hostlen = strlen(for_pos + 5);
			if (rhost_len < hostlen)
				matchlen = -1;
			else if (!strncmp(for_pos + 5,
					  rhost_name + rhost_len - hostlen,
					  hostlen) &&
				 ((rhost_len == hostlen) ||
				  rhost_name[rhost_len - hostlen -1] == '.'))
				matchlen = for_pos - value;
			else
				matchlen = -1;
		}
		if (0 <= matchlen) {
			/* core.gitproxy = none for kernel.org */
			if (matchlen == 4 && 
			    !memcmp(value, "none", 4))
				matchlen = 0;
			git_proxy_command = xmalloc(matchlen + 1);
			memcpy(git_proxy_command, value, matchlen);
			git_proxy_command[matchlen] = 0;
		}
		return 0;
	}

	return git_default_config(var, value);
}

static int git_use_proxy(const char *host)
{
	rhost_name = host;
	rhost_len = strlen(host);
	git_proxy_command = getenv("GIT_PROXY_COMMAND");
	git_config(git_proxy_command_options);
	rhost_name = NULL;
	return (git_proxy_command && *git_proxy_command);
}

static void git_proxy_connect(int fd[2], char *host)
{
	const char *port = STR(DEFAULT_GIT_PORT);
	char *colon, *end;
	const char *argv[4];
	struct child_process proxy;

	if (host[0] == '[') {
		end = strchr(host + 1, ']');
		if (end) {
			*end = 0;
			end++;
			host++;
		} else
			end = host;
	} else
		end = host;
	colon = strchr(end, ':');

	if (colon) {
		*colon = 0;
		port = colon + 1;
	}

	argv[0] = git_proxy_command;
	argv[1] = host;
	argv[2] = port;
	argv[3] = NULL;
	memset(&proxy, 0, sizeof(proxy));
	proxy.argv = argv;
	proxy.in = -1;
	proxy.out = -1;
	if (start_command(&proxy))
		die("cannot start proxy %s", argv[0]);
	fd[0] = proxy.out; /* read from proxy stdout */
	fd[1] = proxy.in;  /* write to proxy stdin */
}

#define MAX_CMD_LEN 1024

/*
 * This returns 0 if the transport protocol does not need fork(2),
 * or a process id if it does.  Once done, finish the connection
 * with finish_connect() with the value returned from this function
 * (it is safe to call finish_connect() with 0 to support the former
 * case).
 *
 * Does not return a negative value on error; it just dies.
 */
pid_t git_connect(int fd[2], char *url, const char *prog, int flags)
{
	char *host, *path = url;
	char *end;
	int c;
	int pipefd[2][2];
	pid_t pid;
	enum protocol protocol = PROTO_LOCAL;
	int free_path = 0;

	/* Without this we cannot rely on waitpid() to tell
	 * what happened to our children.
	 */
	signal(SIGCHLD, SIG_DFL);

	host = strstr(url, "://");
	if(host) {
		*host = '\0';
		protocol = get_protocol(url);
		host += 3;
		c = '/';
	} else {
		host = url;
		c = ':';
	}

	if (host[0] == '[') {
		end = strchr(host + 1, ']');
		if (end) {
			*end = 0;
			end++;
			host++;
		} else
			end = host;
	} else
		end = host;

	path = strchr(end, c);
	if (c == ':') {
		/* host must have at least 2 chars to catch DOS C:/path */
		if (path && path - end > 1) {
			protocol = PROTO_SSH;
			*path++ = '\0';
		} else
			path = host;
	}

	if (!path || !*path)
		die("No path specified. See 'man git-pull' for valid url syntax");

	/*
	 * null-terminate hostname and point path to ~ for URL's like this:
	 *    ssh://host.xz/~user/repo
	 */
	if (protocol != PROTO_LOCAL && host != url) {
		char *ptr = path;
		if (path[1] == '~')
			path++;
		else {
			path = xstrdup(ptr);
			free_path = 1;
		}

		*ptr = '\0';
	}

	if (protocol == PROTO_GIT) {
		/* These underlying connection commands die() if they
		 * cannot connect.
		 */
		char *target_host = xstrdup(host);
		if (git_use_proxy(host))
			git_proxy_connect(fd, host);
		else
			git_tcp_connect(fd, host, flags);
		/*
		 * Separate original protocol components prog and path
		 * from extended components with a NUL byte.
		 */
		packet_write(fd[1],
			     "%s %s%chost=%s%c",
			     prog, path, 0,
			     target_host, 0);
		free(target_host);
		if (free_path)
			free(path);
		return 0;
	}

	if (pipe(pipefd[0]) < 0 || pipe(pipefd[1]) < 0)
		die("unable to create pipe pair for communication");

	char command[MAX_CMD_LEN];
	char *posn = command;
	int size = MAX_CMD_LEN;
	int of = 0;

	of |= add_to_string(&posn, &size, prog, 0);
	of |= add_to_string(&posn, &size, " ", 0);
	of |= add_to_string(&posn, &size, path, 1);

	if (of)
		die("command line too long");

	if (protocol == PROTO_SSH) {
		const char *argv[] = { NULL, host, command, NULL };
		const char *ssh = getenv("GIT_SSH");
		if (!ssh) ssh = "ssh";
		pid = spawnvpe_pipe(ssh, argv, environ, pipefd[1], pipefd[0]);
	}
	else {
		const char *argv[] = { NULL, "-c", command, NULL };
		const char **env = copy_environ();
		env_unsetenv(env, ALTERNATE_DB_ENVIRONMENT);
		env_unsetenv(env, DB_ENVIRONMENT);
		env_unsetenv(env, GIT_DIR_ENVIRONMENT);
		env_unsetenv(env, GRAFT_ENVIRONMENT);
		env_unsetenv(env, INDEX_ENVIRONMENT);
		pid = spawnvpe_pipe("sh", argv, env, pipefd[1], pipefd[0]);
	}
	if (pid < 0)
		die("unable to fork");
	fd[0] = pipefd[0][0];
	fd[1] = pipefd[1][1];
	if (free_path)
		free(path);
	return pid;
}

int finish_connect(pid_t pid)
{
	if (pid == 0)
		return 0;

	while (waitpid(pid, NULL, 0) < 0) {
		if (errno != EINTR)
			return -1;
	}
	return 0;
}<|MERGE_RESOLUTION|>--- conflicted
+++ resolved
@@ -540,11 +540,7 @@
 	if (flags & CONNECT_VERBOSE)
 		fprintf(stderr, "done.\nConnecting to %s (port %s) ... ", host, port);
 
-<<<<<<< HEAD
-	for (ap = he->h_addr_list; *ap; ap++) {
-=======
 	for (cnt = 0, ap = he->h_addr_list; *ap; ap++, cnt++) {
->>>>>>> a77a33a5
 		sockfd = socket(he->h_addrtype, SOCK_STREAM, 0);
 		if (sockfd < 0) {
 			saved_errno = errno;
@@ -588,7 +584,6 @@
 
 static void git_tcp_connect(int fd[2], char *host, int flags)
 {
-<<<<<<< HEAD
 #ifndef __MINGW32__
 	int sockfd = git_tcp_connect_sock(host, flags);
 #else
@@ -606,9 +601,6 @@
 		die("unable to make a socket file descriptor: %s",
 			strerror(errno));
 #endif
-=======
-	int sockfd = git_tcp_connect_sock(host, flags);
->>>>>>> a77a33a5
 
 	fd[0] = sockfd;
 	fd[1] = dup(sockfd);
