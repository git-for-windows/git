--- conflicted
+++ resolved
@@ -138,32 +138,13 @@
       matrix:
         arch: [x64, arm64]
     steps:
-<<<<<<< HEAD
     - uses: actions/checkout@v2
     - uses: git-for-windows/setup-git-for-windows-sdk@v0
-=======
-    - uses: actions/checkout@v1
-    - name: download git-sdk-64-minimal
-      shell: bash
-      run: |
-        ## Get artifact
-        urlbase=https://dev.azure.com/git-for-windows/git/_apis/build/builds
-        id=$(curl "$urlbase?definitions=22&statusFilter=completed&resultFilter=succeeded&\$top=1" |
-          jq -r ".value[] | .id")
-        download_url="$(curl "$urlbase/$id/artifacts" |
-          jq -r '.value[] | select(.name == "git-sdk-64-minimal").resource.downloadUrl')"
-        curl --connect-timeout 10 --retry 5 --retry-delay 0 --retry-max-time 240 \
-          -o artifacts.zip "$download_url"
-
-        ## Unzip and remove the artifact
-        unzip artifacts.zip
-        rm artifacts.zip
     - name: initialize vcpkg
       uses: actions/checkout@v2
       with:
         repository: 'microsoft/vcpkg'
         path: 'compat/vcbuild/vcpkg'
->>>>>>> de8defe1
     - name: download vcpkg artifacts
       shell: powershell
       run: |
@@ -176,15 +157,6 @@
     - name: add msbuild to PATH
       uses: microsoft/setup-msbuild@v1
     - name: copy dlls to root
-<<<<<<< HEAD
-      shell: cmd
-      run: compat\vcbuild\vcpkg_copy_dlls.bat release
-    - name: generate Visual Studio solution
-      shell: bash
-      run: |
-        cmake `pwd`/contrib/buildsystems/ -DCMAKE_PREFIX_PATH=`pwd`/compat/vcbuild/vcpkg/installed/x64-windows \
-        -DNO_GETTEXT=YesPlease -DPERL_TESTS=OFF -DPYTHON_TESTS=OFF -DCURL_NO_CURL_CMAKE=ON
-=======
       shell: powershell
       run: |
         & compat\vcbuild\vcpkg_copy_dlls.bat release ${{ matrix.arch }}-windows
@@ -193,8 +165,7 @@
       shell: bash
       run: |
         cmake `pwd`/contrib/buildsystems/ -DCMAKE_PREFIX_PATH=`pwd`/compat/vcbuild/vcpkg/installed/${{ matrix.arch }}-windows \
-        -DMSGFMT_EXE=`pwd`/git-sdk-64-minimal/mingw64/bin/msgfmt.exe -DPERL_TESTS=OFF -DPYTHON_TESTS=OFF -DCURL_NO_CURL_CMAKE=ON -DCMAKE_GENERATOR_PLATFORM=${{ matrix.arch }} -DVCPKG_ARCH=${{ matrix.arch }}-windows
->>>>>>> de8defe1
+        -DNO_GETTEXT=YesPlease -DPERL_TESTS=OFF -DPYTHON_TESTS=OFF -DCURL_NO_CURL_CMAKE=ON -DCMAKE_GENERATOR_PLATFORM=${{ matrix.arch }} -DVCPKG_ARCH=${{ matrix.arch }}-windows
     - name: MSBuild
       run: msbuild git.sln -property:Configuration=Release -property:Platform=${{ matrix.arch }} -maxCpuCount:4 -property:PlatformToolset=v142
     - name: bundle artifact tar
