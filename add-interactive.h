#ifndef ADD_INTERACTIVE_H
#define ADD_INTERACTIVE_H

#include "add-patch.h"

struct pathspec;
struct repository;

struct add_i_state {
	struct repository *r;
<<<<<<< HEAD
	enum git_colorbool use_color_interactive;
	enum git_colorbool use_color_diff;
	char header_color[COLOR_MAXLEN];
	char help_color[COLOR_MAXLEN];
	char prompt_color[COLOR_MAXLEN];
	char error_color[COLOR_MAXLEN];
	char reset_color_interactive[COLOR_MAXLEN];

	char fraginfo_color[COLOR_MAXLEN];
	char context_color[COLOR_MAXLEN];
	char file_old_color[COLOR_MAXLEN];
	char file_new_color[COLOR_MAXLEN];
	char reset_color_diff[COLOR_MAXLEN];

	int use_single_key;
	char *interactive_diff_filter, *interactive_diff_algorithm;
	int context, interhunkcontext;
=======
	struct interactive_config cfg;
>>>>>>> 4ac8283d
};

void init_add_i_state(struct add_i_state *s, struct repository *r,
		      struct interactive_options *opts);
void clear_add_i_state(struct add_i_state *s);

int run_add_i(struct repository *r, const struct pathspec *ps,
	      struct interactive_options *opts);

#endif<|MERGE_RESOLUTION|>--- conflicted
+++ resolved
@@ -8,27 +8,7 @@
 
 struct add_i_state {
 	struct repository *r;
-<<<<<<< HEAD
-	enum git_colorbool use_color_interactive;
-	enum git_colorbool use_color_diff;
-	char header_color[COLOR_MAXLEN];
-	char help_color[COLOR_MAXLEN];
-	char prompt_color[COLOR_MAXLEN];
-	char error_color[COLOR_MAXLEN];
-	char reset_color_interactive[COLOR_MAXLEN];
-
-	char fraginfo_color[COLOR_MAXLEN];
-	char context_color[COLOR_MAXLEN];
-	char file_old_color[COLOR_MAXLEN];
-	char file_new_color[COLOR_MAXLEN];
-	char reset_color_diff[COLOR_MAXLEN];
-
-	int use_single_key;
-	char *interactive_diff_filter, *interactive_diff_algorithm;
-	int context, interhunkcontext;
-=======
 	struct interactive_config cfg;
->>>>>>> 4ac8283d
 };
 
 void init_add_i_state(struct add_i_state *s, struct repository *r,
