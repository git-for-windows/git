--- conflicted
+++ resolved
@@ -157,7 +157,6 @@
         sys.stderr.write(msg + "\n")
         sys.exit(1)
 
-<<<<<<< HEAD
 def prompt(prompt_text):
     """ Prompt the user to choose one of the choices
 
@@ -166,13 +165,13 @@
     """
     choices = set(m.group(1) for m in re.finditer(r"\[(.)\]", prompt_text))
     while True:
-        response = raw_input(prompt_text).strip().lower()
+        response = input(prompt_text).strip().lower()
         if not response:
             continue
         response = response[0]
         if response in choices:
             return response
-=======
+
 # We need different encoding/decoding strategies for text data being passed
 # around in pipes depending on python version
 if bytes is not str:
@@ -202,7 +201,6 @@
             if verbose:
                 print('Path with non-ASCII characters detected. Used {} to decode: {}'.format(encoding, path))
         return path
->>>>>>> 6bb40ed2
 
 def write_pipe(c, stdin):
     if verbose:
@@ -1852,20 +1850,11 @@
         if os.stat(template_file).st_mtime > mtime:
             return True
 
-<<<<<<< HEAD
         response = prompt("Submit template unchanged. Submit anyway? [y]es, [n]o (skip this patch) ")
         if response == 'y':
             return True
         if response == 'n':
             return False
-=======
-        while True:
-            response = input("Submit template unchanged. Submit anyway? [y]es, [n]o (skip this patch) ")
-            if response == 'y':
-                return True
-            if response == 'n':
-                return False
->>>>>>> 6bb40ed2
 
     def get_diff_description(self, editedFiles, filesToAdd, symlinks):
         # diff
@@ -2427,7 +2416,6 @@
                           " --prepare-p4-only")
                     break
                 if i < last:
-<<<<<<< HEAD
                     # prompt for what to do, or use the option/variable
                     if self.conflict_behavior == "ask":
                         print("What do you want to do?")
@@ -2444,33 +2432,6 @@
                         print("Skipping this commit, but applying the rest")
                     if response == "q":
                         print("Quitting")
-=======
-                    quit = False
-                    while True:
-                        # prompt for what to do, or use the option/variable
-                        if self.conflict_behavior == "ask":
-                            print("What do you want to do?")
-                            response = input("[s]kip this commit but apply"
-                                                 " the rest, or [q]uit? ")
-                            if not response:
-                                continue
-                        elif self.conflict_behavior == "skip":
-                            response = "s"
-                        elif self.conflict_behavior == "quit":
-                            response = "q"
-                        else:
-                            die("Unknown conflict_behavior '%s'" %
-                                self.conflict_behavior)
-
-                        if response[0] == "s":
-                            print("Skipping this commit, but applying the rest")
-                            break
-                        if response[0] == "q":
-                            print("Quitting")
-                            quit = True
-                            break
-                    if quit:
->>>>>>> 6bb40ed2
                         break
 
         chdir(self.oldWorkingDirectory)
