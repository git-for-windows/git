/*
 * This handles recursive filename detection with exclude
 * files, index knowledge etc..
 *
 * Copyright (C) Linus Torvalds, 2005-2006
 *		 Junio Hamano, 2005-2006
 */
#include "git-compat-util.h"
#include "abspath.h"
<<<<<<< HEAD
=======
#include "alloc.h"
>>>>>>> 0f158320
#include "config.h"
#include "convert.h"
#include "dir.h"
#include "environment.h"
#include "gettext.h"
<<<<<<< HEAD
#include "name-hash.h"
#include "object-file.h"
#include "object-store-ll.h"
#include "path.h"
=======
#include "object-file.h"
#include "object-store.h"
>>>>>>> 0f158320
#include "attr.h"
#include "refs.h"
#include "wildmatch.h"
#include "pathspec.h"
#include "utf8.h"
#include "varint.h"
#include "ewah/ewok.h"
<<<<<<< HEAD
#include "fsmonitor-ll.h"
#include "read-cache-ll.h"
#include "setup.h"
#include "sparse-index.h"
=======
#include "fsmonitor.h"
#include "setup.h"
>>>>>>> 0f158320
#include "submodule-config.h"
#include "symlinks.h"
#include "trace2.h"
#include "tree.h"
<<<<<<< HEAD
=======
#include "wrapper.h"
>>>>>>> 0f158320

/*
 * Tells read_directory_recursive how a file or directory should be treated.
 * Values are ordered by significance, e.g. if a directory contains both
 * excluded and untracked files, it is listed as untracked because
 * path_untracked > path_excluded.
 */
enum path_treatment {
	path_none = 0,
	path_recurse,
	path_excluded,
	path_untracked
};

/*
 * Support data structure for our opendir/readdir/closedir wrappers
 */
struct cached_dir {
	DIR *fdir;
	struct untracked_cache_dir *untracked;
	int nr_files;
	int nr_dirs;

	const char *d_name;
	int d_type;
	const char *file;
	struct untracked_cache_dir *ucd;
};

static enum path_treatment read_directory_recursive(struct dir_struct *dir,
	struct index_state *istate, const char *path, int len,
	struct untracked_cache_dir *untracked,
	int check_only, int stop_at_first_file, const struct pathspec *pathspec);
static int resolve_dtype(int dtype, struct index_state *istate,
			 const char *path, int len);
struct dirent *readdir_skip_dot_and_dotdot(DIR *dirp)
{
	struct dirent *e;

	while ((e = readdir(dirp)) != NULL) {
		if (!is_dot_or_dotdot(e->d_name))
			break;
	}
	return e;
}

int count_slashes(const char *s)
{
	int cnt = 0;
	while (*s)
		if (*s++ == '/')
			cnt++;
	return cnt;
}

int fspathcmp(const char *a, const char *b)
{
	return ignore_case ? strcasecmp(a, b) : strcmp(a, b);
}

int fspatheq(const char *a, const char *b)
{
	return !fspathcmp(a, b);
}

int fspathncmp(const char *a, const char *b, size_t count)
{
	return ignore_case ? strncasecmp(a, b, count) : strncmp(a, b, count);
}

int paths_collide(const char *a, const char *b)
{
	size_t len_a = strlen(a), len_b = strlen(b);

	if (len_a == len_b)
		return fspatheq(a, b);

	if (len_a < len_b)
		return is_dir_sep(b[len_a]) && !fspathncmp(a, b, len_a);
	return is_dir_sep(a[len_b]) && !fspathncmp(a, b, len_b);
}

unsigned int fspathhash(const char *str)
{
	return ignore_case ? strihash(str) : strhash(str);
}

int git_fnmatch(const struct pathspec_item *item,
		const char *pattern, const char *string,
		int prefix)
{
	if (prefix > 0) {
		if (ps_strncmp(item, pattern, string, prefix))
			return WM_NOMATCH;
		pattern += prefix;
		string += prefix;
	}
	if (item->flags & PATHSPEC_ONESTAR) {
		int pattern_len = strlen(++pattern);
		int string_len = strlen(string);
		return string_len < pattern_len ||
			ps_strcmp(item, pattern,
				  string + string_len - pattern_len);
	}
	if (item->magic & PATHSPEC_GLOB)
		return wildmatch(pattern, string,
				 WM_PATHNAME |
				 (item->magic & PATHSPEC_ICASE ? WM_CASEFOLD : 0));
	else
		/* wildmatch has not learned no FNM_PATHNAME mode yet */
		return wildmatch(pattern, string,
				 item->magic & PATHSPEC_ICASE ? WM_CASEFOLD : 0);
}

static int fnmatch_icase_mem(const char *pattern, int patternlen,
			     const char *string, int stringlen,
			     int flags)
{
	int match_status;
	struct strbuf pat_buf = STRBUF_INIT;
	struct strbuf str_buf = STRBUF_INIT;
	const char *use_pat = pattern;
	const char *use_str = string;

	if (pattern[patternlen]) {
		strbuf_add(&pat_buf, pattern, patternlen);
		use_pat = pat_buf.buf;
	}
	if (string[stringlen]) {
		strbuf_add(&str_buf, string, stringlen);
		use_str = str_buf.buf;
	}

	if (ignore_case)
		flags |= WM_CASEFOLD;
	match_status = wildmatch(use_pat, use_str, flags);

	strbuf_release(&pat_buf);
	strbuf_release(&str_buf);

	return match_status;
}

static size_t common_prefix_len(const struct pathspec *pathspec)
{
	int n;
	size_t max = 0;

	/*
	 * ":(icase)path" is treated as a pathspec full of
	 * wildcard. In other words, only prefix is considered common
	 * prefix. If the pathspec is abc/foo abc/bar, running in
	 * subdir xyz, the common prefix is still xyz, not xyz/abc as
	 * in non-:(icase).
	 */
	GUARD_PATHSPEC(pathspec,
		       PATHSPEC_FROMTOP |
		       PATHSPEC_MAXDEPTH |
		       PATHSPEC_LITERAL |
		       PATHSPEC_GLOB |
		       PATHSPEC_ICASE |
		       PATHSPEC_EXCLUDE |
		       PATHSPEC_ATTR);

	for (n = 0; n < pathspec->nr; n++) {
		size_t i = 0, len = 0, item_len;
		if (pathspec->items[n].magic & PATHSPEC_EXCLUDE)
			continue;
		if (pathspec->items[n].magic & PATHSPEC_ICASE)
			item_len = pathspec->items[n].prefix;
		else
			item_len = pathspec->items[n].nowildcard_len;
		while (i < item_len && (n == 0 || i < max)) {
			char c = pathspec->items[n].match[i];
			if (c != pathspec->items[0].match[i])
				break;
			if (c == '/')
				len = i + 1;
			i++;
		}
		if (n == 0 || len < max) {
			max = len;
			if (!max)
				break;
		}
	}
	return max;
}

/*
 * Returns a copy of the longest leading path common among all
 * pathspecs.
 */
char *common_prefix(const struct pathspec *pathspec)
{
	unsigned long len = common_prefix_len(pathspec);

	return len ? xmemdupz(pathspec->items[0].match, len) : NULL;
}

int fill_directory(struct dir_struct *dir,
		   struct index_state *istate,
		   const struct pathspec *pathspec)
{
	const char *prefix;
	size_t prefix_len;

	unsigned exclusive_flags = DIR_SHOW_IGNORED | DIR_SHOW_IGNORED_TOO;
	if ((dir->flags & exclusive_flags) == exclusive_flags)
		BUG("DIR_SHOW_IGNORED and DIR_SHOW_IGNORED_TOO are exclusive");

	/*
	 * Calculate common prefix for the pathspec, and
	 * use that to optimize the directory walk
	 */
	prefix_len = common_prefix_len(pathspec);
	prefix = prefix_len ? pathspec->items[0].match : "";

	/* Read the directory and prune it */
	read_directory(dir, istate, prefix, prefix_len, pathspec);

	return prefix_len;
}

int within_depth(const char *name, int namelen,
			int depth, int max_depth)
{
	const char *cp = name, *cpe = name + namelen;

	while (cp < cpe) {
		if (*cp++ != '/')
			continue;
		depth++;
		if (depth > max_depth)
			return 0;
	}
	return 1;
}

/*
 * Read the contents of the blob with the given OID into a buffer.
 * Append a trailing LF to the end if the last line doesn't have one.
 *
 * Returns:
 *    -1 when the OID is invalid or unknown or does not refer to a blob.
 *     0 when the blob is empty.
 *     1 along with { data, size } of the (possibly augmented) buffer
 *       when successful.
 *
 * Optionally updates the given oid_stat with the given OID (when valid).
 */
static int do_read_blob(const struct object_id *oid, struct oid_stat *oid_stat,
			size_t *size_out, char **data_out)
{
	enum object_type type;
	unsigned long sz;
	char *data;

	*size_out = 0;
	*data_out = NULL;

	data = repo_read_object_file(the_repository, oid, &type, &sz);
	if (!data || type != OBJ_BLOB) {
		free(data);
		return -1;
	}

	if (oid_stat) {
		memset(&oid_stat->stat, 0, sizeof(oid_stat->stat));
		oidcpy(&oid_stat->oid, oid);
	}

	if (sz == 0) {
		free(data);
		return 0;
	}

	if (data[sz - 1] != '\n') {
		data = xrealloc(data, st_add(sz, 1));
		data[sz++] = '\n';
	}

	*size_out = xsize_t(sz);
	*data_out = data;

	return 1;
}

#define DO_MATCH_EXCLUDE   (1<<0)
#define DO_MATCH_DIRECTORY (1<<1)
#define DO_MATCH_LEADING_PATHSPEC (1<<2)

/*
 * Does the given pathspec match the given name?  A match is found if
 *
 * (1) the pathspec string is leading directory of 'name' ("RECURSIVELY"), or
 * (2) the pathspec string has a leading part matching 'name' ("LEADING"), or
 * (3) the pathspec string is a wildcard and matches 'name' ("WILDCARD"), or
 * (4) the pathspec string is exactly the same as 'name' ("EXACT").
 *
 * Return value tells which case it was (1-4), or 0 when there is no match.
 *
 * It may be instructive to look at a small table of concrete examples
 * to understand the differences between 1, 2, and 4:
 *
 *                              Pathspecs
 *                |    a/b    |   a/b/    |   a/b/c
 *          ------+-----------+-----------+------------
 *          a/b   |  EXACT    |  EXACT[1] | LEADING[2]
 *  Names   a/b/  | RECURSIVE |   EXACT   | LEADING[2]
 *          a/b/c | RECURSIVE | RECURSIVE |   EXACT
 *
 * [1] Only if DO_MATCH_DIRECTORY is passed; otherwise, this is NOT a match.
 * [2] Only if DO_MATCH_LEADING_PATHSPEC is passed; otherwise, not a match.
 */
static int match_pathspec_item(struct index_state *istate,
			       const struct pathspec_item *item, int prefix,
			       const char *name, int namelen, unsigned flags)
{
	/* name/namelen has prefix cut off by caller */
	const char *match = item->match + prefix;
	int matchlen = item->len - prefix;

	/*
	 * The normal call pattern is:
	 * 1. prefix = common_prefix_len(ps);
	 * 2. prune something, or fill_directory
	 * 3. match_pathspec()
	 *
	 * 'prefix' at #1 may be shorter than the command's prefix and
	 * it's ok for #2 to match extra files. Those extras will be
	 * trimmed at #3.
	 *
	 * Suppose the pathspec is 'foo' and '../bar' running from
	 * subdir 'xyz'. The common prefix at #1 will be empty, thanks
	 * to "../". We may have xyz/foo _and_ XYZ/foo after #2. The
	 * user does not want XYZ/foo, only the "foo" part should be
	 * case-insensitive. We need to filter out XYZ/foo here. In
	 * other words, we do not trust the caller on comparing the
	 * prefix part when :(icase) is involved. We do exact
	 * comparison ourselves.
	 *
	 * Normally the caller (common_prefix_len() in fact) does
	 * _exact_ matching on name[-prefix+1..-1] and we do not need
	 * to check that part. Be defensive and check it anyway, in
	 * case common_prefix_len is changed, or a new caller is
	 * introduced that does not use common_prefix_len.
	 *
	 * If the penalty turns out too high when prefix is really
	 * long, maybe change it to
	 * strncmp(match, name, item->prefix - prefix)
	 */
	if (item->prefix && (item->magic & PATHSPEC_ICASE) &&
	    strncmp(item->match, name - prefix, item->prefix))
		return 0;

	if (item->attr_match_nr &&
	    !match_pathspec_attrs(istate, name - prefix, namelen + prefix, item))
		return 0;

	/* If the match was just the prefix, we matched */
	if (!*match)
		return MATCHED_RECURSIVELY;

	if (matchlen <= namelen && !ps_strncmp(item, match, name, matchlen)) {
		if (matchlen == namelen)
			return MATCHED_EXACTLY;

		if (match[matchlen-1] == '/' || name[matchlen] == '/')
			return MATCHED_RECURSIVELY;
	} else if ((flags & DO_MATCH_DIRECTORY) &&
		   match[matchlen - 1] == '/' &&
		   namelen == matchlen - 1 &&
		   !ps_strncmp(item, match, name, namelen))
		return MATCHED_EXACTLY;

	if (item->nowildcard_len < item->len &&
	    !git_fnmatch(item, match, name,
			 item->nowildcard_len - prefix))
		return MATCHED_FNMATCH;

	/* Perform checks to see if "name" is a leading string of the pathspec */
	if ( (flags & DO_MATCH_LEADING_PATHSPEC) &&
	    !(flags & DO_MATCH_EXCLUDE)) {
		/* name is a literal prefix of the pathspec */
		int offset = name[namelen-1] == '/' ? 1 : 0;
		if ((namelen < matchlen) &&
		    (match[namelen-offset] == '/') &&
		    !ps_strncmp(item, match, name, namelen))
			return MATCHED_RECURSIVELY_LEADING_PATHSPEC;

		/* name doesn't match up to the first wild character */
		if (item->nowildcard_len < item->len &&
		    ps_strncmp(item, match, name,
			       item->nowildcard_len - prefix))
			return 0;

		/*
		 * name has no wildcard, and it didn't match as a leading
		 * pathspec so return.
		 */
		if (item->nowildcard_len == item->len)
			return 0;

		/*
		 * Here is where we would perform a wildmatch to check if
		 * "name" can be matched as a directory (or a prefix) against
		 * the pathspec.  Since wildmatch doesn't have this capability
		 * at the present we have to punt and say that it is a match,
		 * potentially returning a false positive
		 * The submodules themselves will be able to perform more
		 * accurate matching to determine if the pathspec matches.
		 */
		return MATCHED_RECURSIVELY_LEADING_PATHSPEC;
	}

	return 0;
}

/*
 * do_match_pathspec() is meant to ONLY be called by
 * match_pathspec_with_flags(); calling it directly risks pathspecs
 * like ':!unwanted_path' being ignored.
 *
 * Given a name and a list of pathspecs, returns the nature of the
 * closest (i.e. most specific) match of the name to any of the
 * pathspecs.
 *
 * The caller typically calls this multiple times with the same
 * pathspec and seen[] array but with different name/namelen
 * (e.g. entries from the index) and is interested in seeing if and
 * how each pathspec matches all the names it calls this function
 * with.  A mark is left in the seen[] array for each pathspec element
 * indicating the closest type of match that element achieved, so if
 * seen[n] remains zero after multiple invocations, that means the nth
 * pathspec did not match any names, which could indicate that the
 * user mistyped the nth pathspec.
 */
static int do_match_pathspec(struct index_state *istate,
			     const struct pathspec *ps,
			     const char *name, int namelen,
			     int prefix, char *seen,
			     unsigned flags)
{
	int i, retval = 0, exclude = flags & DO_MATCH_EXCLUDE;

	GUARD_PATHSPEC(ps,
		       PATHSPEC_FROMTOP |
		       PATHSPEC_MAXDEPTH |
		       PATHSPEC_LITERAL |
		       PATHSPEC_GLOB |
		       PATHSPEC_ICASE |
		       PATHSPEC_EXCLUDE |
		       PATHSPEC_ATTR);

	if (!ps->nr) {
		if (!ps->recursive ||
		    !(ps->magic & PATHSPEC_MAXDEPTH) ||
		    ps->max_depth == -1)
			return MATCHED_RECURSIVELY;

		if (within_depth(name, namelen, 0, ps->max_depth))
			return MATCHED_EXACTLY;
		else
			return 0;
	}

	name += prefix;
	namelen -= prefix;

	for (i = ps->nr - 1; i >= 0; i--) {
		int how;

		if ((!exclude &&   ps->items[i].magic & PATHSPEC_EXCLUDE) ||
		    ( exclude && !(ps->items[i].magic & PATHSPEC_EXCLUDE)))
			continue;

		if (seen && seen[i] == MATCHED_EXACTLY)
			continue;
		/*
		 * Make exclude patterns optional and never report
		 * "pathspec ':(exclude)foo' matches no files"
		 */
		if (seen && ps->items[i].magic & PATHSPEC_EXCLUDE)
			seen[i] = MATCHED_FNMATCH;
		how = match_pathspec_item(istate, ps->items+i, prefix, name,
					  namelen, flags);
		if (ps->recursive &&
		    (ps->magic & PATHSPEC_MAXDEPTH) &&
		    ps->max_depth != -1 &&
		    how && how != MATCHED_FNMATCH) {
			int len = ps->items[i].len;
			if (name[len] == '/')
				len++;
			if (within_depth(name+len, namelen-len, 0, ps->max_depth))
				how = MATCHED_EXACTLY;
			else
				how = 0;
		}
		if (how) {
			if (retval < how)
				retval = how;
			if (seen && seen[i] < how)
				seen[i] = how;
		}
	}
	return retval;
}

static int match_pathspec_with_flags(struct index_state *istate,
				     const struct pathspec *ps,
				     const char *name, int namelen,
				     int prefix, char *seen, unsigned flags)
{
	int positive, negative;
	positive = do_match_pathspec(istate, ps, name, namelen,
				     prefix, seen, flags);
	if (!(ps->magic & PATHSPEC_EXCLUDE) || !positive)
		return positive;
	negative = do_match_pathspec(istate, ps, name, namelen,
				     prefix, seen,
				     flags | DO_MATCH_EXCLUDE);
	return negative ? 0 : positive;
}

int match_pathspec(struct index_state *istate,
		   const struct pathspec *ps,
		   const char *name, int namelen,
		   int prefix, char *seen, int is_dir)
{
	unsigned flags = is_dir ? DO_MATCH_DIRECTORY : 0;
	return match_pathspec_with_flags(istate, ps, name, namelen,
					 prefix, seen, flags);
}

/**
 * Check if a submodule is a superset of the pathspec
 */
int submodule_path_match(struct index_state *istate,
			 const struct pathspec *ps,
			 const char *submodule_name,
			 char *seen)
{
	int matched = match_pathspec_with_flags(istate, ps, submodule_name,
						strlen(submodule_name),
						0, seen,
						DO_MATCH_DIRECTORY |
						DO_MATCH_LEADING_PATHSPEC);
	return matched;
}

int report_path_error(const char *ps_matched,
		      const struct pathspec *pathspec)
{
	/*
	 * Make sure all pathspec matched; otherwise it is an error.
	 */
	int num, errors = 0;
	for (num = 0; num < pathspec->nr; num++) {
		int other, found_dup;

		if (ps_matched[num])
			continue;
		/*
		 * The caller might have fed identical pathspec
		 * twice.  Do not barf on such a mistake.
		 * FIXME: parse_pathspec should have eliminated
		 * duplicate pathspec.
		 */
		for (found_dup = other = 0;
		     !found_dup && other < pathspec->nr;
		     other++) {
			if (other == num || !ps_matched[other])
				continue;
			if (!strcmp(pathspec->items[other].original,
				    pathspec->items[num].original))
				/*
				 * Ok, we have a match already.
				 */
				found_dup = 1;
		}
		if (found_dup)
			continue;

		error(_("pathspec '%s' did not match any file(s) known to git"),
		      pathspec->items[num].original);
		errors++;
	}
	return errors;
}

/*
 * Return the length of the "simple" part of a path match limiter.
 */
int simple_length(const char *match)
{
	int len = -1;

	for (;;) {
		unsigned char c = *match++;
		len++;
		if (c == '\0' || is_glob_special(c))
			return len;
	}
}

int no_wildcard(const char *string)
{
	return string[simple_length(string)] == '\0';
}

void parse_path_pattern(const char **pattern,
			   int *patternlen,
			   unsigned *flags,
			   int *nowildcardlen)
{
	const char *p = *pattern;
	size_t i, len;

	*flags = 0;
	if (*p == '!') {
		*flags |= PATTERN_FLAG_NEGATIVE;
		p++;
	}
	len = strlen(p);
	if (len && p[len - 1] == '/') {
		len--;
		*flags |= PATTERN_FLAG_MUSTBEDIR;
	}
	for (i = 0; i < len; i++) {
		if (p[i] == '/')
			break;
	}
	if (i == len)
		*flags |= PATTERN_FLAG_NODIR;
	*nowildcardlen = simple_length(p);
	/*
	 * we should have excluded the trailing slash from 'p' too,
	 * but that's one more allocation. Instead just make sure
	 * nowildcardlen does not exceed real patternlen
	 */
	if (*nowildcardlen > len)
		*nowildcardlen = len;
	if (*p == '*' && no_wildcard(p + 1))
		*flags |= PATTERN_FLAG_ENDSWITH;
	*pattern = p;
	*patternlen = len;
}

int pl_hashmap_cmp(const void *cmp_data UNUSED,
		   const struct hashmap_entry *a,
		   const struct hashmap_entry *b,
		   const void *key UNUSED)
{
	const struct pattern_entry *ee1 =
			container_of(a, struct pattern_entry, ent);
	const struct pattern_entry *ee2 =
			container_of(b, struct pattern_entry, ent);

	size_t min_len = ee1->patternlen <= ee2->patternlen
			 ? ee1->patternlen
			 : ee2->patternlen;

	return fspathncmp(ee1->pattern, ee2->pattern, min_len);
}

static char *dup_and_filter_pattern(const char *pattern)
{
	char *set, *read;
	size_t count  = 0;
	char *result = xstrdup(pattern);

	set = result;
	read = result;

	while (*read) {
		/* skip escape characters (once) */
		if (*read == '\\')
			read++;

		*set = *read;

		set++;
		read++;
		count++;
	}
	*set = 0;

	if (count > 2 &&
	    *(set - 1) == '*' &&
	    *(set - 2) == '/')
		*(set - 2) = 0;

	return result;
}

static void add_pattern_to_hashsets(struct pattern_list *pl, struct path_pattern *given)
{
	struct pattern_entry *translated;
	char *truncated;
	char *data = NULL;
	const char *prev, *cur, *next;

	if (!pl->use_cone_patterns)
		return;

	if (given->flags & PATTERN_FLAG_NEGATIVE &&
	    given->flags & PATTERN_FLAG_MUSTBEDIR &&
	    !strcmp(given->pattern, "/*")) {
		pl->full_cone = 0;
		return;
	}

	if (!given->flags && !strcmp(given->pattern, "/*")) {
		pl->full_cone = 1;
		return;
	}

	if (given->patternlen < 2 ||
	    *given->pattern != '/' ||
	    strstr(given->pattern, "**")) {
		/* Not a cone pattern. */
		warning(_("unrecognized pattern: '%s'"), given->pattern);
		goto clear_hashmaps;
	}

	if (!(given->flags & PATTERN_FLAG_MUSTBEDIR) &&
	    strcmp(given->pattern, "/*")) {
		/* Not a cone pattern. */
		warning(_("unrecognized pattern: '%s'"), given->pattern);
		goto clear_hashmaps;
	}

	prev = given->pattern;
	cur = given->pattern + 1;
	next = given->pattern + 2;

	while (*cur) {
		/* Watch for glob characters '*', '\', '[', '?' */
		if (!is_glob_special(*cur))
			goto increment;

		/* But only if *prev != '\\' */
		if (*prev == '\\')
			goto increment;

		/* But allow the initial '\' */
		if (*cur == '\\' &&
		    is_glob_special(*next))
			goto increment;

		/* But a trailing '/' then '*' is fine */
		if (*prev == '/' &&
		    *cur == '*' &&
		    *next == 0)
			goto increment;

		/* Not a cone pattern. */
		warning(_("unrecognized pattern: '%s'"), given->pattern);
		goto clear_hashmaps;

	increment:
		prev++;
		cur++;
		next++;
	}

	if (given->patternlen > 2 &&
	    !strcmp(given->pattern + given->patternlen - 2, "/*")) {
		if (!(given->flags & PATTERN_FLAG_NEGATIVE)) {
			/* Not a cone pattern. */
			warning(_("unrecognized pattern: '%s'"), given->pattern);
			goto clear_hashmaps;
		}

		truncated = dup_and_filter_pattern(given->pattern);

		translated = xmalloc(sizeof(struct pattern_entry));
		translated->pattern = truncated;
		translated->patternlen = given->patternlen - 2;
		hashmap_entry_init(&translated->ent,
				   fspathhash(translated->pattern));

		if (!hashmap_get_entry(&pl->recursive_hashmap,
				       translated, ent, NULL)) {
			/* We did not see the "parent" included */
			warning(_("unrecognized negative pattern: '%s'"),
				given->pattern);
			free(truncated);
			free(translated);
			goto clear_hashmaps;
		}

		hashmap_add(&pl->parent_hashmap, &translated->ent);
		hashmap_remove(&pl->recursive_hashmap, &translated->ent, &data);
		free(data);
		return;
	}

	if (given->flags & PATTERN_FLAG_NEGATIVE) {
		warning(_("unrecognized negative pattern: '%s'"),
			given->pattern);
		goto clear_hashmaps;
	}

	translated = xmalloc(sizeof(struct pattern_entry));

	translated->pattern = dup_and_filter_pattern(given->pattern);
	translated->patternlen = given->patternlen;
	hashmap_entry_init(&translated->ent,
			   fspathhash(translated->pattern));

	hashmap_add(&pl->recursive_hashmap, &translated->ent);

	if (hashmap_get_entry(&pl->parent_hashmap, translated, ent, NULL)) {
		/* we already included this at the parent level */
		warning(_("your sparse-checkout file may have issues: pattern '%s' is repeated"),
			given->pattern);
		goto clear_hashmaps;
	}

	return;

clear_hashmaps:
	warning(_("disabling cone pattern matching"));
	hashmap_clear_and_free(&pl->parent_hashmap, struct pattern_entry, ent);
	hashmap_clear_and_free(&pl->recursive_hashmap, struct pattern_entry, ent);
	pl->use_cone_patterns = 0;
}

static int hashmap_contains_path(struct hashmap *map,
				 struct strbuf *pattern)
{
	struct pattern_entry p;

	/* Check straight mapping */
	p.pattern = pattern->buf;
	p.patternlen = pattern->len;
	hashmap_entry_init(&p.ent, fspathhash(p.pattern));
	return !!hashmap_get_entry(map, &p, ent, NULL);
}

int hashmap_contains_parent(struct hashmap *map,
			    const char *path,
			    struct strbuf *buffer)
{
	char *slash_pos;

	strbuf_setlen(buffer, 0);

	if (path[0] != '/')
		strbuf_addch(buffer, '/');

	strbuf_addstr(buffer, path);

	slash_pos = strrchr(buffer->buf, '/');

	while (slash_pos > buffer->buf) {
		strbuf_setlen(buffer, slash_pos - buffer->buf);

		if (hashmap_contains_path(map, buffer))
			return 1;

		slash_pos = strrchr(buffer->buf, '/');
	}

	return 0;
}

void add_pattern(const char *string, const char *base,
		 int baselen, struct pattern_list *pl, int srcpos)
{
	struct path_pattern *pattern;
	int patternlen;
	unsigned flags;
	int nowildcardlen;

	parse_path_pattern(&string, &patternlen, &flags, &nowildcardlen);
	if (flags & PATTERN_FLAG_MUSTBEDIR) {
		FLEXPTR_ALLOC_MEM(pattern, pattern, string, patternlen);
	} else {
		pattern = xmalloc(sizeof(*pattern));
		pattern->pattern = string;
	}
	pattern->patternlen = patternlen;
	pattern->nowildcardlen = nowildcardlen;
	pattern->base = base;
	pattern->baselen = baselen;
	pattern->flags = flags;
	pattern->srcpos = srcpos;
	ALLOC_GROW(pl->patterns, pl->nr + 1, pl->alloc);
	pl->patterns[pl->nr++] = pattern;
	pattern->pl = pl;

	add_pattern_to_hashsets(pl, pattern);
}

static int read_skip_worktree_file_from_index(struct index_state *istate,
					      const char *path,
					      size_t *size_out, char **data_out,
					      struct oid_stat *oid_stat)
{
	int pos, len;

	len = strlen(path);
	pos = index_name_pos(istate, path, len);
	if (pos < 0)
		return -1;
	if (!ce_skip_worktree(istate->cache[pos]))
		return -1;

	return do_read_blob(&istate->cache[pos]->oid, oid_stat, size_out, data_out);
}

/*
 * Frees memory within pl which was allocated for exclude patterns and
 * the file buffer.  Does not free pl itself.
 */
void clear_pattern_list(struct pattern_list *pl)
{
	int i;

	for (i = 0; i < pl->nr; i++)
		free(pl->patterns[i]);
	free(pl->patterns);
	free(pl->filebuf);
	hashmap_clear_and_free(&pl->recursive_hashmap, struct pattern_entry, ent);
	hashmap_clear_and_free(&pl->parent_hashmap, struct pattern_entry, ent);

	memset(pl, 0, sizeof(*pl));
}

static void trim_trailing_spaces(char *buf)
{
	char *p, *last_space = NULL;

	for (p = buf; *p; p++)
		switch (*p) {
		case ' ':
			if (!last_space)
				last_space = p;
			break;
		case '\\':
			p++;
			if (!*p)
				return;
			/* fallthrough */
		default:
			last_space = NULL;
		}

	if (last_space)
		*last_space = '\0';
}

/*
 * Given a subdirectory name and "dir" of the current directory,
 * search the subdir in "dir" and return it, or create a new one if it
 * does not exist in "dir".
 *
 * If "name" has the trailing slash, it'll be excluded in the search.
 */
static struct untracked_cache_dir *lookup_untracked(struct untracked_cache *uc,
						    struct untracked_cache_dir *dir,
						    const char *name, int len)
{
	int first, last;
	struct untracked_cache_dir *d;
	if (!dir)
		return NULL;
	if (len && name[len - 1] == '/')
		len--;
	first = 0;
	last = dir->dirs_nr;
	while (last > first) {
		int cmp, next = first + ((last - first) >> 1);
		d = dir->dirs[next];
		cmp = strncmp(name, d->name, len);
		if (!cmp && strlen(d->name) > len)
			cmp = -1;
		if (!cmp)
			return d;
		if (cmp < 0) {
			last = next;
			continue;
		}
		first = next+1;
	}

	uc->dir_created++;
	FLEX_ALLOC_MEM(d, name, name, len);

	ALLOC_GROW(dir->dirs, dir->dirs_nr + 1, dir->dirs_alloc);
	MOVE_ARRAY(dir->dirs + first + 1, dir->dirs + first,
		   dir->dirs_nr - first);
	dir->dirs_nr++;
	dir->dirs[first] = d;
	return d;
}

static void do_invalidate_gitignore(struct untracked_cache_dir *dir)
{
	int i;
	dir->valid = 0;
	dir->untracked_nr = 0;
	for (i = 0; i < dir->dirs_nr; i++)
		do_invalidate_gitignore(dir->dirs[i]);
}

static void invalidate_gitignore(struct untracked_cache *uc,
				 struct untracked_cache_dir *dir)
{
	uc->gitignore_invalidated++;
	do_invalidate_gitignore(dir);
}

static void invalidate_directory(struct untracked_cache *uc,
				 struct untracked_cache_dir *dir)
{
	int i;

	/*
	 * Invalidation increment here is just roughly correct. If
	 * untracked_nr or any of dirs[].recurse is non-zero, we
	 * should increment dir_invalidated too. But that's more
	 * expensive to do.
	 */
	if (dir->valid)
		uc->dir_invalidated++;

	dir->valid = 0;
	dir->untracked_nr = 0;
	for (i = 0; i < dir->dirs_nr; i++)
		dir->dirs[i]->recurse = 0;
}

static int add_patterns_from_buffer(char *buf, size_t size,
				    const char *base, int baselen,
				    struct pattern_list *pl);

/* Flags for add_patterns() */
#define PATTERN_NOFOLLOW (1<<0)

/*
 * Given a file with name "fname", read it (either from disk, or from
 * an index if 'istate' is non-null), parse it and store the
 * exclude rules in "pl".
 *
 * If "oid_stat" is not NULL, compute oid of the exclude file and fill
 * stat data from disk (only valid if add_patterns returns zero). If
 * oid_stat.valid is non-zero, "oid_stat" must contain good value as input.
 */
static int add_patterns(const char *fname, const char *base, int baselen,
			struct pattern_list *pl, struct index_state *istate,
			unsigned flags, struct oid_stat *oid_stat)
{
	struct stat st;
	int r;
	int fd;
	size_t size = 0;
	char *buf;

	if (flags & PATTERN_NOFOLLOW)
		fd = open_nofollow(fname, O_RDONLY);
	else
		fd = open(fname, O_RDONLY);

	if (fd < 0 || fstat(fd, &st) < 0) {
		if (fd < 0)
			warn_on_fopen_errors(fname);
		else
			close(fd);
		if (!istate)
			return -1;
		r = read_skip_worktree_file_from_index(istate, fname,
						       &size, &buf,
						       oid_stat);
		if (r != 1)
			return r;
	} else {
		size = xsize_t(st.st_size);
		if (size == 0) {
			if (oid_stat) {
				fill_stat_data(&oid_stat->stat, &st);
				oidcpy(&oid_stat->oid, the_hash_algo->empty_blob);
				oid_stat->valid = 1;
			}
			close(fd);
			return 0;
		}
		buf = xmallocz(size);
		if (read_in_full(fd, buf, size) != size) {
			free(buf);
			close(fd);
			return -1;
		}
		buf[size++] = '\n';
		close(fd);
		if (oid_stat) {
			int pos;
			if (oid_stat->valid &&
			    !match_stat_data_racy(istate, &oid_stat->stat, &st))
				; /* no content change, oid_stat->oid still good */
			else if (istate &&
				 (pos = index_name_pos(istate, fname, strlen(fname))) >= 0 &&
				 !ce_stage(istate->cache[pos]) &&
				 ce_uptodate(istate->cache[pos]) &&
				 !would_convert_to_git(istate, fname))
				oidcpy(&oid_stat->oid,
				       &istate->cache[pos]->oid);
			else
				hash_object_file(the_hash_algo, buf, size,
						 OBJ_BLOB, &oid_stat->oid);
			fill_stat_data(&oid_stat->stat, &st);
			oid_stat->valid = 1;
		}
	}

	add_patterns_from_buffer(buf, size, base, baselen, pl);
	return 0;
}

static int add_patterns_from_buffer(char *buf, size_t size,
				    const char *base, int baselen,
				    struct pattern_list *pl)
{
	int i, lineno = 1;
	char *entry;

	hashmap_init(&pl->recursive_hashmap, pl_hashmap_cmp, NULL, 0);
	hashmap_init(&pl->parent_hashmap, pl_hashmap_cmp, NULL, 0);

	pl->filebuf = buf;

	if (skip_utf8_bom(&buf, size))
		size -= buf - pl->filebuf;

	entry = buf;

	for (i = 0; i < size; i++) {
		if (buf[i] == '\n') {
			if (entry != buf + i && entry[0] != '#') {
				buf[i - (i && buf[i-1] == '\r')] = 0;
				trim_trailing_spaces(entry);
				add_pattern(entry, base, baselen, pl, lineno);
			}
			lineno++;
			entry = buf + i + 1;
		}
	}
	return 0;
}

int add_patterns_from_file_to_list(const char *fname, const char *base,
				   int baselen, struct pattern_list *pl,
				   struct index_state *istate,
				   unsigned flags)
{
	return add_patterns(fname, base, baselen, pl, istate, flags, NULL);
}

int add_patterns_from_blob_to_list(
	struct object_id *oid,
	const char *base, int baselen,
	struct pattern_list *pl)
{
	char *buf;
	size_t size;
	int r;

	r = do_read_blob(oid, NULL, &size, &buf);
	if (r != 1)
		return r;

	add_patterns_from_buffer(buf, size, base, baselen, pl);
	return 0;
}

struct pattern_list *add_pattern_list(struct dir_struct *dir,
				      int group_type, const char *src)
{
	struct pattern_list *pl;
	struct exclude_list_group *group;

	group = &dir->internal.exclude_list_group[group_type];
	ALLOC_GROW(group->pl, group->nr + 1, group->alloc);
	pl = &group->pl[group->nr++];
	memset(pl, 0, sizeof(*pl));
	pl->src = src;
	return pl;
}

/*
 * Used to set up core.excludesfile and .git/info/exclude lists.
 */
static void add_patterns_from_file_1(struct dir_struct *dir, const char *fname,
				     struct oid_stat *oid_stat)
{
	struct pattern_list *pl;
	/*
	 * catch setup_standard_excludes() that's called before
	 * dir->untracked is assigned. That function behaves
	 * differently when dir->untracked is non-NULL.
	 */
	if (!dir->untracked)
		dir->internal.unmanaged_exclude_files++;
	pl = add_pattern_list(dir, EXC_FILE, fname);
	if (add_patterns(fname, "", 0, pl, NULL, 0, oid_stat) < 0)
		die(_("cannot use %s as an exclude file"), fname);
}

void add_patterns_from_file(struct dir_struct *dir, const char *fname)
{
	dir->internal.unmanaged_exclude_files++; /* see validate_untracked_cache() */
	add_patterns_from_file_1(dir, fname, NULL);
}

int match_basename(const char *basename, int basenamelen,
		   const char *pattern, int prefix, int patternlen,
		   unsigned flags)
{
	if (prefix == patternlen) {
		if (patternlen == basenamelen &&
		    !fspathncmp(pattern, basename, basenamelen))
			return 1;
	} else if (flags & PATTERN_FLAG_ENDSWITH) {
		/* "*literal" matching against "fooliteral" */
		if (patternlen - 1 <= basenamelen &&
		    !fspathncmp(pattern + 1,
				   basename + basenamelen - (patternlen - 1),
				   patternlen - 1))
			return 1;
	} else {
		if (fnmatch_icase_mem(pattern, patternlen,
				      basename, basenamelen,
				      0) == 0)
			return 1;
	}
	return 0;
}

int match_pathname(const char *pathname, int pathlen,
		   const char *base, int baselen,
		   const char *pattern, int prefix, int patternlen)
{
	const char *name;
	int namelen;

	/*
	 * match with FNM_PATHNAME; the pattern has base implicitly
	 * in front of it.
	 */
	if (*pattern == '/') {
		pattern++;
		patternlen--;
		prefix--;
	}

	/*
	 * baselen does not count the trailing slash. base[] may or
	 * may not end with a trailing slash though.
	 */
	if (pathlen < baselen + 1 ||
	    (baselen && pathname[baselen] != '/') ||
	    fspathncmp(pathname, base, baselen))
		return 0;

	namelen = baselen ? pathlen - baselen - 1 : pathlen;
	name = pathname + pathlen - namelen;

	if (prefix) {
		/*
		 * if the non-wildcard part is longer than the
		 * remaining pathname, surely it cannot match.
		 */
		if (prefix > namelen)
			return 0;

		if (fspathncmp(pattern, name, prefix))
			return 0;
		pattern += prefix;
		patternlen -= prefix;
		name    += prefix;
		namelen -= prefix;

		/*
		 * If the whole pattern did not have a wildcard,
		 * then our prefix match is all we need; we
		 * do not need to call fnmatch at all.
		 */
		if (!patternlen && !namelen)
			return 1;
	}

	return fnmatch_icase_mem(pattern, patternlen,
				 name, namelen,
				 WM_PATHNAME) == 0;
}

/*
 * Scan the given exclude list in reverse to see whether pathname
 * should be ignored.  The first match (i.e. the last on the list), if
 * any, determines the fate.  Returns the exclude_list element which
 * matched, or NULL for undecided.
 */
static struct path_pattern *last_matching_pattern_from_list(const char *pathname,
						       int pathlen,
						       const char *basename,
						       int *dtype,
						       struct pattern_list *pl,
						       struct index_state *istate)
{
	struct path_pattern *res = NULL; /* undecided */
	int i;

	if (!pl->nr)
		return NULL;	/* undefined */

	for (i = pl->nr - 1; 0 <= i; i--) {
		struct path_pattern *pattern = pl->patterns[i];
		const char *exclude = pattern->pattern;
		int prefix = pattern->nowildcardlen;

		if (pattern->flags & PATTERN_FLAG_MUSTBEDIR) {
			*dtype = resolve_dtype(*dtype, istate, pathname, pathlen);
			if (*dtype != DT_DIR)
				continue;
		}

		if (pattern->flags & PATTERN_FLAG_NODIR) {
			if (match_basename(basename,
					   pathlen - (basename - pathname),
					   exclude, prefix, pattern->patternlen,
					   pattern->flags)) {
				res = pattern;
				break;
			}
			continue;
		}

		assert(pattern->baselen == 0 ||
		       pattern->base[pattern->baselen - 1] == '/');
		if (match_pathname(pathname, pathlen,
				   pattern->base,
				   pattern->baselen ? pattern->baselen - 1 : 0,
				   exclude, prefix, pattern->patternlen)) {
			res = pattern;
			break;
		}
	}
	return res;
}

/*
 * Scan the list of patterns to determine if the ordered list
 * of patterns matches on 'pathname'.
 *
 * Return 1 for a match, 0 for not matched and -1 for undecided.
 */
enum pattern_match_result path_matches_pattern_list(
				const char *pathname, int pathlen,
				const char *basename, int *dtype,
				struct pattern_list *pl,
				struct index_state *istate)
{
	struct path_pattern *pattern;
	struct strbuf parent_pathname = STRBUF_INIT;
	int result = NOT_MATCHED;
	size_t slash_pos;

	if (!pl->use_cone_patterns) {
		pattern = last_matching_pattern_from_list(pathname, pathlen, basename,
							dtype, pl, istate);
		if (pattern) {
			if (pattern->flags & PATTERN_FLAG_NEGATIVE)
				return NOT_MATCHED;
			else
				return MATCHED;
		}

		return UNDECIDED;
	}

	if (pl->full_cone)
		return MATCHED;

	strbuf_addch(&parent_pathname, '/');
	strbuf_add(&parent_pathname, pathname, pathlen);

	/*
	 * Directory entries are matched if and only if a file
	 * contained immediately within them is matched. For the
	 * case of a directory entry, modify the path to create
	 * a fake filename within this directory, allowing us to
	 * use the file-base matching logic in an equivalent way.
	 */
	if (parent_pathname.len > 0 &&
	    parent_pathname.buf[parent_pathname.len - 1] == '/') {
		slash_pos = parent_pathname.len - 1;
		strbuf_add(&parent_pathname, "-", 1);
	} else {
		const char *slash_ptr = strrchr(parent_pathname.buf, '/');
		slash_pos = slash_ptr ? slash_ptr - parent_pathname.buf : 0;
	}

	if (hashmap_contains_path(&pl->recursive_hashmap,
				  &parent_pathname)) {
		result = MATCHED_RECURSIVE;
		goto done;
	}

	if (!slash_pos) {
		/* include every file in root */
		result = MATCHED;
		goto done;
	}

	strbuf_setlen(&parent_pathname, slash_pos);

	if (hashmap_contains_path(&pl->parent_hashmap, &parent_pathname)) {
		result = MATCHED;
		goto done;
	}

	if (hashmap_contains_parent(&pl->recursive_hashmap,
				    pathname,
				    &parent_pathname))
		result = MATCHED_RECURSIVE;

done:
	strbuf_release(&parent_pathname);
	return result;
}

int init_sparse_checkout_patterns(struct index_state *istate)
{
	if (!core_apply_sparse_checkout)
		return 1;
	if (istate->sparse_checkout_patterns)
		return 0;

	CALLOC_ARRAY(istate->sparse_checkout_patterns, 1);

	if (get_sparse_checkout_patterns(istate->sparse_checkout_patterns) < 0) {
		FREE_AND_NULL(istate->sparse_checkout_patterns);
		return -1;
	}

	return 0;
}

static int path_in_sparse_checkout_1(const char *path,
				     struct index_state *istate,
				     int require_cone_mode)
{
	int dtype = DT_REG;
	enum pattern_match_result match = UNDECIDED;
	const char *end, *slash;

	/*
	 * We default to accepting a path if the path is empty, there are no
	 * patterns, or the patterns are of the wrong type.
	 */
	if (!*path ||
	    init_sparse_checkout_patterns(istate) ||
	    (require_cone_mode &&
	     !istate->sparse_checkout_patterns->use_cone_patterns))
		return 1;

	/*
	 * If UNDECIDED, use the match from the parent dir (recursively), or
	 * fall back to NOT_MATCHED at the topmost level. Note that cone mode
	 * never returns UNDECIDED, so we will execute only one iteration in
	 * this case.
	 */
	for (end = path + strlen(path);
	     end > path && match == UNDECIDED;
	     end = slash) {

		for (slash = end - 1; slash > path && *slash != '/'; slash--)
			; /* do nothing */

		match = path_matches_pattern_list(path, end - path,
				slash > path ? slash + 1 : path, &dtype,
				istate->sparse_checkout_patterns, istate);

		/* We are going to match the parent dir now */
		dtype = DT_DIR;
	}
	return match > 0;
}

int path_in_sparse_checkout(const char *path,
			    struct index_state *istate)
{
	return path_in_sparse_checkout_1(path, istate, 0);
}

int path_in_cone_mode_sparse_checkout(const char *path,
				     struct index_state *istate)
{
	return path_in_sparse_checkout_1(path, istate, 1);
}

static struct path_pattern *last_matching_pattern_from_lists(
		struct dir_struct *dir, struct index_state *istate,
		const char *pathname, int pathlen,
		const char *basename, int *dtype_p)
{
	int i, j;
	struct exclude_list_group *group;
	struct path_pattern *pattern;
	for (i = EXC_CMDL; i <= EXC_FILE; i++) {
		group = &dir->internal.exclude_list_group[i];
		for (j = group->nr - 1; j >= 0; j--) {
			pattern = last_matching_pattern_from_list(
				pathname, pathlen, basename, dtype_p,
				&group->pl[j], istate);
			if (pattern)
				return pattern;
		}
	}
	return NULL;
}

/*
 * Loads the per-directory exclude list for the substring of base
 * which has a char length of baselen.
 */
static void prep_exclude(struct dir_struct *dir,
			 struct index_state *istate,
			 const char *base, int baselen)
{
	struct exclude_list_group *group;
	struct pattern_list *pl;
	struct exclude_stack *stk = NULL;
	struct untracked_cache_dir *untracked;
	int current;

	group = &dir->internal.exclude_list_group[EXC_DIRS];

	/*
	 * Pop the exclude lists from the EXCL_DIRS exclude_list_group
	 * which originate from directories not in the prefix of the
	 * path being checked.
	 */
	while ((stk = dir->internal.exclude_stack) != NULL) {
		if (stk->baselen <= baselen &&
		    !strncmp(dir->internal.basebuf.buf, base, stk->baselen))
			break;
		pl = &group->pl[dir->internal.exclude_stack->exclude_ix];
		dir->internal.exclude_stack = stk->prev;
		dir->internal.pattern = NULL;
		free((char *)pl->src); /* see strbuf_detach() below */
		clear_pattern_list(pl);
		free(stk);
		group->nr--;
	}

	/* Skip traversing into sub directories if the parent is excluded */
	if (dir->internal.pattern)
		return;

	/*
	 * Lazy initialization. All call sites currently just
	 * memset(dir, 0, sizeof(*dir)) before use. Changing all of
	 * them seems lots of work for little benefit.
	 */
	if (!dir->internal.basebuf.buf)
		strbuf_init(&dir->internal.basebuf, PATH_MAX);

	/* Read from the parent directories and push them down. */
	current = stk ? stk->baselen : -1;
	strbuf_setlen(&dir->internal.basebuf, current < 0 ? 0 : current);
	if (dir->untracked)
		untracked = stk ? stk->ucd : dir->untracked->root;
	else
		untracked = NULL;

	while (current < baselen) {
		const char *cp;
		struct oid_stat oid_stat;

		CALLOC_ARRAY(stk, 1);
		if (current < 0) {
			cp = base;
			current = 0;
		} else {
			cp = strchr(base + current + 1, '/');
			if (!cp)
				die("oops in prep_exclude");
			cp++;
			untracked =
				lookup_untracked(dir->untracked,
						 untracked,
						 base + current,
						 cp - base - current);
		}
		stk->prev = dir->internal.exclude_stack;
		stk->baselen = cp - base;
		stk->exclude_ix = group->nr;
		stk->ucd = untracked;
		pl = add_pattern_list(dir, EXC_DIRS, NULL);
		strbuf_add(&dir->internal.basebuf, base + current, stk->baselen - current);
		assert(stk->baselen == dir->internal.basebuf.len);

		/* Abort if the directory is excluded */
		if (stk->baselen) {
			int dt = DT_DIR;
			dir->internal.basebuf.buf[stk->baselen - 1] = 0;
			dir->internal.pattern = last_matching_pattern_from_lists(dir,
									istate,
				dir->internal.basebuf.buf, stk->baselen - 1,
				dir->internal.basebuf.buf + current, &dt);
			dir->internal.basebuf.buf[stk->baselen - 1] = '/';
			if (dir->internal.pattern &&
			    dir->internal.pattern->flags & PATTERN_FLAG_NEGATIVE)
				dir->internal.pattern = NULL;
			if (dir->internal.pattern) {
				dir->internal.exclude_stack = stk;
				return;
			}
		}

		/* Try to read per-directory file */
		oidclr(&oid_stat.oid);
		oid_stat.valid = 0;
		if (dir->exclude_per_dir &&
		    /*
		     * If we know that no files have been added in
		     * this directory (i.e. valid_cached_dir() has
		     * been executed and set untracked->valid) ..
		     */
		    (!untracked || !untracked->valid ||
		     /*
		      * .. and .gitignore does not exist before
		      * (i.e. null exclude_oid). Then we can skip
		      * loading .gitignore, which would result in
		      * ENOENT anyway.
		      */
		     !is_null_oid(&untracked->exclude_oid))) {
			/*
			 * dir->internal.basebuf gets reused by the traversal,
			 * but we need fname to remain unchanged to ensure the
			 * src member of each struct path_pattern correctly
			 * back-references its source file.  Other invocations
			 * of add_pattern_list provide stable strings, so we
			 * strbuf_detach() and free() here in the caller.
			 */
			struct strbuf sb = STRBUF_INIT;
			strbuf_addbuf(&sb, &dir->internal.basebuf);
			strbuf_addstr(&sb, dir->exclude_per_dir);
			pl->src = strbuf_detach(&sb, NULL);
			add_patterns(pl->src, pl->src, stk->baselen, pl, istate,
				     PATTERN_NOFOLLOW,
				     untracked ? &oid_stat : NULL);
		}
		/*
		 * NEEDSWORK: when untracked cache is enabled, prep_exclude()
		 * will first be called in valid_cached_dir() then maybe many
		 * times more in last_matching_pattern(). When the cache is
		 * used, last_matching_pattern() will not be called and
		 * reading .gitignore content will be a waste.
		 *
		 * So when it's called by valid_cached_dir() and we can get
		 * .gitignore SHA-1 from the index (i.e. .gitignore is not
		 * modified on work tree), we could delay reading the
		 * .gitignore content until we absolutely need it in
		 * last_matching_pattern(). Be careful about ignore rule
		 * order, though, if you do that.
		 */
		if (untracked &&
		    !oideq(&oid_stat.oid, &untracked->exclude_oid)) {
			invalidate_gitignore(dir->untracked, untracked);
			oidcpy(&untracked->exclude_oid, &oid_stat.oid);
		}
		dir->internal.exclude_stack = stk;
		current = stk->baselen;
	}
	strbuf_setlen(&dir->internal.basebuf, baselen);
}

/*
 * Loads the exclude lists for the directory containing pathname, then
 * scans all exclude lists to determine whether pathname is excluded.
 * Returns the exclude_list element which matched, or NULL for
 * undecided.
 */
struct path_pattern *last_matching_pattern(struct dir_struct *dir,
				      struct index_state *istate,
				      const char *pathname,
				      int *dtype_p)
{
	int pathlen = strlen(pathname);
	const char *basename = strrchr(pathname, '/');
	basename = (basename) ? basename+1 : pathname;

	prep_exclude(dir, istate, pathname, basename-pathname);

	if (dir->internal.pattern)
		return dir->internal.pattern;

	return last_matching_pattern_from_lists(dir, istate, pathname, pathlen,
			basename, dtype_p);
}

/*
 * Loads the exclude lists for the directory containing pathname, then
 * scans all exclude lists to determine whether pathname is excluded.
 * Returns 1 if true, otherwise 0.
 */
int is_excluded(struct dir_struct *dir, struct index_state *istate,
		const char *pathname, int *dtype_p)
{
	struct path_pattern *pattern =
		last_matching_pattern(dir, istate, pathname, dtype_p);
	if (pattern)
		return pattern->flags & PATTERN_FLAG_NEGATIVE ? 0 : 1;
	return 0;
}

static struct dir_entry *dir_entry_new(const char *pathname, int len)
{
	struct dir_entry *ent;

	FLEX_ALLOC_MEM(ent, name, pathname, len);
	ent->len = len;
	return ent;
}

static struct dir_entry *dir_add_name(struct dir_struct *dir,
				      struct index_state *istate,
				      const char *pathname, int len)
{
	if (index_file_exists(istate, pathname, len, ignore_case))
		return NULL;

	ALLOC_GROW(dir->entries, dir->nr+1, dir->internal.alloc);
	return dir->entries[dir->nr++] = dir_entry_new(pathname, len);
}

struct dir_entry *dir_add_ignored(struct dir_struct *dir,
				  struct index_state *istate,
				  const char *pathname, int len)
{
	if (!index_name_is_other(istate, pathname, len))
		return NULL;

	ALLOC_GROW(dir->ignored, dir->ignored_nr+1, dir->internal.ignored_alloc);
	return dir->ignored[dir->ignored_nr++] = dir_entry_new(pathname, len);
}

enum exist_status {
	index_nonexistent = 0,
	index_directory,
	index_gitdir
};

/*
 * Do not use the alphabetically sorted index to look up
 * the directory name; instead, use the case insensitive
 * directory hash.
 */
static enum exist_status directory_exists_in_index_icase(struct index_state *istate,
							 const char *dirname, int len)
{
	struct cache_entry *ce;

	if (index_dir_exists(istate, dirname, len))
		return index_directory;

	ce = index_file_exists(istate, dirname, len, ignore_case);
	if (ce && S_ISGITLINK(ce->ce_mode))
		return index_gitdir;

	return index_nonexistent;
}

/*
 * The index sorts alphabetically by entry name, which
 * means that a gitlink sorts as '\0' at the end, while
 * a directory (which is defined not as an entry, but as
 * the files it contains) will sort with the '/' at the
 * end.
 */
static enum exist_status directory_exists_in_index(struct index_state *istate,
						   const char *dirname, int len)
{
	int pos;

	if (ignore_case)
		return directory_exists_in_index_icase(istate, dirname, len);

	pos = index_name_pos(istate, dirname, len);
	if (pos < 0)
		pos = -pos-1;
	while (pos < istate->cache_nr) {
		const struct cache_entry *ce = istate->cache[pos++];
		unsigned char endchar;

		if (strncmp(ce->name, dirname, len))
			break;
		endchar = ce->name[len];
		if (endchar > '/')
			break;
		if (endchar == '/')
			return index_directory;
		if (!endchar && S_ISGITLINK(ce->ce_mode))
			return index_gitdir;
	}
	return index_nonexistent;
}

/*
 * When we find a directory when traversing the filesystem, we
 * have three distinct cases:
 *
 *  - ignore it
 *  - see it as a directory
 *  - recurse into it
 *
 * and which one we choose depends on a combination of existing
 * git index contents and the flags passed into the directory
 * traversal routine.
 *
 * Case 1: If we *already* have entries in the index under that
 * directory name, we always recurse into the directory to see
 * all the files.
 *
 * Case 2: If we *already* have that directory name as a gitlink,
 * we always continue to see it as a gitlink, regardless of whether
 * there is an actual git directory there or not (it might not
 * be checked out as a subproject!)
 *
 * Case 3: if we didn't have it in the index previously, we
 * have a few sub-cases:
 *
 *  (a) if DIR_SHOW_OTHER_DIRECTORIES flag is set, we show it as
 *      just a directory, unless DIR_HIDE_EMPTY_DIRECTORIES is
 *      also true, in which case we need to check if it contains any
 *      untracked and / or ignored files.
 *  (b) if it looks like a git directory and we don't have the
 *      DIR_NO_GITLINKS flag, then we treat it as a gitlink, and
 *      show it as a directory.
 *  (c) otherwise, we recurse into it.
 */
static enum path_treatment treat_directory(struct dir_struct *dir,
	struct index_state *istate,
	struct untracked_cache_dir *untracked,
	const char *dirname, int len, int baselen, int excluded,
	const struct pathspec *pathspec)
{
	/*
	 * WARNING: From this function, you can return path_recurse or you
	 *          can call read_directory_recursive() (or neither), but
	 *          you CAN'T DO BOTH.
	 */
	enum path_treatment state;
	int matches_how = 0;
	int check_only, stop_early;
	int old_ignored_nr, old_untracked_nr;
	/* The "len-1" is to strip the final '/' */
	enum exist_status status = directory_exists_in_index(istate, dirname, len-1);

	if (status == index_directory)
		return path_recurse;
	if (status == index_gitdir)
		return path_none;
	if (status != index_nonexistent)
		BUG("Unhandled value for directory_exists_in_index: %d\n", status);

	/*
	 * We don't want to descend into paths that don't match the necessary
	 * patterns.  Clearly, if we don't have a pathspec, then we can't check
	 * for matching patterns.  Also, if (excluded) then we know we matched
	 * the exclusion patterns so as an optimization we can skip checking
	 * for matching patterns.
	 */
	if (pathspec && !excluded) {
		matches_how = match_pathspec_with_flags(istate, pathspec,
							dirname, len,
							0 /* prefix */,
							NULL /* seen */,
							DO_MATCH_LEADING_PATHSPEC);
		if (!matches_how)
			return path_none;
	}


	if ((dir->flags & DIR_SKIP_NESTED_GIT) ||
		!(dir->flags & DIR_NO_GITLINKS)) {
		/*
		 * Determine if `dirname` is a nested repo by confirming that:
		 * 1) we are in a nonbare repository, and
		 * 2) `dirname` is not an immediate parent of `the_repository->gitdir`,
		 *    which could occur if the git_dir or worktree location was
		 *    manually configured by the user; see t2205 testcases 1-3 for
		 *    examples where this matters
		 */
		int nested_repo;
		struct strbuf sb = STRBUF_INIT;
		strbuf_addstr(&sb, dirname);
		nested_repo = is_nonbare_repository_dir(&sb);

		if (nested_repo) {
			char *real_dirname, *real_gitdir;
			strbuf_addstr(&sb, ".git");
			real_dirname = real_pathdup(sb.buf, 1);
			real_gitdir = real_pathdup(the_repository->gitdir, 1);

			nested_repo = !!strcmp(real_dirname, real_gitdir);
			free(real_gitdir);
			free(real_dirname);
		}
		strbuf_release(&sb);

		if (nested_repo) {
			if ((dir->flags & DIR_SKIP_NESTED_GIT) ||
				(matches_how == MATCHED_RECURSIVELY_LEADING_PATHSPEC))
				return path_none;
			return excluded ? path_excluded : path_untracked;
		}
	}

	if (!(dir->flags & DIR_SHOW_OTHER_DIRECTORIES)) {
		if (excluded &&
		    (dir->flags & DIR_SHOW_IGNORED_TOO) &&
		    (dir->flags & DIR_SHOW_IGNORED_TOO_MODE_MATCHING)) {

			/*
			 * This is an excluded directory and we are
			 * showing ignored paths that match an exclude
			 * pattern.  (e.g. show directory as ignored
			 * only if it matches an exclude pattern).
			 * This path will either be 'path_excluded`
			 * (if we are showing empty directories or if
			 * the directory is not empty), or will be
			 * 'path_none' (empty directory, and we are
			 * not showing empty directories).
			 */
			if (!(dir->flags & DIR_HIDE_EMPTY_DIRECTORIES))
				return path_excluded;

			if (read_directory_recursive(dir, istate, dirname, len,
						     untracked, 1, 1, pathspec) == path_excluded)
				return path_excluded;

			return path_none;
		}
		return path_recurse;
	}

	assert(dir->flags & DIR_SHOW_OTHER_DIRECTORIES);

	/*
	 * If we have a pathspec which could match something _below_ this
	 * directory (e.g. when checking 'subdir/' having a pathspec like
	 * 'subdir/some/deep/path/file' or 'subdir/widget-*.c'), then we
	 * need to recurse.
	 */
	if (matches_how == MATCHED_RECURSIVELY_LEADING_PATHSPEC)
		return path_recurse;

	/* Special cases for where this directory is excluded/ignored */
	if (excluded) {
		/*
		 * If DIR_SHOW_OTHER_DIRECTORIES is set and we're not
		 * hiding empty directories, there is no need to
		 * recurse into an ignored directory.
		 */
		if (!(dir->flags & DIR_HIDE_EMPTY_DIRECTORIES))
			return path_excluded;

		/*
		 * Even if we are hiding empty directories, we can still avoid
		 * recursing into ignored directories for DIR_SHOW_IGNORED_TOO
		 * if DIR_SHOW_IGNORED_TOO_MODE_MATCHING is also set.
		 */
		if ((dir->flags & DIR_SHOW_IGNORED_TOO) &&
		    (dir->flags & DIR_SHOW_IGNORED_TOO_MODE_MATCHING))
			return path_excluded;
	}

	/*
	 * Other than the path_recurse case above, we only need to
	 * recurse into untracked directories if any of the following
	 * bits is set:
	 *   - DIR_SHOW_IGNORED (because then we need to determine if
	 *                       there are ignored entries below)
	 *   - DIR_SHOW_IGNORED_TOO (same as above)
	 *   - DIR_HIDE_EMPTY_DIRECTORIES (because we have to determine if
	 *                                 the directory is empty)
	 */
	if (!excluded &&
	    !(dir->flags & (DIR_SHOW_IGNORED |
			    DIR_SHOW_IGNORED_TOO |
			    DIR_HIDE_EMPTY_DIRECTORIES))) {
		return path_untracked;
	}

	/*
	 * Even if we don't want to know all the paths under an untracked or
	 * ignored directory, we may still need to go into the directory to
	 * determine if it is empty (because with DIR_HIDE_EMPTY_DIRECTORIES,
	 * an empty directory should be path_none instead of path_excluded or
	 * path_untracked).
	 */
	check_only = ((dir->flags & DIR_HIDE_EMPTY_DIRECTORIES) &&
		      !(dir->flags & DIR_SHOW_IGNORED_TOO));

	/*
	 * However, there's another optimization possible as a subset of
	 * check_only, based on the cases we have to consider:
	 *   A) Directory matches no exclude patterns:
	 *     * Directory is empty => path_none
	 *     * Directory has an untracked file under it => path_untracked
	 *     * Directory has only ignored files under it => path_excluded
	 *   B) Directory matches an exclude pattern:
	 *     * Directory is empty => path_none
	 *     * Directory has an untracked file under it => path_excluded
	 *     * Directory has only ignored files under it => path_excluded
	 * In case A, we can exit as soon as we've found an untracked
	 * file but otherwise have to walk all files.  In case B, though,
	 * we can stop at the first file we find under the directory.
	 */
	stop_early = check_only && excluded;

	/*
	 * If /every/ file within an untracked directory is ignored, then
	 * we want to treat the directory as ignored (for e.g. status
	 * --porcelain), without listing the individual ignored files
	 * underneath.  To do so, we'll save the current ignored_nr, and
	 * pop all the ones added after it if it turns out the entire
	 * directory is ignored.  Also, when DIR_SHOW_IGNORED_TOO and
	 * !DIR_KEEP_UNTRACKED_CONTENTS then we don't want to show
	 * untracked paths so will need to pop all those off the last
	 * after we traverse.
	 */
	old_ignored_nr = dir->ignored_nr;
	old_untracked_nr = dir->nr;

	/* Actually recurse into dirname now, we'll fixup the state later. */
	untracked = lookup_untracked(dir->untracked, untracked,
				     dirname + baselen, len - baselen);
	state = read_directory_recursive(dir, istate, dirname, len, untracked,
					 check_only, stop_early, pathspec);

	/* There are a variety of reasons we may need to fixup the state... */
	if (state == path_excluded) {
		/* state == path_excluded implies all paths under
		 * dirname were ignored...
		 *
		 * if running e.g. `git status --porcelain --ignored=matching`,
		 * then we want to see the subpaths that are ignored.
		 *
		 * if running e.g. just `git status --porcelain`, then
		 * we just want the directory itself to be listed as ignored
		 * and not the individual paths underneath.
		 */
		int want_ignored_subpaths =
			((dir->flags & DIR_SHOW_IGNORED_TOO) &&
			 (dir->flags & DIR_SHOW_IGNORED_TOO_MODE_MATCHING));

		if (want_ignored_subpaths) {
			/*
			 * with --ignored=matching, we want the subpaths
			 * INSTEAD of the directory itself.
			 */
			state = path_none;
		} else {
			int i;
			for (i = old_ignored_nr + 1; i<dir->ignored_nr; ++i)
				FREE_AND_NULL(dir->ignored[i]);
			dir->ignored_nr = old_ignored_nr;
		}
	}

	/*
	 * We may need to ignore some of the untracked paths we found while
	 * traversing subdirectories.
	 */
	if ((dir->flags & DIR_SHOW_IGNORED_TOO) &&
	    !(dir->flags & DIR_KEEP_UNTRACKED_CONTENTS)) {
		int i;
		for (i = old_untracked_nr + 1; i<dir->nr; ++i)
			FREE_AND_NULL(dir->entries[i]);
		dir->nr = old_untracked_nr;
	}

	/*
	 * If there is nothing under the current directory and we are not
	 * hiding empty directories, then we need to report on the
	 * untracked or ignored status of the directory itself.
	 */
	if (state == path_none && !(dir->flags & DIR_HIDE_EMPTY_DIRECTORIES))
		state = excluded ? path_excluded : path_untracked;

	return state;
}

/*
 * This is an inexact early pruning of any recursive directory
 * reading - if the path cannot possibly be in the pathspec,
 * return true, and we'll skip it early.
 */
static int simplify_away(const char *path, int pathlen,
			 const struct pathspec *pathspec)
{
	int i;

	if (!pathspec || !pathspec->nr)
		return 0;

	GUARD_PATHSPEC(pathspec,
		       PATHSPEC_FROMTOP |
		       PATHSPEC_MAXDEPTH |
		       PATHSPEC_LITERAL |
		       PATHSPEC_GLOB |
		       PATHSPEC_ICASE |
		       PATHSPEC_EXCLUDE |
		       PATHSPEC_ATTR);

	for (i = 0; i < pathspec->nr; i++) {
		const struct pathspec_item *item = &pathspec->items[i];
		int len = item->nowildcard_len;

		if (len > pathlen)
			len = pathlen;
		if (!ps_strncmp(item, item->match, path, len))
			return 0;
	}

	return 1;
}

/*
 * This function tells us whether an excluded path matches a
 * list of "interesting" pathspecs. That is, whether a path matched
 * by any of the pathspecs could possibly be ignored by excluding
 * the specified path. This can happen if:
 *
 *   1. the path is mentioned explicitly in the pathspec
 *
 *   2. the path is a directory prefix of some element in the
 *      pathspec
 */
static int exclude_matches_pathspec(const char *path, int pathlen,
				    const struct pathspec *pathspec)
{
	int i;

	if (!pathspec || !pathspec->nr)
		return 0;

	GUARD_PATHSPEC(pathspec,
		       PATHSPEC_FROMTOP |
		       PATHSPEC_MAXDEPTH |
		       PATHSPEC_LITERAL |
		       PATHSPEC_GLOB |
		       PATHSPEC_ICASE |
		       PATHSPEC_EXCLUDE);

	for (i = 0; i < pathspec->nr; i++) {
		const struct pathspec_item *item = &pathspec->items[i];
		int len = item->nowildcard_len;

		if (len == pathlen &&
		    !ps_strncmp(item, item->match, path, pathlen))
			return 1;
		if (len > pathlen &&
		    item->match[pathlen] == '/' &&
		    !ps_strncmp(item, item->match, path, pathlen))
			return 1;
	}
	return 0;
}

static int get_index_dtype(struct index_state *istate,
			   const char *path, int len)
{
	int pos;
	const struct cache_entry *ce;

	ce = index_file_exists(istate, path, len, 0);
	if (ce) {
		if (!ce_uptodate(ce))
			return DT_UNKNOWN;
		if (S_ISGITLINK(ce->ce_mode))
			return DT_DIR;
		/*
		 * Nobody actually cares about the
		 * difference between DT_LNK and DT_REG
		 */
		return DT_REG;
	}

	/* Try to look it up as a directory */
	pos = index_name_pos(istate, path, len);
	if (pos >= 0)
		return DT_UNKNOWN;
	pos = -pos-1;
	while (pos < istate->cache_nr) {
		ce = istate->cache[pos++];
		if (strncmp(ce->name, path, len))
			break;
		if (ce->name[len] > '/')
			break;
		if (ce->name[len] < '/')
			continue;
		if (!ce_uptodate(ce))
			break;	/* continue? */
		return DT_DIR;
	}
	return DT_UNKNOWN;
}

static int resolve_dtype(int dtype, struct index_state *istate,
			 const char *path, int len)
{
	struct stat st;

	if (dtype != DT_UNKNOWN)
		return dtype;
	dtype = get_index_dtype(istate, path, len);
	if (dtype != DT_UNKNOWN)
		return dtype;
	if (lstat(path, &st))
		return dtype;
	if (S_ISREG(st.st_mode))
		return DT_REG;
	if (S_ISDIR(st.st_mode))
		return DT_DIR;
	if (S_ISLNK(st.st_mode))
		return DT_LNK;
	return dtype;
}

static enum path_treatment treat_path_fast(struct dir_struct *dir,
					   struct cached_dir *cdir,
					   struct index_state *istate,
					   struct strbuf *path,
					   int baselen,
					   const struct pathspec *pathspec)
{
	/*
	 * WARNING: From this function, you can return path_recurse or you
	 *          can call read_directory_recursive() (or neither), but
	 *          you CAN'T DO BOTH.
	 */
	strbuf_setlen(path, baselen);
	if (!cdir->ucd) {
		strbuf_addstr(path, cdir->file);
		return path_untracked;
	}
	strbuf_addstr(path, cdir->ucd->name);
	/* treat_one_path() does this before it calls treat_directory() */
	strbuf_complete(path, '/');
	if (cdir->ucd->check_only)
		/*
		 * check_only is set as a result of treat_directory() getting
		 * to its bottom. Verify again the same set of directories
		 * with check_only set.
		 */
		return read_directory_recursive(dir, istate, path->buf, path->len,
						cdir->ucd, 1, 0, pathspec);
	/*
	 * We get path_recurse in the first run when
	 * directory_exists_in_index() returns index_nonexistent. We
	 * are sure that new changes in the index does not impact the
	 * outcome. Return now.
	 */
	return path_recurse;
}

static enum path_treatment treat_path(struct dir_struct *dir,
				      struct untracked_cache_dir *untracked,
				      struct cached_dir *cdir,
				      struct index_state *istate,
				      struct strbuf *path,
				      int baselen,
				      const struct pathspec *pathspec)
{
	int has_path_in_index, dtype, excluded;

	if (!cdir->d_name)
		return treat_path_fast(dir, cdir, istate, path,
				       baselen, pathspec);
	if (is_dot_or_dotdot(cdir->d_name) || !fspathcmp(cdir->d_name, ".git"))
		return path_none;
	strbuf_setlen(path, baselen);
	strbuf_addstr(path, cdir->d_name);
	if (simplify_away(path->buf, path->len, pathspec))
		return path_none;

	dtype = resolve_dtype(cdir->d_type, istate, path->buf, path->len);

	/* Always exclude indexed files */
	has_path_in_index = !!index_file_exists(istate, path->buf, path->len,
						ignore_case);
	if (dtype != DT_DIR && has_path_in_index)
		return path_none;

	/*
	 * When we are looking at a directory P in the working tree,
	 * there are three cases:
	 *
	 * (1) P exists in the index.  Everything inside the directory P in
	 * the working tree needs to go when P is checked out from the
	 * index.
	 *
	 * (2) P does not exist in the index, but there is P/Q in the index.
	 * We know P will stay a directory when we check out the contents
	 * of the index, but we do not know yet if there is a directory
	 * P/Q in the working tree to be killed, so we need to recurse.
	 *
	 * (3) P does not exist in the index, and there is no P/Q in the index
	 * to require P to be a directory, either.  Only in this case, we
	 * know that everything inside P will not be killed without
	 * recursing.
	 */
	if ((dir->flags & DIR_COLLECT_KILLED_ONLY) &&
	    (dtype == DT_DIR) &&
	    !has_path_in_index &&
	    (directory_exists_in_index(istate, path->buf, path->len) == index_nonexistent))
		return path_none;

	excluded = is_excluded(dir, istate, path->buf, &dtype);

	/*
	 * Excluded? If we don't explicitly want to show
	 * ignored files, ignore it
	 */
	if (excluded && !(dir->flags & (DIR_SHOW_IGNORED|DIR_SHOW_IGNORED_TOO)))
		return path_excluded;

	switch (dtype) {
	default:
		return path_none;
	case DT_DIR:
		/*
		 * WARNING: Do not ignore/amend the return value from
		 * treat_directory(), and especially do not change it to return
		 * path_recurse as that can cause exponential slowdown.
		 * Instead, modify treat_directory() to return the right value.
		 */
		strbuf_addch(path, '/');
		return treat_directory(dir, istate, untracked,
				       path->buf, path->len,
				       baselen, excluded, pathspec);
	case DT_REG:
	case DT_LNK:
		if (pathspec &&
		    !match_pathspec(istate, pathspec, path->buf, path->len,
				    0 /* prefix */, NULL /* seen */,
				    0 /* is_dir */))
			return path_none;
		if (excluded)
			return path_excluded;
		return path_untracked;
	}
}

static void add_untracked(struct untracked_cache_dir *dir, const char *name)
{
	if (!dir)
		return;
	ALLOC_GROW(dir->untracked, dir->untracked_nr + 1,
		   dir->untracked_alloc);
	dir->untracked[dir->untracked_nr++] = xstrdup(name);
}

static int valid_cached_dir(struct dir_struct *dir,
			    struct untracked_cache_dir *untracked,
			    struct index_state *istate,
			    struct strbuf *path,
			    int check_only)
{
	struct stat st;

	if (!untracked)
		return 0;

	/*
	 * With fsmonitor, we can trust the untracked cache's valid field.
	 */
	refresh_fsmonitor(istate);
	if (!(dir->untracked->use_fsmonitor && untracked->valid)) {
		if (lstat(path->len ? path->buf : ".", &st)) {
			memset(&untracked->stat_data, 0, sizeof(untracked->stat_data));
			return 0;
		}
		if (!untracked->valid ||
			match_stat_data_racy(istate, &untracked->stat_data, &st)) {
			fill_stat_data(&untracked->stat_data, &st);
			return 0;
		}
	}

	if (untracked->check_only != !!check_only)
		return 0;

	/*
	 * prep_exclude will be called eventually on this directory,
	 * but it's called much later in last_matching_pattern(). We
	 * need it now to determine the validity of the cache for this
	 * path. The next calls will be nearly no-op, the way
	 * prep_exclude() is designed.
	 */
	if (path->len && path->buf[path->len - 1] != '/') {
		strbuf_addch(path, '/');
		prep_exclude(dir, istate, path->buf, path->len);
		strbuf_setlen(path, path->len - 1);
	} else
		prep_exclude(dir, istate, path->buf, path->len);

	/* hopefully prep_exclude() haven't invalidated this entry... */
	return untracked->valid;
}

static int open_cached_dir(struct cached_dir *cdir,
			   struct dir_struct *dir,
			   struct untracked_cache_dir *untracked,
			   struct index_state *istate,
			   struct strbuf *path,
			   int check_only)
{
	const char *c_path;

	memset(cdir, 0, sizeof(*cdir));
	cdir->untracked = untracked;
	if (valid_cached_dir(dir, untracked, istate, path, check_only))
		return 0;
	c_path = path->len ? path->buf : ".";
	cdir->fdir = opendir(c_path);
	if (!cdir->fdir)
		warning_errno(_("could not open directory '%s'"), c_path);
	if (dir->untracked) {
		invalidate_directory(dir->untracked, untracked);
		dir->untracked->dir_opened++;
	}
	if (!cdir->fdir)
		return -1;
	return 0;
}

static int read_cached_dir(struct cached_dir *cdir)
{
	struct dirent *de;

	if (cdir->fdir) {
		de = readdir_skip_dot_and_dotdot(cdir->fdir);
		if (!de) {
			cdir->d_name = NULL;
			cdir->d_type = DT_UNKNOWN;
			return -1;
		}
		cdir->d_name = de->d_name;
		cdir->d_type = DTYPE(de);
		return 0;
	}
	while (cdir->nr_dirs < cdir->untracked->dirs_nr) {
		struct untracked_cache_dir *d = cdir->untracked->dirs[cdir->nr_dirs];
		if (!d->recurse) {
			cdir->nr_dirs++;
			continue;
		}
		cdir->ucd = d;
		cdir->nr_dirs++;
		return 0;
	}
	cdir->ucd = NULL;
	if (cdir->nr_files < cdir->untracked->untracked_nr) {
		struct untracked_cache_dir *d = cdir->untracked;
		cdir->file = d->untracked[cdir->nr_files++];
		return 0;
	}
	return -1;
}

static void close_cached_dir(struct cached_dir *cdir)
{
	if (cdir->fdir)
		closedir(cdir->fdir);
	/*
	 * We have gone through this directory and found no untracked
	 * entries. Mark it valid.
	 */
	if (cdir->untracked) {
		cdir->untracked->valid = 1;
		cdir->untracked->recurse = 1;
	}
}

static void add_path_to_appropriate_result_list(struct dir_struct *dir,
	struct untracked_cache_dir *untracked,
	struct cached_dir *cdir,
	struct index_state *istate,
	struct strbuf *path,
	int baselen,
	const struct pathspec *pathspec,
	enum path_treatment state)
{
	/* add the path to the appropriate result list */
	switch (state) {
	case path_excluded:
		if (dir->flags & DIR_SHOW_IGNORED)
			dir_add_name(dir, istate, path->buf, path->len);
		else if ((dir->flags & DIR_SHOW_IGNORED_TOO) ||
			((dir->flags & DIR_COLLECT_IGNORED) &&
			exclude_matches_pathspec(path->buf, path->len,
						 pathspec)))
			dir_add_ignored(dir, istate, path->buf, path->len);
		break;

	case path_untracked:
		if (dir->flags & DIR_SHOW_IGNORED)
			break;
		dir_add_name(dir, istate, path->buf, path->len);
		if (cdir->fdir)
			add_untracked(untracked, path->buf + baselen);
		break;

	default:
		break;
	}
}

/*
 * Read a directory tree. We currently ignore anything but
 * directories, regular files and symlinks. That's because git
 * doesn't handle them at all yet. Maybe that will change some
 * day.
 *
 * Also, we ignore the name ".git" (even if it is not a directory).
 * That likely will not change.
 *
 * If 'stop_at_first_file' is specified, 'path_excluded' is returned
 * to signal that a file was found. This is the least significant value that
 * indicates that a file was encountered that does not depend on the order of
 * whether an untracked or excluded path was encountered first.
 *
 * Returns the most significant path_treatment value encountered in the scan.
 * If 'stop_at_first_file' is specified, `path_excluded` is the most
 * significant path_treatment value that will be returned.
 */

static enum path_treatment read_directory_recursive(struct dir_struct *dir,
	struct index_state *istate, const char *base, int baselen,
	struct untracked_cache_dir *untracked, int check_only,
	int stop_at_first_file, const struct pathspec *pathspec)
{
	/*
	 * WARNING: Do NOT recurse unless path_recurse is returned from
	 *          treat_path().  Recursing on any other return value
	 *          can result in exponential slowdown.
	 */
	struct cached_dir cdir;
	enum path_treatment state, subdir_state, dir_state = path_none;
	struct strbuf path = STRBUF_INIT;

	strbuf_add(&path, base, baselen);

	if (open_cached_dir(&cdir, dir, untracked, istate, &path, check_only))
		goto out;
	dir->internal.visited_directories++;

	if (untracked)
		untracked->check_only = !!check_only;

	while (!read_cached_dir(&cdir)) {
		/* check how the file or directory should be treated */
		state = treat_path(dir, untracked, &cdir, istate, &path,
				   baselen, pathspec);
		dir->internal.visited_paths++;

		if (state > dir_state)
			dir_state = state;

		/* recurse into subdir if instructed by treat_path */
		if (state == path_recurse) {
			struct untracked_cache_dir *ud;
			ud = lookup_untracked(dir->untracked,
					      untracked,
					      path.buf + baselen,
					      path.len - baselen);
			subdir_state =
				read_directory_recursive(dir, istate, path.buf,
							 path.len, ud,
							 check_only, stop_at_first_file, pathspec);
			if (subdir_state > dir_state)
				dir_state = subdir_state;

			if (pathspec &&
			    !match_pathspec(istate, pathspec, path.buf, path.len,
					    0 /* prefix */, NULL,
					    0 /* do NOT special case dirs */))
				state = path_none;
		}

		if (check_only) {
			if (stop_at_first_file) {
				/*
				 * If stopping at first file, then
				 * signal that a file was found by
				 * returning `path_excluded`. This is
				 * to return a consistent value
				 * regardless of whether an ignored or
				 * excluded file happened to be
				 * encountered 1st.
				 *
				 * In current usage, the
				 * `stop_at_first_file` is passed when
				 * an ancestor directory has matched
				 * an exclude pattern, so any found
				 * files will be excluded.
				 */
				if (dir_state >= path_excluded) {
					dir_state = path_excluded;
					break;
				}
			}

			/* abort early if maximum state has been reached */
			if (dir_state == path_untracked) {
				if (cdir.fdir)
					add_untracked(untracked, path.buf + baselen);
				break;
			}
			/* skip the add_path_to_appropriate_result_list() */
			continue;
		}

		add_path_to_appropriate_result_list(dir, untracked, &cdir,
						    istate, &path, baselen,
						    pathspec, state);
	}
	close_cached_dir(&cdir);
 out:
	strbuf_release(&path);

	return dir_state;
}

int cmp_dir_entry(const void *p1, const void *p2)
{
	const struct dir_entry *e1 = *(const struct dir_entry **)p1;
	const struct dir_entry *e2 = *(const struct dir_entry **)p2;

	return name_compare(e1->name, e1->len, e2->name, e2->len);
}

/* check if *out lexically strictly contains *in */
int check_dir_entry_contains(const struct dir_entry *out, const struct dir_entry *in)
{
	return (out->len < in->len) &&
		(out->name[out->len - 1] == '/') &&
		!memcmp(out->name, in->name, out->len);
}

static int treat_leading_path(struct dir_struct *dir,
			      struct index_state *istate,
			      const char *path, int len,
			      const struct pathspec *pathspec)
{
	struct strbuf sb = STRBUF_INIT;
	struct strbuf subdir = STRBUF_INIT;
	int prevlen, baselen;
	const char *cp;
	struct cached_dir cdir;
	enum path_treatment state = path_none;

	/*
	 * For each directory component of path, we are going to check whether
	 * that path is relevant given the pathspec.  For example, if path is
	 *    foo/bar/baz/
	 * then we will ask treat_path() whether we should go into foo, then
	 * whether we should go into bar, then whether baz is relevant.
	 * Checking each is important because e.g. if path is
	 *    .git/info/
	 * then we need to check .git to know we shouldn't traverse it.
	 * If the return from treat_path() is:
	 *    * path_none, for any path, we return false.
	 *    * path_recurse, for all path components, we return true
	 *    * <anything else> for some intermediate component, we make sure
	 *        to add that path to the relevant list but return false
	 *        signifying that we shouldn't recurse into it.
	 */

	while (len && path[len - 1] == '/')
		len--;
	if (!len)
		return 1;

	memset(&cdir, 0, sizeof(cdir));
	cdir.d_type = DT_DIR;
	baselen = 0;
	prevlen = 0;
	while (1) {
		prevlen = baselen + !!baselen;
		cp = path + prevlen;
		cp = memchr(cp, '/', path + len - cp);
		if (!cp)
			baselen = len;
		else
			baselen = cp - path;
		strbuf_reset(&sb);
		strbuf_add(&sb, path, baselen);
		if (!is_directory(sb.buf))
			break;
		strbuf_reset(&sb);
		strbuf_add(&sb, path, prevlen);
		strbuf_reset(&subdir);
		strbuf_add(&subdir, path+prevlen, baselen-prevlen);
		cdir.d_name = subdir.buf;
		state = treat_path(dir, NULL, &cdir, istate, &sb, prevlen, pathspec);

		if (state != path_recurse)
			break; /* do not recurse into it */
		if (len <= baselen)
			break; /* finished checking */
	}
	add_path_to_appropriate_result_list(dir, NULL, &cdir, istate,
					    &sb, baselen, pathspec,
					    state);

	strbuf_release(&subdir);
	strbuf_release(&sb);
	return state == path_recurse;
}

static const char *get_ident_string(void)
{
	static struct strbuf sb = STRBUF_INIT;
	struct utsname uts;

	if (sb.len)
		return sb.buf;
	if (uname(&uts) < 0)
		die_errno(_("failed to get kernel name and information"));
	strbuf_addf(&sb, "Location %s, system %s", get_git_work_tree(),
		    uts.sysname);
	return sb.buf;
}

static int ident_in_untracked(const struct untracked_cache *uc)
{
	/*
	 * Previous git versions may have saved many NUL separated
	 * strings in the "ident" field, but it is insane to manage
	 * many locations, so just take care of the first one.
	 */

	return !strcmp(uc->ident.buf, get_ident_string());
}

static void set_untracked_ident(struct untracked_cache *uc)
{
	strbuf_reset(&uc->ident);
	strbuf_addstr(&uc->ident, get_ident_string());

	/*
	 * This strbuf used to contain a list of NUL separated
	 * strings, so save NUL too for backward compatibility.
	 */
	strbuf_addch(&uc->ident, 0);
}

static unsigned new_untracked_cache_flags(struct index_state *istate)
{
	struct repository *repo = istate->repo;
	char *val;

	/*
	 * This logic is coordinated with the setting of these flags in
	 * wt-status.c#wt_status_collect_untracked(), and the evaluation
	 * of the config setting in commit.c#git_status_config()
	 */
	if (!repo_config_get_string(repo, "status.showuntrackedfiles", &val) &&
	    !strcmp(val, "all"))
		return 0;

	/*
	 * The default, if "all" is not set, is "normal" - leading us here.
	 * If the value is "none" then it really doesn't matter.
	 */
	return DIR_SHOW_OTHER_DIRECTORIES | DIR_HIDE_EMPTY_DIRECTORIES;
}

static void new_untracked_cache(struct index_state *istate, int flags)
{
	struct untracked_cache *uc = xcalloc(1, sizeof(*uc));
	strbuf_init(&uc->ident, 100);
	uc->exclude_per_dir = ".gitignore";
	uc->dir_flags = flags >= 0 ? flags : new_untracked_cache_flags(istate);
	set_untracked_ident(uc);
	istate->untracked = uc;
	istate->cache_changed |= UNTRACKED_CHANGED;
}

void add_untracked_cache(struct index_state *istate)
{
	if (!istate->untracked) {
		new_untracked_cache(istate, -1);
	} else {
		if (!ident_in_untracked(istate->untracked)) {
			free_untracked_cache(istate->untracked);
			new_untracked_cache(istate, -1);
		}
	}
}

void remove_untracked_cache(struct index_state *istate)
{
	if (istate->untracked) {
		free_untracked_cache(istate->untracked);
		istate->untracked = NULL;
		istate->cache_changed |= UNTRACKED_CHANGED;
	}
}

static struct untracked_cache_dir *validate_untracked_cache(struct dir_struct *dir,
						      int base_len,
						      const struct pathspec *pathspec,
						      struct index_state *istate)
{
	struct untracked_cache_dir *root;
	static int untracked_cache_disabled = -1;

	if (!dir->untracked)
		return NULL;
	if (untracked_cache_disabled < 0)
		untracked_cache_disabled = git_env_bool("GIT_DISABLE_UNTRACKED_CACHE", 0);
	if (untracked_cache_disabled)
		return NULL;

	/*
	 * We only support $GIT_DIR/info/exclude and core.excludesfile
	 * as the global ignore rule files. Any other additions
	 * (e.g. from command line) invalidate the cache. This
	 * condition also catches running setup_standard_excludes()
	 * before setting dir->untracked!
	 */
	if (dir->internal.unmanaged_exclude_files)
		return NULL;

	/*
	 * Optimize for the main use case only: whole-tree git
	 * status. More work involved in treat_leading_path() if we
	 * use cache on just a subset of the worktree. pathspec
	 * support could make the matter even worse.
	 */
	if (base_len || (pathspec && pathspec->nr))
		return NULL;

	/* We don't support collecting ignore files */
	if (dir->flags & (DIR_SHOW_IGNORED | DIR_SHOW_IGNORED_TOO |
			DIR_COLLECT_IGNORED))
		return NULL;

	/*
	 * If we use .gitignore in the cache and now you change it to
	 * .gitexclude, everything will go wrong.
	 */
	if (dir->exclude_per_dir != dir->untracked->exclude_per_dir &&
	    strcmp(dir->exclude_per_dir, dir->untracked->exclude_per_dir))
		return NULL;

	/*
	 * EXC_CMDL is not considered in the cache. If people set it,
	 * skip the cache.
	 */
	if (dir->internal.exclude_list_group[EXC_CMDL].nr)
		return NULL;

	if (!ident_in_untracked(dir->untracked)) {
		warning(_("untracked cache is disabled on this system or location"));
		return NULL;
	}

	/*
	 * If the untracked structure we received does not have the same flags
	 * as requested in this run, we're going to need to either discard the
	 * existing structure (and potentially later recreate), or bypass the
	 * untracked cache mechanism for this run.
	 */
	if (dir->flags != dir->untracked->dir_flags) {
		/*
		 * If the untracked structure we received does not have the same flags
		 * as configured, then we need to reset / create a new "untracked"
		 * structure to match the new config.
		 *
		 * Keeping the saved and used untracked cache consistent with the
		 * configuration provides an opportunity for frequent users of
		 * "git status -uall" to leverage the untracked cache by aligning their
		 * configuration - setting "status.showuntrackedfiles" to "all" or
		 * "normal" as appropriate.
		 *
		 * Previously using -uall (or setting "status.showuntrackedfiles" to
		 * "all") was incompatible with untracked cache and *consistently*
		 * caused surprisingly bad performance (with fscache and fsmonitor
		 * enabled) on Windows.
		 *
		 * IMPROVEMENT OPPORTUNITY: If we reworked the untracked cache storage
		 * to not be as bound up with the desired output in a given run,
		 * and instead iterated through and stored enough information to
		 * correctly serve both "modes", then users could get peak performance
		 * with or without '-uall' regardless of their
		 * "status.showuntrackedfiles" config.
		 */
		if (dir->untracked->dir_flags != new_untracked_cache_flags(istate)) {
			free_untracked_cache(istate->untracked);
			new_untracked_cache(istate, dir->flags);
			dir->untracked = istate->untracked;
		}
		else {
			/*
			 * Current untracked cache data is consistent with config, but not
			 * usable in this request/run; just bypass untracked cache.
			 */
			return NULL;
		}
	}

	if (!dir->untracked->root) {
		/* Untracked cache existed but is not initialized; fix that */
		FLEX_ALLOC_STR(dir->untracked->root, name, "");
		istate->cache_changed |= UNTRACKED_CHANGED;
	}

	/* Validate $GIT_DIR/info/exclude and core.excludesfile */
	root = dir->untracked->root;
	if (!oideq(&dir->internal.ss_info_exclude.oid,
		   &dir->untracked->ss_info_exclude.oid)) {
		invalidate_gitignore(dir->untracked, root);
		dir->untracked->ss_info_exclude = dir->internal.ss_info_exclude;
	}
	if (!oideq(&dir->internal.ss_excludes_file.oid,
		   &dir->untracked->ss_excludes_file.oid)) {
		invalidate_gitignore(dir->untracked, root);
		dir->untracked->ss_excludes_file = dir->internal.ss_excludes_file;
	}

	/* Make sure this directory is not dropped out at saving phase */
	root->recurse = 1;
	return root;
}

static void emit_traversal_statistics(struct dir_struct *dir,
				      struct repository *repo,
				      const char *path,
				      int path_len)
{
	if (!trace2_is_enabled())
		return;

	if (!path_len) {
		trace2_data_string("read_directory", repo, "path", "");
	} else {
		struct strbuf tmp = STRBUF_INIT;
		strbuf_add(&tmp, path, path_len);
		trace2_data_string("read_directory", repo, "path", tmp.buf);
		strbuf_release(&tmp);
	}

	trace2_data_intmax("read_directory", repo,
			   "directories-visited", dir->internal.visited_directories);
	trace2_data_intmax("read_directory", repo,
			   "paths-visited", dir->internal.visited_paths);

	if (!dir->untracked)
		return;
	trace2_data_intmax("read_directory", repo,
			   "node-creation", dir->untracked->dir_created);
	trace2_data_intmax("read_directory", repo,
			   "gitignore-invalidation",
			   dir->untracked->gitignore_invalidated);
	trace2_data_intmax("read_directory", repo,
			   "directory-invalidation",
			   dir->untracked->dir_invalidated);
	trace2_data_intmax("read_directory", repo,
			   "opendir", dir->untracked->dir_opened);
}

int read_directory(struct dir_struct *dir, struct index_state *istate,
		   const char *path, int len, const struct pathspec *pathspec)
{
	struct untracked_cache_dir *untracked;

	trace2_region_enter("dir", "read_directory", istate->repo);
	dir->internal.visited_paths = 0;
	dir->internal.visited_directories = 0;

	if (has_symlink_leading_path(path, len)) {
		trace2_region_leave("dir", "read_directory", istate->repo);
		return dir->nr;
	}

	untracked = validate_untracked_cache(dir, len, pathspec, istate);
	if (!untracked)
		/*
		 * make sure untracked cache code path is disabled,
		 * e.g. prep_exclude()
		 */
		dir->untracked = NULL;
	if (!len || treat_leading_path(dir, istate, path, len, pathspec))
		read_directory_recursive(dir, istate, path, len, untracked, 0, 0, pathspec);
	QSORT(dir->entries, dir->nr, cmp_dir_entry);
	QSORT(dir->ignored, dir->ignored_nr, cmp_dir_entry);

	emit_traversal_statistics(dir, istate->repo, path, len);

	trace2_region_leave("dir", "read_directory", istate->repo);
	if (dir->untracked) {
		static int force_untracked_cache = -1;

		if (force_untracked_cache < 0)
			force_untracked_cache =
				git_env_bool("GIT_FORCE_UNTRACKED_CACHE", -1);
		if (force_untracked_cache < 0)
			force_untracked_cache = (istate->repo->settings.core_untracked_cache == UNTRACKED_CACHE_WRITE);
		if (force_untracked_cache &&
			dir->untracked == istate->untracked &&
		    (dir->untracked->dir_opened ||
		     dir->untracked->gitignore_invalidated ||
		     dir->untracked->dir_invalidated))
			istate->cache_changed |= UNTRACKED_CHANGED;
		if (dir->untracked != istate->untracked) {
			FREE_AND_NULL(dir->untracked);
		}
	}

	return dir->nr;
}

int file_exists(const char *f)
{
	struct stat sb;
	return lstat(f, &sb) == 0;
}

int repo_file_exists(struct repository *repo, const char *path)
{
	if (repo != the_repository)
		BUG("do not know how to check file existence in arbitrary repo");

	return file_exists(path);
}

static int cmp_icase(char a, char b)
{
	if (a == b)
		return 0;
	if (ignore_case)
		return toupper(a) - toupper(b);
	return a - b;
}

/*
 * Given two normalized paths (a trailing slash is ok), if subdir is
 * outside dir, return -1.  Otherwise return the offset in subdir that
 * can be used as relative path to dir.
 */
int dir_inside_of(const char *subdir, const char *dir)
{
	int offset = 0;

	assert(dir && subdir && *dir && *subdir);

	while (*dir && *subdir && !cmp_icase(*dir, *subdir)) {
		dir++;
		subdir++;
		offset++;
	}

	/* hel[p]/me vs hel[l]/yeah */
	if (*dir && *subdir)
		return -1;

	if (!*subdir)
		return !*dir ? offset : -1; /* same dir */

	/* foo/[b]ar vs foo/[] */
	if (is_dir_sep(dir[-1]))
		return is_dir_sep(subdir[-1]) ? offset : -1;

	/* foo[/]bar vs foo[] */
	return is_dir_sep(*subdir) ? offset + 1 : -1;
}

int is_inside_dir(const char *dir)
{
	char *cwd;
	int rc;

	if (!dir)
		return 0;

	cwd = xgetcwd();
	rc = (dir_inside_of(cwd, dir) >= 0);
	free(cwd);
	return rc;
}

int is_empty_dir(const char *path)
{
	DIR *dir = opendir(path);
	struct dirent *e;
	int ret = 1;

	if (!dir)
		return 0;

	e = readdir_skip_dot_and_dotdot(dir);
	if (e)
		ret = 0;

	closedir(dir);
	return ret;
}

char *git_url_basename(const char *repo, int is_bundle, int is_bare)
{
	const char *end = repo + strlen(repo), *start, *ptr;
	size_t len;
	char *dir;

	/*
	 * Skip scheme.
	 */
	start = strstr(repo, "://");
	if (!start)
		start = repo;
	else
		start += 3;

	/*
	 * Skip authentication data. The stripping does happen
	 * greedily, such that we strip up to the last '@' inside
	 * the host part.
	 */
	for (ptr = start; ptr < end && !is_dir_sep(*ptr); ptr++) {
		if (*ptr == '@')
			start = ptr + 1;
	}

	/*
	 * Strip trailing spaces, slashes and /.git
	 */
	while (start < end && (is_dir_sep(end[-1]) || isspace(end[-1])))
		end--;
	if (end - start > 5 && is_dir_sep(end[-5]) &&
	    !strncmp(end - 4, ".git", 4)) {
		end -= 5;
		while (start < end && is_dir_sep(end[-1]))
			end--;
	}

	/*
	 * It should not be possible to overflow `ptrdiff_t` by passing in an
	 * insanely long URL, but GCC does not know that and will complain
	 * without this check.
	 */
	if (end - start < 0)
		die(_("No directory name could be guessed.\n"
		      "Please specify a directory on the command line"));

	/*
	 * Strip trailing port number if we've got only a
	 * hostname (that is, there is no dir separator but a
	 * colon). This check is required such that we do not
	 * strip URI's like '/foo/bar:2222.git', which should
	 * result in a dir '2222' being guessed due to backwards
	 * compatibility.
	 */
	if (memchr(start, '/', end - start) == NULL
	    && memchr(start, ':', end - start) != NULL) {
		ptr = end;
		while (start < ptr && isdigit(ptr[-1]) && ptr[-1] != ':')
			ptr--;
		if (start < ptr && ptr[-1] == ':')
			end = ptr - 1;
	}

	/*
	 * Find last component. To remain backwards compatible we
	 * also regard colons as path separators, such that
	 * cloning a repository 'foo:bar.git' would result in a
	 * directory 'bar' being guessed.
	 */
	ptr = end;
	while (start < ptr && !is_dir_sep(ptr[-1]) && ptr[-1] != ':')
		ptr--;
	start = ptr;

	/*
	 * Strip .{bundle,git}.
	 */
	len = end - start;
	strip_suffix_mem(start, &len, is_bundle ? ".bundle" : ".git");

	if (!len || (len == 1 && *start == '/'))
		die(_("No directory name could be guessed.\n"
		      "Please specify a directory on the command line"));

	if (is_bare)
		dir = xstrfmt("%.*s.git", (int)len, start);
	else
		dir = xstrndup(start, len);
	/*
	 * Replace sequences of 'control' characters and whitespace
	 * with one ascii space, remove leading and trailing spaces.
	 */
	if (*dir) {
		char *out = dir;
		int prev_space = 1 /* strip leading whitespace */;
		for (end = dir; *end; ++end) {
			char ch = *end;
			if ((unsigned char)ch < '\x20')
				ch = '\x20';
			if (isspace(ch)) {
				if (prev_space)
					continue;
				prev_space = 1;
			} else
				prev_space = 0;
			*out++ = ch;
		}
		*out = '\0';
		if (out > dir && prev_space)
			out[-1] = '\0';
	}
	return dir;
}

void strip_dir_trailing_slashes(char *dir)
{
	char *end = dir + strlen(dir);

	while (dir < end - 1 && is_dir_sep(end[-1]))
		end--;
	*end = '\0';
}

static int remove_dir_recurse(struct strbuf *path, int flag, int *kept_up)
{
	DIR *dir;
	struct dirent *e;
	int ret = 0, original_len = path->len, len, kept_down = 0;
	int only_empty = (flag & REMOVE_DIR_EMPTY_ONLY);
	int keep_toplevel = (flag & REMOVE_DIR_KEEP_TOPLEVEL);
	int purge_original_cwd = (flag & REMOVE_DIR_PURGE_ORIGINAL_CWD);
	struct object_id submodule_head;

	if ((flag & REMOVE_DIR_KEEP_NESTED_GIT) &&
	    !resolve_gitlink_ref(path->buf, "HEAD", &submodule_head)) {
		/* Do not descend and nuke a nested git work tree. */
		if (kept_up)
			*kept_up = 1;
		return 0;
	}

	flag &= ~REMOVE_DIR_KEEP_TOPLEVEL;
	dir = opendir(path->buf);
	if (!dir) {
		if (errno == ENOENT)
			return keep_toplevel ? -1 : 0;
		else if (errno == EACCES && !keep_toplevel)
			/*
			 * An empty dir could be removable even if it
			 * is unreadable:
			 */
			return rmdir(path->buf);
		else
			return -1;
	}
	strbuf_complete(path, '/');

	len = path->len;
	while ((e = readdir_skip_dot_and_dotdot(dir)) != NULL) {
		struct stat st;

		strbuf_setlen(path, len);
		strbuf_addstr(path, e->d_name);
		if (lstat(path->buf, &st)) {
			if (errno == ENOENT)
				/*
				 * file disappeared, which is what we
				 * wanted anyway
				 */
				continue;
			/* fall through */
		} else if (S_ISDIR(st.st_mode)) {
			if (!remove_dir_recurse(path, flag, &kept_down))
				continue; /* happy */
		} else if (!only_empty &&
			   (!unlink(path->buf) || errno == ENOENT)) {
			continue; /* happy, too */
		}

		/* path too long, stat fails, or non-directory still exists */
		ret = -1;
		break;
	}
	closedir(dir);

	strbuf_setlen(path, original_len);
	if (!ret && !keep_toplevel && !kept_down) {
		if (!purge_original_cwd &&
		    startup_info->original_cwd &&
		    !strcmp(startup_info->original_cwd, path->buf))
			ret = -1; /* Do not remove current working directory */
		else
			ret = (!rmdir(path->buf) || errno == ENOENT) ? 0 : -1;
	} else if (kept_up)
		/*
		 * report the uplevel that it is not an error that we
		 * did not rmdir() our directory.
		 */
		*kept_up = !ret;
	return ret;
}

int remove_dir_recursively(struct strbuf *path, int flag)
{
	return remove_dir_recurse(path, flag, NULL);
}

static GIT_PATH_FUNC(git_path_info_exclude, "info/exclude")

void setup_standard_excludes(struct dir_struct *dir)
{
	dir->exclude_per_dir = ".gitignore";

	/* core.excludesfile defaulting to $XDG_CONFIG_HOME/git/ignore */
	if (!excludes_file)
		excludes_file = xdg_config_home("ignore");
	if (excludes_file && !access_or_warn(excludes_file, R_OK, 0))
		add_patterns_from_file_1(dir, excludes_file,
					 dir->untracked ? &dir->internal.ss_excludes_file : NULL);

	/* per repository user preference */
	if (startup_info->have_repository) {
		const char *path = git_path_info_exclude();
		if (!access_or_warn(path, R_OK, 0))
			add_patterns_from_file_1(dir, path,
						 dir->untracked ? &dir->internal.ss_info_exclude : NULL);
	}
}

char *get_sparse_checkout_filename(void)
{
	return git_pathdup("info/sparse-checkout");
}

int get_sparse_checkout_patterns(struct pattern_list *pl)
{
	int res;
	char *sparse_filename = get_sparse_checkout_filename();

	pl->use_cone_patterns = core_sparse_checkout_cone;
	res = add_patterns_from_file_to_list(sparse_filename, "", 0, pl, NULL, 0);

	free(sparse_filename);
	return res;
}

int remove_path(const char *name)
{
	char *slash;

	if (unlink(name) && !is_missing_file_error(errno))
		return -1;

	slash = strrchr(name, '/');
	if (slash) {
		char *dirs = xstrdup(name);
		slash = dirs + (slash - name);
		do {
			*slash = '\0';
			if (startup_info->original_cwd &&
			    !strcmp(startup_info->original_cwd, dirs))
				break;
		} while (rmdir(dirs) == 0 && (slash = strrchr(dirs, '/')));
		free(dirs);
	}
	return 0;
}

/*
 * Frees memory within dir which was allocated, and resets fields for further
 * use.  Does not free dir itself.
 */
void dir_clear(struct dir_struct *dir)
{
	int i, j;
	struct exclude_list_group *group;
	struct pattern_list *pl;
	struct exclude_stack *stk;
	struct dir_struct new = DIR_INIT;

	for (i = EXC_CMDL; i <= EXC_FILE; i++) {
		group = &dir->internal.exclude_list_group[i];
		for (j = 0; j < group->nr; j++) {
			pl = &group->pl[j];
			if (i == EXC_DIRS)
				free((char *)pl->src);
			clear_pattern_list(pl);
		}
		free(group->pl);
	}

	for (i = 0; i < dir->ignored_nr; i++)
		free(dir->ignored[i]);
	for (i = 0; i < dir->nr; i++)
		free(dir->entries[i]);
	free(dir->ignored);
	free(dir->entries);

	stk = dir->internal.exclude_stack;
	while (stk) {
		struct exclude_stack *prev = stk->prev;
		free(stk);
		stk = prev;
	}
	strbuf_release(&dir->internal.basebuf);

	memcpy(dir, &new, sizeof(*dir));
}

struct ondisk_untracked_cache {
	struct stat_data info_exclude_stat;
	struct stat_data excludes_file_stat;
	uint32_t dir_flags;
};

#define ouc_offset(x) offsetof(struct ondisk_untracked_cache, x)

struct write_data {
	int index;	   /* number of written untracked_cache_dir */
	struct ewah_bitmap *check_only; /* from untracked_cache_dir */
	struct ewah_bitmap *valid;	/* from untracked_cache_dir */
	struct ewah_bitmap *sha1_valid; /* set if exclude_sha1 is not null */
	struct strbuf out;
	struct strbuf sb_stat;
	struct strbuf sb_sha1;
};

static void stat_data_to_disk(struct stat_data *to, const struct stat_data *from)
{
	to->sd_ctime.sec  = htonl(from->sd_ctime.sec);
	to->sd_ctime.nsec = htonl(from->sd_ctime.nsec);
	to->sd_mtime.sec  = htonl(from->sd_mtime.sec);
	to->sd_mtime.nsec = htonl(from->sd_mtime.nsec);
	to->sd_dev	  = htonl(from->sd_dev);
	to->sd_ino	  = htonl(from->sd_ino);
	to->sd_uid	  = htonl(from->sd_uid);
	to->sd_gid	  = htonl(from->sd_gid);
	to->sd_size	  = htonl(from->sd_size);
}

static void write_one_dir(struct untracked_cache_dir *untracked,
			  struct write_data *wd)
{
	struct stat_data stat_data;
	struct strbuf *out = &wd->out;
	unsigned char intbuf[16];
	unsigned int intlen, value;
	int i = wd->index++;

	/*
	 * untracked_nr should be reset whenever valid is clear, but
	 * for safety..
	 */
	if (!untracked->valid) {
		untracked->untracked_nr = 0;
		untracked->check_only = 0;
	}

	if (untracked->check_only)
		ewah_set(wd->check_only, i);
	if (untracked->valid) {
		ewah_set(wd->valid, i);
		stat_data_to_disk(&stat_data, &untracked->stat_data);
		strbuf_add(&wd->sb_stat, &stat_data, sizeof(stat_data));
	}
	if (!is_null_oid(&untracked->exclude_oid)) {
		ewah_set(wd->sha1_valid, i);
		strbuf_add(&wd->sb_sha1, untracked->exclude_oid.hash,
			   the_hash_algo->rawsz);
	}

	intlen = encode_varint(untracked->untracked_nr, intbuf);
	strbuf_add(out, intbuf, intlen);

	/* skip non-recurse directories */
	for (i = 0, value = 0; i < untracked->dirs_nr; i++)
		if (untracked->dirs[i]->recurse)
			value++;
	intlen = encode_varint(value, intbuf);
	strbuf_add(out, intbuf, intlen);

	strbuf_add(out, untracked->name, strlen(untracked->name) + 1);

	for (i = 0; i < untracked->untracked_nr; i++)
		strbuf_add(out, untracked->untracked[i],
			   strlen(untracked->untracked[i]) + 1);

	for (i = 0; i < untracked->dirs_nr; i++)
		if (untracked->dirs[i]->recurse)
			write_one_dir(untracked->dirs[i], wd);
}

void write_untracked_extension(struct strbuf *out, struct untracked_cache *untracked)
{
	struct ondisk_untracked_cache *ouc;
	struct write_data wd;
	unsigned char varbuf[16];
	int varint_len;
	const unsigned hashsz = the_hash_algo->rawsz;

	CALLOC_ARRAY(ouc, 1);
	stat_data_to_disk(&ouc->info_exclude_stat, &untracked->ss_info_exclude.stat);
	stat_data_to_disk(&ouc->excludes_file_stat, &untracked->ss_excludes_file.stat);
	ouc->dir_flags = htonl(untracked->dir_flags);

	varint_len = encode_varint(untracked->ident.len, varbuf);
	strbuf_add(out, varbuf, varint_len);
	strbuf_addbuf(out, &untracked->ident);

	strbuf_add(out, ouc, sizeof(*ouc));
	strbuf_add(out, untracked->ss_info_exclude.oid.hash, hashsz);
	strbuf_add(out, untracked->ss_excludes_file.oid.hash, hashsz);
	strbuf_add(out, untracked->exclude_per_dir, strlen(untracked->exclude_per_dir) + 1);
	FREE_AND_NULL(ouc);

	if (!untracked->root) {
		varint_len = encode_varint(0, varbuf);
		strbuf_add(out, varbuf, varint_len);
		return;
	}

	wd.index      = 0;
	wd.check_only = ewah_new();
	wd.valid      = ewah_new();
	wd.sha1_valid = ewah_new();
	strbuf_init(&wd.out, 1024);
	strbuf_init(&wd.sb_stat, 1024);
	strbuf_init(&wd.sb_sha1, 1024);
	write_one_dir(untracked->root, &wd);

	varint_len = encode_varint(wd.index, varbuf);
	strbuf_add(out, varbuf, varint_len);
	strbuf_addbuf(out, &wd.out);
	ewah_serialize_strbuf(wd.valid, out);
	ewah_serialize_strbuf(wd.check_only, out);
	ewah_serialize_strbuf(wd.sha1_valid, out);
	strbuf_addbuf(out, &wd.sb_stat);
	strbuf_addbuf(out, &wd.sb_sha1);
	strbuf_addch(out, '\0'); /* safe guard for string lists */

	ewah_free(wd.valid);
	ewah_free(wd.check_only);
	ewah_free(wd.sha1_valid);
	strbuf_release(&wd.out);
	strbuf_release(&wd.sb_stat);
	strbuf_release(&wd.sb_sha1);
}

static void free_untracked(struct untracked_cache_dir *ucd)
{
	int i;
	if (!ucd)
		return;
	for (i = 0; i < ucd->dirs_nr; i++)
		free_untracked(ucd->dirs[i]);
	for (i = 0; i < ucd->untracked_nr; i++)
		free(ucd->untracked[i]);
	free(ucd->untracked);
	free(ucd->dirs);
	free(ucd);
}

void free_untracked_cache(struct untracked_cache *uc)
{
	if (!uc)
		return;

	free(uc->exclude_per_dir_to_free);
	strbuf_release(&uc->ident);
	free_untracked(uc->root);
	free(uc);
}

struct read_data {
	int index;
	struct untracked_cache_dir **ucd;
	struct ewah_bitmap *check_only;
	struct ewah_bitmap *valid;
	struct ewah_bitmap *sha1_valid;
	const unsigned char *data;
	const unsigned char *end;
};

static void stat_data_from_disk(struct stat_data *to, const unsigned char *data)
{
	memcpy(to, data, sizeof(*to));
	to->sd_ctime.sec  = ntohl(to->sd_ctime.sec);
	to->sd_ctime.nsec = ntohl(to->sd_ctime.nsec);
	to->sd_mtime.sec  = ntohl(to->sd_mtime.sec);
	to->sd_mtime.nsec = ntohl(to->sd_mtime.nsec);
	to->sd_dev	  = ntohl(to->sd_dev);
	to->sd_ino	  = ntohl(to->sd_ino);
	to->sd_uid	  = ntohl(to->sd_uid);
	to->sd_gid	  = ntohl(to->sd_gid);
	to->sd_size	  = ntohl(to->sd_size);
}

static int read_one_dir(struct untracked_cache_dir **untracked_,
			struct read_data *rd)
{
	struct untracked_cache_dir ud, *untracked;
	const unsigned char *data = rd->data, *end = rd->end;
	const unsigned char *eos;
	unsigned int value;
	int i;

	memset(&ud, 0, sizeof(ud));

	value = decode_varint(&data);
	if (data > end)
		return -1;
	ud.recurse	   = 1;
	ud.untracked_alloc = value;
	ud.untracked_nr	   = value;
	if (ud.untracked_nr)
		ALLOC_ARRAY(ud.untracked, ud.untracked_nr);

	ud.dirs_alloc = ud.dirs_nr = decode_varint(&data);
	if (data > end)
		return -1;
	ALLOC_ARRAY(ud.dirs, ud.dirs_nr);

	eos = memchr(data, '\0', end - data);
	if (!eos || eos == end)
		return -1;

	*untracked_ = untracked = xmalloc(st_add3(sizeof(*untracked), eos - data, 1));
	memcpy(untracked, &ud, sizeof(ud));
	memcpy(untracked->name, data, eos - data + 1);
	data = eos + 1;

	for (i = 0; i < untracked->untracked_nr; i++) {
		eos = memchr(data, '\0', end - data);
		if (!eos || eos == end)
			return -1;
		untracked->untracked[i] = xmemdupz(data, eos - data);
		data = eos + 1;
	}

	rd->ucd[rd->index++] = untracked;
	rd->data = data;

	for (i = 0; i < untracked->dirs_nr; i++) {
		if (read_one_dir(untracked->dirs + i, rd) < 0)
			return -1;
	}
	return 0;
}

static void set_check_only(size_t pos, void *cb)
{
	struct read_data *rd = cb;
	struct untracked_cache_dir *ud = rd->ucd[pos];
	ud->check_only = 1;
}

static void read_stat(size_t pos, void *cb)
{
	struct read_data *rd = cb;
	struct untracked_cache_dir *ud = rd->ucd[pos];
	if (rd->data + sizeof(struct stat_data) > rd->end) {
		rd->data = rd->end + 1;
		return;
	}
	stat_data_from_disk(&ud->stat_data, rd->data);
	rd->data += sizeof(struct stat_data);
	ud->valid = 1;
}

static void read_oid(size_t pos, void *cb)
{
	struct read_data *rd = cb;
	struct untracked_cache_dir *ud = rd->ucd[pos];
	if (rd->data + the_hash_algo->rawsz > rd->end) {
		rd->data = rd->end + 1;
		return;
	}
	oidread(&ud->exclude_oid, rd->data);
	rd->data += the_hash_algo->rawsz;
}

static void load_oid_stat(struct oid_stat *oid_stat, const unsigned char *data,
			  const unsigned char *sha1)
{
	stat_data_from_disk(&oid_stat->stat, data);
	oidread(&oid_stat->oid, sha1);
	oid_stat->valid = 1;
}

struct untracked_cache *read_untracked_extension(const void *data, unsigned long sz)
{
	struct untracked_cache *uc;
	struct read_data rd;
	const unsigned char *next = data, *end = (const unsigned char *)data + sz;
	const char *ident;
	int ident_len;
	ssize_t len;
	const char *exclude_per_dir;
	const unsigned hashsz = the_hash_algo->rawsz;
	const unsigned offset = sizeof(struct ondisk_untracked_cache);
	const unsigned exclude_per_dir_offset = offset + 2 * hashsz;

	if (sz <= 1 || end[-1] != '\0')
		return NULL;
	end--;

	ident_len = decode_varint(&next);
	if (next + ident_len > end)
		return NULL;
	ident = (const char *)next;
	next += ident_len;

	if (next + exclude_per_dir_offset + 1 > end)
		return NULL;

	CALLOC_ARRAY(uc, 1);
	strbuf_init(&uc->ident, ident_len);
	strbuf_add(&uc->ident, ident, ident_len);
	load_oid_stat(&uc->ss_info_exclude,
		      next + ouc_offset(info_exclude_stat),
		      next + offset);
	load_oid_stat(&uc->ss_excludes_file,
		      next + ouc_offset(excludes_file_stat),
		      next + offset + hashsz);
	uc->dir_flags = get_be32(next + ouc_offset(dir_flags));
	exclude_per_dir = (const char *)next + exclude_per_dir_offset;
	uc->exclude_per_dir = uc->exclude_per_dir_to_free = xstrdup(exclude_per_dir);
	/* NUL after exclude_per_dir is covered by sizeof(*ouc) */
	next += exclude_per_dir_offset + strlen(exclude_per_dir) + 1;
	if (next >= end)
		goto done2;

	len = decode_varint(&next);
	if (next > end || len == 0)
		goto done2;

	rd.valid      = ewah_new();
	rd.check_only = ewah_new();
	rd.sha1_valid = ewah_new();
	rd.data	      = next;
	rd.end	      = end;
	rd.index      = 0;
	ALLOC_ARRAY(rd.ucd, len);

	if (read_one_dir(&uc->root, &rd) || rd.index != len)
		goto done;

	next = rd.data;
	len = ewah_read_mmap(rd.valid, next, end - next);
	if (len < 0)
		goto done;

	next += len;
	len = ewah_read_mmap(rd.check_only, next, end - next);
	if (len < 0)
		goto done;

	next += len;
	len = ewah_read_mmap(rd.sha1_valid, next, end - next);
	if (len < 0)
		goto done;

	ewah_each_bit(rd.check_only, set_check_only, &rd);
	rd.data = next + len;
	ewah_each_bit(rd.valid, read_stat, &rd);
	ewah_each_bit(rd.sha1_valid, read_oid, &rd);
	next = rd.data;

done:
	free(rd.ucd);
	ewah_free(rd.valid);
	ewah_free(rd.check_only);
	ewah_free(rd.sha1_valid);
done2:
	if (next != end) {
		free_untracked_cache(uc);
		uc = NULL;
	}
	return uc;
}

static void invalidate_one_directory(struct untracked_cache *uc,
				     struct untracked_cache_dir *ucd)
{
	uc->dir_invalidated++;
	ucd->valid = 0;
	ucd->untracked_nr = 0;
}

/*
 * Normally when an entry is added or removed from a directory,
 * invalidating that directory is enough. No need to touch its
 * ancestors. When a directory is shown as "foo/bar/" in git-status
 * however, deleting or adding an entry may have cascading effect.
 *
 * Say the "foo/bar/file" has become untracked, we need to tell the
 * untracked_cache_dir of "foo" that "bar/" is not an untracked
 * directory any more (because "bar" is managed by foo as an untracked
 * "file").
 *
 * Similarly, if "foo/bar/file" moves from untracked to tracked and it
 * was the last untracked entry in the entire "foo", we should show
 * "foo/" instead. Which means we have to invalidate past "bar" up to
 * "foo".
 *
 * This function traverses all directories from root to leaf. If there
 * is a chance of one of the above cases happening, we invalidate back
 * to root. Otherwise we just invalidate the leaf. There may be a more
 * sophisticated way than checking for SHOW_OTHER_DIRECTORIES to
 * detect these cases and avoid unnecessary invalidation, for example,
 * checking for the untracked entry named "bar/" in "foo", but for now
 * stick to something safe and simple.
 */
static int invalidate_one_component(struct untracked_cache *uc,
				    struct untracked_cache_dir *dir,
				    const char *path, int len)
{
	const char *rest = strchr(path, '/');

	if (rest) {
		int component_len = rest - path;
		struct untracked_cache_dir *d =
			lookup_untracked(uc, dir, path, component_len);
		int ret =
			invalidate_one_component(uc, d, rest + 1,
						 len - (component_len + 1));
		if (ret)
			invalidate_one_directory(uc, dir);
		return ret;
	}

	invalidate_one_directory(uc, dir);
	return uc->dir_flags & DIR_SHOW_OTHER_DIRECTORIES;
}

void untracked_cache_invalidate_path(struct index_state *istate,
				     const char *path, int safe_path)
{
	if (!istate->untracked || !istate->untracked->root)
		return;
	if (!safe_path && !verify_path(path, 0))
		return;
	invalidate_one_component(istate->untracked, istate->untracked->root,
				 path, strlen(path));
}

void untracked_cache_remove_from_index(struct index_state *istate,
				       const char *path)
{
	untracked_cache_invalidate_path(istate, path, 1);
}

void untracked_cache_add_to_index(struct index_state *istate,
				  const char *path)
{
	untracked_cache_invalidate_path(istate, path, 1);
}

static void connect_wt_gitdir_in_nested(const char *sub_worktree,
					const char *sub_gitdir)
{
	int i;
	struct repository subrepo;
	struct strbuf sub_wt = STRBUF_INIT;
	struct strbuf sub_gd = STRBUF_INIT;

	const struct submodule *sub;

	/* If the submodule has no working tree, we can ignore it. */
	if (repo_init(&subrepo, sub_gitdir, sub_worktree))
		return;

	if (repo_read_index(&subrepo) < 0)
		die(_("index file corrupt in repo %s"), subrepo.gitdir);

	/* TODO: audit for interaction with sparse-index. */
	ensure_full_index(subrepo.index);
	for (i = 0; i < subrepo.index->cache_nr; i++) {
		const struct cache_entry *ce = subrepo.index->cache[i];

		if (!S_ISGITLINK(ce->ce_mode))
			continue;

		while (i + 1 < subrepo.index->cache_nr &&
		       !strcmp(ce->name, subrepo.index->cache[i + 1]->name))
			/*
			 * Skip entries with the same name in different stages
			 * to make sure an entry is returned only once.
			 */
			i++;

		sub = submodule_from_path(&subrepo, null_oid(), ce->name);
		if (!sub || !is_submodule_active(&subrepo, ce->name))
			/* .gitmodules broken or inactive sub */
			continue;

		strbuf_reset(&sub_wt);
		strbuf_reset(&sub_gd);
		strbuf_addf(&sub_wt, "%s/%s", sub_worktree, sub->path);
		submodule_name_to_gitdir(&sub_gd, &subrepo, sub->name);

		connect_work_tree_and_git_dir(sub_wt.buf, sub_gd.buf, 1);
	}
	strbuf_release(&sub_wt);
	strbuf_release(&sub_gd);
	repo_clear(&subrepo);
}

void connect_work_tree_and_git_dir(const char *work_tree_,
				   const char *git_dir_,
				   int recurse_into_nested)
{
	struct strbuf gitfile_sb = STRBUF_INIT;
	struct strbuf cfg_sb = STRBUF_INIT;
	struct strbuf rel_path = STRBUF_INIT;
	char *git_dir, *work_tree;

	/* Prepare .git file */
	strbuf_addf(&gitfile_sb, "%s/.git", work_tree_);
	if (safe_create_leading_directories_const(gitfile_sb.buf))
		die(_("could not create directories for %s"), gitfile_sb.buf);

	/* Prepare config file */
	strbuf_addf(&cfg_sb, "%s/config", git_dir_);
	if (safe_create_leading_directories_const(cfg_sb.buf))
		die(_("could not create directories for %s"), cfg_sb.buf);

	git_dir = real_pathdup(git_dir_, 1);
	work_tree = real_pathdup(work_tree_, 1);

	/* Write .git file */
	write_file(gitfile_sb.buf, "gitdir: %s",
		   relative_path(git_dir, work_tree, &rel_path));
	/* Update core.worktree setting */
	git_config_set_in_file(cfg_sb.buf, "core.worktree",
			       relative_path(work_tree, git_dir, &rel_path));

	strbuf_release(&gitfile_sb);
	strbuf_release(&cfg_sb);
	strbuf_release(&rel_path);

	if (recurse_into_nested)
		connect_wt_gitdir_in_nested(work_tree, git_dir);

	free(work_tree);
	free(git_dir);
}

/*
 * Migrate the git directory of the given path from old_git_dir to new_git_dir.
 */
void relocate_gitdir(const char *path, const char *old_git_dir, const char *new_git_dir)
{
	if (rename(old_git_dir, new_git_dir) < 0)
		die_errno(_("could not migrate git directory from '%s' to '%s'"),
			old_git_dir, new_git_dir);

	connect_work_tree_and_git_dir(path, new_git_dir, 0);
}

int path_match_flags(const char *const str, const enum path_match_flags flags)
{
	const char *p = str;

	if (flags & PATH_MATCH_NATIVE &&
	    flags & PATH_MATCH_XPLATFORM)
		BUG("path_match_flags() must get one match kind, not multiple!");
	else if (!(flags & PATH_MATCH_KINDS_MASK))
		BUG("path_match_flags() must get at least one match kind!");

	if (flags & PATH_MATCH_STARTS_WITH_DOT_SLASH &&
	    flags & PATH_MATCH_STARTS_WITH_DOT_DOT_SLASH)
		BUG("path_match_flags() must get one platform kind, not multiple!");
	else if (!(flags & PATH_MATCH_PLATFORM_MASK))
		BUG("path_match_flags() must get at least one platform kind!");

	if (*p++ != '.')
		return 0;
	if (flags & PATH_MATCH_STARTS_WITH_DOT_DOT_SLASH &&
	    *p++ != '.')
		return 0;

	if (flags & PATH_MATCH_NATIVE)
		return is_dir_sep(*p);
	else if (flags & PATH_MATCH_XPLATFORM)
		return is_xplatform_dir_sep(*p);
	BUG("unreachable");
}<|MERGE_RESOLUTION|>--- conflicted
+++ resolved
@@ -7,24 +7,15 @@
  */
 #include "git-compat-util.h"
 #include "abspath.h"
-<<<<<<< HEAD
-=======
-#include "alloc.h"
->>>>>>> 0f158320
 #include "config.h"
 #include "convert.h"
 #include "dir.h"
 #include "environment.h"
 #include "gettext.h"
-<<<<<<< HEAD
 #include "name-hash.h"
 #include "object-file.h"
 #include "object-store-ll.h"
 #include "path.h"
-=======
-#include "object-file.h"
-#include "object-store.h"
->>>>>>> 0f158320
 #include "attr.h"
 #include "refs.h"
 #include "wildmatch.h"
@@ -32,23 +23,14 @@
 #include "utf8.h"
 #include "varint.h"
 #include "ewah/ewok.h"
-<<<<<<< HEAD
 #include "fsmonitor-ll.h"
 #include "read-cache-ll.h"
 #include "setup.h"
 #include "sparse-index.h"
-=======
-#include "fsmonitor.h"
-#include "setup.h"
->>>>>>> 0f158320
 #include "submodule-config.h"
 #include "symlinks.h"
 #include "trace2.h"
 #include "tree.h"
-<<<<<<< HEAD
-=======
-#include "wrapper.h"
->>>>>>> 0f158320
 
 /*
  * Tells read_directory_recursive how a file or directory should be treated.
