--- conflicted
+++ resolved
@@ -27,11 +27,11 @@
 		.name = "test2",
 		.want_per_thread_events = 1,
 	},
-<<<<<<< HEAD
 	[TRACE2_COUNTER_ID_PACKED_REFS_JUMPS] = {
 		.category = "packed-refs",
 		.name = "jumps_made",
-=======
+		.want_per_thread_events = 0,
+	},
 	[TRACE2_COUNTER_ID_FSYNC_WRITEOUT_ONLY] = {
 		.category = "fsync",
 		.name = "writeout-only",
@@ -40,7 +40,6 @@
 	[TRACE2_COUNTER_ID_FSYNC_HARDWARE_FLUSH] = {
 		.category = "fsync",
 		.name = "hardware-flush",
->>>>>>> a27eecea
 		.want_per_thread_events = 0,
 	},
 
