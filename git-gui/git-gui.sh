#!/bin/sh
# Tcl ignores the next line -*- tcl -*- \
 if test "z$*" = zversion \
 || test "z$*" = z--version; \
 then \
	echo 'git-gui version @@GITGUI_VERSION@@'; \
	exit; \
 fi; \
 argv0=$0; \
 exec wish "$argv0" -- "$@"

set appvers {@@GITGUI_VERSION@@}
set copyright [string map [list (c) \u00a9] {
Copyright (c) 2006-2010 Shawn Pearce, et. al.

This program is free software; you can redistribute it and/or modify
it under the terms of the GNU General Public License as published by
the Free Software Foundation; either version 2 of the License, or
(at your option) any later version.

This program is distributed in the hope that it will be useful,
but WITHOUT ANY WARRANTY; without even the implied warranty of
MERCHANTABILITY or FITNESS FOR A PARTICULAR PURPOSE.  See the
GNU General Public License for more details.

You should have received a copy of the GNU General Public License
along with this program; if not, see <https://www.gnu.org/licenses/>.}]

######################################################################
##
## Tcl/Tk sanity check

if {[catch {package require Tcl 8.5} err]
 || [catch {package require Tk  8.5} err]
} {
	catch {wm withdraw .}
	tk_messageBox \
		-icon error \
		-type ok \
		-title "git-gui: fatal error" \
		-message $err
	exit 1
}

catch {rename send {}} ; # What an evil concept...

######################################################################
##
## Enabling platform-specific code paths

proc is_MacOSX {} {
	if {[tk windowingsystem] eq {aqua}} {
		return 1
	}
	return 0
}

proc is_Windows {} {
	if {$::tcl_platform(platform) eq {windows}} {
		return 1
	}
	return 0
}

set _iscygwin {}
proc is_Cygwin {} {
	global _iscygwin
	if {$_iscygwin eq {}} {
		if {[string match "CYGWIN_*" $::tcl_platform(os)]} {
			set _iscygwin 1
		} else {
			set _iscygwin 0
		}
	}
	return $_iscygwin
}

######################################################################
##
<<<<<<< HEAD
## PATH lookup

set _search_path {}
proc _which {what args} {
	global env _search_exe _search_path

	if {$_search_path eq {}} {
		if {[is_Windows]} {
			set gitguidir [file dirname [info script]]
			regsub -all ";" $gitguidir "\\;" gitguidir
			set env(PATH) "$gitguidir;$env(PATH)"
			set _search_path [split $env(PATH) {;}]
			# Skip empty `PATH` elements
			set _search_path [lsearch -all -inline -not -exact \
				$_search_path ""]
			set _search_exe .exe
		} else {
			set _search_path [split $env(PATH) :]
			set _search_exe {}
		}
	}

	if {[is_Windows] && [lsearch -exact $args -script] >= 0} {
		set suffix {}
	} elseif {[string match *$_search_exe $what]} {
		# The search string already has the file extension
		set suffix {}
	} else {
		set suffix $_search_exe
	}

	foreach p $_search_path {
		set p [file join $p $what$suffix]
		if {[file exists $p]} {
			return [file normalize $p]
		}
	}
	return {}
}

proc sanitize_command_line {command_line from_index} {
	set i $from_index
	while {$i < [llength $command_line]} {
		set cmd [lindex $command_line $i]
		if {[llength [file split $cmd]] < 2} {
			set fullpath [_which $cmd]
			if {$fullpath eq ""} {
				throw {NOT-FOUND} "$cmd not found in PATH"
			}
			lset command_line $i $fullpath
		}

		# handle piped commands, e.g. `exec A | B`
		for {incr i} {$i < [llength $command_line]} {incr i} {
			if {[lindex $command_line $i] eq "|"} {
				incr i
				break
			}
		}
	}
	return $command_line
}

# Override `exec` to avoid unsafe PATH lookup

rename exec real_exec

proc exec {args} {
	# skip options
	for {set i 0} {$i < [llength $args]} {incr i} {
		set arg [lindex $args $i]
		if {$arg eq "--"} {
			incr i
			break
		}
		if {[string range $arg 0 0] ne "-"} {
			break
		}
	}
	set args [sanitize_command_line $args $i]
	uplevel 1 real_exec $args
}

# Override `open` to avoid unsafe PATH lookup

rename open real_open

proc open {args} {
	set arg0 [lindex $args 0]
	if {[string range $arg0 0 0] eq "|"} {
		set command_line [string trim [string range $arg0 1 end]]
		lset args 0 "| [sanitize_command_line $command_line 0]"
	}
	uplevel 1 real_open $args
}

=======
## PATH lookup. Sanitize $PATH, assure exec/open use only that

if {[is_Windows]} {
	set _path_sep {;}
	set _search_exe .exe
} else {
	set _path_sep {:}
	set _search_exe {}
}

if {[is_Windows]} {
	set gitguidir [file dirname [info script]]
	regsub -all ";" $gitguidir "\\;" gitguidir
	set env(PATH) "$gitguidir;$env(PATH)"
}

set _search_path {}
set _path_seen [dict create]
foreach p [split $env(PATH) $_path_sep] {
	# Keep only absolute paths, getting rid of ., empty, etc.
	if {[file pathtype $p] ne {absolute}} {
		continue
	}
	# Keep only the first occurence of any duplicates.
	set norm_p [file normalize $p]
	if {[dict exists $_path_seen $norm_p]} {
		continue
	}
	dict set _path_seen $norm_p 1
	lappend _search_path $norm_p
}
unset _path_seen

set env(PATH) [join $_search_path $_path_sep]

if {[is_Windows]} {
	proc _which {what args} {
		global _search_exe _search_path

		if {[lsearch -exact $args -script] >= 0} {
			set suffix {}
		} elseif {[string match *$_search_exe [string tolower $what]]} {
			# The search string already has the file extension
			set suffix {}
		} else {
			set suffix $_search_exe
		}

		foreach p $_search_path {
			set p [file join $p $what$suffix]
			if {[file exists $p]} {
				return [file normalize $p]
			}
		}
		return {}
	}

	proc sanitize_command_line {command_line from_index} {
		set i $from_index
		while {$i < [llength $command_line]} {
			set cmd [lindex $command_line $i]
			if {[llength [file split $cmd]] < 2} {
				set fullpath [_which $cmd]
				if {$fullpath eq ""} {
					throw {NOT-FOUND} "$cmd not found in PATH"
				}
				lset command_line $i $fullpath
			}

			# handle piped commands, e.g. `exec A | B`
			for {incr i} {$i < [llength $command_line]} {incr i} {
				if {[lindex $command_line $i] eq "|"} {
					incr i
					break
				}
			}
		}
		return $command_line
	}

	# Override `exec` to avoid unsafe PATH lookup

	rename exec real_exec

	proc exec {args} {
		# skip options
		for {set i 0} {$i < [llength $args]} {incr i} {
			set arg [lindex $args $i]
			if {$arg eq "--"} {
				incr i
				break
			}
			if {[string range $arg 0 0] ne "-"} {
				break
			}
		}
		set args [sanitize_command_line $args $i]
		uplevel 1 real_exec $args
	}

	# Override `open` to avoid unsafe PATH lookup

	rename open real_open

	proc open {args} {
		set arg0 [lindex $args 0]
		if {[string range $arg0 0 0] eq "|"} {
			set command_line [string trim [string range $arg0 1 end]]
			lset args 0 "| [sanitize_command_line $command_line 0]"
		}
		uplevel 1 real_open $args
	}

} else {
	# On non-Windows platforms, auto_execok, exec, and open are safe, and will
	# use the sanitized search path. But, we need _which for these.

	proc _which {what args} {
		return [lindex [auto_execok $what] 0]
	}
}

# Wrap exec/open to sanitize arguments

# unsafe arguments begin with redirections or the pipe or background operators
proc is_arg_unsafe {arg} {
	regexp {^([<|>&]|2>)} $arg
}

proc make_arg_safe {arg} {
	if {[is_arg_unsafe $arg]} {
		set arg [file join . $arg]
	}
	return $arg
}

proc make_arglist_safe {arglist} {
	set res {}
	foreach arg $arglist {
		lappend res [make_arg_safe $arg]
	}
	return $res
}

# executes one command
# no redirections or pipelines are possible
# cmd is a list that specifies the command and its arguments
# calls `exec` and returns its value
proc safe_exec {cmd} {
	eval exec [make_arglist_safe $cmd]
}

# executes one command in the background
# no redirections or pipelines are possible
# cmd is a list that specifies the command and its arguments
# calls `exec` and returns its value
proc safe_exec_bg {cmd} {
	eval exec [make_arglist_safe $cmd] &
}

proc safe_open_file {filename flags} {
	# a file name starting with "|" would attempt to run a process
	# but such a file name must be treated as a relative path
	# hide the "|" behind "./"
	if {[string index $filename 0] eq "|"} {
		set filename [file join . $filename]
	}
	open $filename $flags
}

# End exec/open wrappers

>>>>>>> a52a24e0
######################################################################
##
## locate our library

if { [info exists ::env(GIT_GUI_LIB_DIR) ] } {
	set oguilib $::env(GIT_GUI_LIB_DIR)
} else {
	set oguilib {@@GITGUI_LIBDIR@@}
}
set oguirel {@@GITGUI_RELATIVE@@}
if {$oguirel eq {1}} {
	set oguilib [file dirname [file normalize $argv0]]
	if {[file tail $oguilib] eq {git-core}} {
		set oguilib [file dirname $oguilib]
	}
	set oguilib [file dirname $oguilib]
	set oguilib [file join $oguilib share git-gui lib]
	set oguimsg [file join $oguilib msgs]
} elseif {[string match @@* $oguirel]} {
	set oguilib [file join [file dirname [file normalize $argv0]] lib]
	set oguimsg [file join [file dirname [file normalize $argv0]] po]
} else {
	set oguimsg [file join $oguilib msgs]
}
unset oguirel

######################################################################
##
## enable verbose loading?

if {![catch {set _verbose $env(GITGUI_VERBOSE)}]} {
	unset _verbose
	rename auto_load real__auto_load
	proc auto_load {name args} {
		puts stderr "auto_load $name"
		return [uplevel 1 real__auto_load $name $args]
	}
	rename source real__source
	proc source {args} {
		puts stderr "source    $args"
		uplevel 1 [linsert $args 0 real__source]
	}
	if {[tk windowingsystem] eq "win32"} { console show }
}

######################################################################
##
## Internationalization (i18n) through msgcat and gettext. See
## http://www.gnu.org/software/gettext/manual/html_node/Tcl.html

package require msgcat

# Check for Windows 7 MUI language pack (missed by msgcat < 1.4.4)
if {[tk windowingsystem] eq "win32"
	&& [package vcompare [package provide msgcat] 1.4.4] < 0
} then {
	proc _mc_update_locale {} {
		set key {HKEY_CURRENT_USER\Control Panel\Desktop}
		if {![catch {
			package require registry
			set uilocale [registry get $key "PreferredUILanguages"]
			msgcat::ConvertLocale [string map {- _} [lindex $uilocale 0]]
		} uilocale]} {
			if {[string length $uilocale] > 0} {
				msgcat::mclocale $uilocale
			}
		}
	}
	_mc_update_locale
}

proc _mc_trim {fmt} {
	set cmk [string first @@ $fmt]
	if {$cmk > 0} {
		return [string range $fmt 0 [expr {$cmk - 1}]]
	}
	return $fmt
}

proc mc {en_fmt args} {
	set fmt [_mc_trim [::msgcat::mc $en_fmt]]
	if {[catch {set msg [eval [list format $fmt] $args]} err]} {
		set msg [eval [list format [_mc_trim $en_fmt]] $args]
	}
	return $msg
}

proc strcat {args} {
	return [join $args {}]
}

::msgcat::mcload $oguimsg
unset oguimsg

######################################################################
##
## On Mac, bring the current Wish process window to front

if {[tk windowingsystem] eq "aqua"} {
	catch {
		safe_exec [list osascript -e [format {
			tell application "System Events"
				set frontmost of processes whose unix id is %d to true
			end tell
		} [pid]]]
	}
}

######################################################################
##
## read only globals

set _appname {Git Gui}
set _gitdir {}
set _gitworktree {}
set _isbare {}
set _gitexec {}
set _githtmldir {}
set _reponame {}
set _shellpath {@@SHELL_PATH@@}

set _trace [lsearch -exact $argv --trace]
if {$_trace >= 0} {
	set argv [lreplace $argv $_trace $_trace]
	set _trace 1
	if {[tk windowingsystem] eq "win32"} { console show }
} else {
	set _trace 0
}

# variable for the last merged branch (useful for a default when deleting
# branches).
set _last_merged_branch {}

# for testing, allow unconfigured _shellpath
if {[string match @@* $_shellpath]} {
	if {[info exists env(SHELL)]} {
		set _shellpath $env(SHELL)
	} else {
		set _shellpath /bin/sh
	}
}

if {[is_Windows]} {
	set _shellpath [safe_exec [list cygpath -m $_shellpath]]
}

if {![file executable $_shellpath] || \
	!([file pathtype $_shellpath] eq {absolute})} {
	set errmsg "The defined shell ('$_shellpath') is not usable, \
		it must be an absolute path to an executable."
	puts stderr $errmsg

	catch {wm withdraw .}
	tk_messageBox \
		-icon error \
		-type ok \
		-title "git-gui: configuration error" \
		-message $errmsg
	exit 1
}


proc shellpath {} {
	global _shellpath
	return $_shellpath
}

proc appname {} {
	global _appname
	return $_appname
}

proc gitdir {args} {
	global _gitdir
	if {$args eq {}} {
		return $_gitdir
	}
	return [eval [list file join $_gitdir] $args]
}

proc gitexec {args} {
	global _gitexec
	if {$_gitexec eq {}} {
		if {[catch {set _gitexec [git --exec-path]} err]} {
			error "Git not installed?\n\n$err"
		}
		set _gitexec [file normalize $_gitexec]
	}
	if {$args eq {}} {
		return $_gitexec
	}
	return [eval [list file join $_gitexec] $args]
}

proc githtmldir {args} {
	global _githtmldir
	if {$_githtmldir eq {}} {
		if {[catch {set _githtmldir [git --html-path]}]} {
			# Git not installed or option not yet supported
			return {}
		}
		set _githtmldir [file normalize $_githtmldir]
	}
	if {$args eq {}} {
		return $_githtmldir
	}
	return [eval [list file join $_githtmldir] $args]
}

proc reponame {} {
	return $::_reponame
}

proc is_enabled {option} {
	global enabled_options
	if {[catch {set on $enabled_options($option)}]} {return 0}
	return $on
}

proc enable_option {option} {
	global enabled_options
	set enabled_options($option) 1
}

proc disable_option {option} {
	global enabled_options
	set enabled_options($option) 0
}

######################################################################
##
## config

proc is_many_config {name} {
	switch -glob -- $name {
	gui.recentrepo -
	remote.*.fetch -
	remote.*.push
		{return 1}
	*
		{return 0}
	}
}

proc is_config_true {name} {
	global repo_config
	if {[catch {set v $repo_config($name)}]} {
		return 0
	}
	set v [string tolower $v]
	if {$v eq {} || $v eq {true} || $v eq {1} || $v eq {yes} || $v eq {on}} {
		return 1
	} else {
		return 0
	}
}

proc is_config_false {name} {
	global repo_config
	if {[catch {set v $repo_config($name)}]} {
		return 0
	}
	set v [string tolower $v]
	if {$v eq {false} || $v eq {0} || $v eq {no} || $v eq {off}} {
		return 1
	} else {
		return 0
	}
}

proc get_config {name} {
	global repo_config
	if {[catch {set v $repo_config($name)}]} {
		return {}
	} else {
		return $v
	}
}

proc is_bare {} {
	global _isbare
	global _gitdir
	global _gitworktree

	if {$_isbare eq {}} {
		if {[catch {
			set _bare [git rev-parse --is-bare-repository]
			switch  -- $_bare {
			true { set _isbare 1 }
			false { set _isbare 0}
			default { throw }
			}
		}]} {
			if {[is_config_true core.bare]
				|| ($_gitworktree eq {}
					&& [lindex [file split $_gitdir] end] ne {.git})} {
				set _isbare 1
			} else {
				set _isbare 0
			}
		}
	}
	return $_isbare
}

######################################################################
##
## handy utils

proc _trace_exec {cmd} {
	if {!$::_trace} return
	set d {}
	foreach v $cmd {
		if {$d ne {}} {
			append d { }
		}
		if {[regexp {[ \t\r\n'"$?*]} $v]} {
			set v [sq $v]
		}
		append d $v
	}
	puts stderr $d
}

#'"  fix poor old emacs font-lock mode

proc _git_cmd {name} {
	global _git_cmd_path

	if {[catch {set v $_git_cmd_path($name)}]} {
		switch -- $name {
		  version   -
		--version   -
		--exec-path { return [list $::_git $name] }
		}

		set p [gitexec git-$name$::_search_exe]
		if {[file exists $p]} {
			set v [list $p]
		} elseif {[is_Windows] && [file exists [gitexec git-$name]]} {
			# Try to determine what sort of magic will make
			# git-$name go and do its thing, because native
			# Tcl on Windows doesn't know it.
			#
			set p [gitexec git-$name]
			set f [safe_open_file $p r]
			set s [gets $f]
			close $f

			switch -glob -- [lindex $s 0] {
			#!*sh     { set i sh     }
			#!*perl   { set i perl   }
			#!*python { set i python }
			default   { error "git-$name is not supported: $s" }
			}

			upvar #0 _$i interp
			if {![info exists interp]} {
				set interp [_which $i]
			}
			if {$interp eq {}} {
				error "git-$name requires $i (not in PATH)"
			}
			set v [concat [list $interp] [lrange $s 1 end] [list $p]]
		} else {
			# Assume it is builtin to git somehow and we
			# aren't actually able to see a file for it.
			#
			set v [list $::_git $name]
		}
		set _git_cmd_path($name) $v
	}
	return $v
}

<<<<<<< HEAD
# Test a file for a hashbang to identify executable scripts on Windows.
proc is_shellscript {filename} {
	if {![file exists $filename]} {return 0}
	set f [open $filename r]
	fconfigure $f -encoding binary
	set magic [read $f 2]
	close $f
	return [expr {$magic eq "#!"}]
}

# Run a command connected via pipes on stdout.
=======
# Run a shell command connected via pipes on stdout.
>>>>>>> a52a24e0
# This is for use with textconv filters and uses sh -c "..." to allow it to
# contain a command with arguments. We presume this
# to be a shellscript that the configured shell (/bin/sh by default) knows
# how to run.
proc open_cmd_pipe {cmd path} {
	set run [list [shellpath] -c "$cmd \"\$0\"" $path]
	set run [make_arglist_safe $run]
	return [open |$run r]
}

proc _lappend_nice {cmd_var} {
	global _nice
	upvar $cmd_var cmd

	if {![info exists _nice]} {
		set _nice [_which nice]
		if {[catch {safe_exec [list $_nice git version]}]} {
			set _nice {}
		} elseif {[is_Windows] && [file dirname $_nice] ne [file dirname $::_git]} {
			set _nice {}
		}
	}
	if {$_nice ne {}} {
		lappend cmd $_nice
	}
}

proc git {args} {
	git_redir $args {}
}

proc git_redir {cmd redir} {
	set fd [git_read $cmd $redir]
	fconfigure $fd -translation binary -encoding utf-8
	set result [string trimright [read $fd] "\n"]
	close $fd
	if {$::_trace} {
		puts stderr "< $result"
	}
	return $result
}

proc safe_open_command {cmd {redir {}}} {
	set cmd [make_arglist_safe $cmd]
	_trace_exec [concat $cmd $redir]
	if {[catch {
		set fd [open [concat [list | ] $cmd $redir] r]
	} err]} {
		error $err
	}
	fconfigure $fd -eofchar {}
	return $fd
}

proc git_read {cmd {redir {}}} {
	set cmdp [_git_cmd [lindex $cmd 0]]
	set cmd [lrange $cmd 1 end]

	return [safe_open_command [concat $cmdp $cmd] $redir]
}

proc git_read_nice {cmd} {
	set opt [list]

	_lappend_nice opt

	set cmdp [_git_cmd [lindex $cmd 0]]
	set cmd [lrange $cmd 1 end]

	return [safe_open_command [concat $opt $cmdp $cmd]]
}

proc git_write {cmd} {
	set cmd [make_arglist_safe $cmd]
	set cmdp [_git_cmd [lindex $cmd 0]]
	set cmd [lrange $cmd 1 end]

	_trace_exec [concat $cmdp $cmd]
	return [open [concat [list | ] $cmdp $cmd] w]
}

proc githook_read {hook_name args} {
<<<<<<< HEAD
	set cmd [concat git hook run --ignore-missing $hook_name -- $args 2>@1]
	return [_open_stdout_stderr $cmd]
=======
	git_read [concat [list hook run --ignore-missing $hook_name --] $args] [list 2>@1]
>>>>>>> a52a24e0
}

proc kill_file_process {fd} {
	set process [pid $fd]

	catch {
		if {[is_Windows]} {
			safe_exec [list taskkill /pid $process]
		} else {
			safe_exec [list kill $process]
		}
	}
}

proc gitattr {path attr default} {
	if {[catch {set r [git check-attr $attr -- $path]}]} {
		set r unspecified
	} else {
		set r [join [lrange [split $r :] 2 end] :]
		regsub {^ } $r {} r
	}
	if {$r eq {unspecified}} {
		return $default
	}
	return $r
}

proc sq {value} {
	regsub -all ' $value "'\\''" value
	return "'$value'"
}

proc load_current_branch {} {
	global current_branch is_detached

	set fd [safe_open_file [gitdir HEAD] r]
	fconfigure $fd -translation binary -encoding utf-8
	if {[gets $fd ref] < 1} {
		set ref {}
	}
	close $fd

	set pfx {ref: refs/heads/}
	set len [string length $pfx]
	if {[string equal -length $len $pfx $ref]} {
		# We're on a branch.  It might not exist.  But
		# HEAD looks good enough to be a branch.
		#
		set current_branch [string range $ref $len end]
		set is_detached 0
	} else {
		# Assume this is a detached head.
		#
		set current_branch HEAD
		set is_detached 1
	}
}

auto_load tk_optionMenu
rename tk_optionMenu real__tkOptionMenu
proc tk_optionMenu {w varName args} {
	set m [eval real__tkOptionMenu $w $varName $args]
	$m configure -font font_ui
	$w configure -font font_ui
	return $m
}

proc rmsel_tag {text} {
	$text tag conf sel \
		-background [$text cget -background] \
		-foreground [$text cget -foreground] \
		-borderwidth 0
	bind $text <Motion> break
	return $text
}

wm withdraw .
set root_exists 0
bind . <Visibility> {
	bind . <Visibility> {}
	set root_exists 1
}

if {[is_Windows]} {
	wm iconbitmap . -default $oguilib/git-gui.ico
	set ::tk::AlwaysShowSelection 1
	bind . <Control-F2> {console show}

	# Spoof an X11 display for SSH
	if {![info exists env(DISPLAY)]} {
		set env(DISPLAY) :9999
	}
} else {
	catch {
		image create photo gitlogo -width 16 -height 16

		gitlogo put #33CC33 -to  7  0  9  2
		gitlogo put #33CC33 -to  4  2 12  4
		gitlogo put #33CC33 -to  7  4  9  6
		gitlogo put #CC3333 -to  4  6 12  8
		gitlogo put gray26  -to  4  9  6 10
		gitlogo put gray26  -to  3 10  6 12
		gitlogo put gray26  -to  8  9 13 11
		gitlogo put gray26  -to  8 11 10 12
		gitlogo put gray26  -to 11 11 13 14
		gitlogo put gray26  -to  3 12  5 14
		gitlogo put gray26  -to  5 13
		gitlogo put gray26  -to 10 13
		gitlogo put gray26  -to  4 14 12 15
		gitlogo put gray26  -to  5 15 11 16
		gitlogo redither

		image create photo gitlogo32 -width 32 -height 32
		gitlogo32 copy gitlogo -zoom 2 2

		wm iconphoto . -default gitlogo gitlogo32
	}
}

######################################################################
##
## config defaults

set cursor_ptr arrow
font create font_ui
if {[lsearch -exact [font names] TkDefaultFont] != -1} {
	eval [linsert [font actual TkDefaultFont] 0 font configure font_ui]
	eval [linsert [font actual TkFixedFont] 0 font create font_diff]
} else {
	font create font_diff -family Courier -size 10
	catch {
		label .dummy
		eval font configure font_ui [font actual [.dummy cget -font]]
		destroy .dummy
	}
}

font create font_uiitalic
font create font_uibold
font create font_diffbold
font create font_diffitalic

foreach class {Button Checkbutton Entry Label
		Labelframe Listbox Message
		Radiobutton Spinbox Text} {
	option add *$class.font font_ui
}
if {![is_MacOSX]} {
	option add *Menu.font font_ui
	option add *Entry.borderWidth 1 startupFile
	option add *Entry.relief sunken startupFile
	option add *RadioButton.anchor w startupFile
}
unset class

if {[is_Windows] || [is_MacOSX]} {
	option add *Menu.tearOff 0
}

if {[is_MacOSX]} {
	set M1B M1
	set M1T Cmd
} else {
	set M1B Control
	set M1T Ctrl
}

proc bind_button3 {w cmd} {
	bind $w <Any-Button-3> $cmd
	if {[is_MacOSX]} {
		# Mac OS X sends Button-2 on right click through three-button mouse,
		# or through trackpad right-clicking (two-finger touch + click).
		bind $w <Any-Button-2> $cmd
		bind $w <Control-Button-1> $cmd
	}
}

proc apply_config {} {
	global repo_config font_descs

	foreach option $font_descs {
		set name [lindex $option 0]
		set font [lindex $option 1]
		if {[catch {
			set need_weight 1
			foreach {cn cv} $repo_config(gui.$name) {
				if {$cn eq {-weight}} {
					set need_weight 0
				}
				font configure $font $cn $cv
			}
			if {$need_weight} {
				font configure $font -weight normal
			}
			} err]} {
			error_popup [strcat [mc "Invalid font specified in %s:" "gui.$name"] "\n\n$err"]
		}
		foreach {cn cv} [font configure $font] {
			font configure ${font}bold $cn $cv
			font configure ${font}italic $cn $cv
		}
		font configure ${font}bold -weight bold
		font configure ${font}italic -slant italic
	}

	global use_ttk NS
	set use_ttk 0
	set NS {}
	if {$repo_config(gui.usettk)} {
		set use_ttk [package vsatisfies [package provide Tk] 8.5]
		if {$use_ttk} {
			set NS ttk
			bind [winfo class .] <<ThemeChanged>> [list InitTheme]
			pave_toplevel .
			color::sync_with_theme
		}
	}
}

set default_config(branch.autosetupmerge) true
set default_config(merge.tool) {}
set default_config(mergetool.keepbackup) true
set default_config(merge.diffstat) true
set default_config(merge.summary) false
set default_config(merge.verbosity) 2
set default_config(user.name) {}
set default_config(user.email) {}

set default_config(gui.encoding) [encoding system]
set default_config(gui.matchtrackingbranch) false
set default_config(gui.textconv) true
set default_config(gui.pruneduringfetch) false
set default_config(gui.trustmtime) false
set default_config(gui.fastcopyblame) false
set default_config(gui.maxrecentrepo) 10
set default_config(gui.copyblamethreshold) 40
set default_config(gui.blamehistoryctx) 7
set default_config(gui.diffcontext) 5
set default_config(gui.diffopts) {}
set default_config(gui.commitmsgwidth) 75
set default_config(gui.newbranchtemplate) {}
set default_config(gui.spellingdictionary) {}
set default_config(gui.fontui) [font configure font_ui]
set default_config(gui.fontdiff) [font configure font_diff]
# TODO: this option should be added to the git-config documentation
set default_config(gui.maxfilesdisplayed) 5000
set default_config(gui.usettk) 1
set default_config(gui.warndetachedcommit) 1
set default_config(gui.tabsize) 8
set font_descs {
	{fontui   font_ui   {mc "Main Font"}}
	{fontdiff font_diff {mc "Diff/Console Font"}}
}
set default_config(gui.stageuntracked) ask
set default_config(gui.displayuntracked) true

######################################################################
##
## find git

set _git  [_which git]
if {$_git eq {}} {
	catch {wm withdraw .}
	tk_messageBox \
		-icon error \
		-type ok \
		-title [mc "git-gui: fatal error"] \
		-message [mc "Cannot find git in PATH."]
	exit 1
}

######################################################################
##
## version check

if {[catch {set _git_version [git --version]} err]} {
	catch {wm withdraw .}
	tk_messageBox \
		-icon error \
		-type ok \
		-title [mc "git-gui: fatal error"] \
		-message "Cannot determine Git version:

$err

[appname] requires Git 1.5.0 or later."
	exit 1
}
if {![regsub {^git version } $_git_version {} _git_version]} {
	catch {wm withdraw .}
	tk_messageBox \
		-icon error \
		-type ok \
		-title [mc "git-gui: fatal error"] \
		-message [strcat [mc "Cannot parse Git version string:"] "\n\n$_git_version"]
	exit 1
}

proc get_trimmed_version {s} {
	set r {}
	foreach x [split $s -._] {
		if {[string is integer -strict $x]} {
			lappend r $x
		} else {
			break
		}
	}
	return [join $r .]
}
set _real_git_version $_git_version
set _git_version [get_trimmed_version $_git_version]

if {![regexp {^[1-9]+(\.[0-9]+)+$} $_git_version]} {
	catch {wm withdraw .}
	if {[tk_messageBox \
		-icon warning \
		-type yesno \
		-default no \
		-title "[appname]: warning" \
		-message [mc "Git version cannot be determined.

%s claims it is version '%s'.

%s requires at least Git 1.5.0 or later.

Assume '%s' is version 1.5.0?
" $_git $_real_git_version [appname] $_real_git_version]] eq {yes}} {
		set _git_version 1.5.0
	} else {
		exit 1
	}
}
unset _real_git_version

proc git-version {args} {
	global _git_version

	switch [llength $args] {
	0 {
		return $_git_version
	}

	2 {
		set op [lindex $args 0]
		set vr [lindex $args 1]
		set cm [package vcompare $_git_version $vr]
		return [expr $cm $op 0]
	}

	4 {
		set type [lindex $args 0]
		set name [lindex $args 1]
		set parm [lindex $args 2]
		set body [lindex $args 3]

		if {($type ne {proc} && $type ne {method})} {
			error "Invalid arguments to git-version"
		}
		if {[llength $body] < 2 || [lindex $body end-1] ne {default}} {
			error "Last arm of $type $name must be default"
		}

		foreach {op vr cb} [lrange $body 0 end-2] {
			if {[git-version $op $vr]} {
				return [uplevel [list $type $name $parm $cb]]
			}
		}

		return [uplevel [list $type $name $parm [lindex $body end]]]
	}

	default {
		error "git-version >= x"
	}

	}
}

if {[git-version < 1.5]} {
	catch {wm withdraw .}
	tk_messageBox \
		-icon error \
		-type ok \
		-title [mc "git-gui: fatal error"] \
		-message "[appname] requires Git 1.5.0 or later.

You are using [git-version]:

[git --version]"
	exit 1
}

######################################################################
##
## configure our library

set idx [file join $oguilib tclIndex]
if {[catch {set fd [safe_open_file $idx r]} err]} {
	catch {wm withdraw .}
	tk_messageBox \
		-icon error \
		-type ok \
		-title [mc "git-gui: fatal error"] \
		-message $err
	exit 1
}
if {[gets $fd] eq {# Autogenerated by git-gui Makefile}} {
	set idx [list]
	while {[gets $fd n] >= 0} {
		if {$n ne {} && ![string match #* $n]} {
			lappend idx $n
		}
	}
} else {
	set idx {}
}
close $fd

if {$idx ne {}} {
	set loaded [list]
	foreach p $idx {
		if {[lsearch -exact $loaded $p] >= 0} continue
		source [file join $oguilib $p]
		lappend loaded $p
	}
	unset loaded p
} else {
	set auto_path [concat [list $oguilib] $auto_path]
}
unset -nocomplain idx fd

######################################################################
##
## config file parsing

proc _parse_config {arr_name args} {
	upvar $arr_name arr
	array unset arr
	set buf {}
	catch {
		set fd_rc [git_read \
			[concat config \
			$args \
			--null --list]]
		fconfigure $fd_rc -translation binary -encoding utf-8
		set buf [read $fd_rc]
		close $fd_rc
	}
	foreach line [split $buf "\0"] {
		if {[regexp {^([^\n]+)\n(.*)$} $line line name value]} {
			if {[is_many_config $name]} {
				lappend arr($name) $value
			} else {
				set arr($name) $value
			}
		} elseif {[regexp {^([^\n]+)$} $line line name]} {
			# no value given, but interpreting them as
			# boolean will be handled as true
			set arr($name) {}
		}
	}
}

proc load_config {include_global} {
	global repo_config global_config system_config default_config

	if {$include_global} {
		_parse_config system_config --system
		_parse_config global_config --global
	}
	_parse_config repo_config

	foreach name [array names default_config] {
		if {[catch {set v $system_config($name)}]} {
			set system_config($name) $default_config($name)
		}
	}
	foreach name [array names system_config] {
		if {[catch {set v $global_config($name)}]} {
			set global_config($name) $system_config($name)
		}
		if {[catch {set v $repo_config($name)}]} {
			set repo_config($name) $system_config($name)
		}
	}
}

######################################################################
##
## feature option selection

if {[regexp {^git-(.+)$} [file tail $argv0] _junk subcommand]} {
	unset _junk
} else {
	set subcommand gui
}
if {$subcommand eq {gui.sh}} {
	set subcommand gui
}
if {$subcommand eq {gui} && [llength $argv] > 0} {
	set subcommand [lindex $argv 0]
	set argv [lrange $argv 1 end]
}

enable_option multicommit
enable_option branch
enable_option transport
disable_option bare

switch -- $subcommand {
browser -
blame {
	enable_option bare

	disable_option multicommit
	disable_option branch
	disable_option transport
}
citool {
	enable_option singlecommit
	enable_option retcode

	disable_option multicommit
	disable_option branch
	disable_option transport

	while {[llength $argv] > 0} {
		set a [lindex $argv 0]
		switch -- $a {
		--amend {
			enable_option initialamend
		}
		--nocommit {
			enable_option nocommit
			enable_option nocommitmsg
		}
		--commitmsg {
			disable_option nocommitmsg
		}
		default {
			break
		}
		}

		set argv [lrange $argv 1 end]
	}
}
}

######################################################################
##
## execution environment

set have_tk85 [expr {[package vcompare $tk_version "8.5"] >= 0}]

# Suggest our implementation of askpass, if none is set
if {![info exists env(SSH_ASKPASS)]} {
	set env(SSH_ASKPASS) [gitexec git-gui--askpass]
}
if {![info exists env(GIT_ASKPASS)]} {
	set env(GIT_ASKPASS) [gitexec git-gui--askpass]
}
if {![info exists env(GIT_ASK_YESNO)]} {
	set env(GIT_ASK_YESNO) [gitexec git-gui--askyesno]
}

######################################################################
##
## repository setup

set picked 0
if {[catch {
		set _gitdir $env(GIT_DIR)
		set _prefix {}
		}]
	&& [catch {
		# beware that from the .git dir this sets _gitdir to .
		# and _prefix to the empty string
		set _gitdir [git rev-parse --git-dir]
		set _prefix [git rev-parse --show-prefix]
	} err]} {
	load_config 1
	apply_config
	choose_repository::pick
	set picked 1
}

# we expand the _gitdir when it's just a single dot (i.e. when we're being
# run from the .git dir itself) lest the routines to find the worktree
# get confused
if {$_gitdir eq "."} {
	set _gitdir [pwd]
}

if {![file isdirectory $_gitdir]} {
	catch {wm withdraw .}
	error_popup [strcat [mc "Git directory not found:"] "\n\n$_gitdir"]
	exit 1
}
# _gitdir exists, so try loading the config
load_config 0
apply_config

# v1.7.0 introduced --show-toplevel to return the canonical work-tree
if {[package vcompare $_git_version 1.7.0] >= 0} {
	set _gitworktree [git rev-parse --show-toplevel]
} else {
	# try to set work tree from environment, core.worktree or use
	# cdup to obtain a relative path to the top of the worktree. If
	# run from the top, the ./ prefix ensures normalize expands pwd.
	if {[catch { set _gitworktree $env(GIT_WORK_TREE) }]} {
		set _gitworktree [get_config core.worktree]
		if {$_gitworktree eq ""} {
			set _gitworktree [file normalize ./[git rev-parse --show-cdup]]
		}
	}
}

if {$_prefix ne {}} {
	if {$_gitworktree eq {}} {
		regsub -all {[^/]+/} $_prefix ../ cdup
	} else {
		set cdup $_gitworktree
	}
	if {[catch {cd $cdup} err]} {
		catch {wm withdraw .}
		error_popup [strcat [mc "Cannot move to top of working directory:"] "\n\n$err"]
		exit 1
	}
	set _gitworktree [pwd]
	unset cdup
} elseif {![is_enabled bare]} {
	if {[is_bare]} {
		catch {wm withdraw .}
		error_popup [strcat [mc "Cannot use bare repository:"] "\n\n$_gitdir"]
		exit 1
	}
	if {$_gitworktree eq {}} {
		set _gitworktree [file dirname $_gitdir]
	}
	if {[catch {cd $_gitworktree} err]} {
		catch {wm withdraw .}
		error_popup [strcat [mc "No working directory"] " $_gitworktree:\n\n$err"]
		exit 1
	}
	set _gitworktree [pwd]
}
set _reponame [file split [file normalize $_gitdir]]
if {[lindex $_reponame end] eq {.git}} {
	set _reponame [lindex $_reponame end-1]
} else {
	set _reponame [lindex $_reponame end]
}

set env(GIT_DIR) $_gitdir
set env(GIT_WORK_TREE) $_gitworktree

######################################################################
##
## global init

set current_diff_path {}
set current_diff_side {}
set diff_actions [list]

set HEAD {}
set PARENT {}
set MERGE_HEAD [list]
set commit_type {}
set commit_type_is_amend 0
set empty_tree {}
set current_branch {}
set is_detached 0
set current_diff_path {}
set is_3way_diff 0
set is_submodule_diff 0
set is_conflict_diff 0
set diff_empty_count 0
set last_revert {}
set last_revert_enc {}

set nullid "0000000000000000000000000000000000000000"
set nullid2 "0000000000000000000000000000000000000001"

######################################################################
##
## task management

set rescan_active 0
set diff_active 0
set last_clicked {}

set disable_on_lock [list]
set index_lock_type none

proc lock_index {type} {
	global index_lock_type disable_on_lock

	if {$index_lock_type eq {none}} {
		set index_lock_type $type
		foreach w $disable_on_lock {
			uplevel #0 $w disabled
		}
		return 1
	} elseif {$index_lock_type eq "begin-$type"} {
		set index_lock_type $type
		return 1
	}
	return 0
}

proc unlock_index {} {
	global index_lock_type disable_on_lock

	set index_lock_type none
	foreach w $disable_on_lock {
		uplevel #0 $w normal
	}
}

######################################################################
##
## status

proc repository_state {ctvar hdvar mhvar} {
	global current_branch
	upvar $ctvar ct $hdvar hd $mhvar mh

	set mh [list]

	load_current_branch
	if {[catch {set hd [git rev-parse --verify HEAD]}]} {
		set hd {}
		set ct initial
		return
	}

	set merge_head [gitdir MERGE_HEAD]
	if {[file exists $merge_head]} {
		set ct merge
		set fd_mh [safe_open_file $merge_head r]
		while {[gets $fd_mh line] >= 0} {
			lappend mh $line
		}
		close $fd_mh
		return
	}

	set ct normal
}

proc PARENT {} {
	global PARENT empty_tree

	set p [lindex $PARENT 0]
	if {$p ne {}} {
		return $p
	}
	if {$empty_tree eq {}} {
		set empty_tree [git_redir [list mktree] [list << {}]]
	}
	return $empty_tree
}

proc force_amend {} {
	global commit_type_is_amend
	global HEAD PARENT MERGE_HEAD commit_type

	repository_state newType newHEAD newMERGE_HEAD
	set HEAD $newHEAD
	set PARENT $newHEAD
	set MERGE_HEAD $newMERGE_HEAD
	set commit_type $newType

	set commit_type_is_amend 1
	do_select_commit_type
}

proc rescan {after {honor_trustmtime 1}} {
	global HEAD PARENT MERGE_HEAD commit_type
	global ui_index ui_workdir ui_comm
	global rescan_active file_states
	global repo_config

	if {$rescan_active > 0 || ![lock_index read]} return

	repository_state newType newHEAD newMERGE_HEAD
	if {[string match amend* $commit_type]
		&& $newType eq {normal}
		&& $newHEAD eq $HEAD} {
	} else {
		set HEAD $newHEAD
		set PARENT $newHEAD
		set MERGE_HEAD $newMERGE_HEAD
		set commit_type $newType
	}

	array unset file_states

	if {!$::GITGUI_BCK_exists &&
		(![$ui_comm edit modified]
		|| [string trim [$ui_comm get 0.0 end]] eq {})} {
		if {[string match amend* $commit_type]} {
		} elseif {[load_message GITGUI_MSG utf-8]} {
		} elseif {[run_prepare_commit_msg_hook]} {
		} elseif {[load_message MERGE_MSG]} {
		} elseif {[load_message SQUASH_MSG]} {
		} elseif {[load_message [get_config commit.template]]} {
		}
		$ui_comm edit reset
		$ui_comm edit modified false
	}

	if {$honor_trustmtime && $repo_config(gui.trustmtime) eq {true}} {
		rescan_stage2 {} $after
	} else {
		set rescan_active 1
		ui_status [mc "Refreshing file status..."]
		set fd_rf [git_read [list update-index \
			-q \
			--unmerged \
			--ignore-missing \
			--refresh \
			]]
		fconfigure $fd_rf -blocking 0 -translation binary
		fileevent $fd_rf readable \
			[list rescan_stage2 $fd_rf $after]
	}
}

proc have_info_exclude {} {
	return [file readable [gitdir info exclude]]
}

proc rescan_stage2 {fd after} {
	global rescan_active buf_rdi buf_rdf buf_rlo

	if {$fd ne {}} {
		read $fd
		if {![eof $fd]} return
		close $fd
	}

	if {[package vcompare $::_git_version 1.6.3] >= 0} {
		set ls_others [list --exclude-standard]
	} else {
		set ls_others [list --exclude-per-directory=.gitignore]
		if {[have_info_exclude]} {
			lappend ls_others "--exclude-from=[gitdir info exclude]"
		}
		set user_exclude [get_config core.excludesfile]
		if {$user_exclude ne {} && [file readable $user_exclude]} {
			lappend ls_others "--exclude-from=[file normalize $user_exclude]"
		}
	}

	set buf_rdi {}
	set buf_rdf {}
	set buf_rlo {}

	set rescan_active 2
	ui_status [mc "Scanning for modified files ..."]
	if {[git-version >= "1.7.2"]} {
		set fd_di [git_read [list diff-index --cached --ignore-submodules=dirty -z [PARENT]]]
	} else {
		set fd_di [git_read [list diff-index --cached -z [PARENT]]]
	}
	set fd_df [git_read [list diff-files -z]]

	fconfigure $fd_di -blocking 0 -translation binary -encoding binary
	fconfigure $fd_df -blocking 0 -translation binary -encoding binary

	fileevent $fd_di readable [list read_diff_index $fd_di $after]
	fileevent $fd_df readable [list read_diff_files $fd_df $after]

	if {[is_config_true gui.displayuntracked]} {
		set fd_lo [git_read [concat ls-files --others -z $ls_others]]
		fconfigure $fd_lo -blocking 0 -translation binary -encoding binary
		fileevent $fd_lo readable [list read_ls_others $fd_lo $after]
		incr rescan_active
	}
}

proc load_message {file {encoding {}}} {
	global ui_comm

	set f [gitdir $file]
	if {[file isfile $f]} {
		if {[catch {set fd [safe_open_file $f r]}]} {
			return 0
		}
		fconfigure $fd -eofchar {}
		if {$encoding ne {}} {
			fconfigure $fd -encoding $encoding
		}
		set content [string trim [read $fd]]
		close $fd
		regsub -all -line {[ \r\t]+$} $content {} content
		$ui_comm delete 0.0 end
		$ui_comm insert end $content
		return 1
	}
	return 0
}

proc run_prepare_commit_msg_hook {} {
	global pch_error

	# prepare-commit-msg requires PREPARE_COMMIT_MSG exist.  From git-gui
	# it will be .git/MERGE_MSG (merge), .git/SQUASH_MSG (squash), or an
	# empty file but existent file.

	set fd_pcm [safe_open_file [gitdir PREPARE_COMMIT_MSG] a]

	if {[file isfile [gitdir MERGE_MSG]]} {
		set pcm_source "merge"
		set fd_mm [safe_open_file [gitdir MERGE_MSG] r]
		fconfigure $fd_mm -encoding utf-8
		puts -nonewline $fd_pcm [read $fd_mm]
		close $fd_mm
	} elseif {[file isfile [gitdir SQUASH_MSG]]} {
		set pcm_source "squash"
		set fd_sm [safe_open_file [gitdir SQUASH_MSG] r]
		fconfigure $fd_sm -encoding utf-8
		puts -nonewline $fd_pcm [read $fd_sm]
		close $fd_sm
	} elseif {[file isfile [get_config commit.template]]} {
		set pcm_source "template"
		set fd_sm [safe_open_file [get_config commit.template] r]
		fconfigure $fd_sm -encoding utf-8
		puts -nonewline $fd_pcm [read $fd_sm]
		close $fd_sm
	} else {
		set pcm_source ""
	}

	close $fd_pcm

	set fd_ph [githook_read prepare-commit-msg \
			[gitdir PREPARE_COMMIT_MSG] $pcm_source]
	if {$fd_ph eq {}} {
		catch {file delete [gitdir PREPARE_COMMIT_MSG]}
		return 0;
	}

	ui_status [mc "Calling prepare-commit-msg hook..."]
	set pch_error {}

	fconfigure $fd_ph -blocking 0 -translation binary -eofchar {}
	fileevent $fd_ph readable \
		[list prepare_commit_msg_hook_wait $fd_ph]

	return 1;
}

proc prepare_commit_msg_hook_wait {fd_ph} {
	global pch_error

	append pch_error [read $fd_ph]
	fconfigure $fd_ph -blocking 1
	if {[eof $fd_ph]} {
		if {[catch {close $fd_ph}]} {
			ui_status [mc "Commit declined by prepare-commit-msg hook."]
			hook_failed_popup prepare-commit-msg $pch_error
			catch {file delete [gitdir PREPARE_COMMIT_MSG]}
			exit 1
		} else {
			load_message PREPARE_COMMIT_MSG
		}
		set pch_error {}
		catch {file delete [gitdir PREPARE_COMMIT_MSG]}
		return
	}
	fconfigure $fd_ph -blocking 0
	catch {file delete [gitdir PREPARE_COMMIT_MSG]}
}

proc read_diff_index {fd after} {
	global buf_rdi

	append buf_rdi [read $fd]
	set c 0
	set n [string length $buf_rdi]
	while {$c < $n} {
		set z1 [string first "\0" $buf_rdi $c]
		if {$z1 == -1} break
		incr z1
		set z2 [string first "\0" $buf_rdi $z1]
		if {$z2 == -1} break

		incr c
		set i [split [string range $buf_rdi $c [expr {$z1 - 2}]] { }]
		set p [string range $buf_rdi $z1 [expr {$z2 - 1}]]
		merge_state \
			[encoding convertfrom utf-8 $p] \
			[lindex $i 4]? \
			[list [lindex $i 0] [lindex $i 2]] \
			[list]
		set c $z2
		incr c
	}
	if {$c < $n} {
		set buf_rdi [string range $buf_rdi $c end]
	} else {
		set buf_rdi {}
	}

	rescan_done $fd buf_rdi $after
}

proc read_diff_files {fd after} {
	global buf_rdf

	append buf_rdf [read $fd]
	set c 0
	set n [string length $buf_rdf]
	while {$c < $n} {
		set z1 [string first "\0" $buf_rdf $c]
		if {$z1 == -1} break
		incr z1
		set z2 [string first "\0" $buf_rdf $z1]
		if {$z2 == -1} break

		incr c
		set i [split [string range $buf_rdf $c [expr {$z1 - 2}]] { }]
		set p [string range $buf_rdf $z1 [expr {$z2 - 1}]]
		merge_state \
			[encoding convertfrom utf-8 $p] \
			?[lindex $i 4] \
			[list] \
			[list [lindex $i 0] [lindex $i 2]]
		set c $z2
		incr c
	}
	if {$c < $n} {
		set buf_rdf [string range $buf_rdf $c end]
	} else {
		set buf_rdf {}
	}

	rescan_done $fd buf_rdf $after
}

proc read_ls_others {fd after} {
	global buf_rlo

	append buf_rlo [read $fd]
	set pck [split $buf_rlo "\0"]
	set buf_rlo [lindex $pck end]
	foreach p [lrange $pck 0 end-1] {
		set p [encoding convertfrom utf-8 $p]
		if {[string index $p end] eq {/}} {
			set p [string range $p 0 end-1]
		}
		merge_state $p ?O
	}
	rescan_done $fd buf_rlo $after
}

proc rescan_done {fd buf after} {
	global rescan_active current_diff_path
	global file_states repo_config
	upvar $buf to_clear

	if {![eof $fd]} return
	set to_clear {}
	close $fd
	if {[incr rescan_active -1] > 0} return

	prune_selection
	unlock_index
	display_all_files
	if {$current_diff_path ne {}} { reshow_diff $after }
	if {$current_diff_path eq {}} { select_first_diff $after }
}

proc prune_selection {} {
	global file_states selected_paths

	foreach path [array names selected_paths] {
		if {[catch {set still_here $file_states($path)}]} {
			unset selected_paths($path)
		}
	}
}

######################################################################
##
## ui helpers

proc mapicon {w state path} {
	global all_icons

	if {[catch {set r $all_icons($state$w)}]} {
		puts "error: no icon for $w state={$state} $path"
		return file_plain
	}
	return $r
}

proc mapdesc {state path} {
	global all_descs

	if {[catch {set r $all_descs($state)}]} {
		puts "error: no desc for state={$state} $path"
		return $state
	}
	return $r
}

proc ui_status {msg} {
	global main_status
	if {[info exists main_status]} {
		$main_status show $msg
	}
}

proc ui_ready {} {
	global main_status
	if {[info exists main_status]} {
		$main_status show [mc "Ready."]
	}
}

proc escape_path {path} {
	regsub -all {\\} $path "\\\\" path
	regsub -all "\n" $path "\\n" path
	return $path
}

proc short_path {path} {
	return [escape_path [lindex [file split $path] end]]
}

set next_icon_id 0
set null_sha1 [string repeat 0 40]

proc merge_state {path new_state {head_info {}} {index_info {}}} {
	global file_states next_icon_id null_sha1

	set s0 [string index $new_state 0]
	set s1 [string index $new_state 1]

	if {[catch {set info $file_states($path)}]} {
		set state __
		set icon n[incr next_icon_id]
	} else {
		set state [lindex $info 0]
		set icon [lindex $info 1]
		if {$head_info eq {}}  {set head_info  [lindex $info 2]}
		if {$index_info eq {}} {set index_info [lindex $info 3]}
	}

	if     {$s0 eq {?}} {set s0 [string index $state 0]} \
	elseif {$s0 eq {_}} {set s0 _}

	if     {$s1 eq {?}} {set s1 [string index $state 1]} \
	elseif {$s1 eq {_}} {set s1 _}

	if {$s0 eq {A} && $s1 eq {_} && $head_info eq {}} {
		set head_info [list 0 $null_sha1]
	} elseif {$s0 ne {_} && [string index $state 0] eq {_}
		&& $head_info eq {}} {
		set head_info $index_info
	} elseif {$s0 eq {_} && [string index $state 0] ne {_}} {
		set index_info $head_info
		set head_info {}
	}

	set file_states($path) [list $s0$s1 $icon \
		$head_info $index_info \
		]
	return $state
}

proc display_file_helper {w path icon_name old_m new_m} {
	global file_lists

	if {$new_m eq {_}} {
		set lno [lsearch -sorted -exact $file_lists($w) $path]
		if {$lno >= 0} {
			set file_lists($w) [lreplace $file_lists($w) $lno $lno]
			incr lno
			$w conf -state normal
			$w delete $lno.0 [expr {$lno + 1}].0
			$w conf -state disabled
		}
	} elseif {$old_m eq {_} && $new_m ne {_}} {
		lappend file_lists($w) $path
		set file_lists($w) [lsort -unique $file_lists($w)]
		set lno [lsearch -sorted -exact $file_lists($w) $path]
		incr lno
		$w conf -state normal
		$w image create $lno.0 \
			-align center -padx 5 -pady 1 \
			-name $icon_name \
			-image [mapicon $w $new_m $path]
		$w insert $lno.1 "[escape_path $path]\n"
		$w conf -state disabled
	} elseif {$old_m ne $new_m} {
		$w conf -state normal
		$w image conf $icon_name -image [mapicon $w $new_m $path]
		$w conf -state disabled
	}
}

proc display_file {path state} {
	global file_states selected_paths
	global ui_index ui_workdir

	set old_m [merge_state $path $state]
	set s $file_states($path)
	set new_m [lindex $s 0]
	set icon_name [lindex $s 1]

	set o [string index $old_m 0]
	set n [string index $new_m 0]
	if {$o eq {U}} {
		set o _
	}
	if {$n eq {U}} {
		set n _
	}
	display_file_helper	$ui_index $path $icon_name $o $n

	if {[string index $old_m 0] eq {U}} {
		set o U
	} else {
		set o [string index $old_m 1]
	}
	if {[string index $new_m 0] eq {U}} {
		set n U
	} else {
		set n [string index $new_m 1]
	}
	display_file_helper	$ui_workdir $path $icon_name $o $n

	if {$new_m eq {__}} {
		unset file_states($path)
		catch {unset selected_paths($path)}
	}
}

proc display_all_files_helper {w path icon_name m} {
	global file_lists

	lappend file_lists($w) $path
	set lno [expr {[lindex [split [$w index end] .] 0] - 1}]
	$w image create end \
		-align center -padx 5 -pady 1 \
		-name $icon_name \
		-image [mapicon $w $m $path]
	$w insert end "[escape_path $path]\n"
}

set files_warning 0
proc display_all_files {} {
	global ui_index ui_workdir
	global file_states file_lists
	global last_clicked
	global files_warning

	$ui_index conf -state normal
	$ui_workdir conf -state normal

	$ui_index delete 0.0 end
	$ui_workdir delete 0.0 end
	set last_clicked {}

	set file_lists($ui_index) [list]
	set file_lists($ui_workdir) [list]

	set to_display [lsort [array names file_states]]
	set display_limit [get_config gui.maxfilesdisplayed]
	set displayed 0
	foreach path $to_display {
		set s $file_states($path)
		set m [lindex $s 0]
		set icon_name [lindex $s 1]

		if {$displayed > $display_limit && [string index $m 1] eq {O} } {
			if {!$files_warning} {
				# do not repeatedly warn:
				set files_warning 1
				info_popup [mc "Display limit (gui.maxfilesdisplayed = %s) reached, not showing all %s files." \
					$display_limit [llength $to_display]]
			}
			continue
		}

		set s [string index $m 0]
		if {$s ne {U} && $s ne {_}} {
			display_all_files_helper $ui_index $path \
				$icon_name $s
		}

		if {[string index $m 0] eq {U}} {
			set s U
		} else {
			set s [string index $m 1]
		}
		if {$s ne {_}} {
			display_all_files_helper $ui_workdir $path \
				$icon_name $s
			incr displayed
		}
	}

	$ui_index conf -state disabled
	$ui_workdir conf -state disabled
}

######################################################################
##
## icons

set filemask {
#define mask_width 14
#define mask_height 15
static unsigned char mask_bits[] = {
	0xfe, 0x1f, 0xfe, 0x1f, 0xfe, 0x1f, 0xfe, 0x1f, 0xfe, 0x1f, 0xfe, 0x1f,
	0xfe, 0x1f, 0xfe, 0x1f, 0xfe, 0x1f, 0xfe, 0x1f, 0xfe, 0x1f, 0xfe, 0x1f,
	0xfe, 0x1f, 0xfe, 0x1f, 0xfe, 0x1f};
}

image create bitmap file_plain -background white -foreground black -data {
#define plain_width 14
#define plain_height 15
static unsigned char plain_bits[] = {
	0xfe, 0x01, 0x02, 0x03, 0x02, 0x05, 0x02, 0x09, 0x02, 0x1f, 0x02, 0x10,
	0x02, 0x10, 0x02, 0x10, 0x02, 0x10, 0x02, 0x10, 0x02, 0x10, 0x02, 0x10,
	0x02, 0x10, 0x02, 0x10, 0xfe, 0x1f};
} -maskdata $filemask

image create bitmap file_mod -background white -foreground blue -data {
#define mod_width 14
#define mod_height 15
static unsigned char mod_bits[] = {
	0xfe, 0x01, 0x02, 0x03, 0x7a, 0x05, 0x02, 0x09, 0x7a, 0x1f, 0x02, 0x10,
	0xfa, 0x17, 0x02, 0x10, 0xfa, 0x17, 0x02, 0x10, 0xfa, 0x17, 0x02, 0x10,
	0xfa, 0x17, 0x02, 0x10, 0xfe, 0x1f};
} -maskdata $filemask

image create bitmap file_fulltick -background white -foreground "#007000" -data {
#define file_fulltick_width 14
#define file_fulltick_height 15
static unsigned char file_fulltick_bits[] = {
	0xfe, 0x01, 0x02, 0x1a, 0x02, 0x0c, 0x02, 0x0c, 0x02, 0x16, 0x02, 0x16,
	0x02, 0x13, 0x00, 0x13, 0x86, 0x11, 0x8c, 0x11, 0xd8, 0x10, 0xf2, 0x10,
	0x62, 0x10, 0x02, 0x10, 0xfe, 0x1f};
} -maskdata $filemask

image create bitmap file_question -background white -foreground black -data {
#define file_question_width 14
#define file_question_height 15
static unsigned char file_question_bits[] = {
	0xfe, 0x01, 0x02, 0x02, 0xe2, 0x04, 0xf2, 0x09, 0x1a, 0x1b, 0x0a, 0x13,
	0x82, 0x11, 0xc2, 0x10, 0x62, 0x10, 0x62, 0x10, 0x02, 0x10, 0x62, 0x10,
	0x62, 0x10, 0x02, 0x10, 0xfe, 0x1f};
} -maskdata $filemask

image create bitmap file_removed -background white -foreground red -data {
#define file_removed_width 14
#define file_removed_height 15
static unsigned char file_removed_bits[] = {
	0xfe, 0x01, 0x02, 0x03, 0x02, 0x05, 0x02, 0x09, 0x02, 0x1f, 0x02, 0x10,
	0x1a, 0x16, 0x32, 0x13, 0xe2, 0x11, 0xc2, 0x10, 0xe2, 0x11, 0x32, 0x13,
	0x1a, 0x16, 0x02, 0x10, 0xfe, 0x1f};
} -maskdata $filemask

image create bitmap file_merge -background white -foreground blue -data {
#define file_merge_width 14
#define file_merge_height 15
static unsigned char file_merge_bits[] = {
	0xfe, 0x01, 0x02, 0x03, 0x62, 0x05, 0x62, 0x09, 0x62, 0x1f, 0x62, 0x10,
	0xfa, 0x11, 0xf2, 0x10, 0x62, 0x10, 0x02, 0x10, 0xfa, 0x17, 0x02, 0x10,
	0xfa, 0x17, 0x02, 0x10, 0xfe, 0x1f};
} -maskdata $filemask

image create bitmap file_statechange -background white -foreground green -data {
#define file_statechange_width 14
#define file_statechange_height 15
static unsigned char file_statechange_bits[] = {
	0xfe, 0x01, 0x02, 0x03, 0x02, 0x05, 0x02, 0x09, 0x02, 0x1f, 0x62, 0x10,
	0x62, 0x10, 0xba, 0x11, 0xba, 0x11, 0x62, 0x10, 0x62, 0x10, 0x02, 0x10,
	0x02, 0x10, 0x02, 0x10, 0xfe, 0x1f};
} -maskdata $filemask

set ui_index .vpane.files.index.list
set ui_workdir .vpane.files.workdir.list

set all_icons(_$ui_index)   file_plain
set all_icons(A$ui_index)   file_plain
set all_icons(M$ui_index)   file_fulltick
set all_icons(D$ui_index)   file_removed
set all_icons(U$ui_index)   file_merge
set all_icons(T$ui_index)   file_statechange

set all_icons(_$ui_workdir) file_plain
set all_icons(A$ui_workdir) file_plain
set all_icons(M$ui_workdir) file_mod
set all_icons(D$ui_workdir) file_question
set all_icons(U$ui_workdir) file_merge
set all_icons(O$ui_workdir) file_plain
set all_icons(T$ui_workdir) file_statechange

set max_status_desc 0
foreach i {
		{__ {mc "Unmodified"}}

		{_M {mc "Modified, not staged"}}
		{M_ {mc "Staged for commit"}}
		{MM {mc "Portions staged for commit"}}
		{MD {mc "Staged for commit, missing"}}

		{_T {mc "File type changed, not staged"}}
		{MT {mc "File type changed, old type staged for commit"}}
		{AT {mc "File type changed, old type staged for commit"}}
		{T_ {mc "File type changed, staged"}}
		{TM {mc "File type change staged, modification not staged"}}
		{TD {mc "File type change staged, file missing"}}

		{_O {mc "Untracked, not staged"}}
		{A_ {mc "Staged for commit"}}
		{AM {mc "Portions staged for commit"}}
		{AD {mc "Staged for commit, missing"}}
		{AA {mc "Intended to be added"}}

		{_D {mc "Missing"}}
		{D_ {mc "Staged for removal"}}
		{DO {mc "Staged for removal, still present"}}

		{_U {mc "Requires merge resolution"}}
		{U_ {mc "Requires merge resolution"}}
		{UU {mc "Requires merge resolution"}}
		{UM {mc "Requires merge resolution"}}
		{UD {mc "Requires merge resolution"}}
		{UT {mc "Requires merge resolution"}}
	} {
	set text [eval [lindex $i 1]]
	if {$max_status_desc < [string length $text]} {
		set max_status_desc [string length $text]
	}
	set all_descs([lindex $i 0]) $text
}
unset i

######################################################################
##
## util

proc scrollbar2many {list mode args} {
	foreach w $list {eval $w $mode $args}
}

proc many2scrollbar {list mode sb top bottom} {
	$sb set $top $bottom
	foreach w $list {$w $mode moveto $top}
}

proc incr_font_size {font {amt 1}} {
	set sz [font configure $font -size]
	incr sz $amt
	font configure $font -size $sz
	font configure ${font}bold -size $sz
	font configure ${font}italic -size $sz
}

######################################################################
##
## ui commands

proc do_gitk {revs {is_submodule false}} {
	global current_diff_path file_states current_diff_side ui_index
	global _gitdir _gitworktree

	# -- Always start gitk through whatever we were loaded with.  This
	#    lets us bypass using shell process on Windows systems.
	#
	set exe [_which gitk -script]
	set cmd [list [info nameofexecutable] $exe]
	if {$exe eq {}} {
		error_popup [mc "Couldn't find gitk in PATH"]
	} else {
		global env

		set pwd [pwd]

		if {!$is_submodule} {
			if {![is_bare]} {
				cd $_gitworktree
			}
		} else {
			cd $current_diff_path
			if {$revs eq {--}} {
				set s $file_states($current_diff_path)
				set old_sha1 {}
				set new_sha1 {}
				switch -glob -- [lindex $s 0] {
				M_ { set old_sha1 [lindex [lindex $s 2] 1] }
				_M { set old_sha1 [lindex [lindex $s 3] 1] }
				MM {
					if {$current_diff_side eq $ui_index} {
						set old_sha1 [lindex [lindex $s 2] 1]
						set new_sha1 [lindex [lindex $s 3] 1]
					} else {
						set old_sha1 [lindex [lindex $s 3] 1]
					}
				}
				}
				set revs $old_sha1...$new_sha1
			}
			# GIT_DIR and GIT_WORK_TREE for the submodule are not the ones
			# we've been using for the main repository, so unset them.
			# TODO we could make life easier (start up faster?) for gitk
			# by setting these to the appropriate values to allow gitk
			# to skip the heuristics to find their proper value
			unset env(GIT_DIR)
			unset env(GIT_WORK_TREE)
		}
		safe_exec_bg [concat $cmd $revs "--" "--"]

		set env(GIT_DIR) $_gitdir
		set env(GIT_WORK_TREE) $_gitworktree
		cd $pwd

		if {[info exists main_status]} {
			set status_operation [$::main_status \
				start \
				[mc "Starting %s... please wait..." "gitk"]]

			after 3500 [list $status_operation stop]
		}
	}
}

proc do_git_gui {} {
	global current_diff_path

	# -- Always start git gui through whatever we were loaded with.  This
	#    lets us bypass using shell process on Windows systems.
	#
	set exe [list [_which git]]
	if {$exe eq {}} {
		error_popup [mc "Couldn't find git gui in PATH"]
	} else {
		global env
		global _gitdir _gitworktree

		# see note in do_gitk about unsetting these vars when
		# running tools in a submodule
		unset env(GIT_DIR)
		unset env(GIT_WORK_TREE)

		set pwd [pwd]
		cd $current_diff_path

		safe_exec_bg [concat $exe gui]

		set env(GIT_DIR) $_gitdir
		set env(GIT_WORK_TREE) $_gitworktree
		cd $pwd

		set status_operation [$::main_status \
			start \
			[mc "Starting %s... please wait..." "git-gui"]]

		after 3500 [list $status_operation stop]
	}
}

# Get the system-specific explorer app/command.
proc get_explorer {} {
	if {[is_Cygwin]} {
		set explorer "/bin/cygstart.exe --explore"
	} elseif {[is_Windows]} {
		set explorer "explorer.exe"
	} elseif {[is_MacOSX]} {
		set explorer "open"
	} else {
		# freedesktop.org-conforming system is our best shot
		set explorer "xdg-open"
	}
	return $explorer
}

proc do_explore {} {
	global _gitworktree
	set cmd [get_explorer]
	lappend cmd [file nativename $_gitworktree]
	safe_exec_bg $cmd
}

# Open file relative to the working tree by the default associated app.
proc do_file_open {file} {
	global _gitworktree
	set cmd [get_explorer]
	set full_file_path [file join $_gitworktree $file]
	lappend cmd [file nativename $full_file_path]
	safe_exec_bg $cmd
}

set is_quitting 0
set ret_code    1

proc terminate_me {win} {
	global ret_code
	if {$win ne {.}} return
	exit $ret_code
}

proc do_quit {{rc {1}}} {
	global ui_comm is_quitting repo_config commit_type
	global GITGUI_BCK_exists GITGUI_BCK_i
	global ui_comm_spell
	global ret_code use_ttk

	if {$is_quitting} return
	set is_quitting 1

	if {[winfo exists $ui_comm]} {
		# -- Stash our current commit buffer.
		#
		set save [gitdir GITGUI_MSG]
		if {$GITGUI_BCK_exists && ![$ui_comm edit modified]} {
			catch { file rename -force [gitdir GITGUI_BCK] $save }
			set GITGUI_BCK_exists 0
		} elseif {[$ui_comm edit modified]} {
			set msg [string trim [$ui_comm get 0.0 end]]
			regsub -all -line {[ \r\t]+$} $msg {} msg
			if {![string match amend* $commit_type]
				&& $msg ne {}} {
				catch {
					set fd [safe_open_file $save w]
					fconfigure $fd -encoding utf-8
					puts -nonewline $fd $msg
					close $fd
				}
			} else {
				catch {file delete $save}
			}
		}

		# -- Cancel our spellchecker if its running.
		#
		if {[info exists ui_comm_spell]} {
			$ui_comm_spell stop
		}

		# -- Remove our editor backup, its not needed.
		#
		after cancel $GITGUI_BCK_i
		if {$GITGUI_BCK_exists} {
			catch {file delete [gitdir GITGUI_BCK]}
		}

		# -- Stash our current window geometry into this repository.
		#
		set cfg_wmstate [wm state .]
		if {[catch {set rc_wmstate $repo_config(gui.wmstate)}]} {
			set rc_wmstate {}
		}
		if {$cfg_wmstate ne $rc_wmstate} {
			catch {git config gui.wmstate $cfg_wmstate}
		}
		if {$cfg_wmstate eq {zoomed}} {
			# on Windows wm geometry will lie about window
			# position (but not size) when window is zoomed
			# restore the window before querying wm geometry
			wm state . normal
		}
		set cfg_geometry [list]
		lappend cfg_geometry [wm geometry .]
		if {$use_ttk} {
			lappend cfg_geometry [.vpane sashpos 0]
			lappend cfg_geometry [.vpane.files sashpos 0]
		} else {
			lappend cfg_geometry [lindex [.vpane sash coord 0] 0]
			lappend cfg_geometry [lindex [.vpane.files sash coord 0] 1]
		}
		if {[catch {set rc_geometry $repo_config(gui.geometry)}]} {
			set rc_geometry {}
		}
		if {$cfg_geometry ne $rc_geometry} {
			catch {git config gui.geometry $cfg_geometry}
		}
	}

	set ret_code $rc

	# Briefly enable send again, working around Tk bug
	# https://sourceforge.net/p/tktoolkit/bugs/2343/
	tk appname [appname]

	destroy .
}

proc do_rescan {} {
	rescan ui_ready
}

proc ui_do_rescan {} {
	rescan {force_first_diff ui_ready}
}

proc do_commit {} {
	commit_tree
}

proc next_diff {{after {}}} {
	global next_diff_p next_diff_w next_diff_i
	show_diff $next_diff_p $next_diff_w {} {} $after
}

proc find_anchor_pos {lst name} {
	set lid [lsearch -sorted -exact $lst $name]

	if {$lid == -1} {
		set lid 0
		foreach lname $lst {
			if {$lname >= $name} break
			incr lid
		}
	}

	return $lid
}

proc find_file_from {flist idx delta path mmask} {
	global file_states

	set len [llength $flist]
	while {$idx >= 0 && $idx < $len} {
		set name [lindex $flist $idx]

		if {$name ne $path && [info exists file_states($name)]} {
			set state [lindex $file_states($name) 0]

			if {$mmask eq {} || [regexp $mmask $state]} {
				return $idx
			}
		}

		incr idx $delta
	}

	return {}
}

proc find_next_diff {w path {lno {}} {mmask {}}} {
	global next_diff_p next_diff_w next_diff_i
	global file_lists ui_index ui_workdir

	set flist $file_lists($w)
	if {$lno eq {}} {
		set lno [find_anchor_pos $flist $path]
	} else {
		incr lno -1
	}

	if {$mmask ne {} && ![regexp {(^\^)|(\$$)} $mmask]} {
		if {$w eq $ui_index} {
			set mmask "^$mmask"
		} else {
			set mmask "$mmask\$"
		}
	}

	set idx [find_file_from $flist $lno 1 $path $mmask]
	if {$idx eq {}} {
		incr lno -1
		set idx [find_file_from $flist $lno -1 $path $mmask]
	}

	if {$idx ne {}} {
		set next_diff_w $w
		set next_diff_p [lindex $flist $idx]
		set next_diff_i [expr {$idx+1}]
		return 1
	} else {
		return 0
	}
}

proc next_diff_after_action {w path {lno {}} {mmask {}}} {
	global current_diff_path

	if {$path ne $current_diff_path} {
		return {}
	} elseif {[find_next_diff $w $path $lno $mmask]} {
		return {next_diff;}
	} else {
		return {reshow_diff;}
	}
}

proc select_first_diff {after} {
	global ui_workdir

	if {[find_next_diff $ui_workdir {} 1 {^_?U}] ||
	    [find_next_diff $ui_workdir {} 1 {[^O]$}]} {
		next_diff $after
	} else {
		uplevel #0 $after
	}
}

proc force_first_diff {after} {
	global ui_workdir current_diff_path file_states

	if {[info exists file_states($current_diff_path)]} {
		set state [lindex $file_states($current_diff_path) 0]
	} else {
		set state {OO}
	}

	set reselect 0
	if {[string first {U} $state] >= 0} {
		# Already a conflict, do nothing
	} elseif {[find_next_diff $ui_workdir $current_diff_path {} {^_?U}]} {
		set reselect 1
	} elseif {[string index $state 1] ne {O}} {
		# Already a diff & no conflicts, do nothing
	} elseif {[find_next_diff $ui_workdir $current_diff_path {} {[^O]$}]} {
		set reselect 1
	}

	if {$reselect} {
		next_diff $after
	} else {
		uplevel #0 $after
	}
}

proc toggle_or_diff {mode w args} {
	global file_states file_lists current_diff_path ui_index ui_workdir
	global last_clicked selected_paths file_lists_last_clicked

	if {$mode eq "click"} {
		foreach {x y} $args break
		set pos [split [$w index @$x,$y] .]
		foreach {lno col} $pos break
	} else {
		if {$mode eq "toggle"} {
			if {$w eq $ui_workdir} {
				do_add_selection
				set last_clicked {}
				return
			}
			if {$w eq $ui_index} {
				do_unstage_selection
				set last_clicked {}
				return
			}
		}

		if {$last_clicked ne {}} {
			set lno [lindex $last_clicked 1]
		} else {
			if {![info exists file_lists]
				|| ![info exists file_lists($w)]
				|| [llength $file_lists($w)] == 0} {
				set last_clicked {}
				return
			}
			set lno [expr {int([lindex [$w tag ranges in_diff] 0])}]
		}
		if {$mode eq "toggle"} {
			set col 0; set y 2
		} else {
			incr lno [expr {$mode eq "up" ? -1 : 1}]
			set col 1
		}
	}

	if {![info exists file_lists]
		|| ![info exists file_lists($w)]
		|| [llength $file_lists($w)] < $lno - 1} {
		set path {}
	} else {
		set path [lindex $file_lists($w) [expr {$lno - 1}]]
	}
	if {$path eq {}} {
		set last_clicked {}
		return
	}

	set last_clicked [list $w $lno]
	focus $w
	array unset selected_paths
	$ui_index tag remove in_sel 0.0 end
	$ui_workdir tag remove in_sel 0.0 end

	set file_lists_last_clicked($w) $path

	# Determine the state of the file
	if {[info exists file_states($path)]} {
		set state [lindex $file_states($path) 0]
	} else {
		set state {__}
	}

	# Restage the file, or simply show the diff
	if {$col == 0 && $y > 1} {
		# Conflicts need special handling
		if {[string first {U} $state] >= 0} {
			# $w must always be $ui_workdir, but...
			if {$w ne $ui_workdir} { set lno {} }
			merge_stage_workdir $path $lno
			return
		}

		if {[string index $state 1] eq {O}} {
			set mmask {}
		} else {
			set mmask {[^O]}
		}

		set after [next_diff_after_action $w $path $lno $mmask]

		if {$w eq $ui_index} {
			update_indexinfo \
				"Unstaging [short_path $path] from commit" \
				[list $path] \
				[concat $after {ui_ready;}]
		} elseif {$w eq $ui_workdir} {
			update_index \
				"Adding [short_path $path]" \
				[list $path] \
				[concat $after {ui_ready;}]
		}
	} else {
		set selected_paths($path) 1
		show_diff $path $w $lno
	}
}

proc add_one_to_selection {w x y} {
	global file_lists last_clicked selected_paths

	set lno [lindex [split [$w index @$x,$y] .] 0]
	set path [lindex $file_lists($w) [expr {$lno - 1}]]
	if {$path eq {}} {
		set last_clicked {}
		return
	}

	if {$last_clicked ne {}
		&& [lindex $last_clicked 0] ne $w} {
		array unset selected_paths
		[lindex $last_clicked 0] tag remove in_sel 0.0 end
	}

	set last_clicked [list $w $lno]
	if {[catch {set in_sel $selected_paths($path)}]} {
		set in_sel 0
	}
	if {$in_sel} {
		unset selected_paths($path)
		$w tag remove in_sel $lno.0 [expr {$lno + 1}].0
	} else {
		set selected_paths($path) 1
		$w tag add in_sel $lno.0 [expr {$lno + 1}].0
	}
}

proc add_range_to_selection {w x y} {
	global file_lists last_clicked selected_paths

	if {[lindex $last_clicked 0] ne $w} {
		toggle_or_diff click $w $x $y
		return
	}

	set lno [lindex [split [$w index @$x,$y] .] 0]
	set lc [lindex $last_clicked 1]
	if {$lc < $lno} {
		set begin $lc
		set end $lno
	} else {
		set begin $lno
		set end $lc
	}

	foreach path [lrange $file_lists($w) \
		[expr {$begin - 1}] \
		[expr {$end - 1}]] {
		set selected_paths($path) 1
	}
	$w tag add in_sel $begin.0 [expr {$end + 1}].0
}

proc show_more_context {} {
	global repo_config
	if {$repo_config(gui.diffcontext) < 99} {
		incr repo_config(gui.diffcontext)
		reshow_diff
	}
}

proc show_less_context {} {
	global repo_config
	if {$repo_config(gui.diffcontext) > 1} {
		incr repo_config(gui.diffcontext) -1
		reshow_diff
	}
}

proc focus_widget {widget} {
	global file_lists last_clicked selected_paths
	global file_lists_last_clicked

	if {[llength $file_lists($widget)] > 0} {
		set path $file_lists_last_clicked($widget)
		set index [lsearch -sorted -exact $file_lists($widget) $path]
		if {$index < 0} {
			set index 0
			set path [lindex $file_lists($widget) $index]
		}

		focus $widget
		set last_clicked [list $widget [expr $index + 1]]
		array unset selected_paths
		set selected_paths($path) 1
		show_diff $path $widget
	}
}

proc toggle_commit_type {} {
	global commit_type_is_amend
	set commit_type_is_amend [expr !$commit_type_is_amend]
	do_select_commit_type
}

######################################################################
##
## ui construction

set ui_comm {}

# -- Menu Bar
#
menu .mbar -tearoff 0
if {[is_MacOSX]} {
	# -- Apple Menu (Mac OS X only)
	#
	.mbar add cascade -label Apple -menu .mbar.apple
	menu .mbar.apple
}
.mbar add cascade -label [mc Repository] -menu .mbar.repository
.mbar add cascade -label [mc Edit] -menu .mbar.edit
if {[is_enabled branch]} {
	.mbar add cascade -label [mc Branch] -menu .mbar.branch
}
if {[is_enabled multicommit] || [is_enabled singlecommit]} {
	.mbar add cascade -label [mc Commit@@noun] -menu .mbar.commit
}
if {[is_enabled transport]} {
	.mbar add cascade -label [mc Merge] -menu .mbar.merge
	.mbar add cascade -label [mc Remote] -menu .mbar.remote
}
if {[is_enabled multicommit] || [is_enabled singlecommit]} {
	.mbar add cascade -label [mc Tools] -menu .mbar.tools
}

# -- Repository Menu
#
menu .mbar.repository

if {![is_bare]} {
	.mbar.repository add command \
		-label [mc "Explore Working Copy"] \
		-command {do_explore}
}

if {[is_Windows]} {
	# Use /git-bash.exe if available
	set _git_bash [safe_exec [list cygpath -m /git-bash.exe]]
	if {[file executable $_git_bash]} {
		set _bash_cmdline [list "Git Bash" $_git_bash]
	} else {
		set _bash_cmdline [list "Git Bash" bash --login -l]
	}
	.mbar.repository add command \
		-label [mc "Git Bash"] \
		-command {safe_exec_bg [concat [list [_which cmd] /c start] $_bash_cmdline]}
	unset _git_bash
}

if {[is_Windows] || ![is_bare]} {
	.mbar.repository add separator
}

.mbar.repository add command \
	-label [mc "Browse Current Branch's Files"] \
	-command {browser::new $current_branch}
set ui_browse_current [.mbar.repository index last]
.mbar.repository add command \
	-label [mc "Browse Branch Files..."] \
	-command browser_open::dialog
.mbar.repository add separator

.mbar.repository add command \
	-label [mc "Visualize Current Branch's History"] \
	-command {do_gitk $current_branch}
set ui_visualize_current [.mbar.repository index last]
.mbar.repository add command \
	-label [mc "Visualize All Branch History"] \
	-command {do_gitk --all}
.mbar.repository add separator

proc current_branch_write {args} {
	global current_branch
	.mbar.repository entryconf $::ui_browse_current \
		-label [mc "Browse %s's Files" $current_branch]
	.mbar.repository entryconf $::ui_visualize_current \
		-label [mc "Visualize %s's History" $current_branch]
}
trace add variable current_branch write current_branch_write

if {[is_enabled multicommit]} {
	.mbar.repository add command -label [mc "Database Statistics"] \
		-command do_stats

	.mbar.repository add command -label [mc "Compress Database"] \
		-command do_gc

	.mbar.repository add command -label [mc "Verify Database"] \
		-command do_fsck_objects

	.mbar.repository add separator

	if {[is_Cygwin]} {
		.mbar.repository add command \
			-label [mc "Create Desktop Icon"] \
			-command do_cygwin_shortcut
	} elseif {[is_Windows]} {
		.mbar.repository add command \
			-label [mc "Create Desktop Icon"] \
			-command do_windows_shortcut
	} elseif {[is_MacOSX]} {
		.mbar.repository add command \
			-label [mc "Create Desktop Icon"] \
			-command do_macosx_app
	}
}

if {[is_MacOSX]} {
	proc ::tk::mac::Quit {args} { do_quit }
} else {
	.mbar.repository add command -label [mc Quit] \
		-command do_quit \
		-accelerator $M1T-Q
}

# -- Edit Menu
#
menu .mbar.edit
.mbar.edit add command -label [mc Undo] \
	-command {catch {[focus] edit undo}} \
	-accelerator $M1T-Z
.mbar.edit add command -label [mc Redo] \
	-command {catch {[focus] edit redo}} \
	-accelerator $M1T-Y
.mbar.edit add separator
.mbar.edit add command -label [mc Cut] \
	-command {catch {tk_textCut [focus]}} \
	-accelerator $M1T-X
.mbar.edit add command -label [mc Copy] \
	-command {catch {tk_textCopy [focus]}} \
	-accelerator $M1T-C
.mbar.edit add command -label [mc Paste] \
	-command {catch {tk_textPaste [focus]; [focus] see insert}} \
	-accelerator $M1T-V
.mbar.edit add command -label [mc Delete] \
	-command {catch {[focus] delete sel.first sel.last}} \
	-accelerator Del
.mbar.edit add separator
.mbar.edit add command -label [mc "Select All"] \
	-command {catch {[focus] tag add sel 0.0 end}} \
	-accelerator $M1T-A

# -- Branch Menu
#
if {[is_enabled branch]} {
	menu .mbar.branch

	.mbar.branch add command -label [mc "Create..."] \
		-command branch_create::dialog \
		-accelerator $M1T-N
	lappend disable_on_lock [list .mbar.branch entryconf \
		[.mbar.branch index last] -state]

	.mbar.branch add command -label [mc "Checkout..."] \
		-command branch_checkout::dialog \
		-accelerator $M1T-O
	lappend disable_on_lock [list .mbar.branch entryconf \
		[.mbar.branch index last] -state]

	.mbar.branch add command -label [mc "Rename..."] \
		-command branch_rename::dialog
	lappend disable_on_lock [list .mbar.branch entryconf \
		[.mbar.branch index last] -state]

	.mbar.branch add command -label [mc "Delete..."] \
		-command branch_delete::dialog
	lappend disable_on_lock [list .mbar.branch entryconf \
		[.mbar.branch index last] -state]

	.mbar.branch add command -label [mc "Reset..."] \
		-command merge::reset_hard
	lappend disable_on_lock [list .mbar.branch entryconf \
		[.mbar.branch index last] -state]
}

# -- Commit Menu
#
proc commit_btn_caption {} {
	if {[is_enabled nocommit]} {
		return [mc "Done"]
	} else {
		return [mc Commit@@verb]
	}
}

if {[is_enabled multicommit] || [is_enabled singlecommit]} {
	menu .mbar.commit

	if {![is_enabled nocommit]} {
		.mbar.commit add checkbutton \
			-label [mc "Amend Last Commit"] \
			-accelerator $M1T-E \
			-variable commit_type_is_amend \
			-command do_select_commit_type
		lappend disable_on_lock \
			[list .mbar.commit entryconf [.mbar.commit index last] -state]

		.mbar.commit add separator
	}

	.mbar.commit add command -label [mc Rescan] \
		-command ui_do_rescan \
		-accelerator F5
	lappend disable_on_lock \
		[list .mbar.commit entryconf [.mbar.commit index last] -state]

	.mbar.commit add command -label [mc "Stage To Commit"] \
		-command do_add_selection \
		-accelerator $M1T-T
	lappend disable_on_lock \
		[list .mbar.commit entryconf [.mbar.commit index last] -state]

	.mbar.commit add command -label [mc "Stage Changed Files To Commit"] \
		-command do_add_all \
		-accelerator $M1T-I
	lappend disable_on_lock \
		[list .mbar.commit entryconf [.mbar.commit index last] -state]

	.mbar.commit add command -label [mc "Unstage From Commit"] \
		-command do_unstage_selection \
		-accelerator $M1T-U
	lappend disable_on_lock \
		[list .mbar.commit entryconf [.mbar.commit index last] -state]

	.mbar.commit add command -label [mc "Revert Changes"] \
		-command do_revert_selection \
		-accelerator $M1T-J
	lappend disable_on_lock \
		[list .mbar.commit entryconf [.mbar.commit index last] -state]

	.mbar.commit add separator

	.mbar.commit add command -label [mc "Show Less Context"] \
		-command show_less_context \
		-accelerator $M1T-\-

	.mbar.commit add command -label [mc "Show More Context"] \
		-command show_more_context \
		-accelerator $M1T-=

	.mbar.commit add separator

	if {![is_enabled nocommitmsg]} {
		.mbar.commit add command -label [mc "Sign Off"] \
			-command do_signoff \
			-accelerator $M1T-S
	}

	.mbar.commit add command -label [commit_btn_caption] \
		-command do_commit \
		-accelerator $M1T-Return
	lappend disable_on_lock \
		[list .mbar.commit entryconf [.mbar.commit index last] -state]
}

# -- Merge Menu
#
if {[is_enabled branch]} {
	menu .mbar.merge
	.mbar.merge add command -label [mc "Local Merge..."] \
		-command merge::dialog \
		-accelerator $M1T-M
	lappend disable_on_lock \
		[list .mbar.merge entryconf [.mbar.merge index last] -state]
	.mbar.merge add command -label [mc "Abort Merge..."] \
		-command merge::reset_hard
	lappend disable_on_lock \
		[list .mbar.merge entryconf [.mbar.merge index last] -state]
}

# -- Transport Menu
#
if {[is_enabled transport]} {
	menu .mbar.remote

	.mbar.remote add command \
		-label [mc "Add..."] \
		-command remote_add::dialog \
		-accelerator $M1T-A
	.mbar.remote add command \
		-label [mc "Push..."] \
		-command do_push_anywhere \
		-accelerator $M1T-P
	.mbar.remote add command \
		-label [mc "Delete Branch..."] \
		-command remote_branch_delete::dialog
}

if {[is_MacOSX]} {
	proc ::tk::mac::ShowPreferences {} {do_options}
} else {
	# -- Edit Menu
	#
	.mbar.edit add separator
	.mbar.edit add command -label [mc "Options..."] \
		-command do_options
}

# -- Tools Menu
#
if {[is_enabled multicommit] || [is_enabled singlecommit]} {
	set tools_menubar .mbar.tools
	menu $tools_menubar
	$tools_menubar add separator
	$tools_menubar add command -label [mc "Add..."] -command tools_add::dialog
	$tools_menubar add command -label [mc "Remove..."] -command tools_remove::dialog
	set tools_tailcnt 3
	if {[array names repo_config guitool.*.cmd] ne {}} {
		tools_populate_all
	}
}

# -- Help Menu
#
.mbar add cascade -label [mc Help] -menu .mbar.help
menu .mbar.help

if {[is_MacOSX]} {
	.mbar.apple add command -label [mc "About %s" [appname]] \
		-command do_about
	.mbar.apple add separator
} else {
	.mbar.help add command -label [mc "About %s" [appname]] \
		-command do_about
}
. configure -menu .mbar

set doc_path [githtmldir]
if {$doc_path ne {}} {
	set doc_path [file join $doc_path index.html]
}

if {[file isfile $doc_path]} {
	set doc_url "file:$doc_path"
} else {
	set doc_url {https://www.kernel.org/pub/software/scm/git/docs/}
}

proc start_browser {url} {
	git "web--browse" $url
}

.mbar.help add command -label [mc "Online Documentation"] \
	-command [list start_browser $doc_url]

.mbar.help add command -label [mc "Show SSH Key"] \
	-command do_ssh_key

unset doc_path doc_url

# -- Standard bindings
#
wm protocol . WM_DELETE_WINDOW do_quit
bind all <$M1B-Key-q> do_quit
bind all <$M1B-Key-Q> do_quit

set m1b_w_script {
	set toplvl_win [winfo toplevel %W]

	# If we are destroying the main window, we should call do_quit to take
	# care of cleanup before exiting the program.
	if {$toplvl_win eq "."} {
		do_quit
	} else {
		destroy $toplvl_win
	}
}

bind all <$M1B-Key-w> $m1b_w_script
bind all <$M1B-Key-W> $m1b_w_script

unset m1b_w_script

set subcommand_args {}
proc usage {} {
	set s "[mc usage:] $::argv0 $::subcommand $::subcommand_args"
	if {[tk windowingsystem] eq "win32"} {
		wm withdraw .
		tk_messageBox -icon info -message $s \
			-title [mc "Usage"]
	} else {
		puts stderr $s
	}
	exit 1
}

proc normalize_relpath {path} {
	set elements {}
	foreach item [file split $path] {
		if {$item eq {.}} continue
		if {$item eq {..} && [llength $elements] > 0
		    && [lindex $elements end] ne {..}} {
			set elements [lrange $elements 0 end-1]
			continue
		}
		lappend elements $item
	}
	return [eval file join $elements]
}

# -- Not a normal commit type invocation?  Do that instead!
#
switch -- $subcommand {
browser -
blame {
	if {$subcommand eq "blame"} {
		set subcommand_args {[--line=<num>] rev? path}
	} else {
		set subcommand_args {rev? path}
	}
	if {$argv eq {}} usage
	set head {}
	set path {}
	set jump_spec {}
	set is_path 0
	foreach a $argv {
		set p [file join $_prefix $a]

		if {$is_path || [file exists $p]} {
			if {$path ne {}} usage
			set path [normalize_relpath $p]
			break
		} elseif {$a eq {--}} {
			if {$path ne {}} {
				if {$head ne {}} usage
				set head $path
				set path {}
			}
			set is_path 1
		} elseif {[regexp {^--line=(\d+)$} $a a lnum]} {
			if {$jump_spec ne {} || $head ne {}} usage
			set jump_spec [list $lnum]
		} elseif {$head eq {}} {
			if {$head ne {}} usage
			set head $a
			set is_path 1
		} else {
			usage
		}
	}
	unset is_path

	if {$head ne {} && $path eq {}} {
		if {[string index $head 0] eq {/}} {
			set path [normalize_relpath $head]
			set head {}
		} else {
			set path [normalize_relpath $_prefix$head]
			set head {}
		}
	}

	if {$head eq {}} {
		load_current_branch
	} else {
		if {[regexp {^[0-9a-f]{1,39}$} $head]} {
			if {[catch {
					set head [git rev-parse --verify $head]
				} err]} {
				if {[tk windowingsystem] eq "win32"} {
					tk_messageBox -icon error -title [mc Error] -message $err
				} else {
					puts stderr $err
				}
				exit 1
			}
		}
		set current_branch $head
	}

	wm deiconify .
	switch -- $subcommand {
	browser {
		if {$jump_spec ne {}} usage
		if {$head eq {}} {
			if {$path ne {} && [file isdirectory $path]} {
				set head $current_branch
			} else {
				set head $path
				set path {}
			}
		}
		browser::new $head $path
	}
	blame   {
		if {$head eq {} && ![file exists $path]} {
			catch {wm withdraw .}
			tk_messageBox \
				-icon error \
				-type ok \
				-title [mc "git-gui: fatal error"] \
				-message [mc "fatal: cannot stat path %s: No such file or directory" $path]
			exit 1
		}
		blame::new $head $path $jump_spec
	}
	}
	return
}
citool -
gui {
	if {[llength $argv] != 0} {
		usage
	}
	# fall through to setup UI for commits
}
default {
	set err "[mc usage:] $argv0 \[{blame|browser|citool}\]"
	if {[tk windowingsystem] eq "win32"} {
		wm withdraw .
		tk_messageBox -icon error -message $err \
			-title [mc "Usage"]
	} else {
		puts stderr $err
	}
	exit 1
}
}

# -- Branch Control
#
${NS}::frame .branch
if {!$use_ttk} {.branch configure -borderwidth 1 -relief sunken}
${NS}::label .branch.l1 \
	-text [mc "Current Branch:"] \
	-anchor w \
	-justify left
${NS}::label .branch.cb \
	-textvariable current_branch \
	-anchor w \
	-justify left
pack .branch.l1 -side left
pack .branch.cb -side left -fill x
pack .branch -side top -fill x

# -- Main Window Layout
#
${NS}::panedwindow .vpane -orient horizontal
${NS}::panedwindow .vpane.files -orient vertical
if {$use_ttk} {
	.vpane add .vpane.files
} else {
	.vpane add .vpane.files -sticky nsew -height 100 -width 200
}
pack .vpane -anchor n -side top -fill both -expand 1

# -- Working Directory File List

textframe .vpane.files.workdir -height 100 -width 200
tlabel .vpane.files.workdir.title -text [mc "Unstaged Changes"] \
	-background lightsalmon -foreground black
ttext $ui_workdir \
	-borderwidth 0 \
	-width 20 -height 10 \
	-wrap none \
	-takefocus 1 -highlightthickness 1\
	-cursor $cursor_ptr \
	-xscrollcommand {.vpane.files.workdir.sx set} \
	-yscrollcommand {.vpane.files.workdir.sy set} \
	-state disabled
${NS}::scrollbar .vpane.files.workdir.sx -orient h -command [list $ui_workdir xview]
${NS}::scrollbar .vpane.files.workdir.sy -orient v -command [list $ui_workdir yview]
pack .vpane.files.workdir.title -side top -fill x
pack .vpane.files.workdir.sx -side bottom -fill x
pack .vpane.files.workdir.sy -side right -fill y
pack $ui_workdir -side left -fill both -expand 1

# -- Index File List
#
textframe .vpane.files.index -height 100 -width 200
tlabel .vpane.files.index.title \
	-text [mc "Staged Changes (Will Commit)"] \
	-background lightgreen -foreground black
ttext $ui_index \
	-borderwidth 0 \
	-width 20 -height 10 \
	-wrap none \
	-takefocus 1 -highlightthickness 1\
	-cursor $cursor_ptr \
	-xscrollcommand {.vpane.files.index.sx set} \
	-yscrollcommand {.vpane.files.index.sy set} \
	-state disabled
${NS}::scrollbar .vpane.files.index.sx -orient h -command [list $ui_index xview]
${NS}::scrollbar .vpane.files.index.sy -orient v -command [list $ui_index yview]
pack .vpane.files.index.title -side top -fill x
pack .vpane.files.index.sx -side bottom -fill x
pack .vpane.files.index.sy -side right -fill y
pack $ui_index -side left -fill both -expand 1

# -- Insert the workdir and index into the panes
#
.vpane.files add .vpane.files.workdir
.vpane.files add .vpane.files.index
if {!$use_ttk} {
	.vpane.files paneconfigure .vpane.files.workdir -sticky news
	.vpane.files paneconfigure .vpane.files.index -sticky news
}

proc set_selection_colors {w has_focus} {
	foreach tag [list in_diff in_sel] {
		$w tag conf $tag \
			-background [expr {$has_focus ? $color::select_bg : $color::inactive_select_bg}] \
			-foreground [expr {$has_focus ? $color::select_fg : $color::inactive_select_fg}]
	}
}

foreach i [list $ui_index $ui_workdir] {
	rmsel_tag $i

	set_selection_colors $i 0
	bind $i <FocusIn>	{ set_selection_colors %W 1 }
	bind $i <FocusOut>	{ set_selection_colors %W 0 }
}
unset i

# -- Diff and Commit Area
#
if {$have_tk85} {
	${NS}::panedwindow .vpane.lower -orient vertical
	${NS}::frame .vpane.lower.commarea
	${NS}::frame .vpane.lower.diff -relief sunken -borderwidth 1 -height 500
	.vpane.lower add .vpane.lower.diff
	.vpane.lower add .vpane.lower.commarea
	.vpane add .vpane.lower
	if {$use_ttk} {
		.vpane.lower pane .vpane.lower.diff -weight 1
		.vpane.lower pane .vpane.lower.commarea -weight 0
	} else {
		.vpane.lower paneconfigure .vpane.lower.diff -stretch always
		.vpane.lower paneconfigure .vpane.lower.commarea -stretch never
	}
} else {
	frame .vpane.lower -height 300 -width 400
	frame .vpane.lower.commarea
	frame .vpane.lower.diff -relief sunken -borderwidth 1
	pack .vpane.lower.diff -fill both -expand 1
	pack .vpane.lower.commarea -side bottom -fill x
	.vpane add .vpane.lower
	.vpane paneconfigure .vpane.lower -sticky nsew
}

# -- Commit Area Buttons
#
${NS}::frame .vpane.lower.commarea.buttons
${NS}::label .vpane.lower.commarea.buttons.l -text {} \
	-anchor w \
	-justify left
pack .vpane.lower.commarea.buttons.l -side top -fill x
pack .vpane.lower.commarea.buttons -side left -fill y

${NS}::button .vpane.lower.commarea.buttons.rescan -text [mc Rescan] \
	-command ui_do_rescan
pack .vpane.lower.commarea.buttons.rescan -side top -fill x
lappend disable_on_lock \
	{.vpane.lower.commarea.buttons.rescan conf -state}

${NS}::button .vpane.lower.commarea.buttons.incall -text [mc "Stage Changed"] \
	-command do_add_all
pack .vpane.lower.commarea.buttons.incall -side top -fill x
lappend disable_on_lock \
	{.vpane.lower.commarea.buttons.incall conf -state}

if {![is_enabled nocommitmsg]} {
	${NS}::button .vpane.lower.commarea.buttons.signoff -text [mc "Sign Off"] \
		-command do_signoff
	pack .vpane.lower.commarea.buttons.signoff -side top -fill x
}

${NS}::button .vpane.lower.commarea.buttons.commit -text [commit_btn_caption] \
	-command do_commit
pack .vpane.lower.commarea.buttons.commit -side top -fill x
lappend disable_on_lock \
	{.vpane.lower.commarea.buttons.commit conf -state}

if {![is_enabled nocommit]} {
	${NS}::button .vpane.lower.commarea.buttons.push -text [mc Push] \
		-command do_push_anywhere
	pack .vpane.lower.commarea.buttons.push -side top -fill x
}

# -- Commit Message Buffer
#
${NS}::frame .vpane.lower.commarea.buffer
${NS}::frame .vpane.lower.commarea.buffer.header
set ui_comm .vpane.lower.commarea.buffer.frame.t
set ui_coml .vpane.lower.commarea.buffer.header.l

if {![is_enabled nocommit]} {
	${NS}::checkbutton .vpane.lower.commarea.buffer.header.amend \
		-text [mc "Amend Last Commit"] \
		-variable commit_type_is_amend \
		-command do_select_commit_type
	lappend disable_on_lock \
		[list .vpane.lower.commarea.buffer.header.amend conf -state]
}

${NS}::label $ui_coml \
	-anchor w \
	-justify left
proc trace_commit_type {varname args} {
	global ui_coml commit_type
	switch -glob -- $commit_type {
	initial       {set txt [mc "Initial Commit Message:"]}
	amend         {set txt [mc "Amended Commit Message:"]}
	amend-initial {set txt [mc "Amended Initial Commit Message:"]}
	amend-merge   {set txt [mc "Amended Merge Commit Message:"]}
	merge         {set txt [mc "Merge Commit Message:"]}
	*             {set txt [mc "Commit Message:"]}
	}
	$ui_coml conf -text $txt
}
trace add variable commit_type write trace_commit_type
pack $ui_coml -side left -fill x

if {![is_enabled nocommit]} {
	pack .vpane.lower.commarea.buffer.header.amend -side right
}

textframe .vpane.lower.commarea.buffer.frame
ttext $ui_comm \
	-borderwidth 1 \
	-undo true \
	-maxundo 20 \
	-autoseparators true \
	-takefocus 1 \
	-highlightthickness 1 \
	-relief sunken \
	-width $repo_config(gui.commitmsgwidth) -height 9 -wrap none \
	-font font_diff \
	-xscrollcommand {.vpane.lower.commarea.buffer.frame.sbx set} \
	-yscrollcommand {.vpane.lower.commarea.buffer.frame.sby set}
${NS}::scrollbar .vpane.lower.commarea.buffer.frame.sbx \
	-orient horizontal \
	-command [list $ui_comm xview]
${NS}::scrollbar .vpane.lower.commarea.buffer.frame.sby \
	-orient vertical \
	-command [list $ui_comm yview]

pack .vpane.lower.commarea.buffer.frame.sbx -side bottom -fill x
pack .vpane.lower.commarea.buffer.frame.sby -side right -fill y
pack $ui_comm -side left -fill y
pack .vpane.lower.commarea.buffer.header -side top -fill x
pack .vpane.lower.commarea.buffer.frame -side left -fill y
pack .vpane.lower.commarea.buffer -side left -fill y

# -- Commit Message Buffer Context Menu
#
set ctxm .vpane.lower.commarea.buffer.ctxm
menu $ctxm -tearoff 0
$ctxm add command \
	-label [mc Cut] \
	-command {tk_textCut $ui_comm}
$ctxm add command \
	-label [mc Copy] \
	-command {tk_textCopy $ui_comm}
$ctxm add command \
	-label [mc Paste] \
	-command {tk_textPaste $ui_comm}
$ctxm add command \
	-label [mc Delete] \
	-command {catch {$ui_comm delete sel.first sel.last}}
$ctxm add separator
$ctxm add command \
	-label [mc "Select All"] \
	-command {focus $ui_comm;$ui_comm tag add sel 0.0 end}
$ctxm add command \
	-label [mc "Copy All"] \
	-command {
		$ui_comm tag add sel 0.0 end
		tk_textCopy $ui_comm
		$ui_comm tag remove sel 0.0 end
	}
$ctxm add separator
$ctxm add command \
	-label [mc "Sign Off"] \
	-command do_signoff
set ui_comm_ctxm $ctxm

# -- Diff Header
#
proc trace_current_diff_path {varname args} {
	global current_diff_path diff_actions file_states
	if {$current_diff_path eq {}} {
		set s {}
		set f {}
		set p {}
		set o disabled
	} else {
		set p $current_diff_path
		set s [mapdesc [lindex $file_states($p) 0] $p]
		set f [mc "File:"]
		set p [escape_path $p]
		set o normal
	}

	.vpane.lower.diff.header.status configure -text $s
	.vpane.lower.diff.header.file configure -text $f
	.vpane.lower.diff.header.path configure -text $p
	foreach w $diff_actions {
		uplevel #0 $w $o
	}
}
trace add variable current_diff_path write trace_current_diff_path

gold_frame .vpane.lower.diff.header
tlabel .vpane.lower.diff.header.status \
	-background gold \
	-foreground black \
	-width $max_status_desc \
	-anchor w \
	-justify left
tlabel .vpane.lower.diff.header.file \
	-background gold \
	-foreground black \
	-anchor w \
	-justify left
tlabel .vpane.lower.diff.header.path \
	-background gold \
	-foreground blue \
	-anchor w \
	-justify left \
	-font [eval font create [font configure font_ui] -underline 1] \
	-cursor hand2
pack .vpane.lower.diff.header.status -side left
pack .vpane.lower.diff.header.file -side left
pack .vpane.lower.diff.header.path -fill x
set ctxm .vpane.lower.diff.header.ctxm
menu $ctxm -tearoff 0
$ctxm add command \
	-label [mc Copy] \
	-command {
		clipboard clear
		clipboard append \
			-format STRING \
			-type STRING \
			-- $current_diff_path
	}
$ctxm add command \
	-label [mc Open] \
	-command {do_file_open $current_diff_path}
lappend diff_actions [list $ctxm entryconf [$ctxm index last] -state]
bind_button3 .vpane.lower.diff.header.path "tk_popup $ctxm %X %Y"
bind .vpane.lower.diff.header.path <Button-1> {do_file_open $current_diff_path}

# -- Diff Body
#
textframe .vpane.lower.diff.body
set ui_diff .vpane.lower.diff.body.t
ttext $ui_diff \
	-borderwidth 0 \
	-width 80 -height 5 -wrap none \
	-font font_diff \
	-takefocus 1 -highlightthickness 1 \
	-xscrollcommand {.vpane.lower.diff.body.sbx set} \
	-yscrollcommand {.vpane.lower.diff.body.sby set} \
	-state disabled
catch {$ui_diff configure -tabstyle wordprocessor}
${NS}::scrollbar .vpane.lower.diff.body.sbx -orient horizontal \
	-command [list $ui_diff xview]
${NS}::scrollbar .vpane.lower.diff.body.sby -orient vertical \
	-command [list $ui_diff yview]
pack .vpane.lower.diff.body.sbx -side bottom -fill x
pack .vpane.lower.diff.body.sby -side right -fill y
pack $ui_diff -side left -fill both -expand 1
pack .vpane.lower.diff.header -side top -fill x
pack .vpane.lower.diff.body -side bottom -fill both -expand 1

foreach {n c} {0 black 1 red4 2 green4 3 yellow4 4 blue4 5 magenta4 6 cyan4 7 grey60} {
	$ui_diff tag configure clr4$n -background $c
	$ui_diff tag configure clri4$n -foreground $c
	$ui_diff tag configure clr3$n -foreground $c
	$ui_diff tag configure clri3$n -background $c
}
$ui_diff tag configure clr1 -font font_diffbold
$ui_diff tag configure clr4 -underline 1

$ui_diff tag conf d_info -foreground blue -font font_diffbold

$ui_diff tag conf d_cr -elide true
$ui_diff tag conf d_@ -font font_diffbold
$ui_diff tag conf d_+ -foreground {#00a000}
$ui_diff tag conf d_- -foreground red

$ui_diff tag conf d_++ -foreground {#00a000}
$ui_diff tag conf d_-- -foreground red
$ui_diff tag conf d_+s \
	-foreground {#00a000} \
	-background {#e2effa}
$ui_diff tag conf d_-s \
	-foreground red \
	-background {#e2effa}
$ui_diff tag conf d_s+ \
	-foreground {#00a000} \
	-background ivory1
$ui_diff tag conf d_s- \
	-foreground red \
	-background ivory1

$ui_diff tag conf d< \
	-foreground orange \
	-font font_diffbold
$ui_diff tag conf d| \
	-foreground orange \
	-font font_diffbold
$ui_diff tag conf d= \
	-foreground orange \
	-font font_diffbold
$ui_diff tag conf d> \
	-foreground orange \
	-font font_diffbold

$ui_diff tag raise sel

# -- Diff Body Context Menu
#

proc create_common_diff_popup {ctxm} {
	$ctxm add command \
		-label [mc Refresh] \
		-command reshow_diff
	lappend diff_actions [list $ctxm entryconf [$ctxm index last] -state]
	$ctxm add command \
		-label [mc Copy] \
		-command {tk_textCopy $ui_diff}
	lappend diff_actions [list $ctxm entryconf [$ctxm index last] -state]
	$ctxm add command \
		-label [mc "Select All"] \
		-command {focus $ui_diff;$ui_diff tag add sel 0.0 end}
	lappend diff_actions [list $ctxm entryconf [$ctxm index last] -state]
	$ctxm add command \
		-label [mc "Copy All"] \
		-command {
			$ui_diff tag add sel 0.0 end
			tk_textCopy $ui_diff
			$ui_diff tag remove sel 0.0 end
		}
	lappend diff_actions [list $ctxm entryconf [$ctxm index last] -state]
	$ctxm add separator
	$ctxm add command \
		-label [mc "Decrease Font Size"] \
		-command {incr_font_size font_diff -1}
	lappend diff_actions [list $ctxm entryconf [$ctxm index last] -state]
	$ctxm add command \
		-label [mc "Increase Font Size"] \
		-command {incr_font_size font_diff 1}
	lappend diff_actions [list $ctxm entryconf [$ctxm index last] -state]
	$ctxm add separator
	set emenu $ctxm.enc
	menu $emenu
	build_encoding_menu $emenu [list force_diff_encoding]
	$ctxm add cascade \
		-label [mc "Encoding"] \
		-menu $emenu
	lappend diff_actions [list $ctxm entryconf [$ctxm index last] -state]
	$ctxm add separator
	$ctxm add command -label [mc "Options..."] \
		-command do_options
}

set ctxm .vpane.lower.diff.body.ctxm
menu $ctxm -tearoff 0
$ctxm add command \
	-label [mc "Apply/Reverse Hunk"] \
	-command {apply_or_revert_hunk $cursorX $cursorY 0}
set ui_diff_applyhunk [$ctxm index last]
lappend diff_actions [list $ctxm entryconf $ui_diff_applyhunk -state]
$ctxm add command \
	-label [mc "Apply/Reverse Line"] \
	-command {apply_or_revert_range_or_line $cursorX $cursorY 0; do_rescan}
set ui_diff_applyline [$ctxm index last]
lappend diff_actions [list $ctxm entryconf $ui_diff_applyline -state]
$ctxm add separator
$ctxm add command \
	-label [mc "Revert Hunk"] \
	-command {apply_or_revert_hunk $cursorX $cursorY 1}
set ui_diff_reverthunk [$ctxm index last]
lappend diff_actions [list $ctxm entryconf $ui_diff_reverthunk -state]
$ctxm add command \
	-label [mc "Revert Line"] \
	-command {apply_or_revert_range_or_line $cursorX $cursorY 1; do_rescan}
set ui_diff_revertline [$ctxm index last]
lappend diff_actions [list $ctxm entryconf $ui_diff_revertline -state]
$ctxm add command \
	-label [mc "Undo Last Revert"] \
	-command {undo_last_revert; do_rescan}
set ui_diff_undorevert [$ctxm index last]
lappend diff_actions [list $ctxm entryconf $ui_diff_undorevert -state]
$ctxm add separator
$ctxm add command \
	-label [mc "Show Less Context"] \
	-command show_less_context
lappend diff_actions [list $ctxm entryconf [$ctxm index last] -state]
$ctxm add command \
	-label [mc "Show More Context"] \
	-command show_more_context
lappend diff_actions [list $ctxm entryconf [$ctxm index last] -state]
$ctxm add separator
create_common_diff_popup $ctxm

set ctxmmg .vpane.lower.diff.body.ctxmmg
menu $ctxmmg -tearoff 0
$ctxmmg add command \
	-label [mc "Run Merge Tool"] \
	-command {merge_resolve_tool}
lappend diff_actions [list $ctxmmg entryconf [$ctxmmg index last] -state]
$ctxmmg add separator
$ctxmmg add command \
	-label [mc "Use Remote Version"] \
	-command {merge_resolve_one 3}
lappend diff_actions [list $ctxmmg entryconf [$ctxmmg index last] -state]
$ctxmmg add command \
	-label [mc "Use Local Version"] \
	-command {merge_resolve_one 2}
lappend diff_actions [list $ctxmmg entryconf [$ctxmmg index last] -state]
$ctxmmg add command \
	-label [mc "Revert To Base"] \
	-command {merge_resolve_one 1}
lappend diff_actions [list $ctxmmg entryconf [$ctxmmg index last] -state]
$ctxmmg add separator
$ctxmmg add command \
	-label [mc "Show Less Context"] \
	-command show_less_context
lappend diff_actions [list $ctxmmg entryconf [$ctxmmg index last] -state]
$ctxmmg add command \
	-label [mc "Show More Context"] \
	-command show_more_context
lappend diff_actions [list $ctxmmg entryconf [$ctxmmg index last] -state]
$ctxmmg add separator
create_common_diff_popup $ctxmmg

set ctxmsm .vpane.lower.diff.body.ctxmsm
menu $ctxmsm -tearoff 0
$ctxmsm add command \
	-label [mc "Visualize These Changes In The Submodule"] \
	-command {do_gitk -- true}
lappend diff_actions [list $ctxmsm entryconf [$ctxmsm index last] -state]
$ctxmsm add command \
	-label [mc "Visualize Current Branch History In The Submodule"] \
	-command {do_gitk {} true}
lappend diff_actions [list $ctxmsm entryconf [$ctxmsm index last] -state]
$ctxmsm add command \
	-label [mc "Visualize All Branch History In The Submodule"] \
	-command {do_gitk --all true}
lappend diff_actions [list $ctxmsm entryconf [$ctxmsm index last] -state]
$ctxmsm add separator
$ctxmsm add command \
	-label [mc "Start git gui In The Submodule"] \
	-command {do_git_gui}
lappend diff_actions [list $ctxmsm entryconf [$ctxmsm index last] -state]
$ctxmsm add separator
create_common_diff_popup $ctxmsm

proc has_textconv {path} {
	if {[is_config_false gui.textconv]} {
		return 0
	}
	set filter [gitattr $path diff set]
	set textconv [get_config [join [list diff $filter textconv] .]]
	if {$filter ne {set} && $textconv ne {}} {
		return 1
	} else {
		return 0
	}
}

proc popup_diff_menu {ctxm ctxmmg ctxmsm x y X Y} {
	global current_diff_path file_states last_revert
	set ::cursorX $x
	set ::cursorY $y
	if {[info exists file_states($current_diff_path)]} {
		set state [lindex $file_states($current_diff_path) 0]
	} else {
		set state {__}
	}
	if {[string first {U} $state] >= 0} {
		tk_popup $ctxmmg $X $Y
	} elseif {$::is_submodule_diff} {
		tk_popup $ctxmsm $X $Y
	} else {
		set has_range [expr {[$::ui_diff tag nextrange sel 0.0] != {}}]
		set u [mc "Undo Last Revert"]
		if {$::ui_index eq $::current_diff_side} {
			set l [mc "Unstage Hunk From Commit"]
			set h [mc "Revert Hunk"]

			if {$has_range} {
				set t [mc "Unstage Lines From Commit"]
				set r [mc "Revert Lines"]
			} else {
				set t [mc "Unstage Line From Commit"]
				set r [mc "Revert Line"]
			}
		} else {
			set l [mc "Stage Hunk For Commit"]
			set h [mc "Revert Hunk"]

			if {$has_range} {
				set t [mc "Stage Lines For Commit"]
				set r [mc "Revert Lines"]
			} else {
				set t [mc "Stage Line For Commit"]
				set r [mc "Revert Line"]
			}
		}
		if {$::is_3way_diff
			|| $current_diff_path eq {}
			|| {__} eq $state
			|| {_O} eq $state
			|| [string match {?T} $state]
			|| [string match {T?} $state]
			|| [has_textconv $current_diff_path]} {
			set s disabled
			set revert_state disabled
		} else {
			set s normal

			# Only allow reverting changes in the working tree. If
			# the user wants to revert changes in the index, they
			# need to unstage those first.
			if {$::ui_workdir eq $::current_diff_side} {
				set revert_state normal
			} else {
				set revert_state disabled
			}
		}

		if {$last_revert eq {}} {
			set undo_state disabled
		} else {
			set undo_state normal
		}

		$ctxm entryconf $::ui_diff_applyhunk -state $s -label $l
		$ctxm entryconf $::ui_diff_applyline -state $s -label $t
		$ctxm entryconf $::ui_diff_revertline -state $revert_state \
			-label $r
		$ctxm entryconf $::ui_diff_reverthunk -state $revert_state \
			-label $h
		$ctxm entryconf $::ui_diff_undorevert -state $undo_state \
			-label $u

		tk_popup $ctxm $X $Y
	}
}
bind_button3 $ui_diff [list popup_diff_menu $ctxm $ctxmmg $ctxmsm %x %y %X %Y]

# -- Status Bar
#
set main_status [::status_bar::new .status]
pack .status -anchor w -side bottom -fill x
$main_status show [mc "Initializing..."]

# -- Load geometry
#
proc on_ttk_pane_mapped {w pane pos} {
	bind $w <Map> {}
	after 0 [list after idle [list $w sashpos $pane $pos]]
}
proc on_tk_pane_mapped {w pane x y} {
	bind $w <Map> {}
	after 0 [list after idle [list $w sash place $pane $x $y]]
}
proc on_application_mapped {} {
	global repo_config use_ttk
	bind . <Map> {}
	set gm $repo_config(gui.geometry)
	if {$use_ttk} {
		bind .vpane <Map> \
			[list on_ttk_pane_mapped %W 0 [lindex $gm 1]]
		bind .vpane.files <Map> \
			[list on_ttk_pane_mapped %W 0 [lindex $gm 2]]
	} else {
		bind .vpane <Map> \
			[list on_tk_pane_mapped %W 0 \
			[lindex $gm 1] \
			[lindex [.vpane sash coord 0] 1]]
		bind .vpane.files <Map> \
			[list on_tk_pane_mapped %W 0 \
			[lindex [.vpane.files sash coord 0] 0] \
			[lindex $gm 2]]
	}
	wm geometry . [lindex $gm 0]
}
if {[info exists repo_config(gui.geometry)]} {
	bind . <Map> [list on_application_mapped]
	wm geometry . [lindex $repo_config(gui.geometry) 0]
}

# -- Load window state
#
if {[info exists repo_config(gui.wmstate)]} {
	catch {wm state . $repo_config(gui.wmstate)}
}

# -- Key Bindings
#
bind $ui_comm <$M1B-Key-Return> {do_commit;break}
bind $ui_comm <$M1B-Key-t> {do_add_selection;break}
bind $ui_comm <$M1B-Key-T> {do_add_selection;break}
bind $ui_comm <$M1B-Key-u> {do_unstage_selection;break}
bind $ui_comm <$M1B-Key-U> {do_unstage_selection;break}
bind $ui_comm <$M1B-Key-j> {do_revert_selection;break}
bind $ui_comm <$M1B-Key-J> {do_revert_selection;break}
bind $ui_comm <$M1B-Key-i> {do_add_all;break}
bind $ui_comm <$M1B-Key-I> {do_add_all;break}
bind $ui_comm <$M1B-Key-x> {tk_textCut %W;break}
bind $ui_comm <$M1B-Key-X> {tk_textCut %W;break}
bind $ui_comm <$M1B-Key-c> {tk_textCopy %W;break}
bind $ui_comm <$M1B-Key-C> {tk_textCopy %W;break}
bind $ui_comm <$M1B-Key-v> {tk_textPaste %W; %W see insert; break}
bind $ui_comm <$M1B-Key-V> {tk_textPaste %W; %W see insert; break}
bind $ui_comm <$M1B-Key-a> {%W tag add sel 0.0 end;break}
bind $ui_comm <$M1B-Key-A> {%W tag add sel 0.0 end;break}
bind $ui_comm <$M1B-Key-minus> {show_less_context;break}
bind $ui_comm <$M1B-Key-KP_Subtract> {show_less_context;break}
bind $ui_comm <$M1B-Key-equal> {show_more_context;break}
bind $ui_comm <$M1B-Key-plus> {show_more_context;break}
bind $ui_comm <$M1B-Key-KP_Add> {show_more_context;break}
bind $ui_comm <$M1B-Key-BackSpace> {event generate %W <Meta-Delete>;break}
bind $ui_comm <$M1B-Key-Delete> {event generate %W <Meta-d>;break}

bind $ui_diff <$M1B-Key-x> {tk_textCopy %W;break}
bind $ui_diff <$M1B-Key-X> {tk_textCopy %W;break}
bind $ui_diff <$M1B-Key-c> {tk_textCopy %W;break}
bind $ui_diff <$M1B-Key-C> {tk_textCopy %W;break}
bind $ui_diff <$M1B-Key-v> {break}
bind $ui_diff <$M1B-Key-V> {break}
bind $ui_diff <$M1B-Key-a> {%W tag add sel 0.0 end;break}
bind $ui_diff <$M1B-Key-A> {%W tag add sel 0.0 end;break}
bind $ui_diff <$M1B-Key-j> {do_revert_selection;break}
bind $ui_diff <$M1B-Key-J> {do_revert_selection;break}
bind $ui_diff <Key-Up>     {catch {%W yview scroll -1 units};break}
bind $ui_diff <Key-Down>   {catch {%W yview scroll  1 units};break}
bind $ui_diff <Key-Left>   {catch {%W xview scroll -1 units};break}
bind $ui_diff <Key-Right>  {catch {%W xview scroll  1 units};break}
bind $ui_diff <Key-k>         {catch {%W yview scroll -1 units};break}
bind $ui_diff <Key-j>         {catch {%W yview scroll  1 units};break}
bind $ui_diff <Key-h>         {catch {%W xview scroll -1 units};break}
bind $ui_diff <Key-l>         {catch {%W xview scroll  1 units};break}
bind $ui_diff <Control-Key-b> {catch {%W yview scroll -1 pages};break}
bind $ui_diff <Control-Key-f> {catch {%W yview scroll  1 pages};break}
bind $ui_diff <Button-1>   {focus %W}

if {[is_enabled branch]} {
	bind . <$M1B-Key-n> branch_create::dialog
	bind . <$M1B-Key-N> branch_create::dialog
	bind . <$M1B-Key-o> branch_checkout::dialog
	bind . <$M1B-Key-O> branch_checkout::dialog
	bind . <$M1B-Key-m> merge::dialog
	bind . <$M1B-Key-M> merge::dialog
}
if {[is_enabled transport]} {
	bind . <$M1B-Key-p> do_push_anywhere
	bind . <$M1B-Key-P> do_push_anywhere
}

bind .   <Key-F5>     ui_do_rescan
bind .   <$M1B-Key-r> ui_do_rescan
bind .   <$M1B-Key-R> ui_do_rescan
bind .   <$M1B-Key-s> do_signoff
bind .   <$M1B-Key-S> do_signoff
bind .   <$M1B-Key-t> { toggle_or_diff toggle %W }
bind .   <$M1B-Key-T> { toggle_or_diff toggle %W }
bind .   <$M1B-Key-u> { toggle_or_diff toggle %W }
bind .   <$M1B-Key-U> { toggle_or_diff toggle %W }
bind .   <$M1B-Key-j> do_revert_selection
bind .   <$M1B-Key-J> do_revert_selection
bind .   <$M1B-Key-i> do_add_all
bind .   <$M1B-Key-I> do_add_all
bind .   <$M1B-Key-e> toggle_commit_type
bind .   <$M1B-Key-E> toggle_commit_type
bind .   <$M1B-Key-minus> {show_less_context;break}
bind .   <$M1B-Key-KP_Subtract> {show_less_context;break}
bind .   <$M1B-Key-equal> {show_more_context;break}
bind .   <$M1B-Key-plus> {show_more_context;break}
bind .   <$M1B-Key-KP_Add> {show_more_context;break}
bind .   <$M1B-Key-Return> do_commit
bind .   <$M1B-Key-KP_Enter> do_commit
foreach i [list $ui_index $ui_workdir] {
	bind $i <Button-1>       { toggle_or_diff click %W %x %y; break }
	bind $i <$M1B-Button-1>  { add_one_to_selection %W %x %y; break }
	bind $i <Shift-Button-1> { add_range_to_selection %W %x %y; break }
	bind $i <Key-Up>         { toggle_or_diff up %W; break }
	bind $i <Key-Down>       { toggle_or_diff down %W; break }
}
unset i

bind .   <Alt-Key-1> {focus_widget $::ui_workdir}
bind .   <Alt-Key-2> {focus_widget $::ui_index}
bind .   <Alt-Key-3> {focus $::ui_diff}
bind .   <Alt-Key-4> {focus $::ui_comm}

set file_lists_last_clicked($ui_index) {}
set file_lists_last_clicked($ui_workdir) {}

set file_lists($ui_index) [list]
set file_lists($ui_workdir) [list]

wm title . "[appname] ([reponame]) [file normalize $_gitworktree]"
focus -force $ui_comm

# -- Only initialize complex UI if we are going to stay running.
#
if {[is_enabled transport]} {
	load_all_remotes

	set n [.mbar.remote index end]
	populate_remotes_menu
	set n [expr {[.mbar.remote index end] - $n}]
	if {$n > 0} {
		if {[.mbar.remote type 0] eq "tearoff"} { incr n }
		.mbar.remote insert $n separator
	}
	unset n
}

if {[winfo exists $ui_comm]} {
	set GITGUI_BCK_exists [load_message GITGUI_BCK utf-8]

	# -- If both our backup and message files exist use the
	#    newer of the two files to initialize the buffer.
	#
	if {$GITGUI_BCK_exists} {
		set m [gitdir GITGUI_MSG]
		if {[file isfile $m]} {
			if {[file mtime [gitdir GITGUI_BCK]] > [file mtime $m]} {
				catch {file delete [gitdir GITGUI_MSG]}
			} else {
				$ui_comm delete 0.0 end
				$ui_comm edit reset
				$ui_comm edit modified false
				catch {file delete [gitdir GITGUI_BCK]}
				set GITGUI_BCK_exists 0
			}
		}
		unset m
	}

	proc backup_commit_buffer {} {
		global ui_comm GITGUI_BCK_exists

		set m [$ui_comm edit modified]
		if {$m || $GITGUI_BCK_exists} {
			set msg [string trim [$ui_comm get 0.0 end]]
			regsub -all -line {[ \r\t]+$} $msg {} msg

			if {$msg eq {}} {
				if {$GITGUI_BCK_exists} {
					catch {file delete [gitdir GITGUI_BCK]}
					set GITGUI_BCK_exists 0
				}
			} elseif {$m} {
				catch {
					set fd [safe_open_file [gitdir GITGUI_BCK] w]
					fconfigure $fd -encoding utf-8
					puts -nonewline $fd $msg
					close $fd
					set GITGUI_BCK_exists 1
				}
			}

			$ui_comm edit modified false
		}

		set ::GITGUI_BCK_i [after 2000 backup_commit_buffer]
	}

	backup_commit_buffer

	# -- If the user has aspell available we can drive it
	#    in pipe mode to spellcheck the commit message.
	#
	set spell_cmd [list |]
	set spell_dict [get_config gui.spellingdictionary]
	lappend spell_cmd aspell
	if {$spell_dict ne {}} {
		lappend spell_cmd --master=$spell_dict
	}
	lappend spell_cmd --mode=none
	lappend spell_cmd --encoding=utf-8
	lappend spell_cmd pipe
	if {$spell_dict eq {none}
	 || [catch {set spell_fd [open $spell_cmd r+]} spell_err]} {
		bind_button3 $ui_comm [list tk_popup $ui_comm_ctxm %X %Y]
	} else {
		set ui_comm_spell [spellcheck::init \
			$spell_fd \
			$ui_comm \
			$ui_comm_ctxm \
		]
	}
	unset -nocomplain spell_cmd spell_fd spell_err spell_dict
}

lock_index begin-read
if {![winfo ismapped .]} {
	wm deiconify .
}
after 1 {
	if {[is_enabled initialamend]} {
		force_amend
	} else {
		do_rescan
	}

	if {[is_enabled nocommitmsg]} {
		$ui_comm configure -state disabled -background gray
	}
}
if {[is_enabled multicommit] && ![is_config_false gui.gcwarning]} {
	after 1000 hint_gc
}
if {[is_enabled retcode]} {
	bind . <Destroy> {+terminate_me %W}
}
if {$picked && [is_config_true gui.autoexplore]} {
	do_explore
}

# Clear "Initializing..." status
after 500 {$main_status show ""}

# Local variables:
# mode: tcl
# indent-tabs-mode: t
# tab-width: 4
# End:<|MERGE_RESOLUTION|>--- conflicted
+++ resolved
@@ -77,104 +77,6 @@
 
 ######################################################################
 ##
-<<<<<<< HEAD
-## PATH lookup
-
-set _search_path {}
-proc _which {what args} {
-	global env _search_exe _search_path
-
-	if {$_search_path eq {}} {
-		if {[is_Windows]} {
-			set gitguidir [file dirname [info script]]
-			regsub -all ";" $gitguidir "\\;" gitguidir
-			set env(PATH) "$gitguidir;$env(PATH)"
-			set _search_path [split $env(PATH) {;}]
-			# Skip empty `PATH` elements
-			set _search_path [lsearch -all -inline -not -exact \
-				$_search_path ""]
-			set _search_exe .exe
-		} else {
-			set _search_path [split $env(PATH) :]
-			set _search_exe {}
-		}
-	}
-
-	if {[is_Windows] && [lsearch -exact $args -script] >= 0} {
-		set suffix {}
-	} elseif {[string match *$_search_exe $what]} {
-		# The search string already has the file extension
-		set suffix {}
-	} else {
-		set suffix $_search_exe
-	}
-
-	foreach p $_search_path {
-		set p [file join $p $what$suffix]
-		if {[file exists $p]} {
-			return [file normalize $p]
-		}
-	}
-	return {}
-}
-
-proc sanitize_command_line {command_line from_index} {
-	set i $from_index
-	while {$i < [llength $command_line]} {
-		set cmd [lindex $command_line $i]
-		if {[llength [file split $cmd]] < 2} {
-			set fullpath [_which $cmd]
-			if {$fullpath eq ""} {
-				throw {NOT-FOUND} "$cmd not found in PATH"
-			}
-			lset command_line $i $fullpath
-		}
-
-		# handle piped commands, e.g. `exec A | B`
-		for {incr i} {$i < [llength $command_line]} {incr i} {
-			if {[lindex $command_line $i] eq "|"} {
-				incr i
-				break
-			}
-		}
-	}
-	return $command_line
-}
-
-# Override `exec` to avoid unsafe PATH lookup
-
-rename exec real_exec
-
-proc exec {args} {
-	# skip options
-	for {set i 0} {$i < [llength $args]} {incr i} {
-		set arg [lindex $args $i]
-		if {$arg eq "--"} {
-			incr i
-			break
-		}
-		if {[string range $arg 0 0] ne "-"} {
-			break
-		}
-	}
-	set args [sanitize_command_line $args $i]
-	uplevel 1 real_exec $args
-}
-
-# Override `open` to avoid unsafe PATH lookup
-
-rename open real_open
-
-proc open {args} {
-	set arg0 [lindex $args 0]
-	if {[string range $arg0 0 0] eq "|"} {
-		set command_line [string trim [string range $arg0 1 end]]
-		lset args 0 "| [sanitize_command_line $command_line 0]"
-	}
-	uplevel 1 real_open $args
-}
-
-=======
 ## PATH lookup. Sanitize $PATH, assure exec/open use only that
 
 if {[is_Windows]} {
@@ -347,7 +249,6 @@
 
 # End exec/open wrappers
 
->>>>>>> a52a24e0
 ######################################################################
 ##
 ## locate our library
@@ -724,21 +625,7 @@
 	return $v
 }
 
-<<<<<<< HEAD
-# Test a file for a hashbang to identify executable scripts on Windows.
-proc is_shellscript {filename} {
-	if {![file exists $filename]} {return 0}
-	set f [open $filename r]
-	fconfigure $f -encoding binary
-	set magic [read $f 2]
-	close $f
-	return [expr {$magic eq "#!"}]
-}
-
-# Run a command connected via pipes on stdout.
-=======
 # Run a shell command connected via pipes on stdout.
->>>>>>> a52a24e0
 # This is for use with textconv filters and uses sh -c "..." to allow it to
 # contain a command with arguments. We presume this
 # to be a shellscript that the configured shell (/bin/sh by default) knows
@@ -821,12 +708,7 @@
 }
 
 proc githook_read {hook_name args} {
-<<<<<<< HEAD
-	set cmd [concat git hook run --ignore-missing $hook_name -- $args 2>@1]
-	return [_open_stdout_stderr $cmd]
-=======
 	git_read [concat [list hook run --ignore-missing $hook_name --] $args] [list 2>@1]
->>>>>>> a52a24e0
 }
 
 proc kill_file_process {fd} {
