--- conflicted
+++ resolved
@@ -222,22 +222,14 @@
 	# among *all* phases)
 	cache_dir="$HOME/test-cache/$SYSTEM_PHASENAME"
 
-<<<<<<< HEAD
-	export GIT_PROVE_OPTS="--timer --jobs 10 --state=failed,slow,save"
-	export GIT_TEST_OPTS="--verbose-log -x --write-junit-xml"
-	MAKEFLAGS="$MAKEFLAGS --jobs=10"
-	test windows_nt != "$CI_OS_NAME" ||
-	GIT_TEST_OPTS="--no-chain-lint --no-bin-wrappers $GIT_TEST_OPTS"
+	GIT_TEST_OPTS="--write-junit-xml"
+	JOBS=10
 	case "$CI_OS_NAME" in
 	linux) runs_on_pool=ubuntu-latest;;
 	macos|osx) runs_on_pool=macos-latest;;
 	windows_nt) runs_on_pool=windows-latest;;
 	*) echo "Unhandled OS: $CI_OS_NAME" >&2; exit 1;;
 	esac
-=======
-	GIT_TEST_OPTS="--write-junit-xml"
-	JOBS=10
->>>>>>> 0d464a4e
 elif test true = "$GITHUB_ACTIONS"
 then
 	CI_TYPE=github-actions
