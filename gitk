--- conflicted
+++ resolved
@@ -11584,11 +11584,8 @@
 
 proc prefspage_general {notebook} {
     global NS maxwidth maxgraphpct showneartags showlocalchanges
-<<<<<<< HEAD
-    global tabstop wrapcomment wrapdefault limitdiffs autoselect autosellen extdifftool perfile_attrs
-=======
-    global tabstop limitdiffs autocopy autoselect autosellen extdifftool perfile_attrs
->>>>>>> 36625a69
+    global tabstop wrapcomment wrapdefault limitdiffs
+    global autocopy autoselect autosellen extdifftool perfile_attrs
     global hideremotes want_ttk have_ttk maxrefs web_browser
 
     set page [create_prefs_page $notebook.general]
@@ -11610,9 +11607,6 @@
         -variable hideremotes
     grid x $page.hideremotes -sticky w
 
-<<<<<<< HEAD
-    ${NS}::label $page.ddisp -text [mc "Diff display options"] -font mainfontbold
-=======
     ${NS}::checkbutton $page.autocopy -text [mc "Copy commit ID to clipboard"] \
         -variable autocopy
     grid x $page.autocopy -sticky w
@@ -11625,8 +11619,7 @@
     ${NS}::label $page.autosellenl -text [mc "Length of commit ID to copy"]
     grid x $page.autosellenl $page.autosellen -sticky w
 
-    ${NS}::label $page.ddisp -text [mc "Diff display options"]
->>>>>>> 36625a69
+    ${NS}::label $page.ddisp -text [mc "Diff display options"] -font mainfontbold
     grid $page.ddisp - -sticky w -pady 10
     ${NS}::label $page.tabstopl -text [mc "Tab spacing"]
     spinbox $page.tabstop -from 1 -to 20 -width 4 -textvariable tabstop
@@ -12541,11 +12534,8 @@
 
 set config_variables {
     mainfont textfont uifont tabstop findmergefiles maxgraphpct maxwidth
-<<<<<<< HEAD
-    cmitmode wrapcomment wrapdefault autoselect autosellen showneartags maxrefs visiblerefs
-=======
-    cmitmode wrapcomment autocopy autoselect autosellen showneartags maxrefs visiblerefs
->>>>>>> 36625a69
+    cmitmode wrapcomment wrapdefault autocopy autoselect autosellen
+    showneartags maxrefs visiblerefs
     hideremotes showlocalchanges datetimeformat limitdiffs uicolor want_ttk
     bgcolor fgcolor uifgcolor uifgdisabledcolor colors diffcolors mergecolors
     markbgcolor diffcontext selectbgcolor foundbgcolor currentsearchhitbgcolor
