#!/bin/sh
# Tcl ignores the next line -*- tcl -*- \
exec wish "$0" -- "$@"

# Copyright © 2005-2016 Paul Mackerras.  All rights reserved.
# This program is free software; it may be used, copied, modified
# and distributed under the terms of the GNU General Public Licence,
# either version 2, or (at your option) any later version.

if {[catch {package require Tcl 8.6-8.8} err]} {
    catch {wm withdraw .}
    tk_messageBox \
        -icon error \
        -type ok \
        -title "gitk: fatal error" \
        -message $err
    exit 1
}

set MIN_GIT_VERSION 2.20
regexp {^git version ([\d.]*\d)} [exec git version] _ git_version
if {[package vcompare $git_version $MIN_GIT_VERSION] < 0} {
    set message "The git executable found is too old.
The minimum required version is $MIN_GIT_VERSION.0.
The version of git found is $git_version."

    catch {wm withdraw .}
    tk_messageBox \
        -icon error \
        -type ok \
        -title "gitk: fatal error" \
        -message $message
    exit 1
}

######################################################################
##
## Enabling platform-specific code paths

proc is_Windows {} {
    if {$::tcl_platform(platform) eq {windows}} {
        return 1
    }
    return 0
}

######################################################################
##
## PATH lookup

if {[is_Windows]} {
    set _search_path {}
    proc _which {what args} {
        global env _search_path

        if {$_search_path eq {}} {
            set gitguidir [file dirname [info script]]
            regsub -all ";" $gitguidir "\\;" gitguidir
            set env(PATH) "$gitguidir;$env(PATH)"
            set _search_path [split $env(PATH) {;}]
            # Skip empty `PATH` elements
            set _search_path [lsearch -all -inline -not -exact \
                $_search_path ""]
        }

        if {[lsearch -exact $args -script] >= 0} {
            set suffix {}
        } else {
            set suffix .exe
        }

        foreach p $_search_path {
            set p [file join $p $what$suffix]
            if {[file exists $p]} {
                return [file normalize $p]
            }
        }
        return {}
    }

    proc sanitize_command_line {command_line from_index} {
        set i $from_index
        while {$i < [llength $command_line]} {
            set cmd [lindex $command_line $i]
            if {[llength [file split $cmd]] < 2} {
                set fullpath [_which $cmd]
                if {$fullpath eq ""} {
                    throw {NOT-FOUND} "$cmd not found in PATH"
                }
                lset command_line $i $fullpath
            }

            # handle piped commands, e.g. `exec A | B`
            for {incr i} {$i < [llength $command_line]} {incr i} {
                if {[lindex $command_line $i] eq "|"} {
                    incr i
                    break
                }
            }
        }
        return $command_line
    }

    # Override `exec` to avoid unsafe PATH lookup

    rename exec real_exec

    proc exec {args} {
        # skip options
        for {set i 0} {$i < [llength $args]} {incr i} {
            set arg [lindex $args $i]
            if {$arg eq "--"} {
                incr i
                break
            }
            if {[string range $arg 0 0] ne "-"} {
                break
            }
        }
        set args [sanitize_command_line $args $i]
        uplevel 1 real_exec $args
    }

    # Override `open` to avoid unsafe PATH lookup

    rename open real_open

    proc open {args} {
        set arg0 [lindex $args 0]
        if {[string range $arg0 0 0] eq "|"} {
            set command_line [string trim [string range $arg0 1 end]]
            lset args 0 "| [sanitize_command_line $command_line 0]"
        }
        uplevel 1 real_open $args
    }
}

# End of safe PATH lookup stuff

# Wrap exec/open to sanitize arguments

# unsafe arguments begin with redirections or the pipe or background operators
proc is_arg_unsafe {arg} {
    regexp {^([<|>&]|2>)} $arg
}

proc make_arg_safe {arg} {
    if {[is_arg_unsafe $arg]} {
        set arg [file join . $arg]
    }
    return $arg
}

proc make_arglist_safe {arglist} {
    set res {}
    foreach arg $arglist {
        lappend res [make_arg_safe $arg]
    }
    return $res
}

# executes one command
# no redirections or pipelines are possible
# cmd is a list that specifies the command and its arguments
# calls `exec` and returns its value
proc safe_exec {cmd} {
    eval exec [make_arglist_safe $cmd]
}

# executes one command with redirections
# no pipelines are possible
# cmd is a list that specifies the command and its arguments
# redir is a list that specifies redirections (output, background, constant(!) commands)
# calls `exec` and returns its value
proc safe_exec_redirect {cmd redir} {
    eval exec [make_arglist_safe $cmd] $redir
}

proc safe_open_file {filename flags} {
    # a file name starting with "|" would attempt to run a process
    # but such a file name must be treated as a relative path
    # hide the "|" behind "./"
    if {[string index $filename 0] eq "|"} {
        set filename [file join . $filename]
    }
    open $filename $flags
}

# opens a command pipeline for reading
# cmd is a list that specifies the command and its arguments
# calls `open` and returns the file id
proc safe_open_command {cmd} {
    open |[make_arglist_safe $cmd] r
}

# opens a command pipeline for reading and writing
# cmd is a list that specifies the command and its arguments
# calls `open` and returns the file id
proc safe_open_command_rw {cmd} {
    open |[make_arglist_safe $cmd] r+
}

# opens a command pipeline for reading with redirections
# cmd is a list that specifies the command and its arguments
# redir is a list that specifies redirections
# calls `open` and returns the file id
proc safe_open_command_redirect {cmd redir} {
    set cmd [make_arglist_safe $cmd]
    open |[concat $cmd $redir] r
}

# opens a pipeline with several commands for reading
# cmds is a list of lists, each of which specifies a command and its arguments
# calls `open` and returns the file id
proc safe_open_pipeline {cmds} {
    set cmd {}
    foreach subcmd $cmds {
        set cmd [concat $cmd | [make_arglist_safe $subcmd]]
    }
    open $cmd r
}

# End exec/open wrappers

proc hasworktree {} {
    return [expr {[exec git rev-parse --is-bare-repository] == "false" &&
                  [exec git rev-parse --is-inside-git-dir] == "false"}]
}

proc reponame {} {
    global gitdir
    set n [file normalize $gitdir]
    if {[string match "*/.git" $n]} {
        set n [string range $n 0 end-5]
    }
    return [file tail $n]
}

proc gitworktree {} {
    variable _gitworktree
    if {[info exists _gitworktree]} {
        return $_gitworktree
    }
    # v1.7.0 introduced --show-toplevel to return the canonical work-tree
    if {[catch {set _gitworktree [exec git rev-parse --show-toplevel]}]} {
        # try to set work tree from environment, core.worktree or use
        # cdup to obtain a relative path to the top of the worktree. If
        # run from the top, the ./ prefix ensures normalize expands pwd.
        if {[catch { set _gitworktree $env(GIT_WORK_TREE) }]} {
            if {[catch {set _gitworktree [exec git config --get core.worktree]}]} {
                set _gitworktree [file normalize ./[exec git rev-parse --show-cdup]]
            }
        }
    }
    return $_gitworktree
}

# A simple scheduler for compute-intensive stuff.
# The aim is to make sure that event handlers for GUI actions can
# run at least every 50-100 ms.  Unfortunately fileevent handlers are
# run before X event handlers, so reading from a fast source can
# make the GUI completely unresponsive.
proc run args {
    global isonrunq runq currunq

    set script $args
    if {[info exists isonrunq($script)]} return
    if {$runq eq {} && ![info exists currunq]} {
        after idle dorunq
    }
    lappend runq [list {} $script]
    set isonrunq($script) 1
}

proc filerun {fd script} {
    fileevent $fd readable [list filereadable $fd $script]
}

proc filereadable {fd script} {
    global runq currunq

    fileevent $fd readable {}
    if {$runq eq {} && ![info exists currunq]} {
        after idle dorunq
    }
    lappend runq [list $fd $script]
}

proc nukefile {fd} {
    global runq

    for {set i 0} {$i < [llength $runq]} {} {
        if {[lindex $runq $i 0] eq $fd} {
            set runq [lreplace $runq $i $i]
        } else {
            incr i
        }
    }
}

proc dorunq {} {
    global isonrunq runq currunq

    set tstart [clock clicks -milliseconds]
    set t0 $tstart
    while {[llength $runq] > 0} {
        set fd [lindex $runq 0 0]
        set script [lindex $runq 0 1]
        set currunq [lindex $runq 0]
        set runq [lrange $runq 1 end]
        set repeat [eval $script]
        unset currunq
        set t1 [clock clicks -milliseconds]
        set t [expr {$t1 - $t0}]
        if {$repeat ne {} && $repeat} {
            if {$fd eq {} || $repeat == 2} {
                # script returns 1 if it wants to be readded
                # file readers return 2 if they could do more straight away
                lappend runq [list $fd $script]
            } else {
                fileevent $fd readable [list filereadable $fd $script]
            }
        } elseif {$fd eq {}} {
            unset isonrunq($script)
        }
        set t0 $t1
        if {$t1 - $tstart >= 80} break
    }
    if {$runq ne {}} {
        after idle dorunq
    }
}

proc reg_instance {fd} {
    global commfd leftover loginstance

    set i [incr loginstance]
    set commfd($i) $fd
    set leftover($i) {}
    return $i
}

proc unmerged_files {files} {
    global nr_unmerged

    # find the list of unmerged files
    set mlist {}
    set nr_unmerged 0
    if {[catch {
        set fd [safe_open_command {git ls-files -u}]
    } err]} {
        show_error {} . "[mc "Couldn't get list of unmerged files:"] $err"
        exit 1
    }
    while {[gets $fd line] >= 0} {
        set i [string first "\t" $line]
        if {$i < 0} continue
        set fname [string range $line [expr {$i+1}] end]
        if {[lsearch -exact $mlist $fname] >= 0} continue
        incr nr_unmerged
        if {$files eq {} || [path_filter $files $fname]} {
            lappend mlist $fname
        }
    }
    catch {close $fd}
    return $mlist
}

proc parseviewargs {n arglist} {
    global vdatemode vmergeonly vflags vdflags vrevs vfiltered vorigargs env
    global vinlinediff
    global worddiff

    set vdatemode($n) 0
    set vmergeonly($n) 0
    set vinlinediff($n) 0
    set glflags {}
    set diffargs {}
    set nextisval 0
    set revargs {}
    set origargs $arglist
    set allknown 1
    set filtered 0
    set i -1
    foreach arg $arglist {
        incr i
        if {$nextisval} {
            lappend glflags $arg
            set nextisval 0
            continue
        }
        switch -glob -- $arg {
            "-d" -
            "--date-order" {
                set vdatemode($n) 1
                # remove from origargs in case we hit an unknown option
                set origargs [lreplace $origargs $i $i]
                incr i -1
            }
            "-[puabwcrRBMC]" -
            "--no-renames" - "--full-index" - "--binary" - "--abbrev=*" -
            "--find-copies-harder" - "-l*" - "--ext-diff" - "--no-ext-diff" -
            "--src-prefix=*" - "--dst-prefix=*" - "--no-prefix" -
            "-O*" - "--text" - "--full-diff" - "--ignore-space-at-eol" -
            "--ignore-space-change" - "-U*" - "--unified=*" {
                # These request or affect diff output, which we don't want.
                # Some could be used to set our defaults for diff display.
                lappend diffargs $arg
            }
            "--raw" - "--patch-with-raw" - "--patch-with-stat" -
            "--name-only" - "--name-status" - "--color" -
            "--log-size" - "--pretty=*" - "--decorate" - "--abbrev-commit" -
            "--cc" - "-z" - "--header" - "--parents" - "--boundary" -
            "--no-color" - "-g" - "--walk-reflogs" - "--no-walk" -
            "--timestamp" - "relative-date" - "--date=*" - "--stdin" -
            "--objects" - "--objects-edge" - "--reverse" {
                # These cause our parsing of git log's output to fail, or else
                # they're options we want to set ourselves, so ignore them.
            }
            "--color-words*" - "--word-diff=color" {
                # These trigger a word diff in the console interface,
                # so help the user by enabling our own support
                set worddiff [mc "Color words"]
            }
            "--word-diff*" {
                set worddiff [mc "Markup words"]
            }
            "--stat=*" - "--numstat" - "--shortstat" - "--summary" -
            "--check" - "--exit-code" - "--quiet" - "--topo-order" -
            "--full-history" - "--dense" - "--sparse" -
            "--follow" - "--left-right" - "--encoding=*" {
                # These are harmless, and some are even useful
                lappend glflags $arg
            }
            "--diff-filter=*" - "--no-merges" - "--unpacked" -
            "--max-count=*" - "--skip=*" - "--since=*" - "--after=*" -
            "--until=*" - "--before=*" - "--max-age=*" - "--min-age=*" -
            "--author=*" - "--committer=*" - "--grep=*" - "-[iE]" -
            "--remove-empty" - "--first-parent" - "--cherry-pick" -
            "-S*" - "-G*" - "--pickaxe-all" - "--pickaxe-regex" -
            "--simplify-by-decoration" {
                # These mean that we get a subset of the commits
                set filtered 1
                lappend glflags $arg
            }
            "-L*" {
                # Line-log with 'stuck' argument (unstuck form is
                # not supported)
                set filtered 1
                set vinlinediff($n) 1
                set allknown 0
                lappend glflags $arg
            }
            "-n" {
                # This appears to be the only one that has a value as a
                # separate word following it
                set filtered 1
                set nextisval 1
                lappend glflags $arg
            }
            "--not" - "--all" {
                lappend revargs $arg
            }
            "--merge" {
                set vmergeonly($n) 1
                # git rev-parse doesn't understand --merge
                lappend revargs --gitk-symmetric-diff-marker MERGE_HEAD...HEAD
            }
            "--no-replace-objects" {
                set env(GIT_NO_REPLACE_OBJECTS) "1"
            }
            "-*" {
                # Other flag arguments including -<n>
                if {[string is digit -strict [string range $arg 1 end]]} {
                    set filtered 1
                } else {
                    # a flag argument that we don't recognize;
                    # that means we can't optimize
                    set allknown 0
                }
                lappend glflags $arg
            }
            default {
                # Non-flag arguments specify commits or ranges of commits
                if {[string match "*...*" $arg]} {
                    lappend revargs --gitk-symmetric-diff-marker
                }
                lappend revargs $arg
            }
        }
    }
    set vdflags($n) $diffargs
    set vflags($n) $glflags
    set vrevs($n) $revargs
    set vfiltered($n) $filtered
    set vorigargs($n) $origargs
    return $allknown
}

proc parseviewrevs {view revs} {
    global vposids vnegids
    global hashlength

    if {$revs eq {}} {
        set revs HEAD
    } elseif {[lsearch -exact $revs --all] >= 0} {
        lappend revs HEAD
    }
    if {[catch {set ids [safe_exec [concat git rev-parse $revs]]} err]} {
        # we get stdout followed by stderr in $err
        # for an unknown rev, git rev-parse echoes it and then errors out
        set errlines [split $err "\n"]
        set badrev {}
        for {set l 0} {$l < [llength $errlines]} {incr l} {
            set line [lindex $errlines $l]
            if {!([string length $line] == $hashlength && [string is xdigit $line])} {
                if {[string match "fatal:*" $line]} {
                    if {[string match "fatal: ambiguous argument*" $line]
                        && $badrev ne {}} {
                        if {[llength $badrev] == 1} {
                            set err "unknown revision $badrev"
                        } else {
                            set err "unknown revisions: [join $badrev ", "]"
                        }
                    } else {
                        set err [join [lrange $errlines $l end] "\n"]
                    }
                    break
                }
                lappend badrev $line
            }
        }
        error_popup "[mc "Error parsing revisions:"] $err"
        return {}
    }
    set ret {}
    set pos {}
    set neg {}
    set sdm 0
    foreach id [split $ids "\n"] {
        if {$id eq "--gitk-symmetric-diff-marker"} {
            set sdm 4
        } elseif {[string match "^*" $id]} {
            if {$sdm != 1} {
                lappend ret $id
                if {$sdm == 3} {
                    set sdm 0
                }
            }
            lappend neg [string range $id 1 end]
        } else {
            if {$sdm != 2} {
                lappend ret $id
            } else {
                lset ret end $id...[lindex $ret end]
            }
            lappend pos $id
        }
        incr sdm -1
    }
    set vposids($view) $pos
    set vnegids($view) $neg
    return $ret
}

# Start off a git log process and arrange to read its output
proc start_rev_list {view} {
    global startmsecs commitidx viewcomplete curview
    global tclencoding
    global viewargs viewargscmd viewfiles vfilelimit
    global showlocalchanges
    global viewactive viewinstances vmergeonly
    global mainheadid viewmainheadid viewmainheadid_orig
    global vcanopt vflags vrevs vorigargs

    set startmsecs [clock clicks -milliseconds]
    set commitidx($view) 0
    # these are set this way for the error exits
    set viewcomplete($view) 1
    set viewactive($view) 0
    varcinit $view

    set args $viewargs($view)
    if {$viewargscmd($view) ne {}} {
        if {[catch {
            set str [safe_exec [list sh -c $viewargscmd($view)]]
        } err]} {
            error_popup "[mc "Error executing --argscmd command:"] $err"
            return 0
        }
        set args [concat $args [split $str "\n"]]
    }
    set vcanopt($view) [parseviewargs $view $args]

    set files $viewfiles($view)
    if {$vmergeonly($view)} {
        set files [unmerged_files $files]
        if {$files eq {}} {
            global nr_unmerged
            if {$nr_unmerged == 0} {
                error_popup [mc "No files selected: --merge specified but\
                             no files are unmerged."]
            } else {
                error_popup [mc "No files selected: --merge specified but\
                             no unmerged files are within file limit."]
            }
            return 0
        }
    }
    set vfilelimit($view) $files

    if {$vcanopt($view)} {
        set revs [parseviewrevs $view $vrevs($view)]
        if {$revs eq {}} {
            return 0
        }
        set args $vflags($view)
    } else {
        set revs {}
        set args $vorigargs($view)
    }

    if {[catch {
        set fd [safe_open_command_redirect [concat git log --no-color -z --pretty=raw --show-notes \
                        --parents --boundary $args --stdin] \
                        [list "<<[join [concat $revs "--" $files] "\n"]"]]
    } err]} {
        error_popup "[mc "Error executing git log:"] $err"
        return 0
    }
    set i [reg_instance $fd]
    set viewinstances($view) [list $i]
    set viewmainheadid($view) $mainheadid
    set viewmainheadid_orig($view) $mainheadid
    if {$files ne {} && $mainheadid ne {}} {
        get_viewmainhead $view
    }
    if {$showlocalchanges && $viewmainheadid($view) ne {}} {
        interestedin $viewmainheadid($view) dodiffindex
    }
    fconfigure $fd -blocking 0 -translation lf -eofchar {}
    if {$tclencoding != {}} {
        fconfigure $fd -encoding $tclencoding
    }
    filerun $fd [list getcommitlines $fd $i $view 0]
    nowbusy $view [mc "Reading"]
    set viewcomplete($view) 0
    set viewactive($view) 1
    return 1
}

proc stop_instance {inst} {
    global commfd leftover

    set fd $commfd($inst)
    catch {
        set pid [pid $fd]

        if {$::tcl_platform(platform) eq {windows}} {
            safe_exec [list taskkill /pid $pid]
        } else {
            safe_exec [list kill $pid]
        }
    }
    catch {close $fd}
    nukefile $fd
    unset commfd($inst)
    unset leftover($inst)
}

proc stop_backends {} {
    global commfd

    foreach inst [array names commfd] {
        stop_instance $inst
    }
}

proc stop_rev_list {view} {
    global viewinstances

    foreach inst $viewinstances($view) {
        stop_instance $inst
    }
    set viewinstances($view) {}
}

proc reset_pending_select {selid} {
    global pending_select mainheadid selectheadid

    if {$selid ne {}} {
        set pending_select $selid
    } elseif {$selectheadid ne {}} {
        set pending_select $selectheadid
    } else {
        set pending_select $mainheadid
    }
}

proc getcommits {selid} {
    global canv curview need_redisplay viewactive

    initlayout
    if {[start_rev_list $curview]} {
        reset_pending_select $selid
        show_status [mc "Reading commits..."]
        set need_redisplay 1
    } else {
        show_status [mc "No commits selected"]
    }
}

proc updatecommits {} {
    global curview vcanopt vorigargs vfilelimit viewinstances
    global viewactive viewcomplete tclencoding
    global startmsecs showneartags showlocalchanges
    global mainheadid viewmainheadid viewmainheadid_orig pending_select
    global hasworktree
    global varcid vposids vnegids vflags vrevs
    global hashlength

    set hasworktree [hasworktree]
    rereadrefs
    set view $curview
    if {$mainheadid ne $viewmainheadid_orig($view)} {
        if {$showlocalchanges} {
            dohidelocalchanges
        }
        set viewmainheadid($view) $mainheadid
        set viewmainheadid_orig($view) $mainheadid
        if {$vfilelimit($view) ne {}} {
            get_viewmainhead $view
        }
    }
    if {$showlocalchanges} {
        doshowlocalchanges
    }
    if {$vcanopt($view)} {
        set oldpos $vposids($view)
        set oldneg $vnegids($view)
        set revs [parseviewrevs $view $vrevs($view)]
        if {$revs eq {}} {
            return
        }
        # note: getting the delta when negative refs change is hard,
        # and could require multiple git log invocations, so in that
        # case we ask git log for all the commits (not just the delta)
        if {$oldneg eq $vnegids($view)} {
            set newrevs {}
            set npos 0
            # take out positive refs that we asked for before or
            # that we have already seen
            foreach rev $revs {
                if {[string length $rev] == $hashlength} {
                    if {[lsearch -exact $oldpos $rev] < 0
                        && ![info exists varcid($view,$rev)]} {
                        lappend newrevs $rev
                        incr npos
                    }
                } else {
                    lappend $newrevs $rev
                }
            }
            if {$npos == 0} return
            set revs $newrevs
            set vposids($view) [lsort -unique [concat $oldpos $vposids($view)]]
        }
        set args $vflags($view)
        foreach r $oldpos {
                lappend revs "^$r"
        }
    } else {
        set revs {}
        set args $vorigargs($view)
    }
    if {[catch {
        set fd [safe_open_command_redirect [concat git log --no-color -z --pretty=raw --show-notes \
                        --parents --boundary $args --stdin] \
                        [list "<<[join [concat $revs "--" $vfilelimit($view)] "\n"]"]]
    } err]} {
        error_popup "[mc "Error executing git log:"] $err"
        return
    }
    if {$viewactive($view) == 0} {
        set startmsecs [clock clicks -milliseconds]
    }
    set i [reg_instance $fd]
    lappend viewinstances($view) $i
    fconfigure $fd -blocking 0 -translation lf -eofchar {}
    if {$tclencoding != {}} {
        fconfigure $fd -encoding $tclencoding
    }
    filerun $fd [list getcommitlines $fd $i $view 1]
    incr viewactive($view)
    set viewcomplete($view) 0
    reset_pending_select {}
    nowbusy $view [mc "Reading"]
    if {$showneartags} {
        getallcommits
    }
}

proc reloadcommits {} {
    global curview viewcomplete selectedline currentid thickerline
    global showneartags treediffs commitinterest cached_commitrow
    global targetid commitinfo

    set selid {}
    if {$selectedline ne {}} {
        set selid $currentid
    }

    if {!$viewcomplete($curview)} {
        stop_rev_list $curview
    }
    resetvarcs $curview
    set selectedline {}
    unset -nocomplain currentid
    unset -nocomplain thickerline
    unset -nocomplain treediffs
    readrefs
    changedrefs
    if {$showneartags} {
        getallcommits
    }
    clear_display
    unset -nocomplain commitinfo
    unset -nocomplain commitinterest
    unset -nocomplain cached_commitrow
    unset -nocomplain targetid
    setcanvscroll
    getcommits $selid
    return 0
}

# This makes a string representation of a positive integer which
# sorts as a string in numerical order
proc strrep {n} {
    if {$n < 16} {
        return [format "%x" $n]
    } elseif {$n < 256} {
        return [format "x%.2x" $n]
    } elseif {$n < 65536} {
        return [format "y%.4x" $n]
    }
    return [format "z%.8x" $n]
}

# Procedures used in reordering commits from git log (without
# --topo-order) into the order for display.

proc varcinit {view} {
    global varcstart vupptr vdownptr vleftptr vbackptr varctok varcrow
    global vtokmod varcmod vrowmod varcix vlastins

    set varcstart($view) {{}}
    set vupptr($view) {0}
    set vdownptr($view) {0}
    set vleftptr($view) {0}
    set vbackptr($view) {0}
    set varctok($view) {{}}
    set varcrow($view) {{}}
    set vtokmod($view) {}
    set varcmod($view) 0
    set vrowmod($view) 0
    set varcix($view) {{}}
    set vlastins($view) {0}
}

proc resetvarcs {view} {
    global varcid varccommits parents children vseedcount ordertok
    global vshortids

    foreach vid [array names varcid $view,*] {
        unset varcid($vid)
        unset children($vid)
        unset parents($vid)
    }
    foreach vid [array names vshortids $view,*] {
        unset vshortids($vid)
    }
    # some commits might have children but haven't been seen yet
    foreach vid [array names children $view,*] {
        unset children($vid)
    }
    foreach va [array names varccommits $view,*] {
        unset varccommits($va)
    }
    foreach vd [array names vseedcount $view,*] {
        unset vseedcount($vd)
    }
    unset -nocomplain ordertok
}

# returns a list of the commits with no children
proc seeds {v} {
    global vdownptr vleftptr varcstart

    set ret {}
    set a [lindex $vdownptr($v) 0]
    while {$a != 0} {
        lappend ret [lindex $varcstart($v) $a]
        set a [lindex $vleftptr($v) $a]
    }
    return $ret
}

proc newvarc {view id} {
    global varcid varctok parents children vdatemode
    global vupptr vdownptr vleftptr vbackptr varcrow varcix varcstart
    global commitdata commitinfo vseedcount varccommits vlastins

    set a [llength $varctok($view)]
    set vid $view,$id
    if {[llength $children($vid)] == 0 || $vdatemode($view)} {
        if {![info exists commitinfo($id)]} {
            parsecommit $id $commitdata($id) 1
        }
        set cdate [lindex [lindex $commitinfo($id) 4] 0]
        if {![string is integer -strict $cdate]} {
            set cdate 0
        }
        if {![info exists vseedcount($view,$cdate)]} {
            set vseedcount($view,$cdate) -1
        }
        set c [incr vseedcount($view,$cdate)]
        set cdate [expr {$cdate ^ 0xffffffff}]
        set tok "s[strrep $cdate][strrep $c]"
    } else {
        set tok {}
    }
    set ka 0
    if {[llength $children($vid)] > 0} {
        set kid [lindex $children($vid) end]
        set k $varcid($view,$kid)
        if {[string compare [lindex $varctok($view) $k] $tok] > 0} {
            set ki $kid
            set ka $k
            set tok [lindex $varctok($view) $k]
        }
    }
    if {$ka != 0} {
        set i [lsearch -exact $parents($view,$ki) $id]
        set j [expr {[llength $parents($view,$ki)] - 1 - $i}]
        append tok [strrep $j]
    }
    set c [lindex $vlastins($view) $ka]
    if {$c == 0 || [string compare $tok [lindex $varctok($view) $c]] < 0} {
        set c $ka
        set b [lindex $vdownptr($view) $ka]
    } else {
        set b [lindex $vleftptr($view) $c]
    }
    while {$b != 0 && [string compare $tok [lindex $varctok($view) $b]] >= 0} {
        set c $b
        set b [lindex $vleftptr($view) $c]
    }
    if {$c == $ka} {
        lset vdownptr($view) $ka $a
        lappend vbackptr($view) 0
    } else {
        lset vleftptr($view) $c $a
        lappend vbackptr($view) $c
    }
    lset vlastins($view) $ka $a
    lappend vupptr($view) $ka
    lappend vleftptr($view) $b
    if {$b != 0} {
        lset vbackptr($view) $b $a
    }
    lappend varctok($view) $tok
    lappend varcstart($view) $id
    lappend vdownptr($view) 0
    lappend varcrow($view) {}
    lappend varcix($view) {}
    set varccommits($view,$a) {}
    lappend vlastins($view) 0
    return $a
}

proc splitvarc {p v} {
    global varcid varcstart varccommits varctok vtokmod
    global vupptr vdownptr vleftptr vbackptr varcix varcrow vlastins

    set oa $varcid($v,$p)
    set otok [lindex $varctok($v) $oa]
    set ac $varccommits($v,$oa)
    set i [lsearch -exact $varccommits($v,$oa) $p]
    if {$i <= 0} return
    set na [llength $varctok($v)]
    # "%" sorts before "0"...
    set tok "$otok%[strrep $i]"
    lappend varctok($v) $tok
    lappend varcrow($v) {}
    lappend varcix($v) {}
    set varccommits($v,$oa) [lrange $ac 0 [expr {$i - 1}]]
    set varccommits($v,$na) [lrange $ac $i end]
    lappend varcstart($v) $p
    foreach id $varccommits($v,$na) {
        set varcid($v,$id) $na
    }
    lappend vdownptr($v) [lindex $vdownptr($v) $oa]
    lappend vlastins($v) [lindex $vlastins($v) $oa]
    lset vdownptr($v) $oa $na
    lset vlastins($v) $oa 0
    lappend vupptr($v) $oa
    lappend vleftptr($v) 0
    lappend vbackptr($v) 0
    for {set b [lindex $vdownptr($v) $na]} {$b != 0} {set b [lindex $vleftptr($v) $b]} {
        lset vupptr($v) $b $na
    }
    if {[string compare $otok $vtokmod($v)] <= 0} {
        modify_arc $v $oa
    }
}

proc renumbervarc {a v} {
    global parents children varctok varcstart varccommits
    global vupptr vdownptr vleftptr vbackptr vlastins varcid vtokmod vdatemode

    set t1 [clock clicks -milliseconds]
    set todo {}
    set isrelated($a) 1
    set kidchanged($a) 1
    set ntot 0
    while {$a != 0} {
        if {[info exists isrelated($a)]} {
            lappend todo $a
            set id [lindex $varccommits($v,$a) end]
            foreach p $parents($v,$id) {
                if {[info exists varcid($v,$p)]} {
                    set isrelated($varcid($v,$p)) 1
                }
            }
        }
        incr ntot
        set b [lindex $vdownptr($v) $a]
        if {$b == 0} {
            while {$a != 0} {
                set b [lindex $vleftptr($v) $a]
                if {$b != 0} break
                set a [lindex $vupptr($v) $a]
            }
        }
        set a $b
    }
    foreach a $todo {
        if {![info exists kidchanged($a)]} continue
        set id [lindex $varcstart($v) $a]
        if {[llength $children($v,$id)] > 1} {
            set children($v,$id) [lsort -command [list vtokcmp $v] \
                                      $children($v,$id)]
        }
        set oldtok [lindex $varctok($v) $a]
        if {!$vdatemode($v)} {
            set tok {}
        } else {
            set tok $oldtok
        }
        set ka 0
        set kid [last_real_child $v,$id]
        if {$kid ne {}} {
            set k $varcid($v,$kid)
            if {[string compare [lindex $varctok($v) $k] $tok] > 0} {
                set ki $kid
                set ka $k
                set tok [lindex $varctok($v) $k]
            }
        }
        if {$ka != 0} {
            set i [lsearch -exact $parents($v,$ki) $id]
            set j [expr {[llength $parents($v,$ki)] - 1 - $i}]
            append tok [strrep $j]
        }
        if {$tok eq $oldtok} {
            continue
        }
        set id [lindex $varccommits($v,$a) end]
        foreach p $parents($v,$id) {
            if {[info exists varcid($v,$p)]} {
                set kidchanged($varcid($v,$p)) 1
            } else {
                set sortkids($p) 1
            }
        }
        lset varctok($v) $a $tok
        set b [lindex $vupptr($v) $a]
        if {$b != $ka} {
            if {[string compare [lindex $varctok($v) $ka] $vtokmod($v)] < 0} {
                modify_arc $v $ka
            }
            if {[string compare [lindex $varctok($v) $b] $vtokmod($v)] < 0} {
                modify_arc $v $b
            }
            set c [lindex $vbackptr($v) $a]
            set d [lindex $vleftptr($v) $a]
            if {$c == 0} {
                lset vdownptr($v) $b $d
            } else {
                lset vleftptr($v) $c $d
            }
            if {$d != 0} {
                lset vbackptr($v) $d $c
            }
            if {[lindex $vlastins($v) $b] == $a} {
                lset vlastins($v) $b $c
            }
            lset vupptr($v) $a $ka
            set c [lindex $vlastins($v) $ka]
            if {$c == 0 || \
                    [string compare $tok [lindex $varctok($v) $c]] < 0} {
                set c $ka
                set b [lindex $vdownptr($v) $ka]
            } else {
                set b [lindex $vleftptr($v) $c]
            }
            while {$b != 0 && \
                      [string compare $tok [lindex $varctok($v) $b]] >= 0} {
                set c $b
                set b [lindex $vleftptr($v) $c]
            }
            if {$c == $ka} {
                lset vdownptr($v) $ka $a
                lset vbackptr($v) $a 0
            } else {
                lset vleftptr($v) $c $a
                lset vbackptr($v) $a $c
            }
            lset vleftptr($v) $a $b
            if {$b != 0} {
                lset vbackptr($v) $b $a
            }
            lset vlastins($v) $ka $a
        }
    }
    foreach id [array names sortkids] {
        if {[llength $children($v,$id)] > 1} {
            set children($v,$id) [lsort -command [list vtokcmp $v] \
                                      $children($v,$id)]
        }
    }
    set t2 [clock clicks -milliseconds]
    #puts "renumbervarc did [llength $todo] of $ntot arcs in [expr {$t2-$t1}]ms"
}

# Fix up the graph after we have found out that in view $v,
# $p (a commit that we have already seen) is actually the parent
# of the last commit in arc $a.
proc fix_reversal {p a v} {
    global varcid varcstart varctok vupptr

    set pa $varcid($v,$p)
    if {$p ne [lindex $varcstart($v) $pa]} {
        splitvarc $p $v
        set pa $varcid($v,$p)
    }
    # seeds always need to be renumbered
    if {[lindex $vupptr($v) $pa] == 0 ||
        [string compare [lindex $varctok($v) $a] \
             [lindex $varctok($v) $pa]] > 0} {
        renumbervarc $pa $v
    }
}

proc insertrow {id p v} {
    global cmitlisted children parents varcid varctok vtokmod
    global varccommits ordertok commitidx numcommits curview
    global targetid targetrow vshortids

    readcommit $id
    set vid $v,$id
    set cmitlisted($vid) 1
    set children($vid) {}
    set parents($vid) [list $p]
    set a [newvarc $v $id]
    set varcid($vid) $a
    lappend vshortids($v,[string range $id 0 3]) $id
    if {[string compare [lindex $varctok($v) $a] $vtokmod($v)] < 0} {
        modify_arc $v $a
    }
    lappend varccommits($v,$a) $id
    set vp $v,$p
    if {[llength [lappend children($vp) $id]] > 1} {
        set children($vp) [lsort -command [list vtokcmp $v] $children($vp)]
        unset -nocomplain ordertok
    }
    fix_reversal $p $a $v
    incr commitidx($v)
    if {$v == $curview} {
        set numcommits $commitidx($v)
        setcanvscroll
        if {[info exists targetid]} {
            if {![comes_before $targetid $p]} {
                incr targetrow
            }
        }
    }
}

proc insertfakerow {id p} {
    global varcid varccommits parents children cmitlisted
    global commitidx varctok vtokmod targetid targetrow curview numcommits

    set v $curview
    set a $varcid($v,$p)
    set i [lsearch -exact $varccommits($v,$a) $p]
    if {$i < 0} {
        puts "oops: insertfakerow can't find [shortids $p] on arc $a"
        return
    }
    set children($v,$id) {}
    set parents($v,$id) [list $p]
    set varcid($v,$id) $a
    lappend children($v,$p) $id
    set cmitlisted($v,$id) 1
    set numcommits [incr commitidx($v)]
    # note we deliberately don't update varcstart($v) even if $i == 0
    set varccommits($v,$a) [linsert $varccommits($v,$a) $i $id]
    modify_arc $v $a $i
    if {[info exists targetid]} {
        if {![comes_before $targetid $p]} {
            incr targetrow
        }
    }
    setcanvscroll
    drawvisible
}

proc removefakerow {id} {
    global varcid varccommits parents children commitidx
    global varctok vtokmod cmitlisted currentid selectedline
    global targetid curview numcommits

    set v $curview
    if {[llength $parents($v,$id)] != 1} {
        puts "oops: removefakerow [shortids $id] has [llength $parents($v,$id)] parents"
        return
    }
    set p [lindex $parents($v,$id) 0]
    set a $varcid($v,$id)
    set i [lsearch -exact $varccommits($v,$a) $id]
    if {$i < 0} {
        puts "oops: removefakerow can't find [shortids $id] on arc $a"
        return
    }
    unset varcid($v,$id)
    set varccommits($v,$a) [lreplace $varccommits($v,$a) $i $i]
    unset parents($v,$id)
    unset children($v,$id)
    unset cmitlisted($v,$id)
    set numcommits [incr commitidx($v) -1]
    set j [lsearch -exact $children($v,$p) $id]
    if {$j >= 0} {
        set children($v,$p) [lreplace $children($v,$p) $j $j]
    }
    modify_arc $v $a $i
    if {[info exist currentid] && $id eq $currentid} {
        unset currentid
        set selectedline {}
    }
    if {[info exists targetid] && $targetid eq $id} {
        set targetid $p
    }
    setcanvscroll
    drawvisible
}

proc real_children {vp} {
    global children nullid nullid2

    set kids {}
    foreach id $children($vp) {
        if {$id ne $nullid && $id ne $nullid2} {
            lappend kids $id
        }
    }
    return $kids
}

proc first_real_child {vp} {
    global children nullid nullid2

    foreach id $children($vp) {
        if {$id ne $nullid && $id ne $nullid2} {
            return $id
        }
    }
    return {}
}

proc last_real_child {vp} {
    global children nullid nullid2

    set kids $children($vp)
    for {set i [llength $kids]} {[incr i -1] >= 0} {} {
        set id [lindex $kids $i]
        if {$id ne $nullid && $id ne $nullid2} {
            return $id
        }
    }
    return {}
}

proc vtokcmp {v a b} {
    global varctok varcid

    return [string compare [lindex $varctok($v) $varcid($v,$a)] \
                [lindex $varctok($v) $varcid($v,$b)]]
}

# This assumes that if lim is not given, the caller has checked that
# arc a's token is less than $vtokmod($v)
proc modify_arc {v a {lim {}}} {
    global varctok vtokmod varcmod varcrow vupptr curview vrowmod varccommits

    if {$lim ne {}} {
        set c [string compare [lindex $varctok($v) $a] $vtokmod($v)]
        if {$c > 0} return
        if {$c == 0} {
            set r [lindex $varcrow($v) $a]
            if {$r ne {} && $vrowmod($v) <= $r + $lim} return
        }
    }
    set vtokmod($v) [lindex $varctok($v) $a]
    set varcmod($v) $a
    if {$v == $curview} {
        while {$a != 0 && [lindex $varcrow($v) $a] eq {}} {
            set a [lindex $vupptr($v) $a]
            set lim {}
        }
        set r 0
        if {$a != 0} {
            if {$lim eq {}} {
                set lim [llength $varccommits($v,$a)]
            }
            set r [expr {[lindex $varcrow($v) $a] + $lim}]
        }
        set vrowmod($v) $r
        undolayout $r
    }
}

proc update_arcrows {v} {
    global vtokmod varcmod vrowmod varcrow commitidx currentid selectedline
    global varcid vrownum varcorder varcix varccommits
    global vupptr vdownptr vleftptr varctok
    global displayorder parentlist curview cached_commitrow

    if {$vrowmod($v) == $commitidx($v)} return
    if {$v == $curview} {
        if {[llength $displayorder] > $vrowmod($v)} {
            set displayorder [lrange $displayorder 0 [expr {$vrowmod($v) - 1}]]
            set parentlist [lrange $parentlist 0 [expr {$vrowmod($v) - 1}]]
        }
        unset -nocomplain cached_commitrow
    }
    set narctot [expr {[llength $varctok($v)] - 1}]
    set a $varcmod($v)
    while {$a != 0 && [lindex $varcix($v) $a] eq {}} {
        # go up the tree until we find something that has a row number,
        # or we get to a seed
        set a [lindex $vupptr($v) $a]
    }
    if {$a == 0} {
        set a [lindex $vdownptr($v) 0]
        if {$a == 0} return
        set vrownum($v) {0}
        set varcorder($v) [list $a]
        lset varcix($v) $a 0
        lset varcrow($v) $a 0
        set arcn 0
        set row 0
    } else {
        set arcn [lindex $varcix($v) $a]
        if {[llength $vrownum($v)] > $arcn + 1} {
            set vrownum($v) [lrange $vrownum($v) 0 $arcn]
            set varcorder($v) [lrange $varcorder($v) 0 $arcn]
        }
        set row [lindex $varcrow($v) $a]
    }
    while {1} {
        set p $a
        incr row [llength $varccommits($v,$a)]
        # go down if possible
        set b [lindex $vdownptr($v) $a]
        if {$b == 0} {
            # if not, go left, or go up until we can go left
            while {$a != 0} {
                set b [lindex $vleftptr($v) $a]
                if {$b != 0} break
                set a [lindex $vupptr($v) $a]
            }
            if {$a == 0} break
        }
        set a $b
        incr arcn
        lappend vrownum($v) $row
        lappend varcorder($v) $a
        lset varcix($v) $a $arcn
        lset varcrow($v) $a $row
    }
    set vtokmod($v) [lindex $varctok($v) $p]
    set varcmod($v) $p
    set vrowmod($v) $row
    if {[info exists currentid]} {
        set selectedline [rowofcommit $currentid]
    }
}

# Test whether view $v contains commit $id
proc commitinview {id v} {
    global varcid

    return [info exists varcid($v,$id)]
}

# Return the row number for commit $id in the current view
proc rowofcommit {id} {
    global varcid varccommits varcrow curview cached_commitrow
    global varctok vtokmod

    set v $curview
    if {![info exists varcid($v,$id)]} {
        puts "oops rowofcommit no arc for [shortids $id]"
        return {}
    }
    set a $varcid($v,$id)
    if {[string compare [lindex $varctok($v) $a] $vtokmod($v)] >= 0} {
        update_arcrows $v
    }
    if {[info exists cached_commitrow($id)]} {
        return $cached_commitrow($id)
    }
    set i [lsearch -exact $varccommits($v,$a) $id]
    if {$i < 0} {
        puts "oops didn't find commit [shortids $id] in arc $a"
        return {}
    }
    incr i [lindex $varcrow($v) $a]
    set cached_commitrow($id) $i
    return $i
}

# Returns 1 if a is on an earlier row than b, otherwise 0
proc comes_before {a b} {
    global varcid varctok curview

    set v $curview
    if {$a eq $b || ![info exists varcid($v,$a)] || \
            ![info exists varcid($v,$b)]} {
        return 0
    }
    if {$varcid($v,$a) != $varcid($v,$b)} {
        return [expr {[string compare [lindex $varctok($v) $varcid($v,$a)] \
                           [lindex $varctok($v) $varcid($v,$b)]] < 0}]
    }
    return [expr {[rowofcommit $a] < [rowofcommit $b]}]
}

proc bsearch {l elt} {
    if {[llength $l] == 0 || $elt <= [lindex $l 0]} {
        return 0
    }
    set lo 0
    set hi [llength $l]
    while {$hi - $lo > 1} {
        set mid [expr {int(($lo + $hi) / 2)}]
        set t [lindex $l $mid]
        if {$elt < $t} {
            set hi $mid
        } elseif {$elt > $t} {
            set lo $mid
        } else {
            return $mid
        }
    }
    return $lo
}

# Make sure rows $start..$end-1 are valid in displayorder and parentlist
proc make_disporder {start end} {
    global vrownum curview commitidx displayorder parentlist
    global varccommits varcorder parents vrowmod varcrow
    global d_valid_start d_valid_end

    if {$end > $vrowmod($curview)} {
        update_arcrows $curview
    }
    set ai [bsearch $vrownum($curview) $start]
    set start [lindex $vrownum($curview) $ai]
    set narc [llength $vrownum($curview)]
    for {set r $start} {$ai < $narc && $r < $end} {incr ai} {
        set a [lindex $varcorder($curview) $ai]
        set l [llength $displayorder]
        set al [llength $varccommits($curview,$a)]
        if {$l < $r + $al} {
            if {$l < $r} {
                set pad [ntimes [expr {$r - $l}] {}]
                set displayorder [concat $displayorder $pad]
                set parentlist [concat $parentlist $pad]
            } elseif {$l > $r} {
                set displayorder [lrange $displayorder 0 [expr {$r - 1}]]
                set parentlist [lrange $parentlist 0 [expr {$r - 1}]]
            }
            foreach id $varccommits($curview,$a) {
                lappend displayorder $id
                lappend parentlist $parents($curview,$id)
            }
        } elseif {[lindex $displayorder [expr {$r + $al - 1}]] eq {}} {
            set i $r
            foreach id $varccommits($curview,$a) {
                lset displayorder $i $id
                lset parentlist $i $parents($curview,$id)
                incr i
            }
        }
        incr r $al
    }
}

proc commitonrow {row} {
    global displayorder

    set id [lindex $displayorder $row]
    if {$id eq {}} {
        make_disporder $row [expr {$row + 1}]
        set id [lindex $displayorder $row]
    }
    return $id
}

proc closevarcs {v} {
    global varctok varccommits varcid parents children
    global cmitlisted commitidx vtokmod curview numcommits

    set missing_parents 0
    set scripts {}
    set narcs [llength $varctok($v)]
    for {set a 1} {$a < $narcs} {incr a} {
        set id [lindex $varccommits($v,$a) end]
        foreach p $parents($v,$id) {
            if {[info exists varcid($v,$p)]} continue
            # add p as a new commit
            incr missing_parents
            set cmitlisted($v,$p) 0
            set parents($v,$p) {}
            if {[llength $children($v,$p)] == 1 &&
                [llength $parents($v,$id)] == 1} {
                set b $a
            } else {
                set b [newvarc $v $p]
            }
            set varcid($v,$p) $b
            if {[string compare [lindex $varctok($v) $b] $vtokmod($v)] < 0} {
                modify_arc $v $b
            }
            lappend varccommits($v,$b) $p
            incr commitidx($v)
            if {$v == $curview} {
                set numcommits $commitidx($v)
            }
            set scripts [check_interest $p $scripts]
        }
    }
    if {$missing_parents > 0} {
        foreach s $scripts {
            eval $s
        }
    }
}

# Use $rwid as a substitute for $id, i.e. reparent $id's children to $rwid
# Assumes we already have an arc for $rwid.
proc rewrite_commit {v id rwid} {
    global children parents varcid varctok vtokmod varccommits

    foreach ch $children($v,$id) {
        # make $rwid be $ch's parent in place of $id
        set i [lsearch -exact $parents($v,$ch) $id]
        if {$i < 0} {
            puts "oops rewrite_commit didn't find $id in parent list for $ch"
        }
        set parents($v,$ch) [lreplace $parents($v,$ch) $i $i $rwid]
        # add $ch to $rwid's children and sort the list if necessary
        if {[llength [lappend children($v,$rwid) $ch]] > 1} {
            set children($v,$rwid) [lsort -command [list vtokcmp $v] \
                                        $children($v,$rwid)]
        }
        # fix the graph after joining $id to $rwid
        set a $varcid($v,$ch)
        fix_reversal $rwid $a $v
        # parentlist is wrong for the last element of arc $a
        # even if displayorder is right, hence the 3rd arg here
        modify_arc $v $a [expr {[llength $varccommits($v,$a)] - 1}]
    }
}

# Mechanism for registering a command to be executed when we come
# across a particular commit.  To handle the case when only the
# prefix of the commit is known, the commitinterest array is now
# indexed by the first 4 characters of the ID.  Each element is a
# list of id, cmd pairs.
proc interestedin {id cmd} {
    global commitinterest

    lappend commitinterest([string range $id 0 3]) $id $cmd
}

proc check_interest {id scripts} {
    global commitinterest

    set prefix [string range $id 0 3]
    if {[info exists commitinterest($prefix)]} {
        set newlist {}
        foreach {i script} $commitinterest($prefix) {
            if {[string match "$i*" $id]} {
                lappend scripts [string map [list "%I" $id "%P" $i] $script]
            } else {
                lappend newlist $i $script
            }
        }
        if {$newlist ne {}} {
            set commitinterest($prefix) $newlist
        } else {
            unset commitinterest($prefix)
        }
    }
    return $scripts
}

proc getcommitlines {fd inst view updating}  {
    global cmitlisted leftover
    global commitidx commitdata vdatemode
    global parents children curview hlview
    global idpending ordertok
    global varccommits varcid varctok vtokmod vfilelimit vshortids
    global hashlength

    set stuff [read $fd 500000]
    # git log doesn't terminate the last commit with a null...
    if {$stuff == {} && $leftover($inst) ne {} && [eof $fd]} {
        set stuff "\0"
    }
    if {$stuff == {}} {
        if {![eof $fd]} {
            return 1
        }
        global commfd viewcomplete viewactive viewname
        global viewinstances
        unset commfd($inst)
        set i [lsearch -exact $viewinstances($view) $inst]
        if {$i >= 0} {
            set viewinstances($view) [lreplace $viewinstances($view) $i $i]
        }
        # set it blocking so we wait for the process to terminate
        fconfigure $fd -blocking 1
        if {[catch {close $fd} err]} {
            set fv {}
            if {$view != $curview} {
                set fv " for the \"$viewname($view)\" view"
            }
            if {[string range $err 0 4] == "usage"} {
                set err "Gitk: error reading commits$fv:\
                        bad arguments to git log."
                if {$viewname($view) eq [mc "Command line"]} {
                    append err \
                        "  (Note: arguments to gitk are passed to git log\
                         to allow selection of commits to be displayed.)"
                }
            } else {
                set err "Error reading commits$fv: $err"
            }
            error_popup $err
        }
        if {[incr viewactive($view) -1] <= 0} {
            set viewcomplete($view) 1
            # Check if we have seen any ids listed as parents that haven't
            # appeared in the list
            closevarcs $view
            notbusy $view
        }
        if {$view == $curview} {
            run chewcommits
        }
        return 0
    }
    set start 0
    set gotsome 0
    set scripts {}
    while 1 {
        set i [string first "\0" $stuff $start]
        if {$i < 0} {
            append leftover($inst) [string range $stuff $start end]
            break
        }
        if {$start == 0} {
            set cmit $leftover($inst)
            append cmit [string range $stuff 0 [expr {$i - 1}]]
            set leftover($inst) {}
        } else {
            set cmit [string range $stuff $start [expr {$i - 1}]]
        }
        set start [expr {$i + 1}]
        set j [string first "\n" $cmit]
        set ok 0
        set listed 1
        if {$j >= 0 && [string match "commit *" $cmit]} {
            set ids [string range $cmit 7 [expr {$j - 1}]]
            if {[string match {[-^<>]*} $ids]} {
                switch -- [string index $ids 0] {
                    "-" {set listed 0}
                    "^" {set listed 2}
                    "<" {set listed 3}
                    ">" {set listed 4}
                }
                set ids [string range $ids 1 end]
            }
            set ok 1
            foreach id $ids {
                if {[string length $id] != $hashlength} {
                    set ok 0
                    break
                }
            }
        }
        if {!$ok} {
            set shortcmit $cmit
            if {[string length $shortcmit] > 80} {
                set shortcmit "[string range $shortcmit 0 80]..."
            }
            error_popup "[mc "Can't parse git log output:"] {$shortcmit}"
            exit 1
        }
        set id [lindex $ids 0]
        set vid $view,$id

        lappend vshortids($view,[string range $id 0 3]) $id

        if {!$listed && $updating && ![info exists varcid($vid)] &&
            $vfilelimit($view) ne {}} {
            # git log doesn't rewrite parents for unlisted commits
            # when doing path limiting, so work around that here
            # by working out the rewritten parent with git rev-list
            # and if we already know about it, using the rewritten
            # parent as a substitute parent for $id's children.
            if {![catch {
                set rwid [safe_exec [list git rev-list --first-parent --max-count=1 \
                              $id -- $vfilelimit($view)]]
            }]} {
                if {$rwid ne {} && [info exists varcid($view,$rwid)]} {
                    # use $rwid in place of $id
                    rewrite_commit $view $id $rwid
                    continue
                }
            }
        }

        set a 0
        if {[info exists varcid($vid)]} {
            if {$cmitlisted($vid) || !$listed} continue
            set a $varcid($vid)
        }
        if {$listed} {
            set olds [lrange $ids 1 end]
        } else {
            set olds {}
        }
        set commitdata($id) [string range $cmit [expr {$j + 1}] end]
        set cmitlisted($vid) $listed
        set parents($vid) $olds
        if {![info exists children($vid)]} {
            set children($vid) {}
        } elseif {$a == 0 && [llength $children($vid)] == 1} {
            set k [lindex $children($vid) 0]
            if {[llength $parents($view,$k)] == 1 &&
                (!$vdatemode($view) ||
                 $varcid($view,$k) == [llength $varctok($view)] - 1)} {
                set a $varcid($view,$k)
            }
        }
        if {$a == 0} {
            # new arc
            set a [newvarc $view $id]
        }
        if {[string compare [lindex $varctok($view) $a] $vtokmod($view)] < 0} {
            modify_arc $view $a
        }
        if {![info exists varcid($vid)]} {
            set varcid($vid) $a
            lappend varccommits($view,$a) $id
            incr commitidx($view)
        }

        set i 0
        foreach p $olds {
            if {$i == 0 || [lsearch -exact $olds $p] >= $i} {
                set vp $view,$p
                if {[llength [lappend children($vp) $id]] > 1 &&
                    [vtokcmp $view [lindex $children($vp) end-1] $id] > 0} {
                    set children($vp) [lsort -command [list vtokcmp $view] \
                                           $children($vp)]
                    unset -nocomplain ordertok
                }
                if {[info exists varcid($view,$p)]} {
                    fix_reversal $p $a $view
                }
            }
            incr i
        }

        set scripts [check_interest $id $scripts]
        set gotsome 1
    }
    if {$gotsome} {
        global numcommits hlview

        if {$view == $curview} {
            set numcommits $commitidx($view)
            run chewcommits
        }
        if {[info exists hlview] && $view == $hlview} {
            # we never actually get here...
            run vhighlightmore
        }
        foreach s $scripts {
            eval $s
        }
    }
    return 2
}

proc chewcommits {} {
    global curview hlview viewcomplete
    global pending_select

    layoutmore
    if {$viewcomplete($curview)} {
        global commitidx varctok
        global numcommits startmsecs

        if {[info exists pending_select]} {
            update
            reset_pending_select {}

            if {[commitinview $pending_select $curview]} {
                selectline [rowofcommit $pending_select] 1
            } else {
                set row [first_real_row]
                selectline $row 1
            }
        }
        if {$commitidx($curview) > 0} {
            #set ms [expr {[clock clicks -milliseconds] - $startmsecs}]
            #puts "overall $ms ms for $numcommits commits"
            #puts "[llength $varctok($view)] arcs, $commitidx($view) commits"
        } else {
            show_status [mc "No commits selected"]
        }
        notbusy layout
    }
    return 0
}

proc do_readcommit {id} {
    global tclencoding

    # Invoke git-log to handle automatic encoding conversion
    set fd [safe_open_command [concat git log --no-color --pretty=raw -1 $id]]
    # Read the results using i18n.logoutputencoding
    fconfigure $fd -translation lf -eofchar {}
    if {$tclencoding != {}} {
        fconfigure $fd -encoding $tclencoding
    }
    set contents [read $fd]
    close $fd
    # Remove the heading line
    regsub {^commit [0-9a-f]+\n} $contents {} contents

    return $contents
}

proc readcommit {id} {
    if {[catch {set contents [do_readcommit $id]}]} return
    parsecommit $id $contents 1
}

proc parsecommit {id contents listed} {
    global commitinfo

    set inhdr 1
    set comment {}
    set headline {}
    set auname {}
    set audate {}
    set comname {}
    set comdate {}
    set hdrend [string first "\n\n" $contents]
    if {$hdrend < 0} {
        # should never happen...
        set hdrend [string length $contents]
    }
    set header [string range $contents 0 [expr {$hdrend - 1}]]
    set comment [string range $contents [expr {$hdrend + 2}] end]
    foreach line [split $header "\n"] {
        set line [split $line " "]
        set tag [lindex $line 0]
        if {$tag == "author"} {
            set audate [lrange $line end-1 end]
            set auname [join [lrange $line 1 end-2] " "]
        } elseif {$tag == "committer"} {
            set comdate [lrange $line end-1 end]
            set comname [join [lrange $line 1 end-2] " "]
        }
    }
    set headline {}
    # take the first non-blank line of the comment as the headline
    set headline [string trimleft $comment]
    set i [string first "\n" $headline]
    if {$i >= 0} {
        set headline [string range $headline 0 $i]
    }
    set headline [string trimright $headline]
    set i [string first "\r" $headline]
    if {$i >= 0} {
        set headline [string trimright [string range $headline 0 $i]]
    }
    if {!$listed} {
        # git log indents the comment by 4 spaces;
        # if we got this via git cat-file, add the indentation
        set newcomment {}
        foreach line [split $comment "\n"] {
            append newcomment "    "
            append newcomment $line
            append newcomment "\n"
        }
        set comment $newcomment
    }
    set hasnote [string first "\nNotes:\n" $contents]
    set diff ""
    # If there is diff output shown in the git-log stream, split it
    # out.  But get rid of the empty line that always precedes the
    # diff.
    set i [string first "\n\ndiff" $comment]
    if {$i >= 0} {
        set diff [string range $comment $i+1 end]
        set comment [string range $comment 0 $i-1]
    }
    set commitinfo($id) [list $headline $auname $audate \
                             $comname $comdate $comment $hasnote $diff]
}

proc getcommit {id} {
    global commitdata commitinfo

    if {[info exists commitdata($id)]} {
        parsecommit $id $commitdata($id) 1
    } else {
        readcommit $id
        if {![info exists commitinfo($id)]} {
            set commitinfo($id) [list [mc "No commit information available"]]
        }
    }
    return 1
}

# Expand an abbreviated commit ID to a list of full 40-char (or 64-char
# for SHA256 repo) IDs that match and are present in the current view.
# This is fairly slow...
proc longid {prefix} {
    global varcid curview vshortids

    set ids {}
    if {[string length $prefix] >= 4} {
        set vshortid $curview,[string range $prefix 0 3]
        if {[info exists vshortids($vshortid)]} {
            foreach id $vshortids($vshortid) {
                if {[string match "$prefix*" $id]} {
                    if {[lsearch -exact $ids $id] < 0} {
                        lappend ids $id
                        if {[llength $ids] >= 2} break
                    }
                }
            }
        }
    } else {
        foreach match [array names varcid "$curview,$prefix*"] {
            lappend ids [lindex [split $match ","] 1]
            if {[llength $ids] >= 2} break
        }
    }
    return $ids
}

proc readrefs {} {
    global tagids idtags headids idheads tagobjid upstreamofref
    global otherrefids idotherrefs mainhead mainheadid
    global selecthead selectheadid
    global hideremotes
    global tclencoding
    global hashlength

    foreach v {tagids idtags headids idheads otherrefids idotherrefs upstreamofref} {
        unset -nocomplain $v
    }
    set refd [safe_open_command [list git show-ref -d]]
    if {$tclencoding != {}} {
        fconfigure $refd -encoding $tclencoding
    }
    while {[gets $refd line] >= 0} {
        if {[string index $line $hashlength] ne " "} continue
        set id [string range $line 0 [expr {$hashlength - 1}]]
        set ref [string range $line [expr {$hashlength + 1}] end]
        if {![string match "refs/*" $ref]} continue
        set name [string range $ref 5 end]
        if {[string match "remotes/*" $name]} {
            if {![string match "*/HEAD" $name] && !$hideremotes} {
                set headids($name) $id
                lappend idheads($id) $name
            }
        } elseif {[string match "heads/*" $name]} {
            set name [string range $name 6 end]
            set headids($name) $id
            lappend idheads($id) $name
        } elseif {[string match "tags/*" $name]} {
            # this lets refs/tags/foo^{} overwrite refs/tags/foo,
            # which is what we want since the former is the commit ID
            set name [string range $name 5 end]
            if {[string match "*^{}" $name]} {
                set name [string range $name 0 end-3]
            } else {
                set tagobjid($name) $id
            }
            set tagids($name) $id
            lappend idtags($id) $name
        } else {
            if [is_other_ref_visible $name] {
                set otherrefids($name) $id
                lappend idotherrefs($id) $name
            }
        }
    }
    catch {close $refd}
    set mainhead {}
    set mainheadid {}
    catch {
        set mainheadid [exec git rev-parse HEAD]
        set thehead [exec git symbolic-ref HEAD]
        if {[string match "refs/heads/*" $thehead]} {
            set mainhead [string range $thehead 11 end]
        }
    }
    set selectheadid {}
    if {$selecthead ne {}} {
        catch {
            set selectheadid [safe_exec [list git rev-parse --verify $selecthead]]
        }
    }
    #load the local_branch->upstream mapping
    # the result of the for-each-ref command produces: local_branch NUL upstream
    set refd [safe_open_command [list git for-each-ref {--format=%(refname:short)%00%(upstream)} refs/heads/]]
    while {[gets $refd local_tracking] >= 0} {
        set line [split $local_tracking \0]
        if {[lindex $line 1] ne {}} {
            set upstream_ref [string map {"refs/" ""} [lindex $line 1]]
            set upstreamofref([lindex $line 0]) $upstream_ref
        }
    }
    catch {close $refd}
}

# skip over fake commits
proc first_real_row {} {
    global nullid nullid2 numcommits

    for {set row 0} {$row < $numcommits} {incr row} {
        set id [commitonrow $row]
        if {$id ne $nullid && $id ne $nullid2} {
            break
        }
    }
    return $row
}

# update things for a head moved to a child of its previous location
proc movehead {id name} {
    global headids idheads

    removehead $headids($name) $name
    set headids($name) $id
    lappend idheads($id) $name
}

# update things when a head has been removed
proc removehead {id name} {
    global headids idheads

    if {$idheads($id) eq $name} {
        unset idheads($id)
    } else {
        set i [lsearch -exact $idheads($id) $name]
        if {$i >= 0} {
            set idheads($id) [lreplace $idheads($id) $i $i]
        }
    }
    unset headids($name)
}

proc ttk_toplevel {w args} {
    eval [linsert $args 0 ::toplevel $w]
    place [ttk::frame $w._toplevel_background] -x 0 -y 0 -relwidth 1 -relheight 1
    return $w
}

proc make_transient {window origin} {
    wm transient $window $origin

    # Windows fails to place transient windows normally, so
    # schedule a callback to center them on the parent.
    if {[tk windowingsystem] eq {win32}} {
        after idle [list tk::PlaceWindow $window widget $origin]
    }
}

proc show_error {w top msg} {
    if {[wm state $top] eq "withdrawn"} { wm deiconify $top }
    message $w.m -text $msg -justify center -aspect 400
    pack $w.m -side top -fill x -padx 20 -pady 20
    ttk::button $w.ok -default active -text [mc OK] -command "destroy $top"
    pack $w.ok -side bottom -fill x
    bind $top <Visibility> "grab $top; focus $top"
    bind $top <Key-Return> "destroy $top"
    bind $top <Key-space>  "destroy $top"
    bind $top <Key-Escape> "destroy $top"
    tkwait window $top
}

proc error_popup {msg {owner .}} {
    if {[tk windowingsystem] eq "win32"} {
        tk_messageBox -icon error -type ok -title [wm title .] \
            -parent $owner -message $msg
    } else {
        set w .error
        ttk_toplevel $w
        make_transient $w $owner
        show_error $w $w $msg
    }
}

proc confirm_popup {msg {owner .}} {
    global confirm_ok
    set confirm_ok 0
    set w .confirm
    ttk_toplevel $w
    make_transient $w $owner
    message $w.m -text $msg -justify center -aspect 400
    pack $w.m -side top -fill x -padx 20 -pady 20
    ttk::button $w.ok -text [mc OK] -command "set confirm_ok 1; destroy $w"
    pack $w.ok -side left -fill x
    ttk::button $w.cancel -text [mc Cancel] -command "destroy $w"
    pack $w.cancel -side right -fill x
    bind $w <Visibility> "grab $w; focus $w"
    bind $w <Key-Return> "set confirm_ok 1; destroy $w"
    bind $w <Key-space>  "set confirm_ok 1; destroy $w"
    bind $w <Key-Escape> "destroy $w"
    tk::PlaceWindow $w widget $owner
    tkwait window $w
    return $confirm_ok
}

proc haveselectionclipboard {} {
    return [expr {[tk windowingsystem] eq "x11"}]
}

proc setoptions {} {
    if {[tk windowingsystem] ne "win32"} {
        option add *Panedwindow.showHandle 1 startupFile
        option add *Panedwindow.sashRelief raised startupFile
        if {[tk windowingsystem] ne "aqua"} {
            option add *Menu.font uifont startupFile
        }
    } else {
        option add *Menu.TearOff 0 startupFile
    }
    option add *Button.font uifont startupFile
    option add *Checkbutton.font uifont startupFile
    option add *Radiobutton.font uifont startupFile
    option add *Menubutton.font uifont startupFile
    option add *Label.font uifont startupFile
    option add *Message.font uifont startupFile
    option add *Entry.font textfont startupFile
    option add *Text.font textfont startupFile
    option add *Labelframe.font uifont startupFile
    option add *Spinbox.font textfont startupFile
    option add *Listbox.font mainfont startupFile
}

proc setttkstyle {} {
    eval font configure TkDefaultFont [fontflags mainfont]
    eval font configure TkTextFont [fontflags textfont]
    eval font configure TkHeadingFont [fontflags mainfont]
    eval font configure TkCaptionFont [fontflags mainfont] -weight bold
    eval font configure TkTooltipFont [fontflags uifont]
    eval font configure TkFixedFont   [fontflags textfont]
    eval font configure TkIconFont    [fontflags uifont]
    eval font configure TkMenuFont    [fontflags uifont]
    eval font configure TkSmallCaptionFont [fontflags uifont]
}

# Make a menu and submenus.
# m is the window name for the menu, items is the list of menu items to add.
# Each item is a list {mc label type description options...}
# mc is ignored; it's so we can put mc there to alert xgettext
# label is the string that appears in the menu
# type is cascade, command or radiobutton (should add checkbutton)
# description depends on type; it's the sublist for cascade, the
# command to invoke for command, or {variable value} for radiobutton
proc makemenu {m items} {
    menu $m
    if {[tk windowingsystem] eq {aqua}} {
        set Meta1 Cmd
    } else {
        set Meta1 Ctrl
    }
    foreach i $items {
        set name [mc [lindex $i 1]]
        set type [lindex $i 2]
        set thing [lindex $i 3]
        set params [list $type]
        if {$name ne {}} {
            set u [string first "&" [string map {&& x} $name]]
            lappend params -label [string map {&& & & {}} $name]
            if {$u >= 0} {
                lappend params -underline $u
            }
        }
        switch -- $type {
            "cascade" {
                set submenu [string tolower [string map {& ""} [lindex $i 1]]]
                lappend params -menu $m.$submenu
            }
            "command" {
                lappend params -command $thing
            }
            "radiobutton" {
                lappend params -variable [lindex $thing 0] \
                    -value [lindex $thing 1]
            }
        }
        set tail [lrange $i 4 end]
        regsub -all {\yMeta1\y} $tail $Meta1 tail
        eval $m add $params $tail
        if {$type eq "cascade"} {
            makemenu $m.$submenu $thing
        }
    }
}

# translate string and remove ampersands
proc mca {str} {
    return [string map {&& & & {}} [mc $str]]
}

proc cleardropsel {w} {
    $w selection clear
}
proc makedroplist {w varname args} {
    set width 0
    foreach label $args {
        set cx [string length $label]
        if {$cx > $width} {set width $cx}
    }
    set gm [ttk::combobox $w -width $width -state readonly\
        -textvariable $varname -values $args \
        -exportselection false]
    bind $gm <<ComboboxSelected>> [list $gm selection clear]
    return $gm
}

proc scrollval {D {koff 0}} {
    global kscroll scroll_D0
    return [expr int(-($D / $scroll_D0) * max(1, $kscroll-$koff))]
}

proc bind_mousewheel {} {
    global canv cflist ctext
    bindall <MouseWheel> {allcanvs yview scroll [scrollval %D] units}
    bindall <Shift-MouseWheel> break
    bind $ctext <MouseWheel> {$ctext yview scroll [scrollval %D 2] units}
    bind $ctext <Shift-MouseWheel> {$ctext xview scroll [scrollval %D 2] units}
    bind $cflist <MouseWheel> {$cflist yview scroll [scrollval %D 2] units}
    bind $cflist <Shift-MouseWheel> break
    bind $canv <Shift-MouseWheel> {$canv xview scroll [scrollval %D] units}
}

proc bind_mousewheel_buttons {} {
    global canv cflist ctext
        bindall <ButtonRelease-4> {allcanvs yview scroll [scrollval 1] units}
        bindall <ButtonRelease-5> {allcanvs yview scroll [scrollval -1] units}
        bindall <Shift-ButtonRelease-4> break
        bindall <Shift-ButtonRelease-5> break
        bind $ctext <ButtonRelease-4> {$ctext yview scroll [scrollval 1 2] units}
        bind $ctext <ButtonRelease-5> {$ctext yview scroll  [scrollval -1 2] units}
        bind $ctext <Shift-ButtonRelease-4> {$ctext xview scroll [scrollval 1 2] units}
        bind $ctext <Shift-ButtonRelease-5> {$ctext xview scroll  [scrollval -1 2] units}
        bind $cflist <ButtonRelease-4> {$cflist yview scroll [scrollval 1 2] units}
        bind $cflist <ButtonRelease-5> {$cflist yview scroll  [scrollval -1 2] units}
        bind $cflist <Shift-ButtonRelease-4> break
        bind $cflist <Shift-ButtonRelease-5> break
        bind $canv <Shift-ButtonRelease-4> {$canv xview scroll [scrollval 1] units}
        bind $canv <Shift-ButtonRelease-5> {$canv xview scroll [scrollval -1] units}
}

proc makewindow {} {
    global canv canv2 canv3 linespc charspc ctext cflist cscroll
    global tabstop
    global findtype findtypemenu findloc findstring fstring geometry
    global entries sha1entry sha1string sha1but
    global diffcontextstring diffcontext
    global ignorespace
    global maincursor textcursor curtextcursor
    global rowctxmenu fakerowmenu mergemax wrapcomment wrapdefault
    global highlight_files gdttype
    global searchstring sstring
    global bgcolor fgcolor bglist fglist diffcolors diffbgcolors selectbgcolor
    global uifgcolor uifgdisabledcolor
    global filesepbgcolor filesepfgcolor
    global mergecolors foundbgcolor currentsearchhitbgcolor
    global headctxmenu progresscanv progressitem progresscoords statusw
    global fprogitem fprogcoord lastprogupdate progupdatepending
    global rprogitem rprogcoord rownumsel numcommits
    global worddiff
    global hashlength scroll_D0

    # The "mc" arguments here are purely so that xgettext
    # sees the following string as needing to be translated
    set file {
        mc "&File" cascade {
            {mc "&Update" command updatecommits -accelerator F5}
            {mc "&Reload" command reloadcommits -accelerator Shift-F5}
            {mc "Reread re&ferences" command rereadrefs}
            {mc "&List references" command showrefs -accelerator F2}
            {xx "" separator}
            {mc "Start git &gui" command {safe_exec_redirect [list git gui] [list &]}}
            {xx "" separator}
            {mc "&Quit" command doquit -accelerator Meta1-Q}
        }}
    set edit {
        mc "&Edit" cascade {
            {mc "&Preferences" command doprefs}
        }}
    set view {
        mc "&View" cascade {
            {mc "&New view..." command {newview 0} -accelerator Shift-F4}
            {mc "&Edit view..." command editview -state disabled -accelerator F4}
            {mc "&Delete view" command delview -state disabled}
            {xx "" separator}
            {mc "&All files" radiobutton {selectedview 0} -command {showview 0}}
        }}
    if {[tk windowingsystem] ne "aqua"} {
        set help {
        mc "&Help" cascade {
            {mc "&About gitk" command about}
            {mc "&Key bindings" command keys}
        }}
        set bar [list $file $edit $view $help]
    } else {
        proc ::tk::mac::ShowPreferences {} {doprefs}
        proc ::tk::mac::Quit {} {doquit}
        lset file end [lreplace [lindex $file end] end-1 end]
        set apple {
        xx "&Apple" cascade {
            {mc "&About gitk" command about}
            {xx "" separator}
        }}
        set help {
        mc "&Help" cascade {
            {mc "&Key bindings" command keys}
        }}
        set bar [list $apple $file $view $help]
    }
    makemenu .bar $bar
    . configure -menu .bar

    # cover the non-themed toplevel with a themed frame.
    place [ttk::frame ._main_background] -x 0 -y 0 -relwidth 1 -relheight 1

    # the gui has upper and lower half, parts of a paned window.
    ttk::panedwindow .ctop -orient vertical

    # possibly use assumed geometry
    if {![info exists geometry(pwsash0)]} {
        set geometry(topheight) [expr {15 * $linespc}]
        set geometry(topwidth) [expr {80 * $charspc}]
        set geometry(botheight) [expr {15 * $linespc}]
        set geometry(botwidth) [expr {50 * $charspc}]
        set geometry(pwsash0) [list [expr {40 * $charspc}] 2]
        set geometry(pwsash1) [list [expr {60 * $charspc}] 2]
    }

    # the upper half will have a paned window, a scroll bar to the right, and some stuff below
    ttk::frame .tf -height $geometry(topheight) -width $geometry(topwidth)
    ttk::frame .tf.histframe
    ttk::panedwindow .tf.histframe.pwclist -orient horizontal

    # create three canvases
    set cscroll .tf.histframe.csb
    set canv .tf.histframe.pwclist.canv
    canvas $canv \
        -selectbackground $selectbgcolor \
        -background $bgcolor -bd 0 \
        -xscrollincr $linespc \
        -yscrollincr $linespc -yscrollcommand "scrollcanv $cscroll"
    .tf.histframe.pwclist add $canv
    set canv2 .tf.histframe.pwclist.canv2
    canvas $canv2 \
        -selectbackground $selectbgcolor \
        -background $bgcolor -bd 0 -yscrollincr $linespc
    .tf.histframe.pwclist add $canv2
    set canv3 .tf.histframe.pwclist.canv3
    canvas $canv3 \
        -selectbackground $selectbgcolor \
        -background $bgcolor -bd 0 -yscrollincr $linespc
    .tf.histframe.pwclist add $canv3
    bind .tf.histframe.pwclist <Map> {
        bind %W <Map> {}
        .tf.histframe.pwclist sashpos 1 [lindex $::geometry(pwsash1) 0]
        .tf.histframe.pwclist sashpos 0 [lindex $::geometry(pwsash0) 0]
    }

    # a scroll bar to rule them
    ttk::scrollbar $cscroll -command {allcanvs yview}
    pack $cscroll -side right -fill y
    bind .tf.histframe.pwclist <Configure> {resizeclistpanes %W %w}
    lappend bglist $canv $canv2 $canv3
    pack .tf.histframe.pwclist -fill both -expand 1 -side left

    # we have two button bars at bottom of top frame. Bar 1
    ttk::frame .tf.bar
    ttk::frame .tf.lbar -height 15

    set sha1entry .tf.bar.sha1
    set entries $sha1entry
    set sha1but .tf.bar.sha1label
    button $sha1but -text "[mc "Commit ID:"] " -state disabled -relief flat \
        -command gotocommit -width 8
    $sha1but conf -disabledforeground [$sha1but cget -foreground]
    pack .tf.bar.sha1label -side left
    ttk::entry $sha1entry -width $hashlength -font textfont -textvariable sha1string
    trace add variable sha1string write sha1change
    pack $sha1entry -side left -pady 2

    set bm_left_data {
        #define left_width 16
        #define left_height 16
        static unsigned char left_bits[] = {
        0x00, 0x00, 0xc0, 0x01, 0xe0, 0x00, 0x70, 0x00, 0x38, 0x00, 0x1c, 0x00,
        0x0e, 0x00, 0xff, 0x7f, 0xff, 0x7f, 0xff, 0x7f, 0x0e, 0x00, 0x1c, 0x00,
        0x38, 0x00, 0x70, 0x00, 0xe0, 0x00, 0xc0, 0x01};
    }
    set bm_right_data {
        #define right_width 16
        #define right_height 16
        static unsigned char right_bits[] = {
        0x00, 0x00, 0xc0, 0x01, 0x80, 0x03, 0x00, 0x07, 0x00, 0x0e, 0x00, 0x1c,
        0x00, 0x38, 0xff, 0x7f, 0xff, 0x7f, 0xff, 0x7f, 0x00, 0x38, 0x00, 0x1c,
        0x00, 0x0e, 0x00, 0x07, 0x80, 0x03, 0xc0, 0x01};
    }
    image create bitmap bm-left -data $bm_left_data -foreground $uifgcolor
    image create bitmap bm-left-gray -data $bm_left_data -foreground $uifgdisabledcolor
    image create bitmap bm-right -data $bm_right_data -foreground $uifgcolor
    image create bitmap bm-right-gray -data $bm_right_data -foreground $uifgdisabledcolor

    ttk::button .tf.bar.leftbut -command goback -state disabled -width 26
    .tf.bar.leftbut configure -image [list bm-left disabled bm-left-gray]
    pack .tf.bar.leftbut -side left -fill y
    ttk::button .tf.bar.rightbut -command goforw -state disabled -width 26
    .tf.bar.rightbut configure -image [list bm-right disabled bm-right-gray]
    pack .tf.bar.rightbut -side left -fill y

    ttk::label .tf.bar.rowlabel -text [mc "Row"]
    set rownumsel {}
    ttk::label .tf.bar.rownum -width 7 -textvariable rownumsel \
        -relief sunken -anchor e
    ttk::label .tf.bar.rowlabel2 -text "/"
    ttk::label .tf.bar.numcommits -width 7 -textvariable numcommits \
        -relief sunken -anchor e
    pack .tf.bar.rowlabel .tf.bar.rownum .tf.bar.rowlabel2 .tf.bar.numcommits \
        -side left
    global selectedline
    trace add variable selectedline write selectedline_change

    # Status label and progress bar
    set statusw .tf.bar.status
    ttk::label $statusw -width 15 -relief sunken
    pack $statusw -side left -padx 5
    set progresscanv [ttk::progressbar .tf.bar.progress]
    pack $progresscanv -side right -expand 1 -fill x -padx {0 2}
    set progresscoords {0 0}
    set fprogcoord 0
    set rprogcoord 0
    bind $progresscanv <Configure> adjustprogress
    set lastprogupdate [clock clicks -milliseconds]
    set progupdatepending 0

    # build up the bottom bar of upper window
    ttk::label .tf.lbar.flabel -text "[mc "Find"] "

    set bm_down_data {
        #define down_width 16
        #define down_height 16
        static unsigned char down_bits[] = {
        0x80, 0x01, 0x80, 0x01, 0x80, 0x01, 0x80, 0x01,
        0x80, 0x01, 0x80, 0x01, 0x80, 0x01, 0x80, 0x01,
        0x87, 0xe1, 0x8e, 0x71, 0x9c, 0x39, 0xb8, 0x1d,
        0xf0, 0x0f, 0xe0, 0x07, 0xc0, 0x03, 0x80, 0x01};
    }
    image create bitmap bm-down -data $bm_down_data -foreground $uifgcolor
    ttk::button .tf.lbar.fnext -width 26 -command {dofind 1 1}
    .tf.lbar.fnext configure -image bm-down

    set bm_up_data {
        #define up_width 16
        #define up_height 16
        static unsigned char up_bits[] = {
        0x80, 0x01, 0xc0, 0x03, 0xe0, 0x07, 0xf0, 0x0f,
        0xb8, 0x1d, 0x9c, 0x39, 0x8e, 0x71, 0x87, 0xe1,
        0x80, 0x01, 0x80, 0x01, 0x80, 0x01, 0x80, 0x01,
        0x80, 0x01, 0x80, 0x01, 0x80, 0x01, 0x80, 0x01};
    }
    image create bitmap bm-up -data $bm_up_data -foreground $uifgcolor
    ttk::button .tf.lbar.fprev -width 26 -command {dofind -1 1}
    .tf.lbar.fprev configure -image bm-up

    ttk::label .tf.lbar.flab2 -text " [mc "commit"] "

    pack .tf.lbar.flabel .tf.lbar.fnext .tf.lbar.fprev .tf.lbar.flab2 \
        -side left -fill y
    set gdttype [mc "containing:"]
    set gm [makedroplist .tf.lbar.gdttype gdttype \
                [mc "containing:"] \
                [mc "touching paths:"] \
                [mc "adding/removing string:"] \
                [mc "changing lines matching:"]]
    trace add variable gdttype write gdttype_change
    pack .tf.lbar.gdttype -side left -fill y

    set findstring {}
    set fstring .tf.lbar.findstring
    lappend entries $fstring
    ttk::entry $fstring -width 30 -textvariable findstring
    trace add variable findstring write find_change
    set findtype [mc "Exact"]
    set findtypemenu [makedroplist .tf.lbar.findtype \
                          findtype [mc "Exact"] [mc "IgnCase"] [mc "Regexp"]]
    trace add variable findtype write findcom_change
    set findloc [mc "All fields"]
    makedroplist .tf.lbar.findloc findloc [mc "All fields"] [mc "Headline"] \
        [mc "Comments"] [mc "Author"] [mc "Committer"]
    trace add variable findloc write find_change
    pack .tf.lbar.findloc -side right
    pack .tf.lbar.findtype -side right
    pack $fstring -side left -expand 1 -fill x

    # Finish putting the upper half of the viewer together
    pack .tf.lbar -in .tf -side bottom -fill x
    pack .tf.bar -in .tf -side bottom -fill x
    pack .tf.histframe -fill both -side top -expand 1
    .ctop add .tf

    # now build up the bottom
    ttk::panedwindow .pwbottom -orient horizontal

    # lower left, a text box over search bar, scroll bar to the right
    # if we know window height, then that will set the lower text height, otherwise
    # we set lower text height which will drive window height
    if {[info exists geometry(main)]} {
        ttk::frame .bleft -width $geometry(botwidth)
    } else {
        ttk::frame .bleft -width $geometry(botwidth) -height $geometry(botheight)
    }
    ttk::frame .bleft.top
    ttk::frame .bleft.mid
    ttk::frame .bleft.bottom

    # gap between sub-widgets
    set wgap [font measure uifont "i"]

    ttk::button .bleft.top.search -text [mc "Search"] -command dosearch
    pack .bleft.top.search -side left -padx 5
    set sstring .bleft.top.sstring
    set searchstring ""
    ttk::entry $sstring -width 20 -textvariable searchstring
    lappend entries $sstring
    trace add variable searchstring write incrsearch
    pack $sstring -side left -expand 1 -fill x
    ttk::radiobutton .bleft.mid.diff -text [mc "Diff"] \
        -command changediffdisp -variable diffelide -value {0 0}
    ttk::radiobutton .bleft.mid.old -text [mc "Old version"] \
        -command changediffdisp -variable diffelide -value {0 1}
    ttk::radiobutton .bleft.mid.new -text [mc "New version"] \
        -command changediffdisp -variable diffelide -value {1 0}

    ttk::label .bleft.mid.labeldiffcontext -text "      [mc "Lines of context"]: "
    pack .bleft.mid.diff .bleft.mid.old .bleft.mid.new -side left -ipadx $wgap
    spinbox .bleft.mid.diffcontext -width 5 \
        -from 0 -increment 1 -to 10000000 \
        -validate all -validatecommand "diffcontextvalidate %P" \
        -textvariable diffcontextstring
    .bleft.mid.diffcontext set $diffcontext
    trace add variable diffcontextstring write diffcontextchange
    lappend entries .bleft.mid.diffcontext
    pack .bleft.mid.labeldiffcontext .bleft.mid.diffcontext -side left -ipadx $wgap
    ttk::checkbutton .bleft.mid.ignspace -text [mc "Ignore space change"] \
        -command changeignorespace -variable ignorespace
    pack .bleft.mid.ignspace -side left -padx 5

    set worddiff [mc "Line diff"]
    makedroplist .bleft.mid.worddiff worddiff [mc "Line diff"] \
        [mc "Markup words"] [mc "Color words"]
    trace add variable worddiff write changeworddiff
    pack .bleft.mid.worddiff -side left -padx 5

    set ctext .bleft.bottom.ctext
    text $ctext -background $bgcolor -foreground $fgcolor \
        -state disabled -undo 0 -font textfont \
        -yscrollcommand scrolltext -wrap $wrapdefault \
        -xscrollcommand ".bleft.bottom.sbhorizontal set"
    $ctext conf -tabstyle wordprocessor
    ttk::scrollbar .bleft.bottom.sb -command "$ctext yview"
    ttk::scrollbar .bleft.bottom.sbhorizontal -command "$ctext xview" -orient h
    pack .bleft.top -side top -fill x
    pack .bleft.mid -side top -fill x
    grid $ctext .bleft.bottom.sb -sticky nsew
    grid .bleft.bottom.sbhorizontal -sticky ew
    grid columnconfigure .bleft.bottom 0 -weight 1
    grid rowconfigure .bleft.bottom 0 -weight 1
    grid rowconfigure .bleft.bottom 1 -weight 0
    pack .bleft.bottom -side top -fill both -expand 1
    lappend bglist $ctext
    lappend fglist $ctext

    $ctext tag conf comment -wrap $wrapcomment
    $ctext tag conf filesep -font textfontbold -fore $filesepfgcolor -back $filesepbgcolor
    $ctext tag conf hunksep -fore [lindex $diffcolors 2]
    $ctext tag conf d0 -fore [lindex $diffcolors 0]
    $ctext tag conf d0 -back [lindex $diffbgcolors 0]
    $ctext tag conf dresult -fore [lindex $diffcolors 1]
    $ctext tag conf dresult -back [lindex $diffbgcolors 1]
    $ctext tag conf m0 -fore [lindex $mergecolors 0]
    $ctext tag conf m1 -fore [lindex $mergecolors 1]
    $ctext tag conf m2 -fore [lindex $mergecolors 2]
    $ctext tag conf m3 -fore [lindex $mergecolors 3]
    $ctext tag conf m4 -fore [lindex $mergecolors 4]
    $ctext tag conf m5 -fore [lindex $mergecolors 5]
    $ctext tag conf m6 -fore [lindex $mergecolors 6]
    $ctext tag conf m7 -fore [lindex $mergecolors 7]
    $ctext tag conf m8 -fore [lindex $mergecolors 8]
    $ctext tag conf m9 -fore [lindex $mergecolors 9]
    $ctext tag conf m10 -fore [lindex $mergecolors 10]
    $ctext tag conf m11 -fore [lindex $mergecolors 11]
    $ctext tag conf m12 -fore [lindex $mergecolors 12]
    $ctext tag conf m13 -fore [lindex $mergecolors 13]
    $ctext tag conf m14 -fore [lindex $mergecolors 14]
    $ctext tag conf m15 -fore [lindex $mergecolors 15]
    $ctext tag conf mmax -fore darkgrey
    set mergemax 16
    $ctext tag conf mresult -font textfontbold
    $ctext tag conf msep -font textfontbold
    $ctext tag conf found -back $foundbgcolor
    $ctext tag conf currentsearchhit -back $currentsearchhitbgcolor
    $ctext tag conf wwrap -wrap word -lmargin2 1c
    $ctext tag conf bold -font textfontbold
    # set these to the lowest priority:
    $ctext tag lower currentsearchhit
    $ctext tag lower found
    $ctext tag lower filesep
    $ctext tag lower dresult
    $ctext tag lower d0

    .pwbottom add .bleft

    # lower right
    ttk::frame .bright
    ttk::frame .bright.mode
    ttk::radiobutton .bright.mode.patch -text [mc "Patch"] \
        -command reselectline -variable cmitmode -value "patch"
    ttk::radiobutton .bright.mode.tree -text [mc "Tree"] \
        -command reselectline -variable cmitmode -value "tree"
    grid .bright.mode.patch .bright.mode.tree -sticky ew
    pack .bright.mode -side top -fill x
    set cflist .bright.cfiles
    set indent [font measure mainfont "nn"]
    text $cflist \
        -selectbackground $selectbgcolor \
        -background $bgcolor -foreground $fgcolor \
        -font mainfont \
        -tabs [list $indent [expr {2 * $indent}]] \
        -yscrollcommand ".bright.sb set" \
        -cursor [. cget -cursor] \
        -spacing1 1 -spacing3 1
    lappend bglist $cflist
    lappend fglist $cflist
    ttk::scrollbar .bright.sb -command "$cflist yview"
    pack .bright.sb -side right -fill y
    pack $cflist -side left -fill both -expand 1
    $cflist tag configure highlight \
        -background [$cflist cget -selectbackground]
    $cflist tag configure bold -font mainfontbold

    .pwbottom add .bright
    .ctop add .pwbottom

    # restore window width & height if known
    if {[info exists geometry(main)]} {
        if {[scan $geometry(main) "%dx%d" w h] >= 2} {
            if {$w > [winfo screenwidth .]} {
                set w [winfo screenwidth .]
            }
            if {$h > [winfo screenheight .]} {
                set h [winfo screenheight .]
            }
            wm geometry . "${w}x$h"
        }
    }

    if {[info exists geometry(state)] && $geometry(state) eq "zoomed"} {
        wm state . $geometry(state)
    }

    if {[tk windowingsystem] eq {aqua}} {
        set M1B M1
        set ::BM "3"
    } else {
        set M1B Control
        set ::BM "2"
    }

    bind .ctop <Map> {
        bind %W <Map> {}
        %W sashpos 0 $::geometry(topheight)
    }
    bind .pwbottom <Map> {
        bind %W <Map> {}
        %W sashpos 0 $::geometry(botwidth)
    }
    bind .pwbottom <Configure> {resizecdetpanes %W %w}

    pack .ctop -fill both -expand 1
    bindall <1> {selcanvline %W %x %y}

    #Mouse / touchpad scrolling
    if {[tk windowingsystem] == "win32"} {
        set scroll_D0 120
        bind_mousewheel
    } elseif {[tk windowingsystem] == "x11"} {
        set scroll_D0 1
        bind_mousewheel_buttons
    } elseif {[tk windowingsystem] == "aqua"} {
        set scroll_D0 1
        bind_mousewheel
    } else {
        puts stderr [mc "Unknown windowing system, cannot bind mouse"]
    }
    bindall <$::BM> "canvscan mark %W %x %y"
    bindall <B$::BM-Motion> "canvscan dragto %W %x %y"
    bind all <$M1B-Key-w> {destroy [winfo toplevel %W]}
    bind . <$M1B-Key-w> doquit
    bindkey <Home> selfirstline
    bindkey <End> sellastline
    bind . <Key-Up> "selnextline -1"
    bind . <Key-Down> "selnextline 1"
    bind . <Shift-Key-Up> "dofind -1 0"
    bind . <Shift-Key-Down> "dofind 1 0"
    bindkey <<NextChar>> "goforw"
    bindkey <<PrevChar>> "goback"
    bind . <Key-Prior> "selnextpage -1"
    bind . <Key-Next> "selnextpage 1"
    bind . <$M1B-Home> "allcanvs yview moveto 0.0"
    bind . <$M1B-End> "allcanvs yview moveto 1.0"
    bind . <$M1B-Key-Up> "allcanvs yview scroll -1 units"
    bind . <$M1B-Key-Down> "allcanvs yview scroll 1 units"
    bind . <$M1B-Key-Prior> "allcanvs yview scroll -1 pages"
    bind . <$M1B-Key-Next> "allcanvs yview scroll 1 pages"
    bindkey <Key-Delete> "$ctext yview scroll -1 pages"
    bindkey <Key-BackSpace> "$ctext yview scroll -1 pages"
    bindkey <Key-space> "$ctext yview scroll 1 pages"
    bindkey p "selnextline -1"
    bindkey n "selnextline 1"
    bindkey z "goback"
    bindkey x "goforw"
    bindkey k "selnextline -1"
    bindkey j "selnextline 1"
    bindkey h "goback"
    bindkey l "goforw"
    bindkey b prevfile
    bindkey d "$ctext yview scroll 18 units"
    bindkey u "$ctext yview scroll -18 units"
    bindkey g {$sha1entry delete 0 end; focus $sha1entry}
    bindkey / {focus $fstring}
    bindkey <Key-KP_Divide> {focus $fstring}
    bindkey <Key-Return> {dofind 1 1}
    bindkey ? {dofind -1 1}
    bindkey f nextfile
    bind . <F5> updatecommits
    bindmodfunctionkey Shift 5 reloadcommits
    bind . <F2> showrefs
    bindmodfunctionkey Shift 4 {newview 0}
    bind . <F4> edit_or_newview
    bind . <$M1B-q> doquit
    bind . <$M1B-f> {dofind 1 1}
    bind . <$M1B-g> {dofind 1 0}
    bind . <$M1B-r> dosearchback
    bind . <$M1B-s> dosearch
    bind . <$M1B-equal> {incrfont 1}
    bind . <$M1B-plus> {incrfont 1}
    bind . <$M1B-KP_Add> {incrfont 1}
    bind . <$M1B-minus> {incrfont -1}
    bind . <$M1B-KP_Subtract> {incrfont -1}
    wm protocol . WM_DELETE_WINDOW doquit
    bind . <Destroy> {stop_backends}
    bind . <Button-1> "click %W"
    bind $fstring <Key-Return> {dofind 1 1}
    bind $sha1entry <Key-Return> {gotocommit; break}
    bind $sha1entry <<PasteSelection>> clearsha1
    bind $sha1entry <<Paste>> clearsha1
    bind $cflist <1> {sel_flist %W %x %y; break}
    bind $cflist <B1-Motion> {sel_flist %W %x %y; break}
    bind $cflist <ButtonRelease-1> {treeclick %W %x %y}
    global ctxbut
    bind $cflist $ctxbut {pop_flist_menu %W %X %Y %x %y}
    bind $ctext $ctxbut {pop_diff_menu %W %X %Y %x %y}
    bind $ctext <Button-1> {focus %W}
    bind $ctext <<Selection>> rehighlight_search_results
    for {set i 1} {$i < 10} {incr i} {
        bind . <$M1B-Key-$i> [list go_to_parent $i]
    }

    set maincursor [. cget -cursor]
    set textcursor [$ctext cget -cursor]
    set curtextcursor $textcursor

    set rowctxmenu .rowctxmenu
    makemenu $rowctxmenu {
        {mc "Diff this -> selected" command {diffvssel 0}}
        {mc "Diff selected -> this" command {diffvssel 1}}
        {mc "Make patch" command mkpatch}
        {mc "Create tag" command mktag}
        {mc "Copy commit reference" command copyreference}
        {mc "Write commit to file" command writecommit}
        {mc "Create new branch" command mkbranch}
        {mc "Cherry-pick this commit" command cherrypick}
        {mc "Reset HEAD branch to here" command resethead}
        {mc "Mark this commit" command markhere}
        {mc "Return to mark" command gotomark}
        {mc "Find descendant of this and mark" command find_common_desc}
        {mc "Compare with marked commit" command compare_commits}
        {mc "Diff this -> marked commit" command {diffvsmark 0}}
        {mc "Diff marked commit -> this" command {diffvsmark 1}}
        {mc "Revert this commit" command revert}
    }
    $rowctxmenu configure -tearoff 0

    set fakerowmenu .fakerowmenu
    makemenu $fakerowmenu {
        {mc "Diff this -> selected" command {diffvssel 0}}
        {mc "Diff selected -> this" command {diffvssel 1}}
        {mc "Make patch" command mkpatch}
        {mc "Diff this -> marked commit" command {diffvsmark 0}}
        {mc "Diff marked commit -> this" command {diffvsmark 1}}
    }
    $fakerowmenu configure -tearoff 0

    set headctxmenu .headctxmenu
    makemenu $headctxmenu {
        {mc "Check out this branch" command cobranch}
        {mc "Rename this branch" command mvbranch}
        {mc "Remove this branch" command rmbranch}
        {mc "Copy branch name" command {clipboard clear; clipboard append $headmenuhead}}
    }
    $headctxmenu configure -tearoff 0

    global flist_menu
    set flist_menu .flistctxmenu
    makemenu $flist_menu {
        {mc "Highlight this too" command {flist_hl 0}}
        {mc "Highlight this only" command {flist_hl 1}}
        {mc "External diff" command {external_diff}}
        {mc "Blame parent commit" command {external_blame 1}}
        {mc "Copy path" command {clipboard clear; clipboard append $flist_menu_file}}
    }
    $flist_menu configure -tearoff 0

    global diff_menu
    set diff_menu .diffctxmenu
    makemenu $diff_menu {
        {mc "Show origin of this line" command show_line_source}
        {mc "Run git gui blame on this line" command {external_blame_diff}}
    }
    $diff_menu configure -tearoff 0
}

# Update row number label when selectedline changes
proc selectedline_change {n1 n2 op} {
    global selectedline rownumsel

    if {$selectedline eq {}} {
        set rownumsel {}
    } else {
        set rownumsel [expr {$selectedline + 1}]
    }
}

# mouse-2 makes all windows scan vertically, but only the one
# the cursor is in scans horizontally
proc canvscan {op w x y} {
    global canv canv2 canv3
    foreach c [list $canv $canv2 $canv3] {
        if {$c == $w} {
            $c scan $op $x $y
        } else {
            $c scan $op 0 $y
        }
    }
}

proc scrollcanv {cscroll f0 f1} {
    $cscroll set $f0 $f1
    drawvisible
    flushhighlights
}

# when we make a key binding for the toplevel, make sure
# it doesn't get triggered when that key is pressed in the
# find string entry widget.
proc bindkey {ev script} {
    global entries
    bind . $ev $script
    set escript [bind Entry $ev]
    if {$escript == {}} {
        set escript [bind Entry <Key>]
    }
    foreach e $entries {
        bind $e $ev "$escript; break"
    }
}

proc bindmodfunctionkey {mod n script} {
    bind . <$mod-F$n> $script
    catch { bind . <$mod-XF86_Switch_VT_$n> $script }
}

# set the focus back to the toplevel for any click outside
# the entry widgets
proc click {w} {
    global ctext entries
    foreach e [concat $entries $ctext] {
        if {$w == $e} return
    }
    focus .
}

# Adjust the progress bar for a change in requested extent or canvas size
proc adjustprogress {} {
    global progresscanv
    global fprogcoord

    $progresscanv configure -value [expr {int($fprogcoord * 100)}]
}

proc doprogupdate {} {
    global lastprogupdate progupdatepending

    if {$progupdatepending} {
        set progupdatepending 0
        set lastprogupdate [clock clicks -milliseconds]
        update
    }
}

proc config_check_tmp_exists {tries_left} {
    global config_file_tmp

    if {[file exists $config_file_tmp]} {
        incr tries_left -1
        if {$tries_left > 0} {
            after 100 [list config_check_tmp_exists $tries_left]
        } else {
            error_popup "There appears to be a stale $config_file_tmp\
 file, which will prevent gitk from saving its configuration on exit.\
 Please remove it if it is not being used by any existing gitk process."
        }
    }
}

proc config_init_trace {name} {
    global config_variable_changed config_variable_original

    upvar #0 $name var
    set config_variable_changed($name) 0
    set config_variable_original($name) $var
}

proc config_variable_change_cb {name name2 op} {
    global config_variable_changed config_variable_original

    upvar #0 $name var
    if {$op eq "write" &&
        (![info exists config_variable_original($name)] ||
         $config_variable_original($name) ne $var)} {
        set config_variable_changed($name) 1
    }
}

proc savestuff {w} {
    global stuffsaved
    global config_file config_file_tmp
    global config_variables config_variable_changed
    global viewchanged

    upvar #0 viewname current_viewname
    upvar #0 viewfiles current_viewfiles
    upvar #0 viewargs current_viewargs
    upvar #0 viewargscmd current_viewargscmd
    upvar #0 viewperm current_viewperm
    upvar #0 nextviewnum current_nextviewnum

    if {$stuffsaved} return
    if {![winfo viewable .]} return
    set remove_tmp 0
    if {[catch {
        set try_count 0
        while {[catch {set f [safe_open_file $config_file_tmp {WRONLY CREAT EXCL}]}]} {
            if {[incr try_count] > 50} {
                error "Unable to write config file: $config_file_tmp exists"
            }
            after 100
        }
        set remove_tmp 1
        if {$::tcl_platform(platform) eq {windows}} {
            file attributes $config_file_tmp -hidden true
        }
        if {[file exists $config_file]} {
            source $config_file
        }
        foreach var_name $config_variables {
            upvar #0 $var_name var
            upvar 0 $var_name old_var
            if {!$config_variable_changed($var_name) && [info exists old_var]} {
                puts $f [list set $var_name $old_var]
            } else {
                puts $f [list set $var_name $var]
            }
        }

        puts $f "set geometry(main) [wm geometry .]"
        puts $f "set geometry(state) [wm state .]"
        puts $f "set geometry(topwidth) [winfo width .tf]"
        puts $f "set geometry(topheight) [winfo height .tf]"
        puts $f "set geometry(pwsash0) \"[.tf.histframe.pwclist sashpos 0] 1\""
        puts $f "set geometry(pwsash1) \"[.tf.histframe.pwclist sashpos 1] 1\""
        puts $f "set geometry(botwidth) [winfo width .bleft]"
        puts $f "set geometry(botheight) [winfo height .bleft]"

        array set view_save {}
        array set views {}
        if {![info exists permviews]} { set permviews {} }
        foreach view $permviews {
            set view_save([lindex $view 0]) 1
            set views([lindex $view 0]) $view
        }
        puts -nonewline $f "set permviews {"
        for {set v 1} {$v < $current_nextviewnum} {incr v} {
            if {$viewchanged($v)} {
                if {$current_viewperm($v)} {
                    set views($current_viewname($v)) [list $current_viewname($v) $current_viewfiles($v) $current_viewargs($v) $current_viewargscmd($v)]
                } else {
                    set view_save($current_viewname($v)) 0
                }
            }
        }
        # write old and updated view to their places and append remaining to the end
        foreach view $permviews {
            set view_name [lindex $view 0]
            if {$view_save($view_name)} {
                puts $f "{$views($view_name)}"
            }
            unset views($view_name)
        }
        foreach view_name [array names views] {
            puts $f "{$views($view_name)}"
        }
        puts $f "}"
        close $f
        file rename -force $config_file_tmp $config_file
        set remove_tmp 0
    } err]} {
        puts "Error saving config: $err"
    }
    if {$remove_tmp} {
        file delete -force $config_file_tmp
    }
    set stuffsaved 1
}

proc resizeclistpanes {win w} {
    global oldwidth oldsash
    if {[info exists oldwidth($win)]} {
        if {[info exists oldsash($win)]} {
            set s0 [lindex $oldsash($win) 0]
            set s1 [lindex $oldsash($win) 1]
        } else {
            set s0 [$win sashpos 0]
            set s1 [$win sashpos 1]
        }
        if {$w < 60} {
            set sash0 [expr {int($w/2 - 2)}]
            set sash1 [expr {int($w*5/6 - 2)}]
        } else {
            set factor [expr {1.0 * $w / $oldwidth($win)}]
            set sash0 [expr {int($factor * [lindex $s0 0])}]
            set sash1 [expr {int($factor * [lindex $s1 0])}]
            if {$sash0 < 30} {
                set sash0 30
            }
            if {$sash1 < $sash0 + 20} {
                set sash1 [expr {$sash0 + 20}]
            }
            if {$sash1 > $w - 10} {
                set sash1 [expr {$w - 10}]
                if {$sash0 > $sash1 - 20} {
                    set sash0 [expr {$sash1 - 20}]
                }
            }
        }
        $win sashpos 0 $sash0
        $win sashpos 1 $sash1
        set oldsash($win) [list $sash0 $sash1]
    }
    set oldwidth($win) $w
}

proc resizecdetpanes {win w} {
    global oldwidth oldsash
    if {[info exists oldwidth($win)]} {
        if {[info exists oldsash($win)]} {
            set s0 $oldsash($win)
        } else {
            set s0 [$win sashpos 0]
        }
        if {$w < 60} {
            set sash0 [expr {int($w*3/4 - 2)}]
        } else {
            set factor [expr {1.0 * $w / $oldwidth($win)}]
            set sash0 [expr {int($factor * [lindex $s0 0])}]
            if {$sash0 < 45} {
                set sash0 45
            }
            if {$sash0 > $w - 15} {
                set sash0 [expr {$w - 15}]
            }
        }
        $win sashpos 0 $sash0
        set oldsash($win) $sash0
    }
    set oldwidth($win) $w
}

proc allcanvs args {
    global canv canv2 canv3
    eval $canv $args
    eval $canv2 $args
    eval $canv3 $args
}

proc bindall {event action} {
    global canv canv2 canv3
    bind $canv $event $action
    bind $canv2 $event $action
    bind $canv3 $event $action
}

proc about {} {
    global bgcolor
    set w .about
    if {[winfo exists $w]} {
        raise $w
        return
    }
    ttk_toplevel $w
    wm title $w [mc "About gitk"]
    make_transient $w .
    message $w.m -text [mc "
Gitk - a commit viewer for git

Copyright \u00a9 2005-2016 Paul Mackerras

Use and redistribute under the terms of the GNU General Public License"] \
            -justify center -aspect 400 -border 2 -bg $bgcolor -relief groove
    pack $w.m -side top -fill x -padx 2 -pady 2
    ttk::button $w.ok -text [mc "Close"] -command "destroy $w" -default active
    pack $w.ok -side bottom
    bind $w <Visibility> "focus $w.ok"
    bind $w <Key-Escape> "destroy $w"
    bind $w <Key-Return> "destroy $w"
    tk::PlaceWindow $w widget .
}

proc keys {} {
    global bgcolor
    set w .keys
    if {[winfo exists $w]} {
        raise $w
        return
    }
    if {[tk windowingsystem] eq {aqua}} {
        set M1T Cmd
    } else {
        set M1T Ctrl
    }
    ttk_toplevel $w
    wm title $w [mc "Gitk key bindings"]
    make_transient $w .
    message $w.m -text "
[mc "Gitk key bindings:"]

[mc "<%s-Q>		Quit" $M1T]
[mc "<%s-W>		Close window" $M1T]
[mc "<Home>		Move to first commit"]
[mc "<End>		Move to last commit"]
[mc "<Up>, p, k	Move up one commit"]
[mc "<Down>, n, j	Move down one commit"]
[mc "<Left>, z, h	Go back in history list"]
[mc "<Right>, x, l	Go forward in history list"]
[mc "<%s-n>	Go to n-th parent of current commit in history list" $M1T]
[mc "<PageUp>	Move up one page in commit list"]
[mc "<PageDown>	Move down one page in commit list"]
[mc "<%s-Home>	Scroll to top of commit list" $M1T]
[mc "<%s-End>	Scroll to bottom of commit list" $M1T]
[mc "<%s-Up>	Scroll commit list up one line" $M1T]
[mc "<%s-Down>	Scroll commit list down one line" $M1T]
[mc "<%s-PageUp>	Scroll commit list up one page" $M1T]
[mc "<%s-PageDown>	Scroll commit list down one page" $M1T]
[mc "<Shift-Up>	Find backwards (upwards, later commits)"]
[mc "<Shift-Down>	Find forwards (downwards, earlier commits)"]
[mc "<Delete>, b	Scroll diff view up one page"]
[mc "<Backspace>	Scroll diff view up one page"]
[mc "<Space>		Scroll diff view down one page"]
[mc "u		Scroll diff view up 18 lines"]
[mc "d		Scroll diff view down 18 lines"]
[mc "<%s-F>		Find" $M1T]
[mc "<%s-G>		Move to next find hit" $M1T]
[mc "<Return>	Move to next find hit"]
[mc "g		Go to commit"]
[mc "/		Focus the search box"]
[mc "?		Move to previous find hit"]
[mc "f		Scroll diff view to next file"]
[mc "<%s-S>		Search for next hit in diff view" $M1T]
[mc "<%s-R>		Search for previous hit in diff view" $M1T]
[mc "<%s-KP+>	Increase font size" $M1T]
[mc "<%s-plus>	Increase font size" $M1T]
[mc "<%s-KP->	Decrease font size" $M1T]
[mc "<%s-minus>	Decrease font size" $M1T]
[mc "<F5>		Update"]
" \
            -justify left -bg $bgcolor -border 2 -relief groove
    pack $w.m -side top -fill both -padx 2 -pady 2
    ttk::button $w.ok -text [mc "Close"] -command "destroy $w" -default active
    bind $w <Key-Escape> [list destroy $w]
    pack $w.ok -side bottom
    bind $w <Visibility> "focus $w.ok"
    bind $w <Key-Escape> "destroy $w"
    bind $w <Key-Return> "destroy $w"
}

# Procedures for manipulating the file list window at the
# bottom right of the overall window.

proc treeview {w l openlevs} {
    global treecontents treediropen treeheight treeparent treeindex

    set ix 0
    set treeindex() 0
    set lev 0
    set prefix {}
    set prefixend -1
    set prefendstack {}
    set htstack {}
    set ht 0
    set treecontents() {}
    $w conf -state normal
    foreach f $l {
        while {[string range $f 0 $prefixend] ne $prefix} {
            if {$lev <= $openlevs} {
                $w mark set e:$treeindex($prefix) "end -1c"
                $w mark gravity e:$treeindex($prefix) left
            }
            set treeheight($prefix) $ht
            incr ht [lindex $htstack end]
            set htstack [lreplace $htstack end end]
            set prefixend [lindex $prefendstack end]
            set prefendstack [lreplace $prefendstack end end]
            set prefix [string range $prefix 0 $prefixend]
            incr lev -1
        }
        set tail [string range $f [expr {$prefixend+1}] end]
        while {[set slash [string first "/" $tail]] >= 0} {
            lappend htstack $ht
            set ht 0
            lappend prefendstack $prefixend
            incr prefixend [expr {$slash + 1}]
            set d [string range $tail 0 $slash]
            lappend treecontents($prefix) $d
            set oldprefix $prefix
            append prefix $d
            set treecontents($prefix) {}
            set treeindex($prefix) [incr ix]
            set treeparent($prefix) $oldprefix
            set tail [string range $tail [expr {$slash+1}] end]
            if {$lev <= $openlevs} {
                set ht 1
                set treediropen($prefix) [expr {$lev < $openlevs}]
                set bm [expr {$lev == $openlevs? "tri-rt": "tri-dn"}]
                $w mark set d:$ix "end -1c"
                $w mark gravity d:$ix left
                set str "\n"
                for {set i 0} {$i < $lev} {incr i} {append str "\t"}
                $w insert end $str
                $w image create end -align center -image $bm -padx 1 \
                    -name a:$ix
                $w insert end $d [highlight_tag $prefix]
                $w mark set s:$ix "end -1c"
                $w mark gravity s:$ix left
            }
            incr lev
        }
        if {$tail ne {}} {
            if {$lev <= $openlevs} {
                incr ht
                set str "\n"
                for {set i 0} {$i < $lev} {incr i} {append str "\t"}
                $w insert end $str
                $w insert end $tail [highlight_tag $f]
            }
            lappend treecontents($prefix) $tail
        }
    }
    while {$htstack ne {}} {
        set treeheight($prefix) $ht
        incr ht [lindex $htstack end]
        set htstack [lreplace $htstack end end]
        set prefixend [lindex $prefendstack end]
        set prefendstack [lreplace $prefendstack end end]
        set prefix [string range $prefix 0 $prefixend]
    }
    $w conf -state disabled
}

proc linetoelt {l} {
    global treeheight treecontents

    set y 2
    set prefix {}
    while {1} {
        foreach e $treecontents($prefix) {
            if {$y == $l} {
                return "$prefix$e"
            }
            set n 1
            if {[string index $e end] eq "/"} {
                set n $treeheight($prefix$e)
                if {$y + $n > $l} {
                    append prefix $e
                    incr y
                    break
                }
            }
            incr y $n
        }
    }
}

proc highlight_tree {y prefix} {
    global treeheight treecontents cflist

    foreach e $treecontents($prefix) {
        set path $prefix$e
        if {[highlight_tag $path] ne {}} {
            $cflist tag add bold $y.0 "$y.0 lineend"
        }
        incr y
        if {[string index $e end] eq "/" && $treeheight($path) > 1} {
            set y [highlight_tree $y $path]
        }
    }
    return $y
}

proc treeclosedir {w dir} {
    global treediropen treeheight treeparent treeindex

    set ix $treeindex($dir)
    $w conf -state normal
    $w delete s:$ix e:$ix
    set treediropen($dir) 0
    $w image configure a:$ix -image tri-rt
    $w conf -state disabled
    set n [expr {1 - $treeheight($dir)}]
    while {$dir ne {}} {
        incr treeheight($dir) $n
        set dir $treeparent($dir)
    }
}

proc treeopendir {w dir} {
    global treediropen treeheight treeparent treecontents treeindex

    set ix $treeindex($dir)
    $w conf -state normal
    $w image configure a:$ix -image tri-dn
    $w mark set e:$ix s:$ix
    $w mark gravity e:$ix right
    set lev 0
    set str "\n"
    set n [llength $treecontents($dir)]
    for {set x $dir} {$x ne {}} {set x $treeparent($x)} {
        incr lev
        append str "\t"
        incr treeheight($x) $n
    }
    foreach e $treecontents($dir) {
        set de $dir$e
        if {[string index $e end] eq "/"} {
            set iy $treeindex($de)
            $w mark set d:$iy e:$ix
            $w mark gravity d:$iy left
            $w insert e:$ix $str
            set treediropen($de) 0
            $w image create e:$ix -align center -image tri-rt -padx 1 \
                -name a:$iy
            $w insert e:$ix $e [highlight_tag $de]
            $w mark set s:$iy e:$ix
            $w mark gravity s:$iy left
            set treeheight($de) 1
        } else {
            $w insert e:$ix $str
            $w insert e:$ix $e [highlight_tag $de]
        }
    }
    $w mark gravity e:$ix right
    $w conf -state disabled
    set treediropen($dir) 1
    set top [lindex [split [$w index @0,0] .] 0]
    set ht [$w cget -height]
    set l [lindex [split [$w index s:$ix] .] 0]
    if {$l < $top} {
        $w yview $l.0
    } elseif {$l + $n + 1 > $top + $ht} {
        set top [expr {$l + $n + 2 - $ht}]
        if {$l < $top} {
            set top $l
        }
        $w yview $top.0
    }
}

proc treeclick {w x y} {
    global treediropen cmitmode ctext cflist cflist_top

    if {$cmitmode ne "tree"} return
    if {![info exists cflist_top]} return
    set l [lindex [split [$w index "@$x,$y"] "."] 0]
    $cflist tag remove highlight $cflist_top.0 "$cflist_top.0 lineend"
    $cflist tag add highlight $l.0 "$l.0 lineend"
    set cflist_top $l
    if {$l == 1} {
        $ctext yview 1.0
        return
    }
    set e [linetoelt $l]
    if {[string index $e end] ne "/"} {
        showfile $e
    } elseif {$treediropen($e)} {
        treeclosedir $w $e
    } else {
        treeopendir $w $e
    }
}

proc setfilelist {id} {
    global treefilelist cflist jump_to_here

    treeview $cflist $treefilelist($id) 0
    if {$jump_to_here ne {}} {
        set f [lindex $jump_to_here 0]
        if {[lsearch -exact $treefilelist($id) $f] >= 0} {
            showfile $f
        }
    }
}

image create bitmap tri-rt -background black -foreground blue -data {
    #define tri-rt_width 13
    #define tri-rt_height 13
    static unsigned char tri-rt_bits[] = {
       0x00, 0x00, 0x00, 0x00, 0x10, 0x00, 0x30, 0x00, 0x70, 0x00, 0xf0, 0x00,
       0xf0, 0x01, 0xf0, 0x00, 0x70, 0x00, 0x30, 0x00, 0x10, 0x00, 0x00, 0x00,
       0x00, 0x00};
} -maskdata {
    #define tri-rt-mask_width 13
    #define tri-rt-mask_height 13
    static unsigned char tri-rt-mask_bits[] = {
       0x08, 0x00, 0x18, 0x00, 0x38, 0x00, 0x78, 0x00, 0xf8, 0x00, 0xf8, 0x01,
       0xf8, 0x03, 0xf8, 0x01, 0xf8, 0x00, 0x78, 0x00, 0x38, 0x00, 0x18, 0x00,
       0x08, 0x00};
}
image create bitmap tri-dn -background black -foreground blue -data {
    #define tri-dn_width 13
    #define tri-dn_height 13
    static unsigned char tri-dn_bits[] = {
       0x00, 0x00, 0x00, 0x00, 0x00, 0x00, 0x00, 0x00, 0xfc, 0x07, 0xf8, 0x03,
       0xf0, 0x01, 0xe0, 0x00, 0x40, 0x00, 0x00, 0x00, 0x00, 0x00, 0x00, 0x00,
       0x00, 0x00};
} -maskdata {
    #define tri-dn-mask_width 13
    #define tri-dn-mask_height 13
    static unsigned char tri-dn-mask_bits[] = {
       0x00, 0x00, 0x00, 0x00, 0x00, 0x00, 0xff, 0x1f, 0xfe, 0x0f, 0xfc, 0x07,
       0xf8, 0x03, 0xf0, 0x01, 0xe0, 0x00, 0x40, 0x00, 0x00, 0x00, 0x00, 0x00,
       0x00, 0x00};
}

image create bitmap reficon-T -background black -foreground yellow -data {
    #define tagicon_width 13
    #define tagicon_height 9
    static unsigned char tagicon_bits[] = {
       0x00, 0x00, 0x00, 0x00, 0xf0, 0x07, 0xf8, 0x07,
       0xfc, 0x07, 0xf8, 0x07, 0xf0, 0x07, 0x00, 0x00, 0x00, 0x00};
} -maskdata {
    #define tagicon-mask_width 13
    #define tagicon-mask_height 9
    static unsigned char tagicon-mask_bits[] = {
       0x00, 0x00, 0xf0, 0x0f, 0xf8, 0x0f, 0xfc, 0x0f,
       0xfe, 0x0f, 0xfc, 0x0f, 0xf8, 0x0f, 0xf0, 0x0f, 0x00, 0x00};
}
set rectdata {
    #define headicon_width 13
    #define headicon_height 9
    static unsigned char headicon_bits[] = {
       0x00, 0x00, 0x00, 0x00, 0xf8, 0x07, 0xf8, 0x07,
       0xf8, 0x07, 0xf8, 0x07, 0xf8, 0x07, 0x00, 0x00, 0x00, 0x00};
}
set rectmask {
    #define headicon-mask_width 13
    #define headicon-mask_height 9
    static unsigned char headicon-mask_bits[] = {
       0x00, 0x00, 0xfc, 0x0f, 0xfc, 0x0f, 0xfc, 0x0f,
       0xfc, 0x0f, 0xfc, 0x0f, 0xfc, 0x0f, 0xfc, 0x0f, 0x00, 0x00};
}
image create bitmap reficon-H -background black -foreground "#00ff00" \
    -data $rectdata -maskdata $rectmask
image create bitmap reficon-R -background black -foreground "#ffddaa" \
    -data $rectdata -maskdata $rectmask
image create bitmap reficon-o -background black -foreground "#ddddff" \
    -data $rectdata -maskdata $rectmask

proc init_flist {first} {
    global cflist cflist_top difffilestart

    $cflist conf -state normal
    $cflist delete 0.0 end
    if {$first ne {}} {
        $cflist insert end $first
        set cflist_top 1
        $cflist tag add highlight 1.0 "1.0 lineend"
    } else {
        unset -nocomplain cflist_top
    }
    $cflist conf -state disabled
    set difffilestart {}
}

proc highlight_tag {f} {
    global highlight_paths

    foreach p $highlight_paths {
        if {[string match $p $f]} {
            return "bold"
        }
    }
    return {}
}

proc highlight_filelist {} {
    global cmitmode cflist

    $cflist conf -state normal
    if {$cmitmode ne "tree"} {
        set end [lindex [split [$cflist index end] .] 0]
        for {set l 2} {$l < $end} {incr l} {
            set line [$cflist get $l.0 "$l.0 lineend"]
            if {[highlight_tag $line] ne {}} {
                $cflist tag add bold $l.0 "$l.0 lineend"
            }
        }
    } else {
        highlight_tree 2 {}
    }
    $cflist conf -state disabled
}

proc unhighlight_filelist {} {
    global cflist

    $cflist conf -state normal
    $cflist tag remove bold 1.0 end
    $cflist conf -state disabled
}

proc add_flist {fl} {
    global cflist

    $cflist conf -state normal
    foreach f $fl {
        $cflist insert end "\n"
        $cflist insert end $f [highlight_tag $f]
    }
    $cflist conf -state disabled
}

proc sel_flist {w x y} {
    global ctext difffilestart cflist cflist_top cmitmode

    if {$cmitmode eq "tree"} return
    if {![info exists cflist_top]} return
    set l [lindex [split [$w index "@$x,$y"] "."] 0]
    $cflist tag remove highlight $cflist_top.0 "$cflist_top.0 lineend"
    $cflist tag add highlight $l.0 "$l.0 lineend"
    set cflist_top $l
    if {$l == 1} {
        $ctext yview 1.0
    } else {
        catch {$ctext yview [lindex $difffilestart [expr {$l - 2}]]}
    }
    suppress_highlighting_file_for_current_scrollpos
}

proc pop_flist_menu {w X Y x y} {
    global ctext cflist cmitmode flist_menu flist_menu_file
    global treediffs diffids

    stopfinding
    set l [lindex [split [$w index "@$x,$y"] "."] 0]
    if {$l <= 1} return
    if {$cmitmode eq "tree"} {
        set e [linetoelt $l]
        if {[string index $e end] eq "/"} return
    } else {
        set e [lindex $treediffs($diffids) [expr {$l-2}]]
    }
    set flist_menu_file $e
    set xdiffstate "normal"
    if {$cmitmode eq "tree"} {
        set xdiffstate "disabled"
    }
    # Disable "External diff" item in tree mode
    $flist_menu entryconf 2 -state $xdiffstate
    tk_popup $flist_menu $X $Y
}

proc find_ctext_fileinfo {line} {
    global ctext_file_names ctext_file_lines

    set ok [bsearch $ctext_file_lines $line]
    set tline [lindex $ctext_file_lines $ok]

    if {$ok >= [llength $ctext_file_lines] || $line < $tline} {
        return {}
    } else {
        return [list [lindex $ctext_file_names $ok] $tline]
    }
}

proc pop_diff_menu {w X Y x y} {
    global ctext diff_menu flist_menu_file
    global diff_menu_txtpos diff_menu_line
    global diff_menu_filebase

    set diff_menu_txtpos [split [$w index "@$x,$y"] "."]
    set diff_menu_line [lindex $diff_menu_txtpos 0]
    # don't pop up the menu on hunk-separator or file-separator lines
    if {[lsearch -glob [$ctext tag names $diff_menu_line.0] "*sep"] >= 0} {
        return
    }
    stopfinding
    set f [find_ctext_fileinfo $diff_menu_line]
    if {$f eq {}} return
    set flist_menu_file [lindex $f 0]
    set diff_menu_filebase [lindex $f 1]
    tk_popup $diff_menu $X $Y
}

proc flist_hl {only} {
    global flist_menu_file findstring gdttype

    set x [shellquote $flist_menu_file]
    if {$only || $findstring eq {} || $gdttype ne [mc "touching paths:"]} {
        set findstring $x
    } else {
        append findstring " " $x
    }
    set gdttype [mc "touching paths:"]
}

proc gitknewtmpdir {} {
    global diffnum gitktmpdir gitdir env

    if {![info exists gitktmpdir]} {
        if {[info exists env(GITK_TMPDIR)]} {
            set tmpdir $env(GITK_TMPDIR)
        } elseif {[info exists env(TMPDIR)]} {
            set tmpdir $env(TMPDIR)
        } else {
            set tmpdir $gitdir
        }
        set gitktmpformat [file join $tmpdir ".gitk-tmp.XXXXXX"]
        if {[catch {set gitktmpdir [safe_exec [list mktemp -d $gitktmpformat]]}]} {
            set gitktmpdir [file join $gitdir [format ".gitk-tmp.%s" [pid]]]
        }
        if {[catch {file mkdir $gitktmpdir} err]} {
            error_popup "[mc "Error creating temporary directory %s:" $gitktmpdir] $err"
            unset gitktmpdir
            return {}
        }
        set diffnum 0
    }
    incr diffnum
    set diffdir [file join $gitktmpdir $diffnum]
    if {[catch {file mkdir $diffdir} err]} {
        error_popup "[mc "Error creating temporary directory %s:" $diffdir] $err"
        return {}
    }
    return $diffdir
}

proc save_file_from_commit {filename output what} {
    global nullfile

    if {[catch {safe_exec_redirect [list git show $filename --] [list > $output]} err]} {
        if {[string match "fatal: bad revision *" $err]} {
            return $nullfile
        }
        error_popup "[mc "Error getting \"%s\" from %s:" $filename $what] $err"
        return {}
    }
    return $output
}

proc external_diff_get_one_file {diffid filename diffdir} {
    global nullid nullid2 nullfile
    global worktree

    if {$diffid == $nullid} {
        set difffile [file join $worktree $filename]
        if {[file exists $difffile]} {
            return $difffile
        }
        return $nullfile
    }
    if {$diffid == $nullid2} {
        set difffile [file join $diffdir "\[index\] [file tail $filename]"]
        return [save_file_from_commit :$filename $difffile index]
    }
    set difffile [file join $diffdir "\[$diffid\] [file tail $filename]"]
    return [save_file_from_commit $diffid:$filename $difffile \
               "revision $diffid"]
}

proc external_diff {} {
    global nullid nullid2
    global flist_menu_file
    global diffids
    global extdifftool

    if {[llength $diffids] == 1} {
        # no reference commit given
        set diffidto [lindex $diffids 0]
        if {$diffidto eq $nullid} {
            # diffing working copy with index
            set diffidfrom $nullid2
        } elseif {$diffidto eq $nullid2} {
            # diffing index with HEAD
            set diffidfrom "HEAD"
        } else {
            # use first parent commit
            global parentlist selectedline
            set diffidfrom [lindex $parentlist $selectedline 0]
        }
    } else {
        set diffidfrom [lindex $diffids 0]
        set diffidto [lindex $diffids 1]
    }

    # make sure that several diffs wont collide
    set diffdir [gitknewtmpdir]
    if {$diffdir eq {}} return

    # gather files to diff
    set difffromfile [external_diff_get_one_file $diffidfrom $flist_menu_file $diffdir]
    set difftofile [external_diff_get_one_file $diffidto $flist_menu_file $diffdir]

    if {$difffromfile ne {} && $difftofile ne {}} {
        set cmd [list [shellsplit $extdifftool] $difffromfile $difftofile]
        if {[catch {set fl [safe_open_command $cmd]} err]} {
            file delete -force $diffdir
            error_popup "$extdifftool: [mc "command failed:"] $err"
        } else {
            fconfigure $fl -blocking 0
            filerun $fl [list delete_at_eof $fl $diffdir]
        }
    }
}

proc find_hunk_blamespec {base line} {
    global ctext

    # Find and parse the hunk header
    set s_lix [$ctext search -backwards -regexp ^@@ "$line.0 lineend" $base.0]
    if {$s_lix eq {}} return

    set s_line [$ctext get $s_lix "$s_lix + 1 lines"]
    if {![regexp {^@@@*(( -\d+(,\d+)?)+) \+(\d+)(,\d+)? @@} $s_line \
            s_line old_specs osz osz1 new_line nsz]} {
        return
    }

    # base lines for the parents
    set base_lines [list $new_line]
    foreach old_spec [lrange [split $old_specs " "] 1 end] {
        if {![regexp -- {-(\d+)(,\d+)?} $old_spec \
                old_spec old_line osz]} {
            return
        }
        lappend base_lines $old_line
    }

    # Now scan the lines to determine offset within the hunk
    set max_parent [expr {[llength $base_lines]-2}]
    set dline 0
    set s_lno [lindex [split $s_lix "."] 0]

    # Determine if the line is removed
    set chunk [$ctext get $line.0 "$line.1 + $max_parent chars"]
    if {[string match {[-+ ]*} $chunk]} {
        set removed_idx [string first "-" $chunk]
        # Choose a parent index
        if {$removed_idx >= 0} {
            set parent $removed_idx
        } else {
            set unchanged_idx [string first " " $chunk]
            if {$unchanged_idx >= 0} {
                set parent $unchanged_idx
            } else {
                # blame the current commit
                set parent -1
            }
        }
        # then count other lines that belong to it
        for {set i $line} {[incr i -1] > $s_lno} {} {
            set chunk [$ctext get $i.0 "$i.1 + $max_parent chars"]
            # Determine if the line is removed
            set removed_idx [string first "-" $chunk]
            if {$parent >= 0} {
                set code [string index $chunk $parent]
                if {$code eq "-" || ($removed_idx < 0 && $code ne "+")} {
                    incr dline
                }
            } else {
                if {$removed_idx < 0} {
                    incr dline
                }
            }
        }
        incr parent
    } else {
        set parent 0
    }

    incr dline [lindex $base_lines $parent]
    return [list $parent $dline]
}

proc external_blame_diff {} {
    global currentid cmitmode
    global diff_menu_txtpos diff_menu_line
    global diff_menu_filebase flist_menu_file

    if {$cmitmode eq "tree"} {
        set parent_idx 0
        set line [expr {$diff_menu_line - $diff_menu_filebase}]
    } else {
        set hinfo [find_hunk_blamespec $diff_menu_filebase $diff_menu_line]
        if {$hinfo ne {}} {
            set parent_idx [lindex $hinfo 0]
            set line [lindex $hinfo 1]
        } else {
            set parent_idx 0
            set line 0
        }
    }

    external_blame $parent_idx $line
}

# Find the SHA1 ID of the blob for file $fname in the index
# at stage 0 or 2
proc index_sha1 {fname} {
    set f [safe_open_command [list git ls-files -s $fname]]
    while {[gets $f line] >= 0} {
        set info [lindex [split $line "\t"] 0]
        set stage [lindex $info 2]
        if {$stage eq "0" || $stage eq "2"} {
            close $f
            return [lindex $info 1]
        }
    }
    close $f
    return {}
}

# Turn an absolute path into one relative to the current directory
proc make_relative {f} {
    if {[file pathtype $f] eq "relative"} {
        return $f
    }
    set elts [file split $f]
    set here [file split [pwd]]
    set ei 0
    set hi 0
    set res {}
    foreach d $here {
        if {$ei < $hi || $ei >= [llength $elts] || [lindex $elts $ei] ne $d} {
            lappend res ".."
        } else {
            incr ei
        }
        incr hi
    }
    set elts [concat $res [lrange $elts $ei end]]
    return [eval file join $elts]
}

proc external_blame {parent_idx {line {}}} {
    global flist_menu_file cdup
    global nullid nullid2
    global parentlist selectedline currentid

    if {$parent_idx > 0} {
        set base_commit [lindex $parentlist $selectedline [expr {$parent_idx-1}]]
    } else {
        set base_commit $currentid
    }

    if {$base_commit eq {} || $base_commit eq $nullid || $base_commit eq $nullid2} {
        error_popup [mc "No such commit"]
        return
    }

    set cmdline [list git gui blame]
    if {$line ne {} && $line > 1} {
        lappend cmdline "--line=$line"
    }
    set f [file join $cdup $flist_menu_file]
    # Unfortunately it seems git gui blame doesn't like
    # being given an absolute path...
    set f [make_relative $f]
    lappend cmdline $base_commit $f
    if {[catch {safe_exec_redirect $cmdline [list &]} err]} {
        error_popup "[mc "git gui blame: command failed:"] $err"
    }
}

proc show_line_source {} {
    global cmitmode currentid parents curview blamestuff blameinst
    global diff_menu_line diff_menu_filebase flist_menu_file
    global nullid nullid2 gitdir cdup

    set from_index {}
    if {$cmitmode eq "tree"} {
        set id $currentid
        set line [expr {$diff_menu_line - $diff_menu_filebase}]
    } else {
        set h [find_hunk_blamespec $diff_menu_filebase $diff_menu_line]
        if {$h eq {}} return
        set pi [lindex $h 0]
        if {$pi == 0} {
            mark_ctext_line $diff_menu_line
            return
        }
        incr pi -1
        if {$currentid eq $nullid} {
            if {$pi > 0} {
                # must be a merge in progress...
                if {[catch {
                    # get the last line from .git/MERGE_HEAD
                    set f [safe_open_file [file join $gitdir MERGE_HEAD] r]
                    set id [lindex [split [read $f] "\n"] end-1]
                    close $f
                } err]} {
                    error_popup [mc "Couldn't read merge head: %s" $err]
                    return
                }
            } elseif {$parents($curview,$currentid) eq $nullid2} {
                # need to do the blame from the index
                if {[catch {
                    set from_index [index_sha1 $flist_menu_file]
                } err]} {
                    error_popup [mc "Error reading index: %s" $err]
                    return
                }
            } else {
                set id $parents($curview,$currentid)
            }
        } else {
            set id [lindex $parents($curview,$currentid) $pi]
        }
        set line [lindex $h 1]
    }
    set blamefile [file join $cdup $flist_menu_file]
    if {$from_index ne {}} {
        set blameargs [list \
            [list git cat-file blob $from_index] \
            [list git blame -p -L$line,+1 --contents - -- $blamefile]]
    } else {
        set blameargs [list \
            [list git blame -p -L$line,+1 $id -- $blamefile]]
    }
    if {[catch {
        set f [safe_open_pipeline $blameargs]
    } err]} {
        error_popup [mc "Couldn't start git blame: %s" $err]
        return
    }
    nowbusy blaming [mc "Searching"]
    fconfigure $f -blocking 0
    set i [reg_instance $f]
    set blamestuff($i) {}
    set blameinst $i
    filerun $f [list read_line_source $f $i]
}

proc stopblaming {} {
    global blameinst

    if {[info exists blameinst]} {
        stop_instance $blameinst
        unset blameinst
        notbusy blaming
    }
}

proc read_line_source {fd inst} {
    global blamestuff curview commfd blameinst nullid nullid2
    global hashlength

    while {[gets $fd line] >= 0} {
        lappend blamestuff($inst) $line
    }
    if {![eof $fd]} {
        return 1
    }
    unset commfd($inst)
    unset blameinst
    notbusy blaming
    fconfigure $fd -blocking 1
    if {[catch {close $fd} err]} {
        error_popup [mc "Error running git blame: %s" $err]
        return 0
    }

    set fname {}
    set line [split [lindex $blamestuff($inst) 0] " "]
    set id [lindex $line 0]
    set lnum [lindex $line 1]
    if {[string length $id] == $hashlength && [string is xdigit $id] &&
        [string is digit -strict $lnum]} {
        # look for "filename" line
        foreach l $blamestuff($inst) {
            if {[string match "filename *" $l]} {
                set fname [string range $l 9 end]
                break
            }
        }
    }
    if {$fname ne {}} {
        # all looks good, select it
        if {$id eq $nullid} {
            # blame uses all-zeroes to mean not committed,
            # which would mean a change in the index
            set id $nullid2
        }
        if {[commitinview $id $curview]} {
            selectline [rowofcommit $id] 1 [list $fname $lnum] 1
        } else {
            error_popup [mc "That line comes from commit %s, \
                             which is not in this view" [shortids $id]]
        }
    } else {
        puts "oops couldn't parse git blame output"
    }
    return 0
}

# delete $dir when we see eof on $f (presumably because the child has exited)
proc delete_at_eof {f dir} {
    while {[gets $f line] >= 0} {}
    if {[eof $f]} {
        if {[catch {close $f} err]} {
            error_popup "[mc "External diff viewer failed:"] $err"
        }
        file delete -force $dir
        return 0
    }
    return 1
}

# Functions for adding and removing shell-type quoting

proc shellquote {str} {
    if {![string match "*\['\"\\ \t]*" $str]} {
        return $str
    }
    if {![string match "*\['\"\\]*" $str]} {
        return "\"$str\""
    }
    if {![string match "*'*" $str]} {
        return "'$str'"
    }
    return "\"[string map {\" \\\" \\ \\\\} $str]\""
}

proc shellarglist {l} {
    set str {}
    foreach a $l {
        if {$str ne {}} {
            append str " "
        }
        append str [shellquote $a]
    }
    return $str
}

proc shelldequote {str} {
    set ret {}
    set used -1
    while {1} {
        incr used
        if {![regexp -start $used -indices "\['\"\\\\ \t]" $str first]} {
            append ret [string range $str $used end]
            set used [string length $str]
            break
        }
        set first [lindex $first 0]
        set ch [string index $str $first]
        if {$first > $used} {
            append ret [string range $str $used [expr {$first - 1}]]
            set used $first
        }
        if {$ch eq " " || $ch eq "\t"} break
        incr used
        if {$ch eq "'"} {
            set first [string first "'" $str $used]
            if {$first < 0} {
                error "unmatched single-quote"
            }
            append ret [string range $str $used [expr {$first - 1}]]
            set used $first
            continue
        }
        if {$ch eq "\\"} {
            if {$used >= [string length $str]} {
                error "trailing backslash"
            }
            append ret [string index $str $used]
            continue
        }
        # here ch == "\""
        while {1} {
            if {![regexp -start $used -indices "\[\"\\\\]" $str first]} {
                error "unmatched double-quote"
            }
            set first [lindex $first 0]
            set ch [string index $str $first]
            if {$first > $used} {
                append ret [string range $str $used [expr {$first - 1}]]
                set used $first
            }
            if {$ch eq "\""} break
            incr used
            append ret [string index $str $used]
            incr used
        }
    }
    return [list $used $ret]
}

proc shellsplit {str} {
    set l {}
    while {1} {
        set str [string trimleft $str]
        if {$str eq {}} break
        set dq [shelldequote $str]
        set n [lindex $dq 0]
        set word [lindex $dq 1]
        set str [string range $str $n end]
        lappend l $word
    }
    return $l
}

proc set_window_title {} {
    global appname curview viewname vrevs
    set rev [mc "All files"]
    if {$curview ne 0} {
        if {$viewname($curview) eq [mc "Command line"]} {
            set rev [string map {"--gitk-symmetric-diff-marker" "--merge"} $vrevs($curview)]
        } else {
            set rev $viewname($curview)
        }
    }
    wm title . "[reponame]: $rev - $appname"
}

# Code to implement multiple views

proc newview {ishighlight} {
    global nextviewnum newviewname newishighlight
    global revtreeargs viewargscmd newviewopts curview

    set newishighlight $ishighlight
    set top .gitkview
    if {[winfo exists $top]} {
        raise $top
        return
    }
    decode_view_opts $nextviewnum $revtreeargs
    set newviewname($nextviewnum) "[mc "View"] $nextviewnum"
    set newviewopts($nextviewnum,perm) 0
    set newviewopts($nextviewnum,cmd)  $viewargscmd($curview)
    vieweditor $top $nextviewnum [mc "Gitk view definition"]
}

set known_view_options {
    {perm      b    .  {}               {mc "Remember this view"}}
    {reflabel  l    +  {}               {mc "References (space separated list):"}}
    {refs      t15  .. {}               {mc "Branches & tags:"}}
    {allrefs   b    *. "--all"          {mc "All refs"}}
    {branches  b    .  "--branches"     {mc "All (local) branches"}}
    {tags      b    .  "--tags"         {mc "All tags"}}
    {remotes   b    .  "--remotes"      {mc "All remote-tracking branches"}}
    {commitlbl l    +  {}               {mc "Commit Info (regular expressions):"}}
    {author    t15  .. "--author=*"     {mc "Author:"}}
    {committer t15  .  "--committer=*"  {mc "Committer:"}}
    {loginfo   t15  .. "--grep=*"       {mc "Commit Message:"}}
    {allmatch  b    .. "--all-match"    {mc "Matches all Commit Info criteria"}}
    {igrep     b    .. "--invert-grep"  {mc "Matches no Commit Info criteria"}}
    {changes_l l    +  {}               {mc "Changes to Files:"}}
    {pickaxe_s r0   .  {}               {mc "Fixed String"}}
    {pickaxe_t r1   .  "--pickaxe-regex"  {mc "Regular Expression"}}
    {pickaxe   t15  .. "-S*"            {mc "Search string:"}}
    {datelabel l    +  {}               {mc "Commit Dates (\"2 weeks ago\", \"2009-03-17 15:27:38\", \"March 17, 2009 15:27:38\"):"}}
    {since     t15  ..  {"--since=*" "--after=*"}  {mc "Since:"}}
    {until     t15  .   {"--until=*" "--before=*"} {mc "Until:"}}
    {limit_lbl l    +  {}               {mc "Limit and/or skip a number of revisions (positive integer):"}}
    {limit     t10  *. "--max-count=*"  {mc "Number to show:"}}
    {skip      t10  .  "--skip=*"       {mc "Number to skip:"}}
    {misc_lbl  l    +  {}               {mc "Miscellaneous options:"}}
    {dorder    b    *. {"--date-order" "-d"}      {mc "Strictly sort by date"}}
    {lright    b    .  "--left-right"   {mc "Mark branch sides"}}
    {first     b    .  "--first-parent" {mc "Limit to first parent"}}
    {smplhst   b    .  "--simplify-by-decoration"   {mc "Simple history"}}
    {args      t50  *. {}               {mc "Additional arguments to git log:"}}
    {allpaths  path +  {}               {mc "Enter files and directories to include, one per line:"}}
    {cmd       t50= +  {}               {mc "Command to generate more commits to include:"}}
    }

# Convert $newviewopts($n, ...) into args for git log.
proc encode_view_opts {n} {
    global known_view_options newviewopts

    set rargs [list]
    foreach opt $known_view_options {
        set patterns [lindex $opt 3]
        if {$patterns eq {}} continue
        set pattern [lindex $patterns 0]

        if {[lindex $opt 1] eq "b"} {
            set val $newviewopts($n,[lindex $opt 0])
            if {$val} {
                lappend rargs $pattern
            }
        } elseif {[regexp {^r(\d+)$} [lindex $opt 1] type value]} {
            regexp {^(.*_)} [lindex $opt 0] uselessvar button_id
            set val $newviewopts($n,$button_id)
            if {$val eq $value} {
                lappend rargs $pattern
            }
        } else {
            set val $newviewopts($n,[lindex $opt 0])
            set val [string trim $val]
            if {$val ne {}} {
                set pfix [string range $pattern 0 end-1]
                lappend rargs $pfix$val
            }
        }
    }
    set rargs [concat $rargs [shellsplit $newviewopts($n,refs)]]
    return [concat $rargs [shellsplit $newviewopts($n,args)]]
}

# Fill $newviewopts($n, ...) based on args for git log.
proc decode_view_opts {n view_args} {
    global known_view_options newviewopts

    foreach opt $known_view_options {
        set id [lindex $opt 0]
        if {[lindex $opt 1] eq "b"} {
            # Checkboxes
            set val 0
        } elseif {[regexp {^r(\d+)$} [lindex $opt 1]]} {
            # Radiobuttons
            regexp {^(.*_)} $id uselessvar id
            set val 0
        } else {
            # Text fields
            set val {}
        }
        set newviewopts($n,$id) $val
    }
    set oargs [list]
    set refargs [list]
    foreach arg $view_args {
        if {[regexp -- {^-([0-9]+)$} $arg arg cnt]
            && ![info exists found(limit)]} {
            set newviewopts($n,limit) $cnt
            set found(limit) 1
            continue
        }
        catch { unset val }
        foreach opt $known_view_options {
            set id [lindex $opt 0]
            if {[info exists found($id)]} continue
            foreach pattern [lindex $opt 3] {
                if {![string match $pattern $arg]} continue
                if {[lindex $opt 1] eq "b"} {
                    # Check buttons
                    set val 1
                } elseif {[regexp {^r(\d+)$} [lindex $opt 1] match num]} {
                    # Radio buttons
                    regexp {^(.*_)} $id uselessvar id
                    set val $num
                } else {
                    # Text input fields
                    set size [string length $pattern]
                    set val [string range $arg [expr {$size-1}] end]
                }
                set newviewopts($n,$id) $val
                set found($id) 1
                break
            }
            if {[info exists val]} break
        }
        if {[info exists val]} continue
        if {[regexp {^-} $arg]} {
            lappend oargs $arg
        } else {
            lappend refargs $arg
        }
    }
    set newviewopts($n,refs) [shellarglist $refargs]
    set newviewopts($n,args) [shellarglist $oargs]
}

proc edit_or_newview {} {
    global curview

    if {$curview > 0} {
        editview
    } else {
        newview 0
    }
}

proc editview {} {
    global curview
    global viewname viewperm newviewname newviewopts
    global viewargs viewargscmd

    set top .gitkvedit-$curview
    if {[winfo exists $top]} {
        raise $top
        return
    }
    decode_view_opts $curview $viewargs($curview)
    set newviewname($curview)      $viewname($curview)
    set newviewopts($curview,perm) $viewperm($curview)
    set newviewopts($curview,cmd)  $viewargscmd($curview)
    vieweditor $top $curview "[mc "Gitk: edit view"] $viewname($curview)"
}

proc vieweditor {top n title} {
    global newviewname newviewopts viewfiles bgcolor
    global known_view_options

    ttk_toplevel $top
    wm title $top [concat $title [mc "-- criteria for selecting revisions"]]
    make_transient $top .

    # View name
    ttk::frame $top.nfr
    ttk::label $top.nl -text [mc "View Name"]
    ttk::entry $top.name -width 20 -textvariable newviewname($n)
    pack $top.nfr -in $top -fill x -pady 5 -padx 3
    pack $top.nl -in $top.nfr -side left -padx {0 5}
    pack $top.name -in $top.nfr -side left -padx {0 25}

    # View options
    set cframe $top.nfr
    set cexpand 0
    set cnt 0
    foreach opt $known_view_options {
        set id [lindex $opt 0]
        set type [lindex $opt 1]
        set flags [lindex $opt 2]
        set title [eval [lindex $opt 4]]
        set lxpad 0

        if {$flags eq "+" || $flags eq "*"} {
            set cframe $top.fr$cnt
            incr cnt
            ttk::frame $cframe
            pack $cframe -in $top -fill x -pady 3 -padx 3
            set cexpand [expr {$flags eq "*"}]
        } elseif {$flags eq ".." || $flags eq "*."} {
            set cframe $top.fr$cnt
            incr cnt
            ttk::frame $cframe
            pack $cframe -in $top -fill x -pady 3 -padx [list 15 3]
            set cexpand [expr {$flags eq "*."}]
        } else {
            set lxpad 5
        }

        if {$type eq "l"} {
            ttk::label $cframe.l_$id -text $title
            pack $cframe.l_$id -in $cframe -side left -pady [list 3 0] -anchor w
        } elseif {$type eq "b"} {
            ttk::checkbutton $cframe.c_$id -text $title -variable newviewopts($n,$id)
            pack $cframe.c_$id -in $cframe -side left \
                -padx [list $lxpad 0] -expand $cexpand -anchor w
        } elseif {[regexp {^r(\d+)$} $type type sz]} {
            regexp {^(.*_)} $id uselessvar button_id
            ttk::radiobutton $cframe.c_$id -text $title -variable newviewopts($n,$button_id) -value $sz
            pack $cframe.c_$id -in $cframe -side left \
                -padx [list $lxpad 0] -expand $cexpand -anchor w
        } elseif {[regexp {^t(\d+)$} $type type sz]} {
            ttk::label $cframe.l_$id -text $title
            ttk::entry $cframe.e_$id -width $sz -background $bgcolor \
                -textvariable newviewopts($n,$id)
            pack $cframe.l_$id -in $cframe -side left -padx [list $lxpad 0]
            pack $cframe.e_$id -in $cframe -side left -expand 1 -fill x
        } elseif {[regexp {^t(\d+)=$} $type type sz]} {
            ttk::label $cframe.l_$id -text $title
            ttk::entry $cframe.e_$id -width $sz -background $bgcolor \
                -textvariable newviewopts($n,$id)
            pack $cframe.l_$id -in $cframe -side top -pady [list 3 0] -anchor w
            pack $cframe.e_$id -in $cframe -side top -fill x
        } elseif {$type eq "path"} {
            ttk::label $top.l -text $title
            pack $top.l -in $top -side top -pady [list 3 0] -anchor w -padx 3
            text $top.t -width 40 -height 5 -background $bgcolor
            if {[info exists viewfiles($n)]} {
                foreach f $viewfiles($n) {
                    $top.t insert end $f
                    $top.t insert end "\n"
                }
                $top.t delete {end - 1c} end
                $top.t mark set insert 0.0
            }
            pack $top.t -in $top -side top -pady [list 0 5] -fill both -expand 1 -padx 3
        }
    }

    ttk::frame $top.buts
    ttk::button $top.buts.ok -text [mc "OK"] -command [list newviewok $top $n]
    ttk::button $top.buts.apply -text [mc "Apply (F5)"] -command [list newviewok $top $n 1]
    ttk::button $top.buts.can -text [mc "Cancel"] -command [list destroy $top]
    bind $top <Control-Return> [list newviewok $top $n]
    bind $top <F5> [list newviewok $top $n 1]
    bind $top <Escape> [list destroy $top]
    grid $top.buts.ok $top.buts.apply $top.buts.can
    grid columnconfigure $top.buts 0 -weight 1 -uniform a
    grid columnconfigure $top.buts 1 -weight 1 -uniform a
    grid columnconfigure $top.buts 2 -weight 1 -uniform a
    pack $top.buts -in $top -side top -fill x
    focus $top.t
}

proc doviewmenu {m first cmd op argv} {
    set nmenu [$m index end]
    for {set i $first} {$i <= $nmenu} {incr i} {
        if {[$m entrycget $i -command] eq $cmd} {
            eval $m $op $i $argv
            break
        }
    }
}

proc allviewmenus {n op args} {
    # global viewhlmenu

    doviewmenu .bar.view 5 [list showview $n] $op $args
    # doviewmenu $viewhlmenu 1 [list addvhighlight $n] $op $args
}

proc newviewok {top n {apply 0}} {
    global nextviewnum newviewperm newviewname newishighlight
    global viewname viewfiles viewperm viewchanged selectedview curview
    global viewargs viewargscmd newviewopts viewhlmenu

    if {[catch {
        set newargs [encode_view_opts $n]
    } err]} {
        error_popup "[mc "Error in commit selection arguments:"] $err" $top
        return
    }
    set files {}
    foreach f [split [$top.t get 0.0 end] "\n"] {
        set ft [string trim $f]
        if {$ft ne {}} {
            lappend files $ft
        }
    }
    if {![info exists viewfiles($n)]} {
        # creating a new view
        incr nextviewnum
        set viewname($n) $newviewname($n)
        set viewperm($n) $newviewopts($n,perm)
        set viewchanged($n) 1
        set viewfiles($n) $files
        set viewargs($n) $newargs
        set viewargscmd($n) $newviewopts($n,cmd)
        addviewmenu $n
        if {!$newishighlight} {
            run showview $n
        } else {
            run addvhighlight $n
        }
    } else {
        # editing an existing view
        set viewperm($n) $newviewopts($n,perm)
        set viewchanged($n) 1
        if {$newviewname($n) ne $viewname($n)} {
            set viewname($n) $newviewname($n)
            doviewmenu .bar.view 5 [list showview $n] \
                entryconf [list -label $viewname($n)]
            # doviewmenu $viewhlmenu 1 [list addvhighlight $n] \
                # entryconf [list -label $viewname($n) -value $viewname($n)]
        }
        if {$files ne $viewfiles($n) || $newargs ne $viewargs($n) || \
                $newviewopts($n,cmd) ne $viewargscmd($n)} {
            set viewfiles($n) $files
            set viewargs($n) $newargs
            set viewargscmd($n) $newviewopts($n,cmd)
            if {$curview == $n} {
                run reloadcommits
            }
        }
    }
    if {$apply} return
    catch {destroy $top}
}

proc delview {} {
    global curview viewperm hlview selectedhlview viewchanged

    if {$curview == 0} return
    if {[info exists hlview] && $hlview == $curview} {
        set selectedhlview [mc "None"]
        unset hlview
    }
    allviewmenus $curview delete
    set viewperm($curview) 0
    set viewchanged($curview) 1
    showview 0
}

proc addviewmenu {n} {
    global viewname viewhlmenu

    .bar.view add radiobutton -label $viewname($n) \
        -command [list showview $n] -variable selectedview -value $n
    #$viewhlmenu add radiobutton -label $viewname($n) \
    #   -command [list addvhighlight $n] -variable selectedhlview
}

proc showview {n} {
    global curview cached_commitrow ordertok
    global displayorder parentlist rowidlist rowisopt rowfinal
    global colormap rowtextx nextcolor canvxmax
    global numcommits viewcomplete
    global selectedline currentid canv canvy0
    global treediffs
    global pending_select mainheadid
    global commitidx
    global selectedview
    global hlview selectedhlview commitinterest

    if {$n == $curview} return
    set selid {}
    set ymax [lindex [$canv cget -scrollregion] 3]
    set span [$canv yview]
    set ytop [expr {[lindex $span 0] * $ymax}]
    set ybot [expr {[lindex $span 1] * $ymax}]
    set yscreen [expr {($ybot - $ytop) / 2}]
    if {$selectedline ne {}} {
        set selid $currentid
        set y [yc $selectedline]
        if {$ytop < $y && $y < $ybot} {
            set yscreen [expr {$y - $ytop}]
        }
    } elseif {[info exists pending_select]} {
        set selid $pending_select
        unset pending_select
    }
    unselectline
    normalline
    unset -nocomplain treediffs
    clear_display
    if {[info exists hlview] && $hlview == $n} {
        unset hlview
        set selectedhlview [mc "None"]
    }
    unset -nocomplain commitinterest
    unset -nocomplain cached_commitrow
    unset -nocomplain ordertok

    set curview $n
    set selectedview $n
    .bar.view entryconf [mca "&Edit view..."] -state [expr {$n == 0? "disabled": "normal"}]
    .bar.view entryconf [mca "&Delete view"] -state [expr {$n == 0? "disabled": "normal"}]

    run refill_reflist
    if {![info exists viewcomplete($n)]} {
        getcommits $selid
        return
    }

    set displayorder {}
    set parentlist {}
    set rowidlist {}
    set rowisopt {}
    set rowfinal {}
    set numcommits $commitidx($n)

    unset -nocomplain colormap
    unset -nocomplain rowtextx
    set nextcolor 0
    set canvxmax [$canv cget -width]
    set curview $n
    set row 0
    setcanvscroll
    set yf 0
    set row {}
    if {$selid ne {} && [commitinview $selid $n]} {
        set row [rowofcommit $selid]
        # try to get the selected row in the same position on the screen
        set ymax [lindex [$canv cget -scrollregion] 3]
        set ytop [expr {[yc $row] - $yscreen}]
        if {$ytop < 0} {
            set ytop 0
        }
        set yf [expr {$ytop * 1.0 / $ymax}]
    }
    allcanvs yview moveto $yf
    drawvisible
    if {$row ne {}} {
        selectline $row 0
    } elseif {!$viewcomplete($n)} {
        reset_pending_select $selid
    } else {
        reset_pending_select {}

        if {[commitinview $pending_select $curview]} {
            selectline [rowofcommit $pending_select] 1
        } else {
            set row [first_real_row]
            if {$row < $numcommits} {
                selectline $row 0
            }
        }
    }
    if {!$viewcomplete($n)} {
        if {$numcommits == 0} {
            show_status [mc "Reading commits..."]
        }
    } elseif {$numcommits == 0} {
        show_status [mc "No commits selected"]
    }
    set_window_title
}

# Stuff relating to the highlighting facility

proc ishighlighted {id} {
    global vhighlights fhighlights nhighlights rhighlights

    if {[info exists nhighlights($id)] && $nhighlights($id) > 0} {
        return $nhighlights($id)
    }
    if {[info exists vhighlights($id)] && $vhighlights($id) > 0} {
        return $vhighlights($id)
    }
    if {[info exists fhighlights($id)] && $fhighlights($id) > 0} {
        return $fhighlights($id)
    }
    if {[info exists rhighlights($id)] && $rhighlights($id) > 0} {
        return $rhighlights($id)
    }
    return 0
}

proc bolden {id font} {
    global canv linehtag currentid boldids need_redisplay markedid

    # need_redisplay = 1 means the display is stale and about to be redrawn
    if {$need_redisplay} return
    lappend boldids $id
    $canv itemconf $linehtag($id) -font $font
    if {[info exists currentid] && $id eq $currentid} {
        $canv delete secsel
        set t [eval $canv create rect [$canv bbox $linehtag($id)] \
                   -outline {{}} -tags secsel \
                   -fill [$canv cget -selectbackground]]
        $canv lower $t
    }
    if {[info exists markedid] && $id eq $markedid} {
        make_idmark $id
    }
}

proc bolden_name {id font} {
    global canv2 linentag currentid boldnameids need_redisplay

    if {$need_redisplay} return
    lappend boldnameids $id
    $canv2 itemconf $linentag($id) -font $font
    if {[info exists currentid] && $id eq $currentid} {
        $canv2 delete secsel
        set t [eval $canv2 create rect [$canv2 bbox $linentag($id)] \
                   -outline {{}} -tags secsel \
                   -fill [$canv2 cget -selectbackground]]
        $canv2 lower $t
    }
}

proc unbolden {} {
    global boldids

    set stillbold {}
    foreach id $boldids {
        if {![ishighlighted $id]} {
            bolden $id mainfont
        } else {
            lappend stillbold $id
        }
    }
    set boldids $stillbold
}

proc addvhighlight {n} {
    global hlview viewcomplete curview vhl_done commitidx

    if {[info exists hlview]} {
        delvhighlight
    }
    set hlview $n
    if {$n != $curview && ![info exists viewcomplete($n)]} {
        start_rev_list $n
    }
    set vhl_done $commitidx($hlview)
    if {$vhl_done > 0} {
        drawvisible
    }
}

proc delvhighlight {} {
    global hlview vhighlights

    if {![info exists hlview]} return
    unset hlview
    unset -nocomplain vhighlights
    unbolden
}

proc vhighlightmore {} {
    global hlview vhl_done commitidx vhighlights curview

    set max $commitidx($hlview)
    set vr [visiblerows]
    set r0 [lindex $vr 0]
    set r1 [lindex $vr 1]
    for {set i $vhl_done} {$i < $max} {incr i} {
        set id [commitonrow $i $hlview]
        if {[commitinview $id $curview]} {
            set row [rowofcommit $id]
            if {$r0 <= $row && $row <= $r1} {
                if {![highlighted $row]} {
                    bolden $id mainfontbold
                }
                set vhighlights($id) 1
            }
        }
    }
    set vhl_done $max
    return 0
}

proc askvhighlight {row id} {
    global hlview vhighlights iddrawn

    if {[commitinview $id $hlview]} {
        if {[info exists iddrawn($id)] && ![ishighlighted $id]} {
            bolden $id mainfontbold
        }
        set vhighlights($id) 1
    } else {
        set vhighlights($id) 0
    }
}

proc hfiles_change {} {
    global highlight_files filehighlight fhighlights fh_serial
    global highlight_paths

    if {[info exists filehighlight]} {
        # delete previous highlights
        catch {close $filehighlight}
        unset filehighlight
        unset -nocomplain fhighlights
        unbolden
        unhighlight_filelist
    }
    set highlight_paths {}
    after cancel do_file_hl $fh_serial
    incr fh_serial
    if {$highlight_files ne {}} {
        after 300 do_file_hl $fh_serial
    }
}

proc gdttype_change {name ix op} {
    global gdttype highlight_files findstring findpattern

    stopfinding
    if {$findstring ne {}} {
        if {$gdttype eq [mc "containing:"]} {
            if {$highlight_files ne {}} {
                set highlight_files {}
                hfiles_change
            }
            findcom_change
        } else {
            if {$findpattern ne {}} {
                set findpattern {}
                findcom_change
            }
            set highlight_files $findstring
            hfiles_change
        }
        drawvisible
    }
    # enable/disable findtype/findloc menus too
}

proc find_change {name ix op} {
    global gdttype findstring highlight_files

    stopfinding
    if {$gdttype eq [mc "containing:"]} {
        findcom_change
    } else {
        if {$highlight_files ne $findstring} {
            set highlight_files $findstring
            hfiles_change
        }
    }
    drawvisible
}

proc findcom_change args {
    global nhighlights boldnameids
    global findpattern findtype findstring gdttype

    stopfinding
    # delete previous highlights, if any
    foreach id $boldnameids {
        bolden_name $id mainfont
    }
    set boldnameids {}
    unset -nocomplain nhighlights
    unbolden
    unmarkmatches
    if {$gdttype ne [mc "containing:"] || $findstring eq {}} {
        set findpattern {}
    } elseif {$findtype eq [mc "Regexp"]} {
        set findpattern $findstring
    } else {
        set e [string map {"*" "\\*" "?" "\\?" "\[" "\\\[" "\\" "\\\\"} \
                   $findstring]
        set findpattern "*$e*"
    }
}

proc makepatterns {l} {
    set ret {}
    foreach e $l {
        set ee [string map {"*" "\\*" "?" "\\?" "\[" "\\\[" "\\" "\\\\"} $e]
        if {[string index $ee end] eq "/"} {
            lappend ret "$ee*"
        } else {
            lappend ret $ee
            lappend ret "$ee/*"
        }
    }
    return $ret
}

proc do_file_hl {serial} {
    global highlight_files filehighlight highlight_paths gdttype fhl_list
    global cdup findtype

    if {$gdttype eq [mc "touching paths:"]} {
        # If "exact" match then convert backslashes to forward slashes.
        # Most useful to support Windows-flavoured file paths.
        if {$findtype eq [mc "Exact"]} {
            set highlight_files [string map {"\\" "/"} $highlight_files]
        }
        if {[catch {set paths [shellsplit $highlight_files]}]} return
        set highlight_paths [makepatterns $paths]
        highlight_filelist
        set relative_paths {}
        foreach path $paths {
            lappend relative_paths [file join $cdup $path]
        }
        set gdtargs [concat -- $relative_paths]
    } elseif {$gdttype eq [mc "adding/removing string:"]} {
        set gdtargs [list "-S$highlight_files"]
    } elseif {$gdttype eq [mc "changing lines matching:"]} {
        set gdtargs [list "-G$highlight_files"]
    } else {
        # must be "containing:", i.e. we're searching commit info
        return
    }
    set cmd [concat git diff-tree -r -s --stdin $gdtargs]
    set filehighlight [safe_open_command_rw $cmd]
    fconfigure $filehighlight -blocking 0
    filerun $filehighlight readfhighlight
    set fhl_list {}
    drawvisible
    flushhighlights
}

proc flushhighlights {} {
    global filehighlight fhl_list

    if {[info exists filehighlight]} {
        lappend fhl_list {}
        puts $filehighlight ""
        flush $filehighlight
    }
}

proc askfilehighlight {row id} {
    global filehighlight fhighlights fhl_list

    lappend fhl_list $id
    set fhighlights($id) -1
    puts $filehighlight $id
}

proc readfhighlight {} {
    global filehighlight fhighlights curview iddrawn
    global fhl_list find_dirn

    if {![info exists filehighlight]} {
        return 0
    }
    set nr 0
    while {[incr nr] <= 100 && [gets $filehighlight line] >= 0} {
        set line [string trim $line]
        set i [lsearch -exact $fhl_list $line]
        if {$i < 0} continue
        for {set j 0} {$j < $i} {incr j} {
            set id [lindex $fhl_list $j]
            set fhighlights($id) 0
        }
        set fhl_list [lrange $fhl_list [expr {$i+1}] end]
        if {$line eq {}} continue
        if {![commitinview $line $curview]} continue
        if {[info exists iddrawn($line)] && ![ishighlighted $line]} {
            bolden $line mainfontbold
        }
        set fhighlights($line) 1
    }
    if {[eof $filehighlight]} {
        # strange...
        puts "oops, git diff-tree died"
        catch {close $filehighlight}
        unset filehighlight
        return 0
    }
    if {[info exists find_dirn]} {
        run findmore
    }
    return 1
}

proc doesmatch {f} {
    global findtype findpattern

    if {$findtype eq [mc "Regexp"]} {
        return [regexp $findpattern $f]
    } elseif {$findtype eq [mc "IgnCase"]} {
        return [string match -nocase $findpattern $f]
    } else {
        return [string match $findpattern $f]
    }
}

proc askfindhighlight {row id} {
    global nhighlights commitinfo iddrawn
    global findloc
    global markingmatches

    if {![info exists commitinfo($id)]} {
        getcommit $id
    }
    set info $commitinfo($id)
    set isbold 0
    set fldtypes [list [mc Headline] [mc Author] "" [mc Committer] "" [mc Comments]]
    foreach f $info ty $fldtypes {
        if {$ty eq ""} continue
        if {($findloc eq [mc "All fields"] || $findloc eq $ty) &&
            [doesmatch $f]} {
            if {$ty eq [mc "Author"]} {
                set isbold 2
                break
            }
            set isbold 1
        }
    }
    if {$isbold && [info exists iddrawn($id)]} {
        if {![ishighlighted $id]} {
            bolden $id mainfontbold
            if {$isbold > 1} {
                bolden_name $id mainfontbold
            }
        }
        if {$markingmatches} {
            markrowmatches $row $id
        }
    }
    set nhighlights($id) $isbold
}

proc markrowmatches {row id} {
    global canv canv2 linehtag linentag commitinfo findloc

    set headline [lindex $commitinfo($id) 0]
    set author [lindex $commitinfo($id) 1]
    $canv delete match$row
    $canv2 delete match$row
    if {$findloc eq [mc "All fields"] || $findloc eq [mc "Headline"]} {
        set m [findmatches $headline]
        if {$m ne {}} {
            markmatches $canv $row $headline $linehtag($id) $m \
                [$canv itemcget $linehtag($id) -font] $row
        }
    }
    if {$findloc eq [mc "All fields"] || $findloc eq [mc "Author"]} {
        set m [findmatches $author]
        if {$m ne {}} {
            markmatches $canv2 $row $author $linentag($id) $m \
                [$canv2 itemcget $linentag($id) -font] $row
        }
    }
}

proc vrel_change {name ix op} {
    global highlight_related

    rhighlight_none
    if {$highlight_related ne [mc "None"]} {
        run drawvisible
    }
}

# prepare for testing whether commits are descendents or ancestors of a
proc rhighlight_sel {a} {
    global descendent desc_todo ancestor anc_todo
    global highlight_related

    unset -nocomplain descendent
    set desc_todo [list $a]
    unset -nocomplain ancestor
    set anc_todo [list $a]
    if {$highlight_related ne [mc "None"]} {
        rhighlight_none
        run drawvisible
    }
}

proc rhighlight_none {} {
    global rhighlights

    unset -nocomplain rhighlights
    unbolden
}

proc is_descendent {a} {
    global curview children descendent desc_todo

    set v $curview
    set la [rowofcommit $a]
    set todo $desc_todo
    set leftover {}
    set done 0
    for {set i 0} {$i < [llength $todo]} {incr i} {
        set do [lindex $todo $i]
        if {[rowofcommit $do] < $la} {
            lappend leftover $do
            continue
        }
        foreach nk $children($v,$do) {
            if {![info exists descendent($nk)]} {
                set descendent($nk) 1
                lappend todo $nk
                if {$nk eq $a} {
                    set done 1
                }
            }
        }
        if {$done} {
            set desc_todo [concat $leftover [lrange $todo [expr {$i+1}] end]]
            return
        }
    }
    set descendent($a) 0
    set desc_todo $leftover
}

proc is_ancestor {a} {
    global curview parents ancestor anc_todo

    set v $curview
    set la [rowofcommit $a]
    set todo $anc_todo
    set leftover {}
    set done 0
    for {set i 0} {$i < [llength $todo]} {incr i} {
        set do [lindex $todo $i]
        if {![commitinview $do $v] || [rowofcommit $do] > $la} {
            lappend leftover $do
            continue
        }
        foreach np $parents($v,$do) {
            if {![info exists ancestor($np)]} {
                set ancestor($np) 1
                lappend todo $np
                if {$np eq $a} {
                    set done 1
                }
            }
        }
        if {$done} {
            set anc_todo [concat $leftover [lrange $todo [expr {$i+1}] end]]
            return
        }
    }
    set ancestor($a) 0
    set anc_todo $leftover
}

proc askrelhighlight {row id} {
    global descendent highlight_related iddrawn rhighlights
    global selectedline ancestor

    if {$selectedline eq {}} return
    set isbold 0
    if {$highlight_related eq [mc "Descendant"] ||
        $highlight_related eq [mc "Not descendant"]} {
        if {![info exists descendent($id)]} {
            is_descendent $id
        }
        if {$descendent($id) == ($highlight_related eq [mc "Descendant"])} {
            set isbold 1
        }
    } elseif {$highlight_related eq [mc "Ancestor"] ||
              $highlight_related eq [mc "Not ancestor"]} {
        if {![info exists ancestor($id)]} {
            is_ancestor $id
        }
        if {$ancestor($id) == ($highlight_related eq [mc "Ancestor"])} {
            set isbold 1
        }
    }
    if {[info exists iddrawn($id)]} {
        if {$isbold && ![ishighlighted $id]} {
            bolden $id mainfontbold
        }
    }
    set rhighlights($id) $isbold
}

# Graph layout functions

proc shortids {ids} {
    global hashlength

    set res {}
    foreach id $ids {
        if {[llength $id] > 1} {
            lappend res [shortids $id]
        } elseif {[regexp [string map "@@ $hashlength" {^[0-9a-f]{@@}$}] $id]} {
            lappend res [string range $id 0 7]
        } else {
            lappend res $id
        }
    }
    return $res
}

proc ntimes {n o} {
    set ret {}
    set o [list $o]
    for {set mask 1} {$mask <= $n} {incr mask $mask} {
        if {($n & $mask) != 0} {
            set ret [concat $ret $o]
        }
        set o [concat $o $o]
    }
    return $ret
}

proc ordertoken {id} {
    global ordertok curview varcid varcstart varctok curview parents children
    global nullid nullid2

    if {[info exists ordertok($id)]} {
        return $ordertok($id)
    }
    set origid $id
    set todo {}
    while {1} {
        if {[info exists varcid($curview,$id)]} {
            set a $varcid($curview,$id)
            set p [lindex $varcstart($curview) $a]
        } else {
            set p [lindex $children($curview,$id) 0]
        }
        if {[info exists ordertok($p)]} {
            set tok $ordertok($p)
            break
        }
        set id [first_real_child $curview,$p]
        if {$id eq {}} {
            # it's a root
            set tok [lindex $varctok($curview) $varcid($curview,$p)]
            break
        }
        if {[llength $parents($curview,$id)] == 1} {
            lappend todo [list $p {}]
        } else {
            set j [lsearch -exact $parents($curview,$id) $p]
            if {$j < 0} {
                puts "oops didn't find [shortids $p] in parents of [shortids $id]"
            }
            lappend todo [list $p [strrep $j]]
        }
    }
    for {set i [llength $todo]} {[incr i -1] >= 0} {} {
        set p [lindex $todo $i 0]
        append tok [lindex $todo $i 1]
        set ordertok($p) $tok
    }
    set ordertok($origid) $tok
    return $tok
}

# Work out where id should go in idlist so that order-token
# values increase from left to right
proc idcol {idlist id {i 0}} {
    set t [ordertoken $id]
    if {$i < 0} {
        set i 0
    }
    if {$i >= [llength $idlist] || $t < [ordertoken [lindex $idlist $i]]} {
        if {$i > [llength $idlist]} {
            set i [llength $idlist]
        }
        while {[incr i -1] >= 0 && $t < [ordertoken [lindex $idlist $i]]} {}
        incr i
    } else {
        if {$t > [ordertoken [lindex $idlist $i]]} {
            while {[incr i] < [llength $idlist] &&
                   $t >= [ordertoken [lindex $idlist $i]]} {}
        }
    }
    return $i
}

proc initlayout {} {
    global rowidlist rowisopt rowfinal displayorder parentlist
    global numcommits canvxmax canv
    global nextcolor
    global colormap rowtextx

    set numcommits 0
    set displayorder {}
    set parentlist {}
    set nextcolor 0
    set rowidlist {}
    set rowisopt {}
    set rowfinal {}
    set canvxmax [$canv cget -width]
    unset -nocomplain colormap
    unset -nocomplain rowtextx
    setcanvscroll
}

proc setcanvscroll {} {
    global canv canv2 canv3 numcommits linespc canvxmax canvy0
    global lastscrollset lastscrollrows

    set ymax [expr {$canvy0 + ($numcommits - 0.5) * $linespc + 2}]
    $canv conf -scrollregion [list 0 0 $canvxmax $ymax]
    $canv2 conf -scrollregion [list 0 0 0 $ymax]
    $canv3 conf -scrollregion [list 0 0 0 $ymax]
    set lastscrollset [clock clicks -milliseconds]
    set lastscrollrows $numcommits
}

proc visiblerows {} {
    global canv numcommits linespc

    set ymax [lindex [$canv cget -scrollregion] 3]
    if {$ymax eq {} || $ymax == 0} return
    set f [$canv yview]
    set y0 [expr {int([lindex $f 0] * $ymax)}]
    set r0 [expr {int(($y0 - 3) / $linespc) - 1}]
    if {$r0 < 0} {
        set r0 0
    }
    set y1 [expr {int([lindex $f 1] * $ymax)}]
    set r1 [expr {int(($y1 - 3) / $linespc) + 1}]
    if {$r1 >= $numcommits} {
        set r1 [expr {$numcommits - 1}]
    }
    return [list $r0 $r1]
}

proc layoutmore {} {
    global commitidx viewcomplete curview
    global numcommits pending_select curview
    global lastscrollset lastscrollrows

    if {$lastscrollrows < 100 || $viewcomplete($curview) ||
        [clock clicks -milliseconds] - $lastscrollset > 500} {
        setcanvscroll
    }
    if {[info exists pending_select] &&
        [commitinview $pending_select $curview]} {
        update
        selectline [rowofcommit $pending_select] 1
    }
    drawvisible
}

# With path limiting, we mightn't get the actual HEAD commit,
# so ask git rev-list what is the first ancestor of HEAD that
# touches a file in the path limit.
proc get_viewmainhead {view} {
    global viewmainheadid vfilelimit viewinstances mainheadid

    catch {
        set rfd [safe_open_command [concat git rev-list -1 $mainheadid \
                           -- $vfilelimit($view)]]
        set j [reg_instance $rfd]
        lappend viewinstances($view) $j
        fconfigure $rfd -blocking 0
        filerun $rfd [list getviewhead $rfd $j $view]
        set viewmainheadid($curview) {}
    }
}

# git rev-list should give us just 1 line to use as viewmainheadid($view)
proc getviewhead {fd inst view} {
    global viewmainheadid commfd curview viewinstances showlocalchanges
    global hashlength

    set id {}
    if {[gets $fd line] < 0} {
        if {![eof $fd]} {
            return 1
        }
    } elseif {[string length $line] == $hashlength && [string is xdigit $line]} {
        set id $line
    }
    set viewmainheadid($view) $id
    close $fd
    unset commfd($inst)
    set i [lsearch -exact $viewinstances($view) $inst]
    if {$i >= 0} {
        set viewinstances($view) [lreplace $viewinstances($view) $i $i]
    }
    if {$showlocalchanges && $id ne {} && $view == $curview} {
        doshowlocalchanges
    }
    return 0
}

proc doshowlocalchanges {} {
    global curview viewmainheadid

    if {$viewmainheadid($curview) eq {}} return
    if {[commitinview $viewmainheadid($curview) $curview]} {
        dodiffindex
    } else {
        interestedin $viewmainheadid($curview) dodiffindex
    }
}

proc dohidelocalchanges {} {
    global nullid nullid2 lserial curview

    if {[commitinview $nullid $curview]} {
        removefakerow $nullid
    }
    if {[commitinview $nullid2 $curview]} {
        removefakerow $nullid2
    }
    incr lserial
}

# spawn off a process to do git diff-index --cached HEAD
proc dodiffindex {} {
    global lserial showlocalchanges vfilelimit curview
    global hasworktree

    if {!$showlocalchanges || !$hasworktree} return
    incr lserial
    set cmd "git diff-index --cached --ignore-submodules=dirty HEAD"
    if {$vfilelimit($curview) ne {}} {
        set cmd [concat $cmd -- $vfilelimit($curview)]
    }
    set fd [safe_open_command $cmd]
    fconfigure $fd -blocking 0
    set i [reg_instance $fd]
    filerun $fd [list readdiffindex $fd $lserial $i]
}

proc readdiffindex {fd serial inst} {
    global viewmainheadid nullid nullid2 curview commitinfo commitdata lserial
    global vfilelimit

    set isdiff 1
    if {[gets $fd line] < 0} {
        if {![eof $fd]} {
            return 1
        }
        set isdiff 0
    }
    # we only need to see one line and we don't really care what it says...
    stop_instance $inst

    if {$serial != $lserial} {
        return 0
    }

    # now see if there are any local changes not checked in to the index
    set cmd "git diff-files"
    if {$vfilelimit($curview) ne {}} {
        set cmd [concat $cmd -- $vfilelimit($curview)]
    }
    set fd [safe_open_command $cmd]
    fconfigure $fd -blocking 0
    set i [reg_instance $fd]
    filerun $fd [list readdifffiles $fd $serial $i]

    if {$isdiff && ![commitinview $nullid2 $curview]} {
        # add the line for the changes in the index to the graph
        set hl [mc "Local changes checked in to index but not committed"]
        set commitinfo($nullid2) [list  $hl {} {} {} {} "    $hl\n"]
        set commitdata($nullid2) "\n    $hl\n"
        if {[commitinview $nullid $curview]} {
            removefakerow $nullid
        }
        insertfakerow $nullid2 $viewmainheadid($curview)
    } elseif {!$isdiff && [commitinview $nullid2 $curview]} {
        if {[commitinview $nullid $curview]} {
            removefakerow $nullid
        }
        removefakerow $nullid2
    }
    return 0
}

proc readdifffiles {fd serial inst} {
    global viewmainheadid nullid nullid2 curview
    global commitinfo commitdata lserial

    set isdiff 1
    if {[gets $fd line] < 0} {
        if {![eof $fd]} {
            return 1
        }
        set isdiff 0
    }
    # we only need to see one line and we don't really care what it says...
    stop_instance $inst

    if {$serial != $lserial} {
        return 0
    }

    if {$isdiff && ![commitinview $nullid $curview]} {
        # add the line for the local diff to the graph
        set hl [mc "Local uncommitted changes, not checked in to index"]
        set commitinfo($nullid) [list  $hl {} {} {} {} "    $hl\n"]
        set commitdata($nullid) "\n    $hl\n"
        if {[commitinview $nullid2 $curview]} {
            set p $nullid2
        } else {
            set p $viewmainheadid($curview)
        }
        insertfakerow $nullid $p
    } elseif {!$isdiff && [commitinview $nullid $curview]} {
        removefakerow $nullid
    }
    return 0
}

proc nextuse {id row} {
    global curview children

    if {[info exists children($curview,$id)]} {
        foreach kid $children($curview,$id) {
            if {![commitinview $kid $curview]} {
                return -1
            }
            if {[rowofcommit $kid] > $row} {
                return [rowofcommit $kid]
            }
        }
    }
    if {[commitinview $id $curview]} {
        return [rowofcommit $id]
    }
    return -1
}

proc prevuse {id row} {
    global curview children

    set ret -1
    if {[info exists children($curview,$id)]} {
        foreach kid $children($curview,$id) {
            if {![commitinview $kid $curview]} break
            if {[rowofcommit $kid] < $row} {
                set ret [rowofcommit $kid]
            }
        }
    }
    return $ret
}

proc make_idlist {row} {
    global displayorder parentlist uparrowlen downarrowlen mingaplen
    global commitidx curview children

    set r [expr {$row - $mingaplen - $downarrowlen - 1}]
    if {$r < 0} {
        set r 0
    }
    set ra [expr {$row - $downarrowlen}]
    if {$ra < 0} {
        set ra 0
    }
    set rb [expr {$row + $uparrowlen}]
    if {$rb > $commitidx($curview)} {
        set rb $commitidx($curview)
    }
    make_disporder $r [expr {$rb + 1}]
    set ids {}
    for {} {$r < $ra} {incr r} {
        set nextid [lindex $displayorder [expr {$r + 1}]]
        foreach p [lindex $parentlist $r] {
            if {$p eq $nextid} continue
            set rn [nextuse $p $r]
            if {$rn >= $row &&
                $rn <= $r + $downarrowlen + $mingaplen + $uparrowlen} {
                lappend ids [list [ordertoken $p] $p]
            }
        }
    }
    for {} {$r < $row} {incr r} {
        set nextid [lindex $displayorder [expr {$r + 1}]]
        foreach p [lindex $parentlist $r] {
            if {$p eq $nextid} continue
            set rn [nextuse $p $r]
            if {$rn < 0 || $rn >= $row} {
                lappend ids [list [ordertoken $p] $p]
            }
        }
    }
    set id [lindex $displayorder $row]
    lappend ids [list [ordertoken $id] $id]
    while {$r < $rb} {
        foreach p [lindex $parentlist $r] {
            set firstkid [lindex $children($curview,$p) 0]
            if {[rowofcommit $firstkid] < $row} {
                lappend ids [list [ordertoken $p] $p]
            }
        }
        incr r
        set id [lindex $displayorder $r]
        if {$id ne {}} {
            set firstkid [lindex $children($curview,$id) 0]
            if {$firstkid ne {} && [rowofcommit $firstkid] < $row} {
                lappend ids [list [ordertoken $id] $id]
            }
        }
    }
    set idlist {}
    foreach idx [lsort -unique $ids] {
        lappend idlist [lindex $idx 1]
    }
    return $idlist
}

proc rowsequal {a b} {
    while {[set i [lsearch -exact $a {}]] >= 0} {
        set a [lreplace $a $i $i]
    }
    while {[set i [lsearch -exact $b {}]] >= 0} {
        set b [lreplace $b $i $i]
    }
    return [expr {$a eq $b}]
}

proc makeupline {id row rend col} {
    global rowidlist uparrowlen downarrowlen mingaplen

    for {set r $rend} {1} {set r $rstart} {
        set rstart [prevuse $id $r]
        if {$rstart < 0} return
        if {$rstart < $row} break
    }
    if {$rstart + $uparrowlen + $mingaplen + $downarrowlen < $rend} {
        set rstart [expr {$rend - $uparrowlen - 1}]
    }
    for {set r $rstart} {[incr r] <= $row} {} {
        set idlist [lindex $rowidlist $r]
        if {$idlist ne {} && [lsearch -exact $idlist $id] < 0} {
            set col [idcol $idlist $id $col]
            lset rowidlist $r [linsert $idlist $col $id]
            changedrow $r
        }
    }
}

proc layoutrows {row endrow} {
    global rowidlist rowisopt rowfinal displayorder
    global uparrowlen downarrowlen maxwidth mingaplen
    global children parentlist
    global commitidx viewcomplete curview

    make_disporder [expr {$row - 1}] [expr {$endrow + $uparrowlen}]
    set idlist {}
    if {$row > 0} {
        set rm1 [expr {$row - 1}]
        foreach id [lindex $rowidlist $rm1] {
            if {$id ne {}} {
                lappend idlist $id
            }
        }
        set final [lindex $rowfinal $rm1]
    }
    for {} {$row < $endrow} {incr row} {
        set rm1 [expr {$row - 1}]
        if {$rm1 < 0 || $idlist eq {}} {
            set idlist [make_idlist $row]
            set final 1
        } else {
            set id [lindex $displayorder $rm1]
            set col [lsearch -exact $idlist $id]
            set idlist [lreplace $idlist $col $col]
            foreach p [lindex $parentlist $rm1] {
                if {[lsearch -exact $idlist $p] < 0} {
                    set col [idcol $idlist $p $col]
                    set idlist [linsert $idlist $col $p]
                    # if not the first child, we have to insert a line going up
                    if {$id ne [lindex $children($curview,$p) 0]} {
                        makeupline $p $rm1 $row $col
                    }
                }
            }
            set id [lindex $displayorder $row]
            if {$row > $downarrowlen} {
                set termrow [expr {$row - $downarrowlen - 1}]
                foreach p [lindex $parentlist $termrow] {
                    set i [lsearch -exact $idlist $p]
                    if {$i < 0} continue
                    set nr [nextuse $p $termrow]
                    if {$nr < 0 || $nr >= $row + $mingaplen + $uparrowlen} {
                        set idlist [lreplace $idlist $i $i]
                    }
                }
            }
            set col [lsearch -exact $idlist $id]
            if {$col < 0} {
                set col [idcol $idlist $id]
                set idlist [linsert $idlist $col $id]
                if {$children($curview,$id) ne {}} {
                    makeupline $id $rm1 $row $col
                }
            }
            set r [expr {$row + $uparrowlen - 1}]
            if {$r < $commitidx($curview)} {
                set x $col
                foreach p [lindex $parentlist $r] {
                    if {[lsearch -exact $idlist $p] >= 0} continue
                    set fk [lindex $children($curview,$p) 0]
                    if {[rowofcommit $fk] < $row} {
                        set x [idcol $idlist $p $x]
                        set idlist [linsert $idlist $x $p]
                    }
                }
                if {[incr r] < $commitidx($curview)} {
                    set p [lindex $displayorder $r]
                    if {[lsearch -exact $idlist $p] < 0} {
                        set fk [lindex $children($curview,$p) 0]
                        if {$fk ne {} && [rowofcommit $fk] < $row} {
                            set x [idcol $idlist $p $x]
                            set idlist [linsert $idlist $x $p]
                        }
                    }
                }
            }
        }
        if {$final && !$viewcomplete($curview) &&
            $row + $uparrowlen + $mingaplen + $downarrowlen
                >= $commitidx($curview)} {
            set final 0
        }
        set l [llength $rowidlist]
        if {$row == $l} {
            lappend rowidlist $idlist
            lappend rowisopt 0
            lappend rowfinal $final
        } elseif {$row < $l} {
            if {![rowsequal $idlist [lindex $rowidlist $row]]} {
                lset rowidlist $row $idlist
                changedrow $row
            }
            lset rowfinal $row $final
        } else {
            set pad [ntimes [expr {$row - $l}] {}]
            set rowidlist [concat $rowidlist $pad]
            lappend rowidlist $idlist
            set rowfinal [concat $rowfinal $pad]
            lappend rowfinal $final
            set rowisopt [concat $rowisopt [ntimes [expr {$row - $l + 1}] 0]]
        }
    }
    return $row
}

proc changedrow {row} {
    global displayorder iddrawn rowisopt need_redisplay

    set l [llength $rowisopt]
    if {$row < $l} {
        lset rowisopt $row 0
        if {$row + 1 < $l} {
            lset rowisopt [expr {$row + 1}] 0
            if {$row + 2 < $l} {
                lset rowisopt [expr {$row + 2}] 0
            }
        }
    }
    set id [lindex $displayorder $row]
    if {[info exists iddrawn($id)]} {
        set need_redisplay 1
    }
}

proc insert_pad {row col npad} {
    global rowidlist

    set pad [ntimes $npad {}]
    set idlist [lindex $rowidlist $row]
    set bef [lrange $idlist 0 [expr {$col - 1}]]
    set aft [lrange $idlist $col end]
    set i [lsearch -exact $aft {}]
    if {$i > 0} {
        set aft [lreplace $aft $i $i]
    }
    lset rowidlist $row [concat $bef $pad $aft]
    changedrow $row
}

proc optimize_rows {row col endrow} {
    global rowidlist rowisopt displayorder curview children

    if {$row < 1} {
        set row 1
    }
    for {} {$row < $endrow} {incr row; set col 0} {
        if {[lindex $rowisopt $row]} continue
        set haspad 0
        set y0 [expr {$row - 1}]
        set ym [expr {$row - 2}]
        set idlist [lindex $rowidlist $row]
        set previdlist [lindex $rowidlist $y0]
        if {$idlist eq {} || $previdlist eq {}} continue
        if {$ym >= 0} {
            set pprevidlist [lindex $rowidlist $ym]
            if {$pprevidlist eq {}} continue
        } else {
            set pprevidlist {}
        }
        set x0 -1
        set xm -1
        for {} {$col < [llength $idlist]} {incr col} {
            set id [lindex $idlist $col]
            if {[lindex $previdlist $col] eq $id} continue
            if {$id eq {}} {
                set haspad 1
                continue
            }
            set x0 [lsearch -exact $previdlist $id]
            if {$x0 < 0} continue
            set z [expr {$x0 - $col}]
            set isarrow 0
            set z0 {}
            if {$ym >= 0} {
                set xm [lsearch -exact $pprevidlist $id]
                if {$xm >= 0} {
                    set z0 [expr {$xm - $x0}]
                }
            }
            if {$z0 eq {}} {
                # if row y0 is the first child of $id then it's not an arrow
                if {[lindex $children($curview,$id) 0] ne
                    [lindex $displayorder $y0]} {
                    set isarrow 1
                }
            }
            if {!$isarrow && $id ne [lindex $displayorder $row] &&
                [lsearch -exact [lindex $rowidlist [expr {$row+1}]] $id] < 0} {
                set isarrow 1
            }
            # Looking at lines from this row to the previous row,
            # make them go straight up if they end in an arrow on
            # the previous row; otherwise make them go straight up
            # or at 45 degrees.
            if {$z < -1 || ($z < 0 && $isarrow)} {
                # Line currently goes left too much;
                # insert pads in the previous row, then optimize it
                set npad [expr {-1 - $z + $isarrow}]
                insert_pad $y0 $x0 $npad
                if {$y0 > 0} {
                    optimize_rows $y0 $x0 $row
                }
                set previdlist [lindex $rowidlist $y0]
                set x0 [lsearch -exact $previdlist $id]
                set z [expr {$x0 - $col}]
                if {$z0 ne {}} {
                    set pprevidlist [lindex $rowidlist $ym]
                    set xm [lsearch -exact $pprevidlist $id]
                    set z0 [expr {$xm - $x0}]
                }
            } elseif {$z > 1 || ($z > 0 && $isarrow)} {
                # Line currently goes right too much;
                # insert pads in this line
                set npad [expr {$z - 1 + $isarrow}]
                insert_pad $row $col $npad
                set idlist [lindex $rowidlist $row]
                incr col $npad
                set z [expr {$x0 - $col}]
                set haspad 1
            }
            if {$z0 eq {} && !$isarrow && $ym >= 0} {
                # this line links to its first child on row $row-2
                set id [lindex $displayorder $ym]
                set xc [lsearch -exact $pprevidlist $id]
                if {$xc >= 0} {
                    set z0 [expr {$xc - $x0}]
                }
            }
            # avoid lines jigging left then immediately right
            if {$z0 ne {} && $z < 0 && $z0 > 0} {
                insert_pad $y0 $x0 1
                incr x0
                optimize_rows $y0 $x0 $row
                set previdlist [lindex $rowidlist $y0]
            }
        }
        if {!$haspad} {
            # Find the first column that doesn't have a line going right
            for {set col [llength $idlist]} {[incr col -1] >= 0} {} {
                set id [lindex $idlist $col]
                if {$id eq {}} break
                set x0 [lsearch -exact $previdlist $id]
                if {$x0 < 0} {
                    # check if this is the link to the first child
                    set kid [lindex $displayorder $y0]
                    if {[lindex $children($curview,$id) 0] eq $kid} {
                        # it is, work out offset to child
                        set x0 [lsearch -exact $previdlist $kid]
                    }
                }
                if {$x0 <= $col} break
            }
            # Insert a pad at that column as long as it has a line and
            # isn't the last column
            if {$x0 >= 0 && [incr col] < [llength $idlist]} {
                set idlist [linsert $idlist $col {}]
                lset rowidlist $row $idlist
                changedrow $row
            }
        }
    }
}

proc xc {row col} {
    global canvx0 linespc
    return [expr {$canvx0 + $col * $linespc}]
}

proc yc {row} {
    global canvy0 linespc
    return [expr {$canvy0 + $row * $linespc}]
}

proc linewidth {id} {
    global thickerline lthickness

    set wid $lthickness
    if {[info exists thickerline] && $id eq $thickerline} {
        set wid [expr {2 * $lthickness}]
    }
    return $wid
}

proc rowranges {id} {
    global curview children uparrowlen downarrowlen
    global rowidlist

    set kids $children($curview,$id)
    if {$kids eq {}} {
        return {}
    }
    set ret {}
    lappend kids $id
    foreach child $kids {
        if {![commitinview $child $curview]} break
        set row [rowofcommit $child]
        if {![info exists prev]} {
            lappend ret [expr {$row + 1}]
        } else {
            if {$row <= $prevrow} {
                puts "oops children of [shortids $id] out of order [shortids $child] $row <= [shortids $prev] $prevrow"
            }
            # see if the line extends the whole way from prevrow to row
            if {$row > $prevrow + $uparrowlen + $downarrowlen &&
                [lsearch -exact [lindex $rowidlist \
                            [expr {int(($row + $prevrow) / 2)}]] $id] < 0} {
                # it doesn't, see where it ends
                set r [expr {$prevrow + $downarrowlen}]
                if {[lsearch -exact [lindex $rowidlist $r] $id] < 0} {
                    while {[incr r -1] > $prevrow &&
                           [lsearch -exact [lindex $rowidlist $r] $id] < 0} {}
                } else {
                    while {[incr r] <= $row &&
                           [lsearch -exact [lindex $rowidlist $r] $id] >= 0} {}
                    incr r -1
                }
                lappend ret $r
                # see where it starts up again
                set r [expr {$row - $uparrowlen}]
                if {[lsearch -exact [lindex $rowidlist $r] $id] < 0} {
                    while {[incr r] < $row &&
                           [lsearch -exact [lindex $rowidlist $r] $id] < 0} {}
                } else {
                    while {[incr r -1] >= $prevrow &&
                           [lsearch -exact [lindex $rowidlist $r] $id] >= 0} {}
                    incr r
                }
                lappend ret $r
            }
        }
        if {$child eq $id} {
            lappend ret $row
        }
        set prev $child
        set prevrow $row
    }
    return $ret
}

proc drawlineseg {id row endrow arrowlow} {
    global rowidlist displayorder iddrawn linesegs
    global canv colormap linespc curview maxlinelen parentlist

    set cols [list [lsearch -exact [lindex $rowidlist $row] $id]]
    set le [expr {$row + 1}]
    set arrowhigh 1
    while {1} {
        set c [lsearch -exact [lindex $rowidlist $le] $id]
        if {$c < 0} {
            incr le -1
            break
        }
        lappend cols $c
        set x [lindex $displayorder $le]
        if {$x eq $id} {
            set arrowhigh 0
            break
        }
        if {[info exists iddrawn($x)] || $le == $endrow} {
            set c [lsearch -exact [lindex $rowidlist [expr {$le+1}]] $id]
            if {$c >= 0} {
                lappend cols $c
                set arrowhigh 0
            }
            break
        }
        incr le
    }
    if {$le <= $row} {
        return $row
    }

    set lines {}
    set i 0
    set joinhigh 0
    if {[info exists linesegs($id)]} {
        set lines $linesegs($id)
        foreach li $lines {
            set r0 [lindex $li 0]
            if {$r0 > $row} {
                if {$r0 == $le && [lindex $li 1] - $row <= $maxlinelen} {
                    set joinhigh 1
                }
                break
            }
            incr i
        }
    }
    set joinlow 0
    if {$i > 0} {
        set li [lindex $lines [expr {$i-1}]]
        set r1 [lindex $li 1]
        if {$r1 == $row && $le - [lindex $li 0] <= $maxlinelen} {
            set joinlow 1
        }
    }

    set x [lindex $cols [expr {$le - $row}]]
    set xp [lindex $cols [expr {$le - 1 - $row}]]
    set dir [expr {$xp - $x}]
    if {$joinhigh} {
        set ith [lindex $lines $i 2]
        set coords [$canv coords $ith]
        set ah [$canv itemcget $ith -arrow]
        set arrowhigh [expr {$ah eq "first" || $ah eq "both"}]
        set x2 [lindex $cols [expr {$le + 1 - $row}]]
        if {$x2 ne {} && $x - $x2 == $dir} {
            set coords [lrange $coords 0 end-2]
        }
    } else {
        set coords [list [xc $le $x] [yc $le]]
    }
    if {$joinlow} {
        set itl [lindex $lines [expr {$i-1}] 2]
        set al [$canv itemcget $itl -arrow]
        set arrowlow [expr {$al eq "last" || $al eq "both"}]
    } elseif {$arrowlow} {
        if {[lsearch -exact [lindex $rowidlist [expr {$row-1}]] $id] >= 0 ||
            [lsearch -exact [lindex $parentlist [expr {$row-1}]] $id] >= 0} {
            set arrowlow 0
        }
    }
    set arrow [lindex {none first last both} [expr {$arrowhigh + 2*$arrowlow}]]
    for {set y $le} {[incr y -1] > $row} {} {
        set x $xp
        set xp [lindex $cols [expr {$y - 1 - $row}]]
        set ndir [expr {$xp - $x}]
        if {$dir != $ndir || $xp < 0} {
            lappend coords [xc $y $x] [yc $y]
        }
        set dir $ndir
    }
    if {!$joinlow} {
        if {$xp < 0} {
            # join parent line to first child
            set ch [lindex $displayorder $row]
            set xc [lsearch -exact [lindex $rowidlist $row] $ch]
            if {$xc < 0} {
                puts "oops: drawlineseg: child $ch not on row $row"
            } elseif {$xc != $x} {
                if {($arrowhigh && $le == $row + 1) || $dir == 0} {
                    set d [expr {int(0.5 * $linespc)}]
                    set x1 [xc $row $x]
                    if {$xc < $x} {
                        set x2 [expr {$x1 - $d}]
                    } else {
                        set x2 [expr {$x1 + $d}]
                    }
                    set y2 [yc $row]
                    set y1 [expr {$y2 + $d}]
                    lappend coords $x1 $y1 $x2 $y2
                } elseif {$xc < $x - 1} {
                    lappend coords [xc $row [expr {$x-1}]] [yc $row]
                } elseif {$xc > $x + 1} {
                    lappend coords [xc $row [expr {$x+1}]] [yc $row]
                }
                set x $xc
            }
            lappend coords [xc $row $x] [yc $row]
        } else {
            set xn [xc $row $xp]
            set yn [yc $row]
            lappend coords $xn $yn
        }
        if {!$joinhigh} {
            assigncolor $id
            set t [$canv create line $coords -width [linewidth $id] \
                       -fill $colormap($id) -tags lines.$id -arrow $arrow]
            $canv lower $t
            bindline $t $id
            set lines [linsert $lines $i [list $row $le $t]]
        } else {
            $canv coords $ith $coords
            if {$arrow ne $ah} {
                $canv itemconf $ith -arrow $arrow
            }
            lset lines $i 0 $row
        }
    } else {
        set xo [lsearch -exact [lindex $rowidlist [expr {$row - 1}]] $id]
        set ndir [expr {$xo - $xp}]
        set clow [$canv coords $itl]
        if {$dir == $ndir} {
            set clow [lrange $clow 2 end]
        }
        set coords [concat $coords $clow]
        if {!$joinhigh} {
            lset lines [expr {$i-1}] 1 $le
        } else {
            # coalesce two pieces
            $canv delete $ith
            set b [lindex $lines [expr {$i-1}] 0]
            set e [lindex $lines $i 1]
            set lines [lreplace $lines [expr {$i-1}] $i [list $b $e $itl]]
        }
        $canv coords $itl $coords
        if {$arrow ne $al} {
            $canv itemconf $itl -arrow $arrow
        }
    }

    set linesegs($id) $lines
    return $le
}

proc drawparentlinks {id row} {
    global rowidlist canv colormap curview parentlist
    global idpos linespc

    set rowids [lindex $rowidlist $row]
    set col [lsearch -exact $rowids $id]
    if {$col < 0} return
    set olds [lindex $parentlist $row]
    set row2 [expr {$row + 1}]
    set x [xc $row $col]
    set y [yc $row]
    set y2 [yc $row2]
    set d [expr {int(0.5 * $linespc)}]
    set ymid [expr {$y + $d}]
    set ids [lindex $rowidlist $row2]
    # rmx = right-most X coord used
    set rmx 0
    foreach p $olds {
        set i [lsearch -exact $ids $p]
        if {$i < 0} {
            puts "oops, parent $p of $id not in list"
            continue
        }
        set x2 [xc $row2 $i]
        if {$x2 > $rmx} {
            set rmx $x2
        }
        set j [lsearch -exact $rowids $p]
        if {$j < 0} {
            # drawlineseg will do this one for us
            continue
        }
        assigncolor $p
        # should handle duplicated parents here...
        set coords [list $x $y]
        if {$i != $col} {
            # if attaching to a vertical segment, draw a smaller
            # slant for visual distinctness
            if {$i == $j} {
                if {$i < $col} {
                    lappend coords [expr {$x2 + $d}] $y $x2 $ymid
                } else {
                    lappend coords [expr {$x2 - $d}] $y $x2 $ymid
                }
            } elseif {$i < $col && $i < $j} {
                # segment slants towards us already
                lappend coords [xc $row $j] $y
            } else {
                if {$i < $col - 1} {
                    lappend coords [expr {$x2 + $linespc}] $y
                } elseif {$i > $col + 1} {
                    lappend coords [expr {$x2 - $linespc}] $y
                }
                lappend coords $x2 $y2
            }
        } else {
            lappend coords $x2 $y2
        }
        set t [$canv create line $coords -width [linewidth $p] \
                   -fill $colormap($p) -tags lines.$p]
        $canv lower $t
        bindline $t $p
    }
    if {$rmx > [lindex $idpos($id) 1]} {
        lset idpos($id) 1 $rmx
        redrawtags $id
    }
}

proc drawlines {id} {
    global canv

    $canv itemconf lines.$id -width [linewidth $id]
}

proc drawcmittext {id row col} {
    global linespc canv canv2 canv3 fgcolor curview
    global cmitlisted commitinfo rowidlist parentlist
    global rowtextx idpos idtags idheads idotherrefs
    global linehtag linentag linedtag selectedline
    global canvxmax boldids boldnameids fgcolor markedid
    global mainheadid nullid nullid2 circleitem circlecolors ctxbut
    global mainheadcirclecolor workingfilescirclecolor indexcirclecolor
    global circleoutlinecolor

    # listed is 0 for boundary, 1 for normal, 2 for negative, 3 for left, 4 for right
    set listed $cmitlisted($curview,$id)
    if {$id eq $nullid} {
        set ofill $workingfilescirclecolor
    } elseif {$id eq $nullid2} {
        set ofill $indexcirclecolor
    } elseif {$id eq $mainheadid} {
        set ofill $mainheadcirclecolor
    } else {
        set ofill [lindex $circlecolors $listed]
    }
    set x [xc $row $col]
    set y [yc $row]
    set orad [expr {$linespc / 3}]
    if {$listed <= 2} {
        set t [$canv create oval [expr {$x - $orad}] [expr {$y - $orad}] \
                   [expr {$x + $orad - 1}] [expr {$y + $orad - 1}] \
                   -fill $ofill -outline $circleoutlinecolor -width 1 -tags circle]
    } elseif {$listed == 3} {
        # triangle pointing left for left-side commits
        set t [$canv create polygon \
                   [expr {$x - $orad}] $y \
                   [expr {$x + $orad - 1}] [expr {$y - $orad}] \
                   [expr {$x + $orad - 1}] [expr {$y + $orad - 1}] \
                   -fill $ofill -outline $circleoutlinecolor -width 1 -tags circle]
    } else {
        # triangle pointing right for right-side commits
        set t [$canv create polygon \
                   [expr {$x + $orad - 1}] $y \
                   [expr {$x - $orad}] [expr {$y - $orad}] \
                   [expr {$x - $orad}] [expr {$y + $orad - 1}] \
                   -fill $ofill -outline $circleoutlinecolor -width 1 -tags circle]
    }
    set circleitem($row) $t
    $canv raise $t
    $canv bind $t <1> {selcanvline {} %x %y}
    set rmx [llength [lindex $rowidlist $row]]
    set olds [lindex $parentlist $row]
    if {$olds ne {}} {
        set nextids [lindex $rowidlist [expr {$row + 1}]]
        foreach p $olds {
            set i [lsearch -exact $nextids $p]
            if {$i > $rmx} {
                set rmx $i
            }
        }
    }
    set xt [xc $row $rmx]
    set rowtextx($row) $xt
    set idpos($id) [list $x $xt $y]
    if {[info exists idtags($id)] || [info exists idheads($id)]
        || [info exists idotherrefs($id)]} {
        set xt [drawtags $id $x $xt $y]
    }
    if {[lindex $commitinfo($id) 6] > 0} {
        set xt [drawnotesign $xt $y]
    }
    set headline [lindex $commitinfo($id) 0]
    set name [lindex $commitinfo($id) 1]
    set date [lindex $commitinfo($id) 2]
    set date [formatdate $date]
    set font mainfont
    set nfont mainfont
    set isbold [ishighlighted $id]
    if {$isbold > 0} {
        lappend boldids $id
        set font mainfontbold
        if {$isbold > 1} {
            lappend boldnameids $id
            set nfont mainfontbold
        }
    }
    set linehtag($id) [$canv create text $xt $y -anchor w -fill $fgcolor \
                           -text $headline -font $font -tags text]
    $canv bind $linehtag($id) $ctxbut "rowmenu %X %Y $id"
    set linentag($id) [$canv2 create text 3 $y -anchor w -fill $fgcolor \
                           -text $name -font $nfont -tags text]
    set linedtag($id) [$canv3 create text 3 $y -anchor w -fill $fgcolor \
                           -text $date -font mainfont -tags text]
    if {$selectedline == $row} {
        make_secsel $id
    }
    if {[info exists markedid] && $markedid eq $id} {
        make_idmark $id
    }
    set xr [expr {$xt + [font measure $font $headline]}]
    if {$xr > $canvxmax} {
        set canvxmax $xr
        setcanvscroll
    }
}

proc drawcmitrow {row} {
    global displayorder rowidlist nrows_drawn
    global iddrawn markingmatches
    global commitinfo numcommits
    global filehighlight fhighlights findpattern nhighlights
    global hlview vhighlights
    global highlight_related rhighlights

    if {$row >= $numcommits} return

    set id [lindex $displayorder $row]
    if {[info exists hlview] && ![info exists vhighlights($id)]} {
        askvhighlight $row $id
    }
    if {[info exists filehighlight] && ![info exists fhighlights($id)]} {
        askfilehighlight $row $id
    }
    if {$findpattern ne {} && ![info exists nhighlights($id)]} {
        askfindhighlight $row $id
    }
    if {$highlight_related ne [mc "None"] && ![info exists rhighlights($id)]} {
        askrelhighlight $row $id
    }
    if {![info exists iddrawn($id)]} {
        set col [lsearch -exact [lindex $rowidlist $row] $id]
        if {$col < 0} {
            puts "oops, row $row id $id not in list"
            return
        }
        if {![info exists commitinfo($id)]} {
            getcommit $id
        }
        assigncolor $id
        drawcmittext $id $row $col
        set iddrawn($id) 1
        incr nrows_drawn
    }
    if {$markingmatches} {
        markrowmatches $row $id
    }
}

proc drawcommits {row {endrow {}}} {
    global numcommits iddrawn displayorder curview need_redisplay
    global parentlist rowidlist rowfinal uparrowlen downarrowlen nrows_drawn

    if {$row < 0} {
        set row 0
    }
    if {$endrow eq {}} {
        set endrow $row
    }
    if {$endrow >= $numcommits} {
        set endrow [expr {$numcommits - 1}]
    }

    set rl1 [expr {$row - $downarrowlen - 3}]
    if {$rl1 < 0} {
        set rl1 0
    }
    set ro1 [expr {$row - 3}]
    if {$ro1 < 0} {
        set ro1 0
    }
    set r2 [expr {$endrow + $uparrowlen + 3}]
    if {$r2 > $numcommits} {
        set r2 $numcommits
    }
    for {set r $rl1} {$r < $r2} {incr r} {
        if {[lindex $rowidlist $r] ne {} && [lindex $rowfinal $r]} {
            if {$rl1 < $r} {
                layoutrows $rl1 $r
            }
            set rl1 [expr {$r + 1}]
        }
    }
    if {$rl1 < $r} {
        layoutrows $rl1 $r
    }
    optimize_rows $ro1 0 $r2
    if {$need_redisplay || $nrows_drawn > 2000} {
        clear_display
    }

    # make the lines join to already-drawn rows either side
    set r [expr {$row - 1}]
    if {$r < 0 || ![info exists iddrawn([lindex $displayorder $r])]} {
        set r $row
    }
    set er [expr {$endrow + 1}]
    if {$er >= $numcommits ||
        ![info exists iddrawn([lindex $displayorder $er])]} {
        set er $endrow
    }
    for {} {$r <= $er} {incr r} {
        set id [lindex $displayorder $r]
        set wasdrawn [info exists iddrawn($id)]
        drawcmitrow $r
        if {$r == $er} break
        set nextid [lindex $displayorder [expr {$r + 1}]]
        if {$wasdrawn && [info exists iddrawn($nextid)]} continue
        drawparentlinks $id $r

        set rowids [lindex $rowidlist $r]
        foreach lid $rowids {
            if {$lid eq {}} continue
            if {[info exists lineend($lid)] && $lineend($lid) > $r} continue
            if {$lid eq $id} {
                # see if this is the first child of any of its parents
                foreach p [lindex $parentlist $r] {
                    if {[lsearch -exact $rowids $p] < 0} {
                        # make this line extend up to the child
                        set lineend($p) [drawlineseg $p $r $er 0]
                    }
                }
            } else {
                set lineend($lid) [drawlineseg $lid $r $er 1]
            }
        }
    }
}

proc undolayout {row} {
    global uparrowlen mingaplen downarrowlen
    global rowidlist rowisopt rowfinal need_redisplay

    set r [expr {$row - ($uparrowlen + $mingaplen + $downarrowlen)}]
    if {$r < 0} {
        set r 0
    }
    if {[llength $rowidlist] > $r} {
        incr r -1
        set rowidlist [lrange $rowidlist 0 $r]
        set rowfinal [lrange $rowfinal 0 $r]
        set rowisopt [lrange $rowisopt 0 $r]
        set need_redisplay 1
        run drawvisible
    }
}

proc drawvisible {} {
    global canv linespc curview vrowmod selectedline targetrow targetid
    global need_redisplay cscroll numcommits

    set fs [$canv yview]
    set ymax [lindex [$canv cget -scrollregion] 3]
    if {$ymax eq {} || $ymax == 0 || $numcommits == 0} return
    set f0 [lindex $fs 0]
    set f1 [lindex $fs 1]
    set y0 [expr {int($f0 * $ymax)}]
    set y1 [expr {int($f1 * $ymax)}]

    if {[info exists targetid]} {
        if {[commitinview $targetid $curview]} {
            set r [rowofcommit $targetid]
            if {$r != $targetrow} {
                # Fix up the scrollregion and change the scrolling position
                # now that our target row has moved.
                set diff [expr {($r - $targetrow) * $linespc}]
                set targetrow $r
                setcanvscroll
                set ymax [lindex [$canv cget -scrollregion] 3]
                incr y0 $diff
                incr y1 $diff
                set f0 [expr {$y0 / $ymax}]
                set f1 [expr {$y1 / $ymax}]
                allcanvs yview moveto $f0
                $cscroll set $f0 $f1
                set need_redisplay 1
            }
        } else {
            unset targetid
        }
    }

    set row [expr {int(($y0 - 3) / $linespc) - 1}]
    set endrow [expr {int(($y1 - 3) / $linespc) + 1}]
    if {$endrow >= $vrowmod($curview)} {
        update_arcrows $curview
    }
    if {$selectedline ne {} &&
        $row <= $selectedline && $selectedline <= $endrow} {
        set targetrow $selectedline
    } elseif {[info exists targetid]} {
        set targetrow [expr {int(($row + $endrow) / 2)}]
    }
    if {[info exists targetrow]} {
        if {$targetrow >= $numcommits} {
            set targetrow [expr {$numcommits - 1}]
        }
        set targetid [commitonrow $targetrow]
    }
    drawcommits $row $endrow
}

proc clear_display {} {
    global iddrawn linesegs need_redisplay nrows_drawn
    global vhighlights fhighlights nhighlights rhighlights
    global linehtag linentag linedtag boldids boldnameids

    allcanvs delete all
    unset -nocomplain iddrawn
    unset -nocomplain linesegs
    unset -nocomplain linehtag
    unset -nocomplain linentag
    unset -nocomplain linedtag
    set boldids {}
    set boldnameids {}
    unset -nocomplain vhighlights
    unset -nocomplain fhighlights
    unset -nocomplain nhighlights
    unset -nocomplain rhighlights
    set need_redisplay 0
    set nrows_drawn 0
}

proc findcrossings {id} {
    global rowidlist parentlist numcommits displayorder

    set cross {}
    set ccross {}
    foreach {s e} [rowranges $id] {
        if {$e >= $numcommits} {
            set e [expr {$numcommits - 1}]
        }
        if {$e <= $s} continue
        for {set row $e} {[incr row -1] >= $s} {} {
            set x [lsearch -exact [lindex $rowidlist $row] $id]
            if {$x < 0} break
            set olds [lindex $parentlist $row]
            set kid [lindex $displayorder $row]
            set kidx [lsearch -exact [lindex $rowidlist $row] $kid]
            if {$kidx < 0} continue
            set nextrow [lindex $rowidlist [expr {$row + 1}]]
            foreach p $olds {
                set px [lsearch -exact $nextrow $p]
                if {$px < 0} continue
                if {($kidx < $x && $x < $px) || ($px < $x && $x < $kidx)} {
                    if {[lsearch -exact $ccross $p] >= 0} continue
                    if {$x == $px + ($kidx < $px? -1: 1)} {
                        lappend ccross $p
                    } elseif {[lsearch -exact $cross $p] < 0} {
                        lappend cross $p
                    }
                }
            }
        }
    }
    return [concat $ccross {{}} $cross]
}

proc assigncolor {id} {
    global colormap colors nextcolor
    global parents children children curview

    if {[info exists colormap($id)]} return
    set ncolors [llength $colors]
    if {[info exists children($curview,$id)]} {
        set kids $children($curview,$id)
    } else {
        set kids {}
    }
    if {[llength $kids] == 1} {
        set child [lindex $kids 0]
        if {[info exists colormap($child)]
            && [llength $parents($curview,$child)] == 1} {
            set colormap($id) $colormap($child)
            return
        }
    }
    set badcolors {}
    set origbad {}
    foreach x [findcrossings $id] {
        if {$x eq {}} {
            # delimiter between corner crossings and other crossings
            if {[llength $badcolors] >= $ncolors - 1} break
            set origbad $badcolors
        }
        if {[info exists colormap($x)]
            && [lsearch -exact $badcolors $colormap($x)] < 0} {
            lappend badcolors $colormap($x)
        }
    }
    if {[llength $badcolors] >= $ncolors} {
        set badcolors $origbad
    }
    set origbad $badcolors
    if {[llength $badcolors] < $ncolors - 1} {
        foreach child $kids {
            if {[info exists colormap($child)]
                && [lsearch -exact $badcolors $colormap($child)] < 0} {
                lappend badcolors $colormap($child)
            }
            foreach p $parents($curview,$child) {
                if {[info exists colormap($p)]
                    && [lsearch -exact $badcolors $colormap($p)] < 0} {
                    lappend badcolors $colormap($p)
                }
            }
        }
        if {[llength $badcolors] >= $ncolors} {
            set badcolors $origbad
        }
    }
    for {set i 0} {$i <= $ncolors} {incr i} {
        set c [lindex $colors $nextcolor]
        if {[incr nextcolor] >= $ncolors} {
            set nextcolor 0
        }
        if {[lsearch -exact $badcolors $c]} break
    }
    set colormap($id) $c
}

proc bindline {t id} {
    global canv

    $canv bind $t <Enter> "lineenter %x %y $id"
    $canv bind $t <Motion> "linemotion %x %y $id"
    $canv bind $t <Leave> "lineleave $id"
    $canv bind $t <Button-1> "lineclick %x %y $id 1"
}

proc graph_pane_width {} {
    set g [.tf.histframe.pwclist sashpos 0]
    return [lindex $g 0]
}

proc totalwidth {l font extra} {
    set tot 0
    foreach str $l {
        set tot [expr {$tot + [font measure $font $str] + $extra}]
    }
    return $tot
}

proc drawtags {id x xt y1} {
    global idtags idheads idotherrefs mainhead
    global linespc lthickness
    global canv rowtextx curview fgcolor bgcolor ctxbut
    global headbgcolor headfgcolor headoutlinecolor remotebgcolor
    global tagbgcolor tagfgcolor tagoutlinecolor
    global reflinecolor

    set marks {}
    set ntags 0
    set nheads 0
    set singletag 0
    set maxtags 3
    set maxtagpct 25
    set maxwidth [expr {[graph_pane_width] * $maxtagpct / 100}]
    set delta [expr {int(0.5 * ($linespc - $lthickness))}]
    set extra [expr {$delta + $lthickness + $linespc}]

    if {[info exists idtags($id)]} {
        set marks $idtags($id)
        set ntags [llength $marks]
        if {$ntags > $maxtags ||
            [totalwidth $marks mainfont $extra] > $maxwidth} {
            # show just a single "n tags..." tag
            set singletag 1
            if {$ntags == 1} {
                set marks [list "tag..."]
            } else {
                set marks [list [format "%d tags..." $ntags]]
            }
            set ntags 1
        }
    }
    if {[info exists idheads($id)]} {
        set marks [concat $marks $idheads($id)]
        set nheads [llength $idheads($id)]
    }
    if {[info exists idotherrefs($id)]} {
        set marks [concat $marks $idotherrefs($id)]
    }
    if {$marks eq {}} {
        return $xt
    }

    set yt [expr {$y1 - 0.5 * $linespc}]
    set yb [expr {$yt + $linespc - 1}]
    set xvals {}
    set wvals {}
    set i -1
    foreach tag $marks {
        incr i
        if {$i >= $ntags && $i < $ntags + $nheads && $tag eq $mainhead} {
            set wid [font measure mainfontbold $tag]
        } else {
            set wid [font measure mainfont $tag]
        }
        lappend xvals $xt
        lappend wvals $wid
        set xt [expr {$xt + $wid + $extra}]
    }
    set t [$canv create line $x $y1 [lindex $xvals end] $y1 \
               -width $lthickness -fill $reflinecolor -tags tag.$id]
    $canv lower $t
    foreach tag $marks x $xvals wid $wvals {
        set tag_quoted [string map {% %%} $tag]
        set xl [expr {$x + $delta}]
        set xr [expr {$x + $delta + $wid + $lthickness}]
        set font mainfont
        if {[incr ntags -1] >= 0} {
            # draw a tag
            set t [$canv create polygon $x [expr {$yt + $delta}] $xl $yt \
                       $xr $yt $xr $yb $xl $yb $x [expr {$yb - $delta}] \
                       -width 1 -outline $tagoutlinecolor -fill $tagbgcolor \
                       -tags tag.$id]
            if {$singletag} {
                set tagclick [list showtags $id 1]
            } else {
                set tagclick [list showtag $tag_quoted 1]
            }
            $canv bind $t <1> $tagclick
            set rowtextx([rowofcommit $id]) [expr {$xr + $linespc}]
        } else {
            # draw a head or other ref
            if {[incr nheads -1] >= 0} {
                set col $headbgcolor
                if {$tag eq $mainhead} {
                    set font mainfontbold
                }
            } else {
                set col "#ddddff"
            }
            set xl [expr {$xl - $delta/2}]
            $canv create polygon $x $yt $xr $yt $xr $yb $x $yb \
                -width 1 -outline black -fill $col -tags tag.$id
            if {[regexp {^(remotes/.*/|remotes/)} $tag match remoteprefix]} {
                set rwid [font measure mainfont $remoteprefix]
                set xi [expr {$x + 1}]
                set yti [expr {$yt + 1}]
                set xri [expr {$x + $rwid}]
                $canv create polygon $xi $yti $xri $yti $xri $yb $xi $yb \
                        -width 0 -fill $remotebgcolor -tags tag.$id
            }
        }
        set t [$canv create text $xl $y1 -anchor w -text $tag -fill $headfgcolor \
                   -font $font -tags [list tag.$id text]]
        if {$ntags >= 0} {
            $canv bind $t <1> $tagclick
        } elseif {$nheads >= 0} {
            $canv bind $t $ctxbut [list headmenu %X %Y $id $tag_quoted]
        }
    }
    return $xt
}

proc drawnotesign {xt y} {
    global linespc canv fgcolor

    set orad [expr {$linespc / 3}]
    set t [$canv create rectangle [expr {$xt - $orad}] [expr {$y - $orad}] \
               [expr {$xt + $orad - 1}] [expr {$y + $orad - 1}] \
               -fill yellow -outline $fgcolor -width 1 -tags circle]
    set xt [expr {$xt + $orad * 3}]
    return $xt
}

proc xcoord {i level ln} {
    global canvx0 xspc1 xspc2

    set x [expr {$canvx0 + $i * $xspc1($ln)}]
    if {$i > 0 && $i == $level} {
        set x [expr {$x + 0.5 * ($xspc2 - $xspc1($ln))}]
    } elseif {$i > $level} {
        set x [expr {$x + $xspc2 - $xspc1($ln)}]
    }
    return $x
}

proc show_status {msg} {
    global canv fgcolor

    clear_display
    set_window_title
    $canv create text 3 3 -anchor nw -text $msg -font mainfont \
        -tags text -fill $fgcolor
}

# Don't change the text pane cursor if it is currently the hand cursor,
# showing that we are over a sha1 ID link.
proc settextcursor {c} {
    global ctext curtextcursor

    if {[$ctext cget -cursor] == $curtextcursor} {
        $ctext config -cursor $c
    }
    set curtextcursor $c
}

proc nowbusy {what {name {}}} {
    global isbusy busyname statusw

    if {[array names isbusy] eq {}} {
        . config -cursor watch
        settextcursor watch
    }
    set isbusy($what) 1
    set busyname($what) $name
    if {$name ne {}} {
        $statusw conf -text $name
    }
}

proc notbusy {what} {
    global isbusy maincursor textcursor busyname statusw

    catch {
        unset isbusy($what)
        if {$busyname($what) ne {} &&
            [$statusw cget -text] eq $busyname($what)} {
            $statusw conf -text {}
        }
    }
    if {[array names isbusy] eq {}} {
        . config -cursor $maincursor
        settextcursor $textcursor
    }
}

proc findmatches {f} {
    global findtype findstring
    if {$findtype == [mc "Regexp"]} {
        set matches [regexp -indices -all -inline $findstring $f]
    } else {
        set fs $findstring
        if {$findtype == [mc "IgnCase"]} {
            set f [string tolower $f]
            set fs [string tolower $fs]
        }
        set matches {}
        set i 0
        set l [string length $fs]
        while {[set j [string first $fs $f $i]] >= 0} {
            lappend matches [list $j [expr {$j+$l-1}]]
            set i [expr {$j + $l}]
        }
    }
    return $matches
}

proc dofind {{dirn 1} {wrap 1}} {
    global findstring findstartline findcurline selectedline numcommits
    global gdttype filehighlight fh_serial find_dirn findallowwrap

    if {[info exists find_dirn]} {
        if {$find_dirn == $dirn} return
        stopfinding
    }
    focus .
    if {$findstring eq {} || $numcommits == 0} return
    if {$selectedline eq {}} {
        set findstartline [lindex [visiblerows] [expr {$dirn < 0}]]
    } else {
        set findstartline $selectedline
    }
    set findcurline $findstartline
    nowbusy finding [mc "Searching"]
    if {$gdttype ne [mc "containing:"] && ![info exists filehighlight]} {
        after cancel do_file_hl $fh_serial
        do_file_hl $fh_serial
    }
    set find_dirn $dirn
    set findallowwrap $wrap
    run findmore
}

proc stopfinding {} {
    global find_dirn findcurline fprogcoord

    if {[info exists find_dirn]} {
        unset find_dirn
        unset findcurline
        notbusy finding
        set fprogcoord 0
        adjustprogress
    }
    stopblaming
}

proc findmore {} {
    global commitdata commitinfo numcommits findpattern findloc
    global findstartline findcurline findallowwrap
    global find_dirn gdttype fhighlights fprogcoord
    global curview varcorder vrownum varccommits vrowmod

    if {![info exists find_dirn]} {
        return 0
    }
    set fldtypes [list [mc "Headline"] [mc "Author"] "" [mc "Committer"] "" [mc "Comments"]]
    set l $findcurline
    set moretodo 0
    if {$find_dirn > 0} {
        incr l
        if {$l >= $numcommits} {
            set l 0
        }
        if {$l <= $findstartline} {
            set lim [expr {$findstartline + 1}]
        } else {
            set lim $numcommits
            set moretodo $findallowwrap
        }
    } else {
        if {$l == 0} {
            set l $numcommits
        }
        incr l -1
        if {$l >= $findstartline} {
            set lim [expr {$findstartline - 1}]
        } else {
            set lim -1
            set moretodo $findallowwrap
        }
    }
    set n [expr {($lim - $l) * $find_dirn}]
    if {$n > 500} {
        set n 500
        set moretodo 1
    }
    if {$l + ($find_dirn > 0? $n: 1) > $vrowmod($curview)} {
        update_arcrows $curview
    }
    set found 0
    set domore 1
    set ai [bsearch $vrownum($curview) $l]
    set a [lindex $varcorder($curview) $ai]
    set arow [lindex $vrownum($curview) $ai]
    set ids [lindex $varccommits($curview,$a)]
    set arowend [expr {$arow + [llength $ids]}]
    if {$gdttype eq [mc "containing:"]} {
        for {} {$n > 0} {incr n -1; incr l $find_dirn} {
            if {$l < $arow || $l >= $arowend} {
                incr ai $find_dirn
                set a [lindex $varcorder($curview) $ai]
                set arow [lindex $vrownum($curview) $ai]
                set ids [lindex $varccommits($curview,$a)]
                set arowend [expr {$arow + [llength $ids]}]
            }
            set id [lindex $ids [expr {$l - $arow}]]
            # shouldn't happen unless git log doesn't give all the commits...
            if {![info exists commitdata($id)] ||
                ![doesmatch $commitdata($id)]} {
                continue
            }
            if {![info exists commitinfo($id)]} {
                getcommit $id
            }
            set info $commitinfo($id)
            foreach f $info ty $fldtypes {
                if {$ty eq ""} continue
                if {($findloc eq [mc "All fields"] || $findloc eq $ty) &&
                    [doesmatch $f]} {
                    set found 1
                    break
                }
            }
            if {$found} break
        }
    } else {
        for {} {$n > 0} {incr n -1; incr l $find_dirn} {
            if {$l < $arow || $l >= $arowend} {
                incr ai $find_dirn
                set a [lindex $varcorder($curview) $ai]
                set arow [lindex $vrownum($curview) $ai]
                set ids [lindex $varccommits($curview,$a)]
                set arowend [expr {$arow + [llength $ids]}]
            }
            set id [lindex $ids [expr {$l - $arow}]]
            if {![info exists fhighlights($id)]} {
                # this sets fhighlights($id) to -1
                askfilehighlight $l $id
            }
            if {$fhighlights($id) > 0} {
                set found $domore
                break
            }
            if {$fhighlights($id) < 0} {
                if {$domore} {
                    set domore 0
                    set findcurline [expr {$l - $find_dirn}]
                }
            }
        }
    }
    if {$found || ($domore && !$moretodo)} {
        unset findcurline
        unset find_dirn
        notbusy finding
        set fprogcoord 0
        adjustprogress
        if {$found} {
            findselectline $l
        } else {
            bell
        }
        return 0
    }
    if {!$domore} {
        flushhighlights
    } else {
        set findcurline [expr {$l - $find_dirn}]
    }
    set n [expr {($findcurline - $findstartline) * $find_dirn - 1}]
    if {$n < 0} {
        incr n $numcommits
    }
    set fprogcoord [expr {$n * 1.0 / $numcommits}]
    adjustprogress
    return $domore
}

proc findselectline {l} {
    global findloc commentend ctext findcurline markingmatches gdttype

    set markingmatches [expr {$gdttype eq [mc "containing:"]}]
    set findcurline $l
    selectline $l 1
    if {$markingmatches &&
        ($findloc eq [mc "All fields"] || $findloc eq [mc "Comments"])} {
        # highlight the matches in the comments
        set f [$ctext get 1.0 $commentend]
        set matches [findmatches $f]
        foreach match $matches {
            set start [lindex $match 0]
            set end [expr {[lindex $match 1] + 1}]
            $ctext tag add found "1.0 + $start c" "1.0 + $end c"
        }
    }
    drawvisible
}

# mark the bits of a headline or author that match a find string
proc markmatches {canv l str tag matches font row} {
    global selectedline foundbgcolor

    set bbox [$canv bbox $tag]
    set x0 [lindex $bbox 0]
    set y0 [lindex $bbox 1]
    set y1 [lindex $bbox 3]
    foreach match $matches {
        set start [lindex $match 0]
        set end [lindex $match 1]
        if {$start > $end} continue
        set xoff [font measure $font [string range $str 0 [expr {$start-1}]]]
        set xlen [font measure $font [string range $str 0 [expr {$end}]]]
        set t [$canv create rect [expr {$x0+$xoff}] $y0 \
                   [expr {$x0+$xlen+2}] $y1 \
                   -outline {} -tags [list match$l matches] -fill $foundbgcolor]
        $canv lower $t
        if {$row == $selectedline} {
            $canv raise $t secsel
        }
    }
}

proc unmarkmatches {} {
    global markingmatches

    allcanvs delete matches
    set markingmatches 0
    stopfinding
}

proc selcanvline {w x y} {
    global canv canvy0 ctext linespc
    global rowtextx
    set ymax [lindex [$canv cget -scrollregion] 3]
    if {$ymax == {}} return
    set yfrac [lindex [$canv yview] 0]
    set y [expr {$y + $yfrac * $ymax}]
    set l [expr {int(($y - $canvy0) / $linespc + 0.5)}]
    if {$l < 0} {
        set l 0
    }
    if {$w eq $canv} {
        set xmax [lindex [$canv cget -scrollregion] 2]
        set xleft [expr {[lindex [$canv xview] 0] * $xmax}]
        if {![info exists rowtextx($l)] || $xleft + $x < $rowtextx($l)} return
    }
    unmarkmatches
    selectline $l 1
}

proc commit_descriptor {p} {
    global commitinfo
    if {![info exists commitinfo($p)]} {
        getcommit $p
    }
    set l "..."
    if {[llength $commitinfo($p)] > 1} {
        set l [lindex $commitinfo($p) 0]
    }
    return "$p ($l)\n"
}

# append some text to the ctext widget, and make any SHA1 ID
# that we know about be a clickable link.
# Also look for URLs of the form "http[s]://..." and make them web links.
proc appendwithlinks {text tags} {
    global ctext linknum curview
    global hashlength

    set start [$ctext index "end - 1c"]
    $ctext insert end $text $tags
    set links [regexp -indices -all -inline [string map "@@ $hashlength" {(?:\m|-g)[0-9a-f]{6,@@}\M}] $text]
    foreach l $links {
        set s [lindex $l 0]
        set e [lindex $l 1]
        set linkid [string range $text $s $e]
        incr e
        $ctext tag delete link$linknum
        $ctext tag add link$linknum "$start + $s c" "$start + $e c"
        setlink $linkid link$linknum
        incr linknum
    }
    set wlinks [regexp -indices -all -inline -line \
                    {https?://[^[:space:]]+} $text]
    foreach l $wlinks {
        set s2 [lindex $l 0]
        set e2 [lindex $l 1]
        set url [string range $text $s2 $e2]
        incr e2
        $ctext tag delete link$linknum
        $ctext tag add link$linknum "$start + $s2 c" "$start + $e2 c"
        setwlink $url link$linknum
        incr linknum
    }
}

proc setlink {id lk} {
    global curview ctext pendinglinks
    global linkfgcolor
    global hashlength

    if {[string range $id 0 1] eq "-g"} {
      set id [string range $id 2 end]
    }

    set known 0
    if {[string length $id] < $hashlength} {
        set matches [longid $id]
        if {[llength $matches] > 0} {
            if {[llength $matches] > 1} return
            set known 1
            set id [lindex $matches 0]
        }
    } else {
        set known [commitinview $id $curview]
    }
    if {$known} {
        $ctext tag conf $lk -foreground $linkfgcolor -underline 1
        $ctext tag bind $lk <1> [list selbyid $id]
        $ctext tag bind $lk <Enter> {linkcursor %W 1}
        $ctext tag bind $lk <Leave> {linkcursor %W -1}
    } else {
        lappend pendinglinks($id) $lk
        interestedin $id {makelink %P}
    }
}

proc setwlink {url lk} {
    global ctext
    global linkfgcolor
    global web_browser

    if {$web_browser eq {}} return
    $ctext tag conf $lk -foreground $linkfgcolor -underline 1
    $ctext tag bind $lk <1> [list browseweb $url]
    $ctext tag bind $lk <Enter> {linkcursor %W 1}
    $ctext tag bind $lk <Leave> {linkcursor %W -1}
}

proc appendshortlink {id {pre {}} {post {}}} {
    global ctext linknum

    $ctext insert end $pre
    $ctext tag delete link$linknum
    $ctext insert end [string range $id 0 7] link$linknum
    $ctext insert end $post
    setlink $id link$linknum
    incr linknum
}

proc makelink {id} {
    global pendinglinks

    if {![info exists pendinglinks($id)]} return
    foreach lk $pendinglinks($id) {
        setlink $id $lk
    }
    unset pendinglinks($id)
}

proc linkcursor {w inc} {
    global linkentercount curtextcursor

    if {[incr linkentercount $inc] > 0} {
        $w configure -cursor hand2
    } else {
        $w configure -cursor $curtextcursor
        if {$linkentercount < 0} {
            set linkentercount 0
        }
    }
}

proc browseweb {url} {
    global web_browser

    if {$web_browser eq {}} return
    # Use concat here in case $web_browser is a command plus some arguments
    if {[catch {safe_exec_redirect [concat $web_browser [list $url]] [list &]} err]} {
        error_popup "[mc "Error starting web browser:"] $err"
    }
}

proc viewnextline {dir} {
    global canv linespc

    $canv delete hover
    set ymax [lindex [$canv cget -scrollregion] 3]
    set wnow [$canv yview]
    set wtop [expr {[lindex $wnow 0] * $ymax}]
    set newtop [expr {$wtop + $dir * $linespc}]
    if {$newtop < 0} {
        set newtop 0
    } elseif {$newtop > $ymax} {
        set newtop $ymax
    }
    allcanvs yview moveto [expr {$newtop * 1.0 / $ymax}]
}

# add a list of tag or branch names at position pos
# returns the number of names inserted
proc appendrefs {pos ids var} {
    global ctext linknum curview $var maxrefs visiblerefs mainheadid

    if {[catch {$ctext index $pos}]} {
        return 0
    }
    $ctext conf -state normal
    $ctext delete $pos "$pos lineend"
    set tags {}
    foreach id $ids {
        foreach tag [set $var\($id\)] {
            lappend tags [list $tag $id]
        }
    }

    set sep {}
    set tags [lsort -index 0 -decreasing $tags]
    set nutags 0

    if {[llength $tags] > $maxrefs} {
        # If we are displaying heads, and there are too many,
        # see if there are some important heads to display.
        # Currently that are the current head and heads listed in $visiblerefs option
        set itags {}
        if {$var eq "idheads"} {
            set utags {}
            foreach ti $tags {
                set hname [lindex $ti 0]
                set id [lindex $ti 1]
                if {([lsearch -exact $visiblerefs $hname] != -1 || $id eq $mainheadid) &&
                    [llength $itags] < $maxrefs} {
                    lappend itags $ti
                } else {
                    lappend utags $ti
                }
            }
            set tags $utags
        }
        if {$itags ne {}} {
            set str [mc "and many more"]
            set sep " "
        } else {
            set str [mc "many"]
        }
        $ctext insert $pos "$str ([llength $tags])"
        set nutags [llength $tags]
        set tags $itags
    }

    foreach ti $tags {
        set id [lindex $ti 1]
        set lk link$linknum
        incr linknum
        $ctext tag delete $lk
        $ctext insert $pos $sep
        $ctext insert $pos [lindex $ti 0] $lk
        setlink $id $lk
        set sep ", "
    }
    $ctext tag add wwrap "$pos linestart" "$pos lineend"
    $ctext conf -state disabled
    return [expr {[llength $tags] + $nutags}]
}

# called when we have finished computing the nearby tags
proc dispneartags {delay} {
    global selectedline currentid showneartags tagphase

    if {$selectedline eq {} || !$showneartags} return
    after cancel dispnexttag
    if {$delay} {
        after 200 dispnexttag
        set tagphase -1
    } else {
        after idle dispnexttag
        set tagphase 0
    }
}

proc dispnexttag {} {
    global selectedline currentid showneartags tagphase ctext

    if {$selectedline eq {} || !$showneartags} return
    switch -- $tagphase {
        0 {
            set dtags [desctags $currentid]
            if {$dtags ne {}} {
                appendrefs precedes $dtags idtags
            }
        }
        1 {
            set atags [anctags $currentid]
            if {$atags ne {}} {
                appendrefs follows $atags idtags
            }
        }
        2 {
            set dheads [descheads $currentid]
            if {$dheads ne {}} {
                if {[appendrefs branch $dheads idheads] > 1
                    && [$ctext get "branch -3c"] eq "h"} {
                    # turn "Branch" into "Branches"
                    $ctext conf -state normal
                    $ctext insert "branch -2c" "es"
                    $ctext conf -state disabled
                }
            }
        }
    }
    if {[incr tagphase] <= 2} {
        after idle dispnexttag
    }
}

proc make_secsel {id} {
    global linehtag linentag linedtag canv canv2 canv3

    if {![info exists linehtag($id)]} return
    $canv delete secsel
    set t [eval $canv create rect [$canv bbox $linehtag($id)] -outline {{}} \
               -tags secsel -fill [$canv cget -selectbackground]]
    $canv lower $t
    $canv2 delete secsel
    set t [eval $canv2 create rect [$canv2 bbox $linentag($id)] -outline {{}} \
               -tags secsel -fill [$canv2 cget -selectbackground]]
    $canv2 lower $t
    $canv3 delete secsel
    set t [eval $canv3 create rect [$canv3 bbox $linedtag($id)] -outline {{}} \
               -tags secsel -fill [$canv3 cget -selectbackground]]
    $canv3 lower $t
}

proc make_idmark {id} {
    global linehtag canv fgcolor

    if {![info exists linehtag($id)]} return
    $canv delete markid
    set t [eval $canv create rect [$canv bbox $linehtag($id)] \
               -tags markid -outline $fgcolor]
    $canv raise $t
}

proc selectline {l isnew {desired_loc {}} {switch_to_patch 0}} {
    global canv ctext commitinfo selectedline
    global canvy0 linespc parents children curview
    global currentid sha1entry
    global commentend idtags linknum
    global mergemax numcommits pending_select
    global cmitmode showneartags allcommits
    global targetrow targetid lastscrollrows
    global autocopy autoselect autosellen jump_to_here
    global vinlinediff

    unset -nocomplain pending_select
    $canv delete hover
    normalline
    unsel_reflist
    stopfinding
    if {$l < 0 || $l >= $numcommits} return
    set id [commitonrow $l]
    set targetid $id
    set targetrow $l
    set selectedline $l
    set currentid $id
    if {$lastscrollrows < $numcommits} {
        setcanvscroll
    }

    if {$cmitmode ne "patch" && $switch_to_patch} {
        set cmitmode "patch"
    }

    set y [expr {$canvy0 + $l * $linespc}]
    set ymax [lindex [$canv cget -scrollregion] 3]
    set ytop [expr {$y - $linespc - 1}]
    set ybot [expr {$y + $linespc + 1}]
    set wnow [$canv yview]
    set wtop [expr {[lindex $wnow 0] * $ymax}]
    set wbot [expr {[lindex $wnow 1] * $ymax}]
    set wh [expr {$wbot - $wtop}]
    set newtop $wtop
    if {$ytop < $wtop} {
        if {$ybot < $wtop} {
            set newtop [expr {$y - $wh / 2.0}]
        } else {
            set newtop $ytop
            if {$newtop > $wtop - $linespc} {
                set newtop [expr {$wtop - $linespc}]
            }
        }
    } elseif {$ybot > $wbot} {
        if {$ytop > $wbot} {
            set newtop [expr {$y - $wh / 2.0}]
        } else {
            set newtop [expr {$ybot - $wh}]
            if {$newtop < $wtop + $linespc} {
                set newtop [expr {$wtop + $linespc}]
            }
        }
    }
    if {$newtop != $wtop} {
        if {$newtop < 0} {
            set newtop 0
        }
        allcanvs yview moveto [expr {$newtop * 1.0 / $ymax}]
        drawvisible
    }

    make_secsel $id

    if {$isnew} {
        addtohistory [list selbyid $id 0] savecmitpos
    }

    $sha1entry delete 0 end
    $sha1entry insert 0 $id
    if {$autoselect && [haveselectionclipboard]} {
        $sha1entry selection range 0 $autosellen
    }
    if {$autocopy} {
        clipboard clear
        clipboard append [string range $id 0 [expr $autosellen - 1]]
    }
    rhighlight_sel $id

    $ctext conf -state normal
    clear_ctext
    set linknum 0
    if {![info exists commitinfo($id)]} {
        getcommit $id
    }
    set info $commitinfo($id)
    set date [formatdate [lindex $info 2]]
    $ctext insert end "[mc "Author"]: [lindex $info 1]  $date\n"
    set date [formatdate [lindex $info 4]]
    $ctext insert end "[mc "Committer"]: [lindex $info 3]  $date\n"
    if {[info exists idtags($id)]} {
        $ctext insert end [mc "Tags:"]
        foreach tag $idtags($id) {
            $ctext insert end " $tag"
        }
        $ctext insert end "\n"
    }

    set headers {}
    set olds $parents($curview,$id)
    if {[llength $olds] > 1} {
        set np 0
        foreach p $olds {
            if {$np >= $mergemax} {
                set tag mmax
            } else {
                set tag m$np
            }
            $ctext insert end "[mc "Parent"]: " $tag
            appendwithlinks [commit_descriptor $p] {}
            incr np
        }
    } else {
        foreach p $olds {
            append headers "[mc "Parent"]: [commit_descriptor $p]"
        }
    }

    foreach c $children($curview,$id) {
        append headers "[mc "Child"]:  [commit_descriptor $c]"
    }

    # make anything that looks like a SHA1 ID be a clickable link
    appendwithlinks $headers {}
    if {$showneartags} {
        if {![info exists allcommits]} {
            getallcommits
        }
        $ctext insert end "[mc "Branch"]: "
        $ctext mark set branch "end -1c"
        $ctext mark gravity branch left
        $ctext insert end "\n[mc "Follows"]: "
        $ctext mark set follows "end -1c"
        $ctext mark gravity follows left
        $ctext insert end "\n[mc "Precedes"]: "
        $ctext mark set precedes "end -1c"
        $ctext mark gravity precedes left
        $ctext insert end "\n"
        dispneartags 1
    }
    $ctext insert end "\n"
    set comment [lindex $info 5]
    if {[string first "\r" $comment] >= 0} {
        set comment [string map {"\r" "\n    "} $comment]
    }
    appendwithlinks $comment {comment}

    $ctext tag remove found 1.0 end
    $ctext conf -state disabled
    set commentend [$ctext index "end - 1c"]

    set jump_to_here $desired_loc
    init_flist [mc "Comments"]
    if {$cmitmode eq "tree"} {
        gettree $id
    } elseif {$vinlinediff($curview) == 1} {
        showinlinediff $id
    } elseif {[llength $olds] <= 1} {
        startdiff $id
    } else {
        mergediff $id
    }
}

proc selfirstline {} {
    unmarkmatches
    selectline 0 1
}

proc sellastline {} {
    global numcommits
    unmarkmatches
    set l [expr {$numcommits - 1}]
    selectline $l 1
}

proc selnextline {dir} {
    global selectedline
    focus .
    if {$selectedline eq {}} return
    set l [expr {$selectedline + $dir}]
    unmarkmatches
    selectline $l 1
}

proc selnextpage {dir} {
    global canv linespc selectedline numcommits

    set lpp [expr {([winfo height $canv] - 2) / $linespc}]
    if {$lpp < 1} {
        set lpp 1
    }
    allcanvs yview scroll [expr {$dir * $lpp}] units
    drawvisible
    if {$selectedline eq {}} return
    set l [expr {$selectedline + $dir * $lpp}]
    if {$l < 0} {
        set l 0
    } elseif {$l >= $numcommits} {
        set l [expr $numcommits - 1]
    }
    unmarkmatches
    selectline $l 1
}

proc unselectline {} {
    global selectedline currentid

    set selectedline {}
    unset -nocomplain currentid
    allcanvs delete secsel
    rhighlight_none
}

proc reselectline {} {
    global selectedline

    if {$selectedline ne {}} {
        selectline $selectedline 0
    }
}

proc addtohistory {cmd {saveproc {}}} {
    global history historyindex curview

    unset_posvars
    save_position
    set elt [list $curview $cmd $saveproc {}]
    if {$historyindex > 0
        && [lindex $history [expr {$historyindex - 1}]] == $elt} {
        return
    }

    if {$historyindex < [llength $history]} {
        set history [lreplace $history $historyindex end $elt]
    } else {
        lappend history $elt
    }
    incr historyindex
    if {$historyindex > 1} {
        .tf.bar.leftbut conf -state normal
    } else {
        .tf.bar.leftbut conf -state disabled
    }
    .tf.bar.rightbut conf -state disabled
}

# save the scrolling position of the diff display pane
proc save_position {} {
    global historyindex history

    if {$historyindex < 1} return
    set hi [expr {$historyindex - 1}]
    set fn [lindex $history $hi 2]
    if {$fn ne {}} {
        lset history $hi 3 [eval $fn]
    }
}

proc unset_posvars {} {
    global last_posvars

    if {[info exists last_posvars]} {
        foreach {var val} $last_posvars {
            global $var
            unset -nocomplain $var
        }
        unset last_posvars
    }
}

proc godo {elt} {
    global curview last_posvars

    set view [lindex $elt 0]
    set cmd [lindex $elt 1]
    set pv [lindex $elt 3]
    if {$curview != $view} {
        showview $view
    }
    unset_posvars
    foreach {var val} $pv {
        global $var
        set $var $val
    }
    set last_posvars $pv
    eval $cmd
}

proc goback {} {
    global history historyindex
    focus .

    if {$historyindex > 1} {
        save_position
        incr historyindex -1
        godo [lindex $history [expr {$historyindex - 1}]]
        .tf.bar.rightbut conf -state normal
    }
    if {$historyindex <= 1} {
        .tf.bar.leftbut conf -state disabled
    }
}

proc goforw {} {
    global history historyindex
    focus .

    if {$historyindex < [llength $history]} {
        save_position
        set cmd [lindex $history $historyindex]
        incr historyindex
        godo $cmd
        .tf.bar.leftbut conf -state normal
    }
    if {$historyindex >= [llength $history]} {
        .tf.bar.rightbut conf -state disabled
    }
}

proc go_to_parent {i} {
    global parents curview targetid
    set ps $parents($curview,$targetid)
    if {[llength $ps] >= $i} {
        selbyid [lindex $ps [expr $i - 1]]
    }
}

proc gettree {id} {
    global treefilelist treeidlist diffids diffmergeid treepending
    global nullid nullid2

    set diffids $id
    unset -nocomplain diffmergeid
    if {![info exists treefilelist($id)]} {
        if {![info exists treepending]} {
            if {$id eq $nullid} {
                set cmd [list git ls-files]
            } elseif {$id eq $nullid2} {
                set cmd [list git ls-files --stage -t]
            } else {
                set cmd [list git ls-tree -r $id]
            }
            if {[catch {set gtf [safe_open_command $cmd]}]} {
                return
            }
            set treepending $id
            set treefilelist($id) {}
            set treeidlist($id) {}
            fconfigure $gtf -blocking 0 -encoding binary
            filerun $gtf [list gettreeline $gtf $id]
        }
    } else {
        setfilelist $id
    }
}

proc gettreeline {gtf id} {
    global treefilelist treeidlist treepending cmitmode diffids nullid nullid2

    set nl 0
    while {[incr nl] <= 1000 && [gets $gtf line] >= 0} {
        if {$diffids eq $nullid} {
            set fname $line
        } else {
            set i [string first "\t" $line]
            if {$i < 0} continue
            set fname [string range $line [expr {$i+1}] end]
            set line [string range $line 0 [expr {$i-1}]]
            if {$diffids ne $nullid2 && [lindex $line 1] ne "blob"} continue
            set sha1 [lindex $line 2]
            lappend treeidlist($id) $sha1
        }
        if {[string index $fname 0] eq "\""} {
            set fname [lindex $fname 0]
        }
        set fname [encoding convertfrom utf-8 $fname]
        lappend treefilelist($id) $fname
    }
    if {![eof $gtf]} {
        return [expr {$nl >= 1000? 2: 1}]
    }
    close $gtf
    unset treepending
    if {$cmitmode ne "tree"} {
        if {![info exists diffmergeid]} {
            gettreediffs $diffids
        }
    } elseif {$id ne $diffids} {
        gettree $diffids
    } else {
        setfilelist $id
    }
    return 0
}

proc showfile {f} {
    global treefilelist treeidlist diffids nullid nullid2
    global ctext_file_names ctext_file_lines
    global ctext commentend

    set i [lsearch -exact $treefilelist($diffids) $f]
    if {$i < 0} {
        puts "oops, $f not in list for id $diffids"
        return
    }
    if {$diffids eq $nullid} {
        if {[catch {set bf [safe_open_file $f r]} err]} {
            puts "oops, can't read $f: $err"
            return
        }
    } else {
        set blob [lindex $treeidlist($diffids) $i]
        if {[catch {set bf [safe_open_command [concat git cat-file blob $blob]]} err]} {
            puts "oops, error reading blob $blob: $err"
            return
        }
    }
    fconfigure $bf -blocking 0 -encoding [get_path_encoding $f]
    filerun $bf [list getblobline $bf $diffids]
    $ctext config -state normal
    clear_ctext $commentend
    lappend ctext_file_names $f
    lappend ctext_file_lines [lindex [split $commentend "."] 0]
    $ctext insert end "\n"
    $ctext insert end "$f\n" filesep
    $ctext config -state disabled
    $ctext yview $commentend
    settabs 0
}

proc getblobline {bf id} {
    global diffids cmitmode ctext

    if {$id ne $diffids || $cmitmode ne "tree"} {
        catch {close $bf}
        return 0
    }
    $ctext config -state normal
    set nl 0
    while {[incr nl] <= 1000 && [gets $bf line] >= 0} {
        $ctext insert end "$line\n"
    }
    if {[eof $bf]} {
        global jump_to_here ctext_file_names commentend

        # delete last newline
        $ctext delete "end - 2c" "end - 1c"
        close $bf
        if {$jump_to_here ne {} &&
            [lindex $jump_to_here 0] eq [lindex $ctext_file_names 0]} {
            set lnum [expr {[lindex $jump_to_here 1] +
                            [lindex [split $commentend .] 0]}]
            mark_ctext_line $lnum
        }
        $ctext config -state disabled
        return 0
    }
    $ctext config -state disabled
    return [expr {$nl >= 1000? 2: 1}]
}

proc mark_ctext_line {lnum} {
    global ctext markbgcolor

    $ctext tag delete omark
    $ctext tag add omark $lnum.0 "$lnum.0 + 1 line"
    $ctext tag conf omark -background $markbgcolor
    $ctext see $lnum.0
}

proc mergediff {id} {
    global diffmergeid
    global diffids treediffs
    global parents curview

    set diffmergeid $id
    set diffids $id
    set treediffs($id) {}
    set np [llength $parents($curview,$id)]
    settabs $np
    getblobdiffs $id
}

proc startdiff {ids} {
    global treediffs diffids treepending diffmergeid nullid nullid2

    settabs 1
    set diffids $ids
    unset -nocomplain diffmergeid
    if {![info exists treediffs($ids)] ||
        [lsearch -exact $ids $nullid] >= 0 ||
        [lsearch -exact $ids $nullid2] >= 0} {
        if {![info exists treepending]} {
            gettreediffs $ids
        }
    } else {
        addtocflist $ids
    }
}

proc showinlinediff {ids} {
    global commitinfo commitdata ctext
    global treediffs

    set info $commitinfo($ids)
    set diff [lindex $info 7]
    set difflines [split $diff "\n"]

    initblobdiffvars
    set treediff {}

    set inhdr 0
    foreach line $difflines {
        if {![string compare -length 5 "diff " $line]} {
            set inhdr 1
        } elseif {$inhdr && ![string compare -length 4 "+++ " $line]} {
            # offset also accounts for the b/ prefix
            lappend treediff [string range $line 6 end]
            set inhdr 0
        }
    }

    set treediffs($ids) $treediff
    add_flist $treediff

    $ctext conf -state normal
    foreach line $difflines {
        parseblobdiffline $ids $line
    }
    maybe_scroll_ctext 1
    $ctext conf -state disabled
}

# If the filename (name) is under any of the passed filter paths
# then return true to include the file in the listing.
proc path_filter {filter name} {
    set worktree [gitworktree]
    foreach p $filter {
        set fq_p [file normalize $p]
        set fq_n [file normalize [file join $worktree $name]]
        if {[string match [file normalize $fq_p]* $fq_n]} {
            return 1
        }
    }
    return 0
}

proc addtocflist {ids} {
    global treediffs

    add_flist $treediffs($ids)
    getblobdiffs $ids
}

proc diffcmd {ids flags} {
    global log_showroot nullid nullid2

    set i [lsearch -exact $ids $nullid]
    set j [lsearch -exact $ids $nullid2]
    if {$i >= 0} {
        if {[llength $ids] > 1 && $j < 0} {
            # comparing working directory with some specific revision
            set cmd [concat git diff-index $flags]
            if {$i == 0} {
                lappend cmd -R [lindex $ids 1]
            } else {
                lappend cmd [lindex $ids 0]
            }
        } else {
            # comparing working directory with index
            set cmd [concat git diff-files $flags]
            if {$j == 1} {
                lappend cmd -R
            }
        }
    } elseif {$j >= 0} {
        set flags "$flags --ignore-submodules=dirty"
        set cmd [concat git diff-index --cached $flags]
        if {[llength $ids] > 1} {
            # comparing index with specific revision
            if {$j == 0} {
                lappend cmd -R [lindex $ids 1]
            } else {
                lappend cmd [lindex $ids 0]
            }
        } else {
            # comparing index with HEAD
            lappend cmd HEAD
        }
    } else {
        if {$log_showroot} {
            lappend flags --root
        }
        set cmd [concat git diff-tree -r $flags $ids]
    }
    return $cmd
}

proc gettreediffs {ids} {
    global treediff treepending limitdiffs vfilelimit curview

    set cmd [diffcmd $ids {--no-commit-id}]
    if {$limitdiffs && $vfilelimit($curview) ne {}} {
            set cmd [concat $cmd -- $vfilelimit($curview)]
    }
    if {[catch {set gdtf [safe_open_command $cmd]}]} return

    set treepending $ids
    set treediff {}
    fconfigure $gdtf -blocking 0 -encoding binary
    filerun $gdtf [list gettreediffline $gdtf $ids]
}

proc gettreediffline {gdtf ids} {
    global treediff treediffs treepending diffids diffmergeid
    global cmitmode vfilelimit curview limitdiffs perfile_attrs

    set nr 0
    set sublist {}
    set max 1000
    if {$perfile_attrs} {
        # cache_gitattr is slow, and even slower on win32 where we
        # have to invoke it for only about 30 paths at a time
        set max 500
        if {[tk windowingsystem] == "win32"} {
            set max 120
        }
    }
    while {[incr nr] <= $max && [gets $gdtf line] >= 0} {
        set i [string first "\t" $line]
        if {$i >= 0} {
            set file [string range $line [expr {$i+1}] end]
            if {[string index $file 0] eq "\""} {
                set file [lindex $file 0]
            }
            set file [encoding convertfrom utf-8 $file]
            if {$file ne [lindex $treediff end]} {
                lappend treediff $file
                lappend sublist $file
            }
        }
    }
    if {$perfile_attrs} {
        cache_gitattr encoding $sublist
    }
    if {![eof $gdtf]} {
        return [expr {$nr >= $max? 2: 1}]
    }
    close $gdtf
    set treediffs($ids) $treediff
    unset treepending
    if {$cmitmode eq "tree" && [llength $diffids] == 1} {
        gettree $diffids
    } elseif {$ids != $diffids} {
        if {![info exists diffmergeid]} {
            gettreediffs $diffids
        }
    } else {
        addtocflist $ids
    }
    return 0
}

# empty string or positive integer
proc diffcontextvalidate {v} {
    return [regexp {^(|[1-9][0-9]*)$} $v]
}

proc diffcontextchange {n1 n2 op} {
    global diffcontextstring diffcontext

    if {[string is integer -strict $diffcontextstring]} {
        if {$diffcontextstring >= 0} {
            set diffcontext $diffcontextstring
            reselectline
        }
    }
}

proc changeignorespace {} {
    reselectline
}

proc changeworddiff {name ix op} {
    reselectline
}

proc initblobdiffvars {} {
    global diffencoding targetline diffnparents
    global diffinhdr currdiffsubmod diffseehere
    set targetline {}
    set diffnparents 0
    set diffinhdr 0
    set diffencoding [get_path_encoding {}]
    set currdiffsubmod ""
    set diffseehere -1
}

proc getblobdiffs {ids} {
    global blobdifffd diffids env
    global treediffs
    global diffcontext
    global ignorespace
    global worddiff
    global limitdiffs vfilelimit curview

    set cmd [diffcmd $ids "-p --textconv --submodule -C --cc --no-commit-id -U$diffcontext"]
    if {$ignorespace} {
        append cmd " -w"
    }
    if {$worddiff ne [mc "Line diff"]} {
        append cmd " --word-diff=porcelain"
    }
    if {$limitdiffs && $vfilelimit($curview) ne {}} {
        set cmd [concat $cmd -- $vfilelimit($curview)]
    }
    if {[catch {set bdf [safe_open_command $cmd]} err]} {
        error_popup [mc "Error getting diffs: %s" $err]
        return
    }
    fconfigure $bdf -blocking 0 -encoding binary -eofchar {}
    set blobdifffd($ids) $bdf
    initblobdiffvars
    filerun $bdf [list getblobdiffline $bdf $diffids]
}

proc savecmitpos {} {
    global ctext cmitmode

    if {$cmitmode eq "tree"} {
        return {}
    }
    return [list target_scrollpos [$ctext index @0,0]]
}

proc savectextpos {} {
    global ctext

    return [list target_scrollpos [$ctext index @0,0]]
}

proc maybe_scroll_ctext {ateof} {
    global ctext target_scrollpos

    if {![info exists target_scrollpos]} return
    if {!$ateof} {
        set nlines [expr {[winfo height $ctext]
                          / [font metrics textfont -linespace]}]
        if {[$ctext compare "$target_scrollpos + $nlines lines" <= end]} return
    }
    $ctext yview $target_scrollpos
    unset target_scrollpos
}

proc setinlist {var i val} {
    global $var

    while {[llength [set $var]] < $i} {
        lappend $var {}
    }
    if {[llength [set $var]] == $i} {
        lappend $var $val
    } else {
        lset $var $i $val
    }
}

proc makediffhdr {fname ids} {
    global ctext curdiffstart treediffs diffencoding
    global ctext_file_names jump_to_here targetline diffline

    set fname [encoding convertfrom utf-8 $fname]
    set diffencoding [get_path_encoding $fname]
    set i [lsearch -exact $treediffs($ids) $fname]
    if {$i >= 0} {
        setinlist difffilestart $i $curdiffstart
    }
    lset ctext_file_names end $fname
    set l [expr {(78 - [string length $fname]) / 2}]
    set pad [string range "----------------------------------------" 1 $l]
    $ctext insert $curdiffstart "$pad $fname $pad" filesep
    set targetline {}
    if {$jump_to_here ne {} && [lindex $jump_to_here 0] eq $fname} {
        set targetline [lindex $jump_to_here 1]
    }
    set diffline 0
}

proc blobdiffmaybeseehere {ateof} {
    global diffseehere
    if {$diffseehere >= 0} {
        mark_ctext_line [lindex [split $diffseehere .] 0]
    }
    maybe_scroll_ctext $ateof
}

proc getblobdiffline {bdf ids} {
    global diffids blobdifffd
    global ctext

    set nr 0
    $ctext conf -state normal
    while {[incr nr] <= 1000 && [gets $bdf line] >= 0} {
        if {$ids != $diffids || $bdf != $blobdifffd($ids)} {
            # Older diff read. Abort it.
            catch {close $bdf}
            if {$ids != $diffids} {
                array unset blobdifffd $ids
            }
            return 0
        }
        parseblobdiffline $ids $line
    }
    $ctext conf -state disabled
    blobdiffmaybeseehere [eof $bdf]
    if {[eof $bdf]} {
        catch {close $bdf}
        array unset blobdifffd $ids
        return 0
    }
    return [expr {$nr >= 1000? 2: 1}]
}

proc parseblobdiffline {ids line} {
    global ctext curdiffstart
    global diffnexthead diffnextnote difffilestart
    global ctext_file_names ctext_file_lines
    global diffinhdr treediffs mergemax diffnparents
    global diffencoding jump_to_here targetline diffline currdiffsubmod
    global worddiff diffseehere

    if {![string compare -length 5 "diff " $line]} {
        if {![regexp {^diff (--cc|--git) } $line m type]} {
            set line [encoding convertfrom utf-8 $line]
            $ctext insert end "$line\n" hunksep
            continue
        }
        # start of a new file
        set diffinhdr 1
        set currdiffsubmod ""

        $ctext insert end "\n"
        set curdiffstart [$ctext index "end - 1c"]
        lappend ctext_file_names ""
        lappend ctext_file_lines [lindex [split $curdiffstart "."] 0]
        $ctext insert end "\n" filesep

        if {$type eq "--cc"} {
            # start of a new file in a merge diff
            set fname [string range $line 10 end]
            if {[lsearch -exact $treediffs($ids) $fname] < 0} {
                lappend treediffs($ids) $fname
                add_flist [list $fname]
            }

        } else {
            set line [string range $line 11 end]
            # If the name hasn't changed the length will be odd,
            # the middle char will be a space, and the two bits either
            # side will be a/name and b/name, or "a/name" and "b/name".
            # If the name has changed we'll get "rename from" and
            # "rename to" or "copy from" and "copy to" lines following
            # this, and we'll use them to get the filenames.
            # This complexity is necessary because spaces in the
            # filename(s) don't get escaped.
            set l [string length $line]
            set i [expr {$l / 2}]
            if {!(($l & 1) && [string index $line $i] eq " " &&
                  [string range $line 2 [expr {$i - 1}]] eq \
                      [string range $line [expr {$i + 3}] end])} {
                return
            }
            # unescape if quoted and chop off the a/ from the front
            if {[string index $line 0] eq "\""} {
                set fname [string range [lindex $line 0] 2 end]
            } else {
                set fname [string range $line 2 [expr {$i - 1}]]
            }
        }
        makediffhdr $fname $ids

    } elseif {![string compare -length 16 "* Unmerged path " $line]} {
        set fname [encoding convertfrom utf-8 [string range $line 16 end]]
        $ctext insert end "\n"
        set curdiffstart [$ctext index "end - 1c"]
        lappend ctext_file_names $fname
        lappend ctext_file_lines [lindex [split $curdiffstart "."] 0]
        $ctext insert end "$line\n" filesep
        set i [lsearch -exact $treediffs($ids) $fname]
        if {$i >= 0} {
            setinlist difffilestart $i $curdiffstart
        }

    } elseif {![string compare -length 2 "@@" $line]} {
        regexp {^@@+} $line ats
        set line [encoding convertfrom $diffencoding $line]
        $ctext insert end "$line\n" hunksep
        if {[regexp { \+(\d+),\d+ @@} $line m nl]} {
            set diffline $nl
        }
        set diffnparents [expr {[string length $ats] - 1}]
        set diffinhdr 0

    } elseif {![string compare -length 10 "Submodule " $line]} {
        # start of a new submodule
        if {[regexp -indices "\[0-9a-f\]+\\.\\." $line nameend]} {
            set fname [string range $line 10 [expr [lindex $nameend 0] - 2]]
        } else {
            set fname [string range $line 10 [expr [string first "contains " $line] - 2]]
        }
        if {$currdiffsubmod != $fname} {
            $ctext insert end "\n";     # Add newline after commit message
        }
        if {$currdiffsubmod != $fname} {
            set curdiffstart [$ctext index "end - 1c"]
            lappend ctext_file_names ""
            lappend ctext_file_lines [lindex [split $curdiffstart "."] 0]
            makediffhdr $fname $ids
            set currdiffsubmod $fname
            $ctext insert end "\n$line\n" filesep
        } else {
            $ctext insert end "$line\n" filesep
        }
    } elseif {$currdiffsubmod != "" && ![string compare -length 3 "  >" $line]} {
        set line [encoding convertfrom $diffencoding $line]
        $ctext insert end "$line\n" dresult
    } elseif {$currdiffsubmod != "" && ![string compare -length 3 "  <" $line]} {
        set line [encoding convertfrom $diffencoding $line]
        $ctext insert end "$line\n" d0
    } elseif {$diffinhdr} {
        if {![string compare -length 12 "rename from " $line]} {
            set fname [string range $line [expr 6 + [string first " from " $line] ] end]
            if {[string index $fname 0] eq "\""} {
                set fname [lindex $fname 0]
            }
            set fname [encoding convertfrom utf-8 $fname]
            set i [lsearch -exact $treediffs($ids) $fname]
            if {$i >= 0} {
                setinlist difffilestart $i $curdiffstart
            }
        } elseif {![string compare -length 10 $line "rename to "] ||
                  ![string compare -length 8 $line "copy to "]} {
            set fname [string range $line [expr 4 + [string first " to " $line] ] end]
            if {[string index $fname 0] eq "\""} {
                set fname [lindex $fname 0]
            }
            makediffhdr $fname $ids
        } elseif {[string compare -length 3 $line "---"] == 0} {
            # do nothing
            return
        } elseif {[string compare -length 3 $line "+++"] == 0} {
            set diffinhdr 0
            return
        }
        set line [encoding convertfrom utf-8 $line]
        $ctext insert end "$line\n" filesep

    } else {
        set line [string map {\x1A ^Z} \
                      [encoding convertfrom $diffencoding $line]]
        # parse the prefix - one ' ', '-' or '+' for each parent
        set prefix [string range $line 0 [expr {$diffnparents - 1}]]
        set tag [expr {$diffnparents > 1? "m": "d"}]
        set dowords [expr {$worddiff ne [mc "Line diff"] && $diffnparents == 1}]
        set words_pre_markup ""
        set words_post_markup ""
        if {[string trim $prefix " -+"] eq {}} {
            # prefix only has " ", "-" and "+" in it: normal diff line
            set num [string first "-" $prefix]
            if {$dowords} {
                set line [string range $line 1 end]
            }
            if {$num >= 0} {
                # removed line, first parent with line is $num
                if {$num >= $mergemax} {
                    set num "max"
                }
                if {$dowords && $worddiff eq [mc "Markup words"]} {
                    $ctext insert end "\[-$line-\]" $tag$num
                } else {
                    $ctext insert end "$line" $tag$num
                }
                if {!$dowords} {
                    $ctext insert end "\n" $tag$num
                }
            } else {
                set tags {}
                if {[string first "+" $prefix] >= 0} {
                    # added line
                    lappend tags ${tag}result
                    if {$diffnparents > 1} {
                        set num [string first " " $prefix]
                        if {$num >= 0} {
                            if {$num >= $mergemax} {
                                set num "max"
                            }
                            lappend tags m$num
                        }
                    }
                    set words_pre_markup "{+"
                    set words_post_markup "+}"
                }
                if {$targetline ne {}} {
                    if {$diffline == $targetline} {
                        set diffseehere [$ctext index "end - 1 chars"]
                        set targetline {}
                    } else {
                        incr diffline
                    }
                }
                if {$dowords && $worddiff eq [mc "Markup words"]} {
                    $ctext insert end "$words_pre_markup$line$words_post_markup" $tags
                } else {
                    $ctext insert end "$line" $tags
                }
                if {!$dowords} {
                    $ctext insert end "\n" $tags
                }
            }
        } elseif {$dowords && $prefix eq "~"} {
            $ctext insert end "\n" {}
        } else {
            # "\ No newline at end of file",
            # or something else we don't recognize
            $ctext insert end "$line\n" hunksep
        }
    }
}

proc changediffdisp {} {
    global ctext diffelide

    $ctext tag conf d0 -elide [lindex $diffelide 0]
    $ctext tag conf dresult -elide [lindex $diffelide 1]
}

proc highlightfile {cline} {
    global cflist cflist_top

    if {![info exists cflist_top]} return

    $cflist tag remove highlight $cflist_top.0 "$cflist_top.0 lineend"
    $cflist tag add highlight $cline.0 "$cline.0 lineend"
    $cflist see $cline.0
    set cflist_top $cline
}

proc highlightfile_for_scrollpos {topidx} {
    global cmitmode difffilestart

    if {$cmitmode eq "tree"} return
    if {![info exists difffilestart]} return

    set top [lindex [split $topidx .] 0]
    if {$difffilestart eq {} || $top < [lindex $difffilestart 0]} {
        highlightfile 0
    } else {
        highlightfile [expr {[bsearch $difffilestart $top] + 2}]
    }
}

proc prevfile {} {
    global difffilestart ctext cmitmode

    if {$cmitmode eq "tree"} return
    set prev 0.0
    set here [$ctext index @0,0]
    foreach loc $difffilestart {
        if {[$ctext compare $loc >= $here]} {
            $ctext yview $prev
            return
        }
        set prev $loc
    }
    $ctext yview $prev
}

proc nextfile {} {
    global difffilestart ctext cmitmode

    if {$cmitmode eq "tree"} return
    set here [$ctext index @0,0]
    foreach loc $difffilestart {
        if {[$ctext compare $loc > $here]} {
            $ctext yview $loc
            return
        }
    }
}

proc clear_ctext {{first 1.0}} {
    global ctext smarktop smarkbot
    global ctext_file_names ctext_file_lines
    global pendinglinks

    set l [lindex [split $first .] 0]
    if {![info exists smarktop] || [$ctext compare $first < $smarktop.0]} {
        set smarktop $l
    }
    if {![info exists smarkbot] || [$ctext compare $first < $smarkbot.0]} {
        set smarkbot $l
    }
    $ctext delete $first end
    if {$first eq "1.0"} {
        unset -nocomplain pendinglinks
    }
    set ctext_file_names {}
    set ctext_file_lines {}
}

proc settabs {{firstab {}}} {
    global firsttabstop tabstop ctext

    if {$firstab ne {}} {
        set firsttabstop $firstab
    }
    set w [font measure textfont "0"]
    if {$firsttabstop != 0} {
        $ctext conf -tabs [list [expr {($firsttabstop + $tabstop) * $w}] \
                               [expr {($firsttabstop + 2 * $tabstop) * $w}]]
    } else {
        $ctext conf -tabs [expr {$tabstop * $w}]
    }
}

proc incrsearch {name ix op} {
    global ctext searchstring searchdirn

    if {[catch {$ctext index anchor}]} {
        # no anchor set, use start of selection, or of visible area
        set sel [$ctext tag ranges sel]
        if {$sel ne {}} {
            $ctext mark set anchor [lindex $sel 0]
        } elseif {$searchdirn eq "-forwards"} {
            $ctext mark set anchor @0,0
        } else {
            $ctext mark set anchor @0,[winfo height $ctext]
        }
    }
    if {$searchstring ne {}} {
        set here [$ctext search -count mlen $searchdirn -- $searchstring anchor]
        if {$here ne {}} {
            $ctext see $here
            set mend "$here + $mlen c"
            $ctext tag remove sel 1.0 end
            $ctext tag add sel $here $mend
            suppress_highlighting_file_for_current_scrollpos
            highlightfile_for_scrollpos $here
        }
    }
    rehighlight_search_results
}

proc dosearch {} {
    global sstring ctext searchstring searchdirn

    focus $sstring
    $sstring icursor end
    set searchdirn -forwards
    if {$searchstring ne {}} {
        set sel [$ctext tag ranges sel]
        if {$sel ne {}} {
            set start "[lindex $sel 0] + 1c"
        } elseif {[catch {set start [$ctext index anchor]}]} {
            set start "@0,0"
        }
        set match [$ctext search -count mlen -- $searchstring $start]
        $ctext tag remove sel 1.0 end
        if {$match eq {}} {
            bell
            return
        }
        $ctext see $match
        suppress_highlighting_file_for_current_scrollpos
        highlightfile_for_scrollpos $match
        set mend "$match + $mlen c"
        $ctext tag add sel $match $mend
        $ctext mark unset anchor
        rehighlight_search_results
    }
}

proc dosearchback {} {
    global sstring ctext searchstring searchdirn

    focus $sstring
    $sstring icursor end
    set searchdirn -backwards
    if {$searchstring ne {}} {
        set sel [$ctext tag ranges sel]
        if {$sel ne {}} {
            set start [lindex $sel 0]
        } elseif {[catch {set start [$ctext index anchor]}]} {
            set start @0,[winfo height $ctext]
        }
        set match [$ctext search -backwards -count ml -- $searchstring $start]
        $ctext tag remove sel 1.0 end
        if {$match eq {}} {
            bell
            return
        }
        $ctext see $match
        suppress_highlighting_file_for_current_scrollpos
        highlightfile_for_scrollpos $match
        set mend "$match + $ml c"
        $ctext tag add sel $match $mend
        $ctext mark unset anchor
        rehighlight_search_results
    }
}

proc rehighlight_search_results {} {
    global ctext searchstring

    $ctext tag remove found 1.0 end
    $ctext tag remove currentsearchhit 1.0 end

    if {$searchstring ne {}} {
        searchmarkvisible 1
    }
}

proc searchmark {first last} {
    global ctext searchstring

    set sel [$ctext tag ranges sel]

    set mend $first.0
    while {1} {
        set match [$ctext search -count mlen -- $searchstring $mend $last.end]
        if {$match eq {}} break
        set mend "$match + $mlen c"
        if {$sel ne {} && [$ctext compare $match == [lindex $sel 0]]} {
            $ctext tag add currentsearchhit $match $mend
        } else {
            $ctext tag add found $match $mend
        }
    }
}

proc searchmarkvisible {doall} {
    global ctext smarktop smarkbot

    set topline [lindex [split [$ctext index @0,0] .] 0]
    set botline [lindex [split [$ctext index @0,[winfo height $ctext]] .] 0]
    if {$doall || $botline < $smarktop || $topline > $smarkbot} {
        # no overlap with previous
        searchmark $topline $botline
        set smarktop $topline
        set smarkbot $botline
    } else {
        if {$topline < $smarktop} {
            searchmark $topline [expr {$smarktop-1}]
            set smarktop $topline
        }
        if {$botline > $smarkbot} {
            searchmark [expr {$smarkbot+1}] $botline
            set smarkbot $botline
        }
    }
}

proc suppress_highlighting_file_for_current_scrollpos {} {
    global ctext suppress_highlighting_file_for_this_scrollpos

    set suppress_highlighting_file_for_this_scrollpos [$ctext index @0,0]
}

proc scrolltext {f0 f1} {
    global searchstring cmitmode ctext
    global suppress_highlighting_file_for_this_scrollpos

    set topidx [$ctext index @0,0]
    if {![info exists suppress_highlighting_file_for_this_scrollpos]
        || $topidx ne $suppress_highlighting_file_for_this_scrollpos} {
        highlightfile_for_scrollpos $topidx
    }

    unset -nocomplain suppress_highlighting_file_for_this_scrollpos

    .bleft.bottom.sb set $f0 $f1
    if {$searchstring ne {}} {
        searchmarkvisible 0
    }
}

proc setcoords {} {
    global linespc charspc canvx0 canvy0
    global xspc1 xspc2 lthickness

    set linespc [font metrics mainfont -linespace]
    set charspc [font measure mainfont "m"]
    set canvy0 [expr {int(3 + 0.5 * $linespc)}]
    set canvx0 [expr {int(3 + 0.5 * $linespc)}]
    set lthickness [expr {int($linespc / 9) + 1}]
    set xspc1(0) $linespc
    set xspc2 $linespc
}

proc redisplay {} {
    global canv
    global selectedline

    set ymax [lindex [$canv cget -scrollregion] 3]
    if {$ymax eq {} || $ymax == 0} return
    set span [$canv yview]
    clear_display
    setcanvscroll
    allcanvs yview moveto [lindex $span 0]
    drawvisible
    if {$selectedline ne {}} {
        selectline $selectedline 0
        allcanvs yview moveto [lindex $span 0]
    }
}

proc parsefont {f n} {
    global fontattr

    set fontattr($f,family) [lindex $n 0]
    set s [lindex $n 1]
    if {$s eq {} || $s == 0} {
        set s 10
    } elseif {$s < 0} {
        set s [expr {int(-$s / [winfo fpixels . 1p] + 0.5)}]
    }
    set fontattr($f,size) $s
    set fontattr($f,weight) normal
    set fontattr($f,slant) roman
    foreach style [lrange $n 2 end] {
        switch -- $style {
            "normal" -
            "bold"   {set fontattr($f,weight) $style}
            "roman" -
            "italic" {set fontattr($f,slant) $style}
        }
    }
}

proc fontflags {f {isbold 0}} {
    global fontattr

    return [list -family $fontattr($f,family) -size $fontattr($f,size) \
                -weight [expr {$isbold? "bold": $fontattr($f,weight)}] \
                -slant $fontattr($f,slant)]
}

proc fontname {f} {
    global fontattr

    set n [list $fontattr($f,family) $fontattr($f,size)]
    if {$fontattr($f,weight) eq "bold"} {
        lappend n "bold"
    }
    if {$fontattr($f,slant) eq "italic"} {
        lappend n "italic"
    }
    return $n
}

proc incrfont {inc} {
    global mainfont textfont ctext canv cflist showrefstop
    global stopped entries fontattr

    unmarkmatches
    set s $fontattr(mainfont,size)
    incr s $inc
    if {$s < 1} {
        set s 1
    }
    set fontattr(mainfont,size) $s
    font config mainfont -size $s
    font config mainfontbold -size $s
    set mainfont [fontname mainfont]
    set s $fontattr(textfont,size)
    incr s $inc
    if {$s < 1} {
        set s 1
    }
    set fontattr(textfont,size) $s
    font config textfont -size $s
    font config textfontbold -size $s
    set textfont [fontname textfont]
    setcoords
    settabs
    redisplay
}

proc clearsha1 {} {
    global sha1entry sha1string
    global hashlength

    if {[string length $sha1string] == $hashlength} {
        $sha1entry delete 0 end
    }
}

proc sha1change {n1 n2 op} {
    global sha1string currentid sha1but

    if {$sha1string == {}
        || ([info exists currentid] && $sha1string == $currentid)} {
        set state disabled
    } else {
        set state normal
    }
    if {[$sha1but cget -state] == $state} return
    if {$state == "normal"} {
        $sha1but conf -state normal -relief raised -text "[mc "Goto:"] "
    } else {
        $sha1but conf -state disabled -relief flat -text "[mc "Commit ID:"] "
    }
}

proc gotocommit {} {
    global sha1string tagids headids curview varcid
    global hashlength

    if {$sha1string == {}
        || ([info exists currentid] && $sha1string == $currentid)} return
    if {[info exists tagids($sha1string)]} {
        set id $tagids($sha1string)
    } elseif {[info exists headids($sha1string)]} {
        set id $headids($sha1string)
    } else {
        set id [string tolower $sha1string]
        if {[regexp {^[0-9a-f]{4,63}$} $id]} {
            set matches [longid $id]
            if {$matches ne {}} {
                if {[llength $matches] > 1} {
                    error_popup [mc "Short commit ID %s is ambiguous" $id]
                    return
                }
                set id [lindex $matches 0]
            }
        } else {
            if {[catch {set id [safe_exec [list git rev-parse --verify $sha1string]]}]} {
                error_popup [mc "Revision %s is not known" $sha1string]
                return
            }
        }
    }
    if {[commitinview $id $curview]} {
        selectline [rowofcommit $id] 1
        return
    }
    if {[regexp {^[0-9a-fA-F]{4,}$} $sha1string]} {
        set msg [mc "Commit ID %s is not known" $sha1string]
    } else {
        set msg [mc "Revision %s is not in the current view" $sha1string]
    }
    error_popup $msg
}

proc lineenter {x y id} {
    global hoverx hovery hoverid hovertimer
    global commitinfo canv

    if {![info exists commitinfo($id)] && ![getcommit $id]} return
    set hoverx $x
    set hovery $y
    set hoverid $id
    if {[info exists hovertimer]} {
        after cancel $hovertimer
    }
    set hovertimer [after 500 linehover]
    $canv delete hover
}

proc linemotion {x y id} {
    global hoverx hovery hoverid hovertimer

    if {[info exists hoverid] && $id == $hoverid} {
        set hoverx $x
        set hovery $y
        if {[info exists hovertimer]} {
            after cancel $hovertimer
        }
        set hovertimer [after 500 linehover]
    }
}

proc lineleave {id} {
    global hoverid hovertimer canv

    if {[info exists hoverid] && $id == $hoverid} {
        $canv delete hover
        if {[info exists hovertimer]} {
            after cancel $hovertimer
            unset hovertimer
        }
        unset hoverid
    }
}

proc linehover {} {
    global hoverx hovery hoverid hovertimer
    global canv linespc lthickness
    global linehoverbgcolor linehoverfgcolor linehoveroutlinecolor

    global commitinfo

    set text [lindex $commitinfo($hoverid) 0]
    set ymax [lindex [$canv cget -scrollregion] 3]
    if {$ymax == {}} return
    set yfrac [lindex [$canv yview] 0]
    set x [expr {$hoverx + 2 * $linespc}]
    set y [expr {$hovery + $yfrac * $ymax - $linespc / 2}]
    set x0 [expr {$x - 2 * $lthickness}]
    set y0 [expr {$y - 2 * $lthickness}]
    set x1 [expr {$x + [font measure mainfont $text] + 2 * $lthickness}]
    set y1 [expr {$y + $linespc + 2 * $lthickness}]
    set t [$canv create rectangle $x0 $y0 $x1 $y1 \
               -fill $linehoverbgcolor -outline $linehoveroutlinecolor \
               -width 1 -tags hover]
    $canv raise $t
    set t [$canv create text $x $y -anchor nw -text $text -tags hover \
               -font mainfont -fill $linehoverfgcolor]
    $canv raise $t
}

proc clickisonarrow {id y} {
    global lthickness

    set ranges [rowranges $id]
    set thresh [expr {2 * $lthickness + 6}]
    set n [expr {[llength $ranges] - 1}]
    for {set i 1} {$i < $n} {incr i} {
        set row [lindex $ranges $i]
        if {abs([yc $row] - $y) < $thresh} {
            return $i
        }
    }
    return {}
}

proc arrowjump {id n y} {
    global canv

    # 1 <-> 2, 3 <-> 4, etc...
    set n [expr {(($n - 1) ^ 1) + 1}]
    set row [lindex [rowranges $id] $n]
    set yt [yc $row]
    set ymax [lindex [$canv cget -scrollregion] 3]
    if {$ymax eq {} || $ymax <= 0} return
    set view [$canv yview]
    set yspan [expr {[lindex $view 1] - [lindex $view 0]}]
    set yfrac [expr {$yt / $ymax - $yspan / 2}]
    if {$yfrac < 0} {
        set yfrac 0
    }
    allcanvs yview moveto $yfrac
}

proc lineclick {x y id isnew} {
    global ctext commitinfo children canv thickerline curview

    if {![info exists commitinfo($id)] && ![getcommit $id]} return
    unmarkmatches
    unselectline
    normalline
    $canv delete hover
    # draw this line thicker than normal
    set thickerline $id
    drawlines $id
    if {$isnew} {
        set ymax [lindex [$canv cget -scrollregion] 3]
        if {$ymax eq {}} return
        set yfrac [lindex [$canv yview] 0]
        set y [expr {$y + $yfrac * $ymax}]
    }
    set dirn [clickisonarrow $id $y]
    if {$dirn ne {}} {
        arrowjump $id $dirn $y
        return
    }

    if {$isnew} {
        addtohistory [list lineclick $x $y $id 0] savectextpos
    }
    # fill the details pane with info about this line
    $ctext conf -state normal
    clear_ctext
    settabs 0
    $ctext insert end "[mc "Parent"]:\t"
    $ctext insert end $id link0
    setlink $id link0
    set info $commitinfo($id)
    $ctext insert end "\n\t[lindex $info 0]\n"
    $ctext insert end "\t[mc "Author"]:\t[lindex $info 1]\n"
    set date [formatdate [lindex $info 2]]
    $ctext insert end "\t[mc "Date"]:\t$date\n"
    set kids $children($curview,$id)
    if {$kids ne {}} {
        $ctext insert end "\n[mc "Children"]:"
        set i 0
        foreach child $kids {
            incr i
            if {![info exists commitinfo($child)] && ![getcommit $child]} continue
            set info $commitinfo($child)
            $ctext insert end "\n\t"
            $ctext insert end $child link$i
            setlink $child link$i
            $ctext insert end "\n\t[lindex $info 0]"
            $ctext insert end "\n\t[mc "Author"]:\t[lindex $info 1]"
            set date [formatdate [lindex $info 2]]
            $ctext insert end "\n\t[mc "Date"]:\t$date\n"
        }
    }
    maybe_scroll_ctext 1
    $ctext conf -state disabled
    init_flist {}
}

proc normalline {} {
    global thickerline
    if {[info exists thickerline]} {
        set id $thickerline
        unset thickerline
        drawlines $id
    }
}

proc selbyid {id {isnew 1}} {
    global curview
    if {[commitinview $id $curview]} {
        selectline [rowofcommit $id] $isnew
    }
}

proc mstime {} {
    global startmstime
    if {![info exists startmstime]} {
        set startmstime [clock clicks -milliseconds]
    }
    return [format "%.3f" [expr {([clock click -milliseconds] - $startmstime) / 1000.0}]]
}

proc rowmenu {x y id} {
    global rowctxmenu selectedline rowmenuid curview
    global nullid nullid2 fakerowmenu mainhead markedid

    stopfinding
    set rowmenuid $id
    if {$selectedline eq {} || [rowofcommit $id] eq $selectedline} {
        set state disabled
    } else {
        set state normal
    }
    if {[info exists markedid] && $markedid ne $id} {
        set mstate normal
    } else {
        set mstate disabled
    }
    if {$id ne $nullid && $id ne $nullid2} {
        set menu $rowctxmenu
        if {$mainhead ne {}} {
            $menu entryconfigure 8 -label [mc "Reset %s branch to here" $mainhead] -state normal
        } else {
            $menu entryconfigure 8 -label [mc "Detached head: can't reset" $mainhead] -state disabled
        }
        $menu entryconfigure 10 -state $mstate
        $menu entryconfigure 11 -state $mstate
        $menu entryconfigure 12 -state $mstate
    } else {
        set menu $fakerowmenu
    }
    $menu entryconfigure [mca "Diff this -> selected"] -state $state
    $menu entryconfigure [mca "Diff selected -> this"] -state $state
    $menu entryconfigure [mca "Make patch"] -state $state
    $menu entryconfigure [mca "Diff this -> marked commit"] -state $mstate
    $menu entryconfigure [mca "Diff marked commit -> this"] -state $mstate
    tk_popup $menu $x $y
}

proc markhere {} {
    global rowmenuid markedid canv

    set markedid $rowmenuid
    make_idmark $markedid
}

proc gotomark {} {
    global markedid

    if {[info exists markedid]} {
        selbyid $markedid
    }
}

proc replace_by_kids {l r} {
    global curview children

    set id [commitonrow $r]
    set l [lreplace $l 0 0]
    foreach kid $children($curview,$id) {
        lappend l [rowofcommit $kid]
    }
    return [lsort -integer -decreasing -unique $l]
}

proc find_common_desc {} {
    global markedid rowmenuid curview children

    if {![info exists markedid]} return
    if {![commitinview $markedid $curview] ||
        ![commitinview $rowmenuid $curview]} return
    #set t1 [clock clicks -milliseconds]
    set l1 [list [rowofcommit $markedid]]
    set l2 [list [rowofcommit $rowmenuid]]
    while 1 {
        set r1 [lindex $l1 0]
        set r2 [lindex $l2 0]
        if {$r1 eq {} || $r2 eq {}} break
        if {$r1 == $r2} {
            selectline $r1 1
            break
        }
        if {$r1 > $r2} {
            set l1 [replace_by_kids $l1 $r1]
        } else {
            set l2 [replace_by_kids $l2 $r2]
        }
    }
    #set t2 [clock clicks -milliseconds]
    #puts "took [expr {$t2-$t1}]ms"
}

proc compare_commits {} {
    global markedid rowmenuid curview children

    if {![info exists markedid]} return
    if {![commitinview $markedid $curview]} return
    addtohistory [list do_cmp_commits $markedid $rowmenuid]
    do_cmp_commits $markedid $rowmenuid
}

proc getpatchid {id} {
    global patchids

    if {![info exists patchids($id)]} {
        set cmd [diffcmd [list $id] {-p --root}]
        if {[catch {
            set x [safe_exec_redirect $cmd [list | git patch-id]]
            set patchids($id) [lindex $x 0]
        }]} {
            set patchids($id) "error"
        }
    }
    return $patchids($id)
}

proc do_cmp_commits {a b} {
    global ctext curview parents children patchids commitinfo

    $ctext conf -state normal
    clear_ctext
    init_flist {}
    for {set i 0} {$i < 100} {incr i} {
        set skipa 0
        set skipb 0
        if {[llength $parents($curview,$a)] > 1} {
            appendshortlink $a [mc "Skipping merge commit "] "\n"
            set skipa 1
        } else {
            set patcha [getpatchid $a]
        }
        if {[llength $parents($curview,$b)] > 1} {
            appendshortlink $b [mc "Skipping merge commit "] "\n"
            set skipb 1
        } else {
            set patchb [getpatchid $b]
        }
        if {!$skipa && !$skipb} {
            set heada [lindex $commitinfo($a) 0]
            set headb [lindex $commitinfo($b) 0]
            if {$patcha eq "error"} {
                appendshortlink $a [mc "Error getting patch ID for "] \
                    [mc " - stopping\n"]
                break
            }
            if {$patchb eq "error"} {
                appendshortlink $b [mc "Error getting patch ID for "] \
                    [mc " - stopping\n"]
                break
            }
            if {$patcha eq $patchb} {
                if {$heada eq $headb} {
                    appendshortlink $a [mc "Commit "]
                    appendshortlink $b " == " "  $heada\n"
                } else {
                    appendshortlink $a [mc "Commit "] "  $heada\n"
                    appendshortlink $b [mc " is the same patch as\n       "] \
                        "  $headb\n"
                }
                set skipa 1
                set skipb 1
            } else {
                $ctext insert end "\n"
                appendshortlink $a [mc "Commit "] "  $heada\n"
                appendshortlink $b [mc " differs from\n       "] \
                    "  $headb\n"
                $ctext insert end [mc "Diff of commits:\n\n"]
                $ctext conf -state disabled
                update
                diffcommits $a $b
                return
            }
        }
        if {$skipa} {
            set kids [real_children $curview,$a]
            if {[llength $kids] != 1} {
                $ctext insert end "\n"
                appendshortlink $a [mc "Commit "] \
                    [mc " has %s children - stopping\n" [llength $kids]]
                break
            }
            set a [lindex $kids 0]
        }
        if {$skipb} {
            set kids [real_children $curview,$b]
            if {[llength $kids] != 1} {
                appendshortlink $b [mc "Commit "] \
                    [mc " has %s children - stopping\n" [llength $kids]]
                break
            }
            set b [lindex $kids 0]
        }
    }
    $ctext conf -state disabled
}

proc diffcommits {a b} {
    global diffcontext diffids blobdifffd diffinhdr currdiffsubmod

    set tmpdir [gitknewtmpdir]
    set fna [file join $tmpdir "commit-[string range $a 0 7]"]
    set fnb [file join $tmpdir "commit-[string range $b 0 7]"]
    if {[catch {
        safe_exec_redirect [list git diff-tree -p --pretty $a] [list >$fna]
        safe_exec_redirect [list git diff-tree -p --pretty $b] [list >$fnb]
    } err]} {
        error_popup [mc "Error writing commit to file: %s" $err]
        return
    }
    if {[catch {
        set fd [safe_open_command "diff -U$diffcontext $fna $fnb"]
    } err]} {
        error_popup [mc "Error diffing commits: %s" $err]
        return
    }
    set diffids [list commits $a $b]
    set blobdifffd($diffids) $fd
    set diffinhdr 0
    set currdiffsubmod ""
    filerun $fd [list getblobdiffline $fd $diffids]
}

proc diffvssel {dirn} {
    global rowmenuid selectedline

    if {$selectedline eq {}} return
    if {$dirn} {
        set oldid [commitonrow $selectedline]
        set newid $rowmenuid
    } else {
        set oldid $rowmenuid
        set newid [commitonrow $selectedline]
    }
    addtohistory [list doseldiff $oldid $newid] savectextpos
    doseldiff $oldid $newid
}

proc diffvsmark {dirn} {
    global rowmenuid markedid

    if {![info exists markedid]} return
    if {$dirn} {
        set oldid $markedid
        set newid $rowmenuid
    } else {
        set oldid $rowmenuid
        set newid $markedid
    }
    addtohistory [list doseldiff $oldid $newid] savectextpos
    doseldiff $oldid $newid
}

proc doseldiff {oldid newid} {
    global ctext
    global commitinfo

    $ctext conf -state normal
    clear_ctext
    init_flist [mc "Top"]
    $ctext insert end "[mc "From"] "
    $ctext insert end $oldid link0
    setlink $oldid link0
    $ctext insert end "\n     "
    $ctext insert end [lindex $commitinfo($oldid) 0]
    $ctext insert end "\n\n[mc "To"]   "
    $ctext insert end $newid link1
    setlink $newid link1
    $ctext insert end "\n     "
    $ctext insert end [lindex $commitinfo($newid) 0]
    $ctext insert end "\n"
    $ctext conf -state disabled
    $ctext tag remove found 1.0 end
    startdiff [list $oldid $newid]
}

proc mkpatch {} {
    global rowmenuid currentid commitinfo patchtop patchnum
    global hashlength

    if {![info exists currentid]} return
    set oldid $currentid
    set oldhead [lindex $commitinfo($oldid) 0]
    set newid $rowmenuid
    set newhead [lindex $commitinfo($newid) 0]
    set top .patch
    set patchtop $top
    catch {destroy $top}
    ttk_toplevel $top
    make_transient $top .
    ttk::label $top.title -text [mc "Generate patch"]
    grid $top.title - -pady 10
    ttk::label $top.from -text [mc "From:"]
    ttk::entry $top.fromsha1 -width $hashlength
    $top.fromsha1 insert 0 $oldid
    $top.fromsha1 conf -state readonly
    grid $top.from $top.fromsha1 -sticky w
    ttk::entry $top.fromhead -width 60
    $top.fromhead insert 0 $oldhead
    $top.fromhead conf -state readonly
    grid x $top.fromhead -sticky w
    ttk::label $top.to -text [mc "To:"]
    ttk::entry $top.tosha1 -width $hashlength
    $top.tosha1 insert 0 $newid
    $top.tosha1 conf -state readonly
    grid $top.to $top.tosha1 -sticky w
    ttk::entry $top.tohead -width 60
    $top.tohead insert 0 $newhead
    $top.tohead conf -state readonly
    grid x $top.tohead -sticky w
    ttk::button $top.rev -text [mc "Reverse"] -command mkpatchrev
    grid $top.rev x -pady 10 -padx 5
    ttk::label $top.flab -text [mc "Output file:"]
    ttk::entry $top.fname -width 60
    $top.fname insert 0 [file normalize "patch$patchnum.patch"]
    incr patchnum
    grid $top.flab $top.fname -sticky w
    ttk::frame $top.buts
    ttk::button $top.buts.gen -text [mc "Generate"] -command mkpatchgo
    ttk::button $top.buts.can -text [mc "Cancel"] -command mkpatchcan
    bind $top <Key-Return> mkpatchgo
    bind $top <Key-Escape> mkpatchcan
    grid $top.buts.gen $top.buts.can
    grid columnconfigure $top.buts 0 -weight 1 -uniform a
    grid columnconfigure $top.buts 1 -weight 1 -uniform a
    grid $top.buts - -pady 10 -sticky ew
    focus $top.fname
}

proc mkpatchrev {} {
    global patchtop

    set oldid [$patchtop.fromsha1 get]
    set oldhead [$patchtop.fromhead get]
    set newid [$patchtop.tosha1 get]
    set newhead [$patchtop.tohead get]
    foreach e [list fromsha1 fromhead tosha1 tohead] \
            v [list $newid $newhead $oldid $oldhead] {
        $patchtop.$e conf -state normal
        $patchtop.$e delete 0 end
        $patchtop.$e insert 0 $v
        $patchtop.$e conf -state readonly
    }
}

proc mkpatchgo {} {
    global patchtop nullid nullid2

    set oldid [$patchtop.fromsha1 get]
    set newid [$patchtop.tosha1 get]
    set fname [$patchtop.fname get]
    set cmd [diffcmd [list $oldid $newid] -p]
    if {[catch {safe_exec_redirect $cmd [list >$fname &]} err]} {
        error_popup "[mc "Error creating patch:"] $err" $patchtop
    }
    catch {destroy $patchtop}
    unset patchtop
}

proc mkpatchcan {} {
    global patchtop

    catch {destroy $patchtop}
    unset patchtop
}

proc mktag {} {
    global rowmenuid mktagtop commitinfo
    global hashlength

    set top .maketag
    set mktagtop $top
    catch {destroy $top}
    ttk_toplevel $top
    make_transient $top .
    ttk::label $top.title -text [mc "Create tag"]
    grid $top.title - -pady 10
    ttk::label $top.id -text [mc "ID:"]
    ttk::entry $top.sha1 -width $hashlength
    $top.sha1 insert 0 $rowmenuid
    $top.sha1 conf -state readonly
    grid $top.id $top.sha1 -sticky w
    ttk::entry $top.head -width 60
    $top.head insert 0 [lindex $commitinfo($rowmenuid) 0]
    $top.head conf -state readonly
    grid x $top.head -sticky w
    ttk::label $top.tlab -text [mc "Tag name:"]
    ttk::entry $top.tag -width 60
    grid $top.tlab $top.tag -sticky w
    ttk::label $top.op -text [mc "Tag message is optional"]
    grid $top.op -columnspan 2 -sticky we
    ttk::label $top.mlab -text [mc "Tag message:"]
    ttk::entry $top.msg -width 60
    grid $top.mlab $top.msg -sticky w
    ttk::frame $top.buts
    ttk::button $top.buts.gen -text [mc "Create"] -command mktaggo
    ttk::button $top.buts.can -text [mc "Cancel"] -command mktagcan
    bind $top <Key-Return> mktaggo
    bind $top <Key-Escape> mktagcan
    grid $top.buts.gen $top.buts.can
    grid columnconfigure $top.buts 0 -weight 1 -uniform a
    grid columnconfigure $top.buts 1 -weight 1 -uniform a
    grid $top.buts - -pady 10 -sticky ew
    focus $top.tag
}

proc domktag {} {
    global mktagtop env tagids idtags

    set id [$mktagtop.sha1 get]
    set tag [$mktagtop.tag get]
    set msg [$mktagtop.msg get]
    if {$tag == {}} {
        error_popup [mc "No tag name specified"] $mktagtop
        return 0
    }
    if {[info exists tagids($tag)]} {
        error_popup [mc "Tag \"%s\" already exists" $tag] $mktagtop
        return 0
    }
    if {[catch {
        if {$msg != {}} {
            safe_exec [list git tag -a -m $msg $tag $id]
        } else {
            safe_exec [list git tag $tag $id]
        }
    } err]} {
        error_popup "[mc "Error creating tag:"] $err" $mktagtop
        return 0
    }

    set tagids($tag) $id
    lappend idtags($id) $tag
    redrawtags $id
    addedtag $id
    dispneartags 0
    run refill_reflist
    return 1
}

proc redrawtags {id} {
    global canv linehtag idpos currentid curview cmitlisted markedid
    global canvxmax iddrawn circleitem mainheadid circlecolors
    global mainheadcirclecolor

    if {![commitinview $id $curview]} return
    if {![info exists iddrawn($id)]} return
    set row [rowofcommit $id]
    if {$id eq $mainheadid} {
        set ofill $mainheadcirclecolor
    } else {
        set ofill [lindex $circlecolors $cmitlisted($curview,$id)]
    }
    $canv itemconf $circleitem($row) -fill $ofill
    $canv delete tag.$id
    set xt [eval drawtags $id $idpos($id)]
    $canv coords $linehtag($id) $xt [lindex $idpos($id) 2]
    set text [$canv itemcget $linehtag($id) -text]
    set font [$canv itemcget $linehtag($id) -font]
    set xr [expr {$xt + [font measure $font $text]}]
    if {$xr > $canvxmax} {
        set canvxmax $xr
        setcanvscroll
    }
    if {[info exists currentid] && $currentid == $id} {
        make_secsel $id
    }
    if {[info exists markedid] && $markedid eq $id} {
        make_idmark $id
    }
}

proc mktagcan {} {
    global mktagtop

    catch {destroy $mktagtop}
    unset mktagtop
}

proc mktaggo {} {
    if {![domktag]} return
    mktagcan
}

proc copyreference {} {
    global rowmenuid autosellen
    global hashlength

    set format "%h (\"%s\", %ad)"
    set cmd [list git show -s --pretty=format:$format --date=short]
    if {$autosellen < $hashlength} {
        lappend cmd --abbrev=$autosellen
    }
    set reference [safe_exec [concat $cmd $rowmenuid]]

    clipboard clear
    clipboard append $reference
}

proc writecommit {} {
    global rowmenuid wrcomtop commitinfo wrcomcmd
    global hashlength

    set top .writecommit
    set wrcomtop $top
    catch {destroy $top}
    ttk_toplevel $top
    make_transient $top .
    ttk::label $top.title -text [mc "Write commit to file"]
    grid $top.title - -pady 10
    ttk::label $top.id -text [mc "ID:"]
    ttk::entry $top.sha1 -width $hashlength
    $top.sha1 insert 0 $rowmenuid
    $top.sha1 conf -state readonly
    grid $top.id $top.sha1 -sticky w
    ttk::entry $top.head -width 60
    $top.head insert 0 [lindex $commitinfo($rowmenuid) 0]
    $top.head conf -state readonly
    grid x $top.head -sticky w
    ttk::label $top.clab -text [mc "Command:"]
    ttk::entry $top.cmd -width 60 -textvariable wrcomcmd
    grid $top.clab $top.cmd -sticky w -pady 10
    ttk::label $top.flab -text [mc "Output file:"]
    ttk::entry $top.fname -width 60
    $top.fname insert 0 [file normalize "commit-[string range $rowmenuid 0 6]"]
    grid $top.flab $top.fname -sticky w
    ttk::frame $top.buts
    ttk::button $top.buts.gen -text [mc "Write"] -command wrcomgo
    ttk::button $top.buts.can -text [mc "Cancel"] -command wrcomcan
    bind $top <Key-Return> wrcomgo
    bind $top <Key-Escape> wrcomcan
    grid $top.buts.gen $top.buts.can
    grid columnconfigure $top.buts 0 -weight 1 -uniform a
    grid columnconfigure $top.buts 1 -weight 1 -uniform a
    grid $top.buts - -pady 10 -sticky ew
    focus $top.fname
}

proc wrcomgo {} {
    global wrcomtop

    set id [$wrcomtop.sha1 get]
    set cmd "echo $id | [$wrcomtop.cmd get]"
    set fname [$wrcomtop.fname get]
    if {[catch {safe_exec_redirect [list sh -c $cmd] [list >$fname &]} err]} {
        error_popup "[mc "Error writing commit:"] $err" $wrcomtop
    }
    catch {destroy $wrcomtop}
    unset wrcomtop
}

proc wrcomcan {} {
    global wrcomtop

    catch {destroy $wrcomtop}
    unset wrcomtop
}

proc mkbranch {} {
    global rowmenuid

    set top .branchdialog

    set val(name) ""
    set val(id) $rowmenuid
    set val(command) [list mkbrgo $top]

    set ui(title) [mc "Create branch"]
    set ui(accept) [mc "Create"]

    branchdia $top val ui
}

proc mvbranch {} {
    global headmenuid headmenuhead

    set top .branchdialog

    set val(name) $headmenuhead
    set val(id) $headmenuid
    set val(command) [list mvbrgo $top $headmenuhead]

    set ui(title) [mc "Rename branch %s" $headmenuhead]
    set ui(accept) [mc "Rename"]

    branchdia $top val ui
}

proc branchdia {top valvar uivar} {
    global commitinfo
    global hashlength
    upvar $valvar val $uivar ui

    catch {destroy $top}
    ttk_toplevel $top
    make_transient $top .
    ttk::label $top.title -text $ui(title)
    grid $top.title - -pady 10
    ttk::label $top.id -text [mc "ID:"]
    ttk::entry $top.sha1 -width $hashlength
    $top.sha1 insert 0 $val(id)
    $top.sha1 conf -state readonly
    grid $top.id $top.sha1 -sticky w
    ttk::entry $top.head -width 60
    $top.head insert 0 [lindex $commitinfo($val(id)) 0]
    $top.head conf -state readonly
    grid x $top.head -sticky ew
    grid columnconfigure $top 1 -weight 1
    ttk::label $top.nlab -text [mc "Name:"]
    ttk::entry $top.name -width $hashlength
    $top.name insert 0 $val(name)
    grid $top.nlab $top.name -sticky w
    ttk::frame $top.buts
    ttk::button $top.buts.go -text $ui(accept) -command $val(command)
    ttk::button $top.buts.can -text [mc "Cancel"] -command "catch {destroy $top}"
    bind $top <Key-Return> $val(command)
    bind $top <Key-Escape> "catch {destroy $top}"
    grid $top.buts.go $top.buts.can
    grid columnconfigure $top.buts 0 -weight 1 -uniform a
    grid columnconfigure $top.buts 1 -weight 1 -uniform a
    grid $top.buts - -pady 10 -sticky ew
    focus $top.name
}

proc mkbrgo {top} {
    global headids idheads

    set name [$top.name get]
    set id [$top.sha1 get]
    set cmdargs {}
    set old_id {}
    if {$name eq {}} {
        error_popup [mc "Please specify a name for the new branch"] $top
        return
    }
    if {[info exists headids($name)]} {
        if {![confirm_popup [mc \
                "Branch '%s' already exists. Overwrite?" $name] $top]} {
            return
        }
        set old_id $headids($name)
        lappend cmdargs -f
    }
    catch {destroy $top}
    lappend cmdargs $name $id
    nowbusy newbranch
    update
    if {[catch {
        safe_exec [concat git branch $cmdargs]
    } err]} {
        notbusy newbranch
        error_popup $err
    } else {
        notbusy newbranch
        if {$old_id ne {}} {
            movehead $id $name
            movedhead $id $name
            redrawtags $old_id
            redrawtags $id
        } else {
            set headids($name) $id
            lappend idheads($id) $name
            addedhead $id $name
            redrawtags $id
        }
        dispneartags 0
        run refill_reflist
    }
}

proc mvbrgo {top prevname} {
    global headids idheads mainhead mainheadid

    set name [$top.name get]
    set id [$top.sha1 get]
    set cmdargs {}
    if {$name eq $prevname} {
        catch {destroy $top}
        return
    }
    if {$name eq {}} {
        error_popup [mc "Please specify a new name for the branch"] $top
        return
    }
    catch {destroy $top}
    lappend cmdargs -m $prevname $name
    nowbusy renamebranch
    update
    if {[catch {
        safe_exec [concat git branch $cmdargs]
    } err]} {
        notbusy renamebranch
        error_popup $err
    } else {
        notbusy renamebranch
        removehead $id $prevname
        removedhead $id $prevname
        set headids($name) $id
        lappend idheads($id) $name
        addedhead $id $name
        if {$prevname eq $mainhead} {
            set mainhead $name
            set mainheadid $id
        }
        redrawtags $id
        dispneartags 0
        run refill_reflist
    }
}

proc exec_citool {tool_args {baseid {}}} {
    global commitinfo env

    set save_env [array get env GIT_AUTHOR_*]

    if {$baseid ne {}} {
        if {![info exists commitinfo($baseid)]} {
            getcommit $baseid
        }
        set author [lindex $commitinfo($baseid) 1]
        set date [lindex $commitinfo($baseid) 2]
        if {[regexp {^\s*(\S.*\S|\S)\s*<(.*)>\s*$} \
                    $author author name email]
            && $date ne {}} {
            set env(GIT_AUTHOR_NAME) $name
            set env(GIT_AUTHOR_EMAIL) $email
            set env(GIT_AUTHOR_DATE) $date
        }
    }

    safe_exec_redirect [concat git citool $tool_args] [list &]

    array unset env GIT_AUTHOR_*
    array set env $save_env
}

proc cherrypick {} {
    global rowmenuid curview
    global mainhead mainheadid
    global gitdir

    set oldhead [exec git rev-parse HEAD]
    set dheads [descheads $rowmenuid]
    if {$dheads ne {} && [lsearch -exact $dheads $oldhead] >= 0} {
        set ok [confirm_popup [mc "Commit %s is already\
                included in branch %s -- really re-apply it?" \
                                   [string range $rowmenuid 0 7] $mainhead]]
        if {!$ok} return
    }
    nowbusy cherrypick [mc "Cherry-picking"]
    update
    # Unfortunately git-cherry-pick writes stuff to stderr even when
    # no error occurs, and exec takes that as an indication of error...
    if {[catch {safe_exec [list sh -c "git cherry-pick -r $rowmenuid 2>&1"]} err]} {
        notbusy cherrypick
        if {[regexp -line \
                 {Entry '(.*)' (would be overwritten by merge|not uptodate)} \
                 $err msg fname]} {
            error_popup [mc "Cherry-pick failed because of local changes\
                        to file '%s'.\nPlease commit, reset or stash\
                        your changes and try again." $fname]
        } elseif {[regexp -line \
                       {^(CONFLICT \(.*\):|Automatic cherry-pick failed|error: could not apply)} \
                       $err]} {
            if {[confirm_popup [mc "Cherry-pick failed because of merge\
                        conflict.\nDo you wish to run git citool to\
                        resolve it?"]]} {
                # Force citool to read MERGE_MSG
                file delete [file join $gitdir "GITGUI_MSG"]
                exec_citool {} $rowmenuid
            }
        } else {
            error_popup $err
        }
        run updatecommits
        return
    }
    set newhead [exec git rev-parse HEAD]
    if {$newhead eq $oldhead} {
        notbusy cherrypick
        error_popup [mc "No changes committed"]
        return
    }
    addnewchild $newhead $oldhead
    if {[commitinview $oldhead $curview]} {
        # XXX this isn't right if we have a path limit...
        insertrow $newhead $oldhead $curview
        if {$mainhead ne {}} {
            movehead $newhead $mainhead
            movedhead $newhead $mainhead
        }
        set mainheadid $newhead
        redrawtags $oldhead
        redrawtags $newhead
        selbyid $newhead
    }
    notbusy cherrypick
}

proc revert {} {
    global rowmenuid curview
    global mainhead mainheadid
    global gitdir

    set oldhead [exec git rev-parse HEAD]
    set dheads [descheads $rowmenuid]
    if { $dheads eq {} || [lsearch -exact $dheads $oldhead] == -1 } {
       set ok [confirm_popup [mc "Commit %s is not\
           included in branch %s -- really revert it?" \
                      [string range $rowmenuid 0 7] $mainhead]]
       if {!$ok} return
    }
    nowbusy revert [mc "Reverting"]
    update

    if [catch {safe_exec [list git revert --no-edit $rowmenuid]} err] {
        notbusy revert
        if [regexp {files would be overwritten by merge:(\n(( |\t)+[^\n]+\n)+)}\
                $err match files] {
            regsub {\n( |\t)+} $files "\n" files
            error_popup [mc "Revert failed because of local changes to\
                the following files:%s Please commit, reset or stash \
                your changes and try again." $files]
        } elseif [regexp {error: could not revert} $err] {
            if [confirm_popup [mc "Revert failed because of merge conflict.\n\
                Do you wish to run git citool to resolve it?"]] {
                # Force citool to read MERGE_MSG
                file delete [file join $gitdir "GITGUI_MSG"]
                exec_citool {} $rowmenuid
            }
        } else { error_popup $err }
        run updatecommits
        return
    }

    set newhead [exec git rev-parse HEAD]
    if { $newhead eq $oldhead } {
        notbusy revert
        error_popup [mc "No changes committed"]
        return
    }

    addnewchild $newhead $oldhead

    if [commitinview $oldhead $curview] {
        # XXX this isn't right if we have a path limit...
        insertrow $newhead $oldhead $curview
        if {$mainhead ne {}} {
            movehead $newhead $mainhead
            movedhead $newhead $mainhead
        }
        set mainheadid $newhead
        redrawtags $oldhead
        redrawtags $newhead
        selbyid $newhead
    }

    notbusy revert
}

proc resethead {} {
    global mainhead rowmenuid confirm_ok resettype

    set confirm_ok 0
    set w ".confirmreset"
    ttk_toplevel $w
    make_transient $w .
    wm title $w [mc "Confirm reset"]
    ttk::label $w.m -text \
        [mc "Reset branch %s to %s?" $mainhead [string range $rowmenuid 0 7]]
    pack $w.m -side top -fill x -padx 20 -pady 20
    ttk::labelframe $w.f -text [mc "Reset type:"]
    set resettype mixed
    ttk::radiobutton $w.f.soft -value soft -variable resettype \
        -text [mc "Soft: Leave working tree and index untouched"]
    grid $w.f.soft -sticky w
    ttk::radiobutton $w.f.mixed -value mixed -variable resettype \
        -text [mc "Mixed: Leave working tree untouched, reset index"]
    grid $w.f.mixed -sticky w
    ttk::radiobutton $w.f.hard -value hard -variable resettype \
        -text [mc "Hard: Reset working tree and index\n(discard ALL local changes)"]
    grid $w.f.hard -sticky w
    pack $w.f -side top -fill x -padx 4
    ttk::button $w.ok -text [mc OK] -command "set confirm_ok 1; destroy $w"
    pack $w.ok -side left -fill x -padx 20 -pady 20
    ttk::button $w.cancel -text [mc Cancel] -command "destroy $w"
    bind $w <Key-Escape> [list destroy $w]
    pack $w.cancel -side right -fill x -padx 20 -pady 20
    bind $w <Visibility> "grab $w; focus $w"
    tkwait window $w
    if {!$confirm_ok} return
    if {[catch {set fd [safe_open_command_redirect \
            [list git reset --$resettype $rowmenuid] [list 2>@1]]} err]} {
        error_popup $err
    } else {
        dohidelocalchanges
        filerun $fd [list readresetstat $fd]
        nowbusy reset [mc "Resetting"]
        selbyid $rowmenuid
    }
}

proc readresetstat {fd} {
    global mainhead mainheadid showlocalchanges rprogcoord

    if {[gets $fd line] >= 0} {
        if {[regexp {([0-9]+)% \(([0-9]+)/([0-9]+)\)} $line match p m n]} {
            set rprogcoord [expr {1.0 * $m / $n}]
            adjustprogress
        }
        return 1
    }
    set rprogcoord 0
    adjustprogress
    notbusy reset
    if {[catch {close $fd} err]} {
        error_popup $err
    }
    set oldhead $mainheadid
    set newhead [exec git rev-parse HEAD]
    if {$newhead ne $oldhead} {
        movehead $newhead $mainhead
        movedhead $newhead $mainhead
        set mainheadid $newhead
        redrawtags $oldhead
        redrawtags $newhead
    }
    if {$showlocalchanges} {
        doshowlocalchanges
    }
    return 0
}

# context menu for a head
proc headmenu {x y id head} {
    global headmenuid headmenuhead headctxmenu mainhead headids

    stopfinding
    set headmenuid $id
    set headmenuhead $head
    array set state {0 normal 1 normal 2 normal}
    if {[string match "remotes/*" $head]} {
        set localhead [string range $head [expr [string last / $head] + 1] end]
        if {[info exists headids($localhead)]} {
            set state(0) disabled
        }
        array set state {1 disabled 2 disabled}
    }
    if {$head eq $mainhead} {
        array set state {0 disabled 2 disabled}
    }
    foreach i {0 1 2} {
        $headctxmenu entryconfigure $i -state $state($i)
    }
    tk_popup $headctxmenu $x $y
}

proc cobranch {} {
    global headmenuid headmenuhead headids
    global showlocalchanges

    # check the tree is clean first??
    set newhead $headmenuhead
    set command [list git checkout]
    if {[string match "remotes/*" $newhead]} {
        set remote $newhead
        set newhead [string range $newhead [expr [string last / $newhead] + 1] end]
        # The following check is redundant - the menu option should
        # be disabled to begin with...
        if {[info exists headids($newhead)]} {
            error_popup [mc "A local branch named %s exists already" $newhead]
            return
        }
        lappend command -b $newhead --track $remote
    } else {
        lappend command $newhead
    }
    nowbusy checkout [mc "Checking out"]
    update
    dohidelocalchanges
    if {[catch {
        set fd [safe_open_command_redirect $command [list 2>@1]]
    } err]} {
        notbusy checkout
        error_popup $err
        if {$showlocalchanges} {
            dodiffindex
        }
    } else {
        filerun $fd [list readcheckoutstat $fd $newhead $headmenuid]
    }
}

proc readcheckoutstat {fd newhead newheadid} {
    global mainhead mainheadid headids idheads showlocalchanges progresscoords
    global viewmainheadid curview

    if {[gets $fd line] >= 0} {
        if {[regexp {([0-9]+)% \(([0-9]+)/([0-9]+)\)} $line match p m n]} {
            set progresscoords [list 0 [expr {1.0 * $m / $n}]]
            adjustprogress
        }
        return 1
    }
    set progresscoords {0 0}
    adjustprogress
    notbusy checkout
    if {[catch {close $fd} err]} {
        error_popup $err
        return
    }
    set oldmainid $mainheadid
    if {! [info exists headids($newhead)]} {
        set headids($newhead) $newheadid
        lappend idheads($newheadid) $newhead
        addedhead $newheadid $newhead
    }
    set mainhead $newhead
    set mainheadid $newheadid
    set viewmainheadid($curview) $newheadid
    redrawtags $oldmainid
    redrawtags $newheadid
    selbyid $newheadid
    if {$showlocalchanges} {
        dodiffindex
    }
}

proc rmbranch {} {
    global headmenuid headmenuhead mainhead
    global idheads

    set head $headmenuhead
    set id $headmenuid
    # this check shouldn't be needed any more...
    if {$head eq $mainhead} {
        error_popup [mc "Cannot delete the currently checked-out branch"]
        return
    }
    set dheads [descheads $id]
    if {[llength $dheads] == 1 && $idheads($dheads) eq $head} {
        # the stuff on this branch isn't on any other branch
        if {![confirm_popup [mc "The commits on branch %s aren't on any other\
                        branch.\nReally delete branch %s?" $head $head]]} return
    }
    nowbusy rmbranch
    update
    if {[catch {safe_exec [list git branch -D $head]} err]} {
        notbusy rmbranch
        error_popup $err
        return
    }
    removehead $id $head
    removedhead $id $head
    redrawtags $id
    notbusy rmbranch
    dispneartags 0
    run refill_reflist
}

# Display a list of tags and heads
proc showrefs {} {
    global showrefstop bgcolor fgcolor selectbgcolor
    global bglist fglist reflistfilter reflist maincursor

    set top .showrefs
    set showrefstop $top
    if {[winfo exists $top]} {
        raise $top
        refill_reflist
        return
    }
    ttk_toplevel $top
    wm title $top [mc "Tags and heads: %s" [file tail [pwd]]]
    make_transient $top .
    text $top.list -background $bgcolor -foreground $fgcolor \
        -selectbackground $selectbgcolor -font mainfont \
        -xscrollcommand "$top.xsb set" -yscrollcommand "$top.ysb set" \
        -width 60 -height 20 -cursor $maincursor \
        -spacing1 1 -spacing3 1 -state disabled
    $top.list tag configure highlight -background $selectbgcolor
    if {![lsearch -exact $bglist $top.list]} {
        lappend bglist $top.list
        lappend fglist $top.list
    }
    ttk::scrollbar $top.ysb -command "$top.list yview" -orient vertical
    ttk::scrollbar $top.xsb -command "$top.list xview" -orient horizontal
    grid $top.list $top.ysb -sticky nsew
    grid $top.xsb x -sticky ew
    ttk::frame $top.f
    ttk::label $top.f.l -text "[mc "Filter"]: "
    ttk::entry $top.f.e -width 20 -textvariable reflistfilter
    set reflistfilter "*"
    trace add variable reflistfilter write reflistfilter_change
    pack $top.f.e -side right -fill x -expand 1
    pack $top.f.l -side left
    grid $top.f - -sticky ew -pady 2
    ttk::checkbutton $top.sort -text [mc "Sort refs by type"] \
        -variable sortrefsbytype -command {refill_reflist}
    grid $top.sort - -sticky w -pady 2
    ttk::button $top.close -command [list destroy $top] -text [mc "Close"]
    bind $top <Key-Escape> [list destroy $top]
    grid $top.close -
    grid columnconfigure $top 0 -weight 1
    grid rowconfigure $top 0 -weight 1
    bind $top.list <1> {break}
    bind $top.list <B1-Motion> {break}
    bind $top.list <ButtonRelease-1> {sel_reflist %W %x %y; break}
    set reflist {}
    refill_reflist
}

proc sel_reflist {w x y} {
    global showrefstop reflist headids tagids otherrefids

    if {![winfo exists $showrefstop]} return
    set l [lindex [split [$w index "@$x,$y"] "."] 0]
    set ref [lindex $reflist [expr {$l-1}]]
    set n [lindex $ref 0]
    switch -- [lindex $ref 1] {
        "H" {selbyid $headids($n)}
        "R" {selbyid $headids($n)}
        "T" {selbyid $tagids($n)}
        "o" {selbyid $otherrefids($n)}
    }
    $showrefstop.list tag add highlight $l.0 "$l.0 lineend"
}

proc unsel_reflist {} {
    global showrefstop

    if {![info exists showrefstop] || ![winfo exists $showrefstop]} return
    $showrefstop.list tag remove highlight 0.0 end
}

proc reflistfilter_change {n1 n2 op} {
    global reflistfilter

    after cancel refill_reflist
    after 200 refill_reflist
}

proc refill_reflist {} {
    global reflist reflistfilter showrefstop headids tagids otherrefids sortrefsbytype
    global curview upstreamofref

    if {![info exists showrefstop] || ![winfo exists $showrefstop]} return
    set localrefs {}
    set remoterefs {}
    set trackedremoterefs {}
    set tagrefs {}
    set otherrefs {}

    foreach n [array names headids] {
        if {![string match "remotes/*" $n] && [string match $reflistfilter $n]} {
            if {[commitinview $headids($n) $curview]} {
                lappend localrefs [list $n H]
                if {[info exists upstreamofref($n)] && [commitinview $headids($upstreamofref($n)) $curview]} {
                    lappend trackedremoterefs [list $upstreamofref($n) R]
                }
            } else {
                interestedin $headids($n) {run refill_reflist}
            }
        }
    }
    set trackedremoterefs [lsort -index 0 -unique $trackedremoterefs]
    set localrefs [lsort -index 0 $localrefs]

    foreach n [array names headids] {
        if {[string match "remotes/*" $n] && [string match $reflistfilter $n]} {
            if {[commitinview $headids($n) $curview]} {
                if {[lsearch -exact $trackedremoterefs [list $n R]] < 0} {
                    lappend remoterefs [list $n R]
                }
            } else {
                interestedin $headids($n) {run refill_reflist}
            }
        }
    }
    set remoterefs [lsort -index 0 $remoterefs]

    foreach n [array names tagids] {
        if {[string match $reflistfilter $n]} {
            if {[commitinview $tagids($n) $curview]} {
                lappend tagrefs [list $n T]
            } else {
                interestedin $tagids($n) {run refill_reflist}
            }
        }
    }
    set tagrefs [lsort -index 0 $tagrefs]

    foreach n [array names otherrefids] {
        if {[string match $reflistfilter $n]} {
            if {[commitinview $otherrefids($n) $curview]} {
                lappend otherrefs [list "$n" o]
            } else {
                interestedin $otherrefids($n) {run refill_reflist}
            }
        }
    }
    set otherrefs [lsort -index 0 $otherrefs]

    set refs [concat $localrefs $trackedremoterefs $remoterefs $tagrefs $otherrefs]
    if {!$sortrefsbytype} {
        set refs [lsort -index 0 $refs]
    }

    if {$refs eq $reflist} return

    # Update the contents of $showrefstop.list according to the
    # differences between $reflist (old) and $refs (new)
    $showrefstop.list conf -state normal
    $showrefstop.list insert end "\n"
    set i 0
    set j 0
    while {$i < [llength $reflist] || $j < [llength $refs]} {
        if {$i < [llength $reflist]} {
            if {$j < [llength $refs]} {
                set cmp [string compare [lindex $reflist $i 0] \
                             [lindex $refs $j 0]]
                if {$cmp == 0} {
                    set cmp [string compare [lindex $reflist $i 1] \
                                 [lindex $refs $j 1]]
                }
            } else {
                set cmp -1
            }
        } else {
            set cmp 1
        }
        switch -- $cmp {
            -1 {
                $showrefstop.list delete "[expr {$j+1}].0" "[expr {$j+2}].0"
                incr i
            }
            0 {
                incr i
                incr j
            }
            1 {
                set l [expr {$j + 1}]
                $showrefstop.list image create $l.0 -align baseline \
                    -image reficon-[lindex $refs $j 1] -padx 2
                $showrefstop.list insert $l.1 "[lindex $refs $j 0]\n"
                incr j
            }
        }
    }
    set reflist $refs
    # delete last newline
    $showrefstop.list delete end-2c end-1c
    $showrefstop.list conf -state disabled
}

# Stuff for finding nearby tags
proc getallcommits {} {
    global allcommits nextarc seeds allccache allcwait cachedarcs allcupdate
    global idheads idtags idotherrefs allparents tagobjid
    global gitdir

    if {![info exists allcommits]} {
        set nextarc 0
        set allcommits 0
        set seeds {}
        set allcwait 0
        set cachedarcs 0
        set allccache [file join $gitdir "gitk.cache"]
        if {![catch {
            set f [safe_open_file $allccache r]
            set allcwait 1
            getcache $f
        }]} return
    }

    if {$allcwait} {
        return
    }
    set cmd [list git rev-list --parents]
    set allcupdate [expr {$seeds ne {}}]
    if {!$allcupdate} {
        set ids "--all"
    } else {
        set refs [concat [array names idheads] [array names idtags] \
                      [array names idotherrefs]]
        set ids {}
        set tagobjs {}
        foreach name [array names tagobjid] {
            lappend tagobjs $tagobjid($name)
        }
        foreach id [lsort -unique $refs] {
            if {![info exists allparents($id)] &&
                [lsearch -exact $tagobjs $id] < 0} {
                lappend ids $id
            }
        }
        if {$ids ne {}} {
            foreach id $seeds {
                lappend ids "^$id"
            }
            lappend ids "--"
        }
    }
    if {$ids ne {}} {
        if {$ids eq "--all"} {
            set cmd [concat $cmd "--all"]
            set fd [safe_open_command $cmd]
        } else {
            set cmd [concat $cmd --stdin]
            set fd [safe_open_command_redirect $cmd [list "<<[join $ids "\n"]"]]
        }
        fconfigure $fd -blocking 0
        incr allcommits
        nowbusy allcommits
        filerun $fd [list getallclines $fd]
    } else {
        dispneartags 0
    }
}

# Since most commits have 1 parent and 1 child, we group strings of
# such commits into "arcs" joining branch/merge points (BMPs), which
# are commits that either don't have 1 parent or don't have 1 child.
#
# arcnos(id) - incoming arcs for BMP, arc we're on for other nodes
# arcout(id) - outgoing arcs for BMP
# arcids(a) - list of IDs on arc including end but not start
# arcstart(a) - BMP ID at start of arc
# arcend(a) - BMP ID at end of arc
# growing(a) - arc a is still growing
# arctags(a) - IDs out of arcids (excluding end) that have tags
# archeads(a) - IDs out of arcids (excluding end) that have heads
# The start of an arc is at the descendent end, so "incoming" means
# coming from descendents, and "outgoing" means going towards ancestors.

proc getallclines {fd} {
    global allparents allchildren idtags idheads nextarc
    global arcnos arcids arctags arcout arcend arcstart archeads growing
    global seeds allcommits cachedarcs allcupdate

    set nid 0
    while {[incr nid] <= 1000 && [gets $fd line] >= 0} {
        set id [lindex $line 0]
        if {[info exists allparents($id)]} {
            # seen it already
            continue
        }
        set cachedarcs 0
        set olds [lrange $line 1 end]
        set allparents($id) $olds
        if {![info exists allchildren($id)]} {
            set allchildren($id) {}
            set arcnos($id) {}
            lappend seeds $id
        } else {
            set a $arcnos($id)
            if {[llength $olds] == 1 && [llength $a] == 1} {
                lappend arcids($a) $id
                if {[info exists idtags($id)]} {
                    lappend arctags($a) $id
                }
                if {[info exists idheads($id)]} {
                    lappend archeads($a) $id
                }
                if {[info exists allparents($olds)]} {
                    # seen parent already
                    if {![info exists arcout($olds)]} {
                        splitarc $olds
                    }
                    lappend arcids($a) $olds
                    set arcend($a) $olds
                    unset growing($a)
                }
                lappend allchildren($olds) $id
                lappend arcnos($olds) $a
                continue
            }
        }
        foreach a $arcnos($id) {
            lappend arcids($a) $id
            set arcend($a) $id
            unset growing($a)
        }

        set ao {}
        foreach p $olds {
            lappend allchildren($p) $id
            set a [incr nextarc]
            set arcstart($a) $id
            set archeads($a) {}
            set arctags($a) {}
            set archeads($a) {}
            set arcids($a) {}
            lappend ao $a
            set growing($a) 1
            if {[info exists allparents($p)]} {
                # seen it already, may need to make a new branch
                if {![info exists arcout($p)]} {
                    splitarc $p
                }
                lappend arcids($a) $p
                set arcend($a) $p
                unset growing($a)
            }
            lappend arcnos($p) $a
        }
        set arcout($id) $ao
    }
    if {$nid > 0} {
        global cached_dheads cached_dtags cached_atags
        unset -nocomplain cached_dheads
        unset -nocomplain cached_dtags
        unset -nocomplain cached_atags
    }
    if {![eof $fd]} {
        return [expr {$nid >= 1000? 2: 1}]
    }
    set cacheok 1
    if {[catch {
        fconfigure $fd -blocking 1
        close $fd
    } err]} {
        # got an error reading the list of commits
        # if we were updating, try rereading the whole thing again
        if {$allcupdate} {
            incr allcommits -1
            dropcache $err
            return
        }
        error_popup "[mc "Error reading commit topology information;\
                branch and preceding/following tag information\
                will be incomplete."]\n($err)"
        set cacheok 0
    }
    if {[incr allcommits -1] == 0} {
        notbusy allcommits
        if {$cacheok} {
            run savecache
        }
    }
    dispneartags 0
    return 0
}

proc recalcarc {a} {
    global arctags archeads arcids idtags idheads

    set at {}
    set ah {}
    foreach id [lrange $arcids($a) 0 end-1] {
        if {[info exists idtags($id)]} {
            lappend at $id
        }
        if {[info exists idheads($id)]} {
            lappend ah $id
        }
    }
    set arctags($a) $at
    set archeads($a) $ah
}

proc splitarc {p} {
    global arcnos arcids nextarc arctags archeads idtags idheads
    global arcstart arcend arcout allparents growing

    set a $arcnos($p)
    if {[llength $a] != 1} {
        puts "oops splitarc called but [llength $a] arcs already"
        return
    }
    set a [lindex $a 0]
    set i [lsearch -exact $arcids($a) $p]
    if {$i < 0} {
        puts "oops splitarc $p not in arc $a"
        return
    }
    set na [incr nextarc]
    if {[info exists arcend($a)]} {
        set arcend($na) $arcend($a)
    } else {
        set l [lindex $allparents([lindex $arcids($a) end]) 0]
        set j [lsearch -exact $arcnos($l) $a]
        set arcnos($l) [lreplace $arcnos($l) $j $j $na]
    }
    set tail [lrange $arcids($a) [expr {$i+1}] end]
    set arcids($a) [lrange $arcids($a) 0 $i]
    set arcend($a) $p
    set arcstart($na) $p
    set arcout($p) $na
    set arcids($na) $tail
    if {[info exists growing($a)]} {
        set growing($na) 1
        unset growing($a)
    }

    foreach id $tail {
        if {[llength $arcnos($id)] == 1} {
            set arcnos($id) $na
        } else {
            set j [lsearch -exact $arcnos($id) $a]
            set arcnos($id) [lreplace $arcnos($id) $j $j $na]
        }
    }

    # reconstruct tags and heads lists
    if {$arctags($a) ne {} || $archeads($a) ne {}} {
        recalcarc $a
        recalcarc $na
    } else {
        set arctags($na) {}
        set archeads($na) {}
    }
}

# Update things for a new commit added that is a child of one
# existing commit.  Used when cherry-picking.
proc addnewchild {id p} {
    global allparents allchildren idtags nextarc
    global arcnos arcids arctags arcout arcend arcstart archeads growing
    global seeds allcommits

    if {![info exists allcommits] || ![info exists arcnos($p)]} return
    set allparents($id) [list $p]
    set allchildren($id) {}
    set arcnos($id) {}
    lappend seeds $id
    lappend allchildren($p) $id
    set a [incr nextarc]
    set arcstart($a) $id
    set archeads($a) {}
    set arctags($a) {}
    set arcids($a) [list $p]
    set arcend($a) $p
    if {![info exists arcout($p)]} {
        splitarc $p
    }
    lappend arcnos($p) $a
    set arcout($id) [list $a]
}

# This implements a cache for the topology information.
# The cache saves, for each arc, the start and end of the arc,
# the ids on the arc, and the outgoing arcs from the end.
proc readcache {f} {
    global arcnos arcids arcout arcstart arcend arctags archeads nextarc
    global idtags idheads allparents cachedarcs possible_seeds seeds growing
    global allcwait

    set a $nextarc
    set lim $cachedarcs
    if {$lim - $a > 500} {
        set lim [expr {$a + 500}]
    }
    if {[catch {
        if {$a == $lim} {
            # finish reading the cache and setting up arctags, etc.
            set line [gets $f]
            if {$line ne "1"} {error "bad final version"}
            close $f
            foreach id [array names idtags] {
                if {[info exists arcnos($id)] && [llength $arcnos($id)] == 1 &&
                    [llength $allparents($id)] == 1} {
                    set a [lindex $arcnos($id) 0]
                    if {$arctags($a) eq {}} {
                        recalcarc $a
                    }
                }
            }
            foreach id [array names idheads] {
                if {[info exists arcnos($id)] && [llength $arcnos($id)] == 1 &&
                    [llength $allparents($id)] == 1} {
                    set a [lindex $arcnos($id) 0]
                    if {$archeads($a) eq {}} {
                        recalcarc $a
                    }
                }
            }
            foreach id [lsort -unique $possible_seeds] {
                if {$arcnos($id) eq {}} {
                    lappend seeds $id
                }
            }
            set allcwait 0
        } else {
            while {[incr a] <= $lim} {
                set line [gets $f]
                if {[llength $line] != 3} {error "bad line"}
                set s [lindex $line 0]
                set arcstart($a) $s
                lappend arcout($s) $a
                if {![info exists arcnos($s)]} {
                    lappend possible_seeds $s
                    set arcnos($s) {}
                }
                set e [lindex $line 1]
                if {$e eq {}} {
                    set growing($a) 1
                } else {
                    set arcend($a) $e
                    if {![info exists arcout($e)]} {
                        set arcout($e) {}
                    }
                }
                set arcids($a) [lindex $line 2]
                foreach id $arcids($a) {
                    lappend allparents($s) $id
                    set s $id
                    lappend arcnos($id) $a
                }
                if {![info exists allparents($s)]} {
                    set allparents($s) {}
                }
                set arctags($a) {}
                set archeads($a) {}
            }
            set nextarc [expr {$a - 1}]
        }
    } err]} {
        dropcache $err
        return 0
    }
    if {!$allcwait} {
        getallcommits
    }
    return $allcwait
}

proc getcache {f} {
    global nextarc cachedarcs possible_seeds

    if {[catch {
        set line [gets $f]
        if {[llength $line] != 2 || [lindex $line 0] ne "1"} {error "bad version"}
        # make sure it's an integer
        set cachedarcs [expr {int([lindex $line 1])}]
        if {$cachedarcs < 0} {error "bad number of arcs"}
        set nextarc 0
        set possible_seeds {}
        run readcache $f
    } err]} {
        dropcache $err
    }
    return 0
}

proc dropcache {err} {
    global allcwait nextarc cachedarcs seeds

    #puts "dropping cache ($err)"
    foreach v {arcnos arcout arcids arcstart arcend growing \
                   arctags archeads allparents allchildren} {
        global $v
        unset -nocomplain $v
    }
    set allcwait 0
    set nextarc 0
    set cachedarcs 0
    set seeds {}
    getallcommits
}

proc writecache {f} {
    global cachearc cachedarcs allccache
    global arcstart arcend arcnos arcids arcout

    set a $cachearc
    set lim $cachedarcs
    if {$lim - $a > 1000} {
        set lim [expr {$a + 1000}]
    }
    if {[catch {
        while {[incr a] <= $lim} {
            if {[info exists arcend($a)]} {
                puts $f [list $arcstart($a) $arcend($a) $arcids($a)]
            } else {
                puts $f [list $arcstart($a) {} $arcids($a)]
            }
        }
    } err]} {
        catch {close $f}
        catch {file delete $allccache}
        #puts "writing cache failed ($err)"
        return 0
    }
    set cachearc [expr {$a - 1}]
    if {$a > $cachedarcs} {
        puts $f "1"
        close $f
        return 0
    }
    return 1
}

proc savecache {} {
    global nextarc cachedarcs cachearc allccache

    if {$nextarc == $cachedarcs} return
    set cachearc 0
    set cachedarcs $nextarc
    catch {
        set f [safe_open_file $allccache w]
        puts $f [list 1 $cachedarcs]
        run writecache $f
    }
}

# Returns 1 if a is an ancestor of b, -1 if b is an ancestor of a,
# or 0 if neither is true.
proc anc_or_desc {a b} {
    global arcout arcstart arcend arcnos cached_isanc

    if {$arcnos($a) eq $arcnos($b)} {
        # Both are on the same arc(s); either both are the same BMP,
        # or if one is not a BMP, the other is also not a BMP or is
        # the BMP at end of the arc (and it only has 1 incoming arc).
        # Or both can be BMPs with no incoming arcs.
        if {$a eq $b || $arcnos($a) eq {}} {
            return 0
        }
        # assert {[llength $arcnos($a)] == 1}
        set arc [lindex $arcnos($a) 0]
        set i [lsearch -exact $arcids($arc) $a]
        set j [lsearch -exact $arcids($arc) $b]
        if {$i < 0 || $i > $j} {
            return 1
        } else {
            return -1
        }
    }

    if {![info exists arcout($a)]} {
        set arc [lindex $arcnos($a) 0]
        if {[info exists arcend($arc)]} {
            set aend $arcend($arc)
        } else {
            set aend {}
        }
        set a $arcstart($arc)
    } else {
        set aend $a
    }
    if {![info exists arcout($b)]} {
        set arc [lindex $arcnos($b) 0]
        if {[info exists arcend($arc)]} {
            set bend $arcend($arc)
        } else {
            set bend {}
        }
        set b $arcstart($arc)
    } else {
        set bend $b
    }
    if {$a eq $bend} {
        return 1
    }
    if {$b eq $aend} {
        return -1
    }
    if {[info exists cached_isanc($a,$bend)]} {
        if {$cached_isanc($a,$bend)} {
            return 1
        }
    }
    if {[info exists cached_isanc($b,$aend)]} {
        if {$cached_isanc($b,$aend)} {
            return -1
        }
        if {[info exists cached_isanc($a,$bend)]} {
            return 0
        }
    }

    set todo [list $a $b]
    set anc($a) a
    set anc($b) b
    for {set i 0} {$i < [llength $todo]} {incr i} {
        set x [lindex $todo $i]
        if {$anc($x) eq {}} {
            continue
        }
        foreach arc $arcnos($x) {
            set xd $arcstart($arc)
            if {$xd eq $bend} {
                set cached_isanc($a,$bend) 1
                set cached_isanc($b,$aend) 0
                return 1
            } elseif {$xd eq $aend} {
                set cached_isanc($b,$aend) 1
                set cached_isanc($a,$bend) 0
                return -1
            }
            if {![info exists anc($xd)]} {
                set anc($xd) $anc($x)
                lappend todo $xd
            } elseif {$anc($xd) ne $anc($x)} {
                set anc($xd) {}
            }
        }
    }
    set cached_isanc($a,$bend) 0
    set cached_isanc($b,$aend) 0
    return 0
}

# This identifies whether $desc has an ancestor that is
# a growing tip of the graph and which is not an ancestor of $anc
# and returns 0 if so and 1 if not.
# If we subsequently discover a tag on such a growing tip, and that
# turns out to be a descendent of $anc (which it could, since we
# don't necessarily see children before parents), then $desc
# isn't a good choice to display as a descendent tag of
# $anc (since it is the descendent of another tag which is
# a descendent of $anc).  Similarly, $anc isn't a good choice to
# display as a ancestor tag of $desc.
#
proc is_certain {desc anc} {
    global arcnos arcout arcstart arcend growing problems

    set certain {}
    if {[llength $arcnos($anc)] == 1} {
        # tags on the same arc are certain
        if {$arcnos($desc) eq $arcnos($anc)} {
            return 1
        }
        if {![info exists arcout($anc)]} {
            # if $anc is partway along an arc, use the start of the arc instead
            set a [lindex $arcnos($anc) 0]
            set anc $arcstart($a)
        }
    }
    if {[llength $arcnos($desc)] > 1 || [info exists arcout($desc)]} {
        set x $desc
    } else {
        set a [lindex $arcnos($desc) 0]
        set x $arcend($a)
    }
    if {$x == $anc} {
        return 1
    }
    set anclist [list $x]
    set dl($x) 1
    set nnh 1
    set ngrowanc 0
    for {set i 0} {$i < [llength $anclist] && ($nnh > 0 || $ngrowanc > 0)} {incr i} {
        set x [lindex $anclist $i]
        if {$dl($x)} {
            incr nnh -1
        }
        set done($x) 1
        foreach a $arcout($x) {
            if {[info exists growing($a)]} {
                if {![info exists growanc($x)] && $dl($x)} {
                    set growanc($x) 1
                    incr ngrowanc
                }
            } else {
                set y $arcend($a)
                if {[info exists dl($y)]} {
                    if {$dl($y)} {
                        if {!$dl($x)} {
                            set dl($y) 0
                            if {![info exists done($y)]} {
                                incr nnh -1
                            }
                            if {[info exists growanc($x)]} {
                                incr ngrowanc -1
                            }
                            set xl [list $y]
                            for {set k 0} {$k < [llength $xl]} {incr k} {
                                set z [lindex $xl $k]
                                foreach c $arcout($z) {
                                    if {[info exists arcend($c)]} {
                                        set v $arcend($c)
                                        if {[info exists dl($v)] && $dl($v)} {
                                            set dl($v) 0
                                            if {![info exists done($v)]} {
                                                incr nnh -1
                                            }
                                            if {[info exists growanc($v)]} {
                                                incr ngrowanc -1
                                            }
                                            lappend xl $v
                                        }
                                    }
                                }
                            }
                        }
                    }
                } elseif {$y eq $anc || !$dl($x)} {
                    set dl($y) 0
                    lappend anclist $y
                } else {
                    set dl($y) 1
                    lappend anclist $y
                    incr nnh
                }
            }
        }
    }
    foreach x [array names growanc] {
        if {$dl($x)} {
            return 0
        }
        return 0
    }
    return 1
}

proc validate_arctags {a} {
    global arctags idtags

    set i -1
    set na $arctags($a)
    foreach id $arctags($a) {
        incr i
        if {![info exists idtags($id)]} {
            set na [lreplace $na $i $i]
            incr i -1
        }
    }
    set arctags($a) $na
}

proc validate_archeads {a} {
    global archeads idheads

    set i -1
    set na $archeads($a)
    foreach id $archeads($a) {
        incr i
        if {![info exists idheads($id)]} {
            set na [lreplace $na $i $i]
            incr i -1
        }
    }
    set archeads($a) $na
}

# Return the list of IDs that have tags that are descendents of id,
# ignoring IDs that are descendents of IDs already reported.
proc desctags {id} {
    global arcnos arcstart arcids arctags idtags allparents
    global growing cached_dtags

    if {![info exists allparents($id)]} {
        return {}
    }
    set t1 [clock clicks -milliseconds]
    set argid $id
    if {[llength $arcnos($id)] == 1 && [llength $allparents($id)] == 1} {
        # part-way along an arc; check that arc first
        set a [lindex $arcnos($id) 0]
        if {$arctags($a) ne {}} {
            validate_arctags $a
            set i [lsearch -exact $arcids($a) $id]
            set tid {}
            foreach t $arctags($a) {
                set j [lsearch -exact $arcids($a) $t]
                if {$j >= $i} break
                set tid $t
            }
            if {$tid ne {}} {
                return $tid
            }
        }
        set id $arcstart($a)
        if {[info exists idtags($id)]} {
            return $id
        }
    }
    if {[info exists cached_dtags($id)]} {
        return $cached_dtags($id)
    }

    set origid $id
    set todo [list $id]
    set queued($id) 1
    set nc 1
    for {set i 0} {$i < [llength $todo] && $nc > 0} {incr i} {
        set id [lindex $todo $i]
        set done($id) 1
        set ta [info exists hastaggedancestor($id)]
        if {!$ta} {
            incr nc -1
        }
        # ignore tags on starting node
        if {!$ta && $i > 0} {
            if {[info exists idtags($id)]} {
                set tagloc($id) $id
                set ta 1
            } elseif {[info exists cached_dtags($id)]} {
                set tagloc($id) $cached_dtags($id)
                set ta 1
            }
        }
        foreach a $arcnos($id) {
            set d $arcstart($a)
            if {!$ta && $arctags($a) ne {}} {
                validate_arctags $a
                if {$arctags($a) ne {}} {
                    lappend tagloc($id) [lindex $arctags($a) end]
                }
            }
            if {$ta || $arctags($a) ne {}} {
                set tomark [list $d]
                for {set j 0} {$j < [llength $tomark]} {incr j} {
                    set dd [lindex $tomark $j]
                    if {![info exists hastaggedancestor($dd)]} {
                        if {[info exists done($dd)]} {
                            foreach b $arcnos($dd) {
                                lappend tomark $arcstart($b)
                            }
                            if {[info exists tagloc($dd)]} {
                                unset tagloc($dd)
                            }
                        } elseif {[info exists queued($dd)]} {
                            incr nc -1
                        }
                        set hastaggedancestor($dd) 1
                    }
                }
            }
            if {![info exists queued($d)]} {
                lappend todo $d
                set queued($d) 1
                if {![info exists hastaggedancestor($d)]} {
                    incr nc
                }
            }
        }
    }
    set tags {}
    foreach id [array names tagloc] {
        if {![info exists hastaggedancestor($id)]} {
            foreach t $tagloc($id) {
                if {[lsearch -exact $tags $t] < 0} {
                    lappend tags $t
                }
            }
        }
    }
    set t2 [clock clicks -milliseconds]
    set loopix $i

    # remove tags that are descendents of other tags
    for {set i 0} {$i < [llength $tags]} {incr i} {
        set a [lindex $tags $i]
        for {set j 0} {$j < $i} {incr j} {
            set b [lindex $tags $j]
            set r [anc_or_desc $a $b]
            if {$r == 1} {
                set tags [lreplace $tags $j $j]
                incr j -1
                incr i -1
            } elseif {$r == -1} {
                set tags [lreplace $tags $i $i]
                incr i -1
                break
            }
        }
    }

    if {[array names growing] ne {}} {
        # graph isn't finished, need to check if any tag could get
        # eclipsed by another tag coming later.  Simply ignore any
        # tags that could later get eclipsed.
        set ctags {}
        foreach t $tags {
            if {[is_certain $t $origid]} {
                lappend ctags $t
            }
        }
        if {$tags eq $ctags} {
            set cached_dtags($origid) $tags
        } else {
            set tags $ctags
        }
    } else {
        set cached_dtags($origid) $tags
    }
    set t3 [clock clicks -milliseconds]
    if {0 && $t3 - $t1 >= 100} {
        puts "iterating descendents ($loopix/[llength $todo] nodes) took\
            [expr {$t2-$t1}]+[expr {$t3-$t2}]ms, $nc candidates left"
    }
    return $tags
}

proc anctags {id} {
    global arcnos arcids arcout arcend arctags idtags allparents
    global growing cached_atags

    if {![info exists allparents($id)]} {
        return {}
    }
    set t1 [clock clicks -milliseconds]
    set argid $id
    if {[llength $arcnos($id)] == 1 && [llength $allparents($id)] == 1} {
        # part-way along an arc; check that arc first
        set a [lindex $arcnos($id) 0]
        if {$arctags($a) ne {}} {
            validate_arctags $a
            set i [lsearch -exact $arcids($a) $id]
            foreach t $arctags($a) {
                set j [lsearch -exact $arcids($a) $t]
                if {$j > $i} {
                    return $t
                }
            }
        }
        if {![info exists arcend($a)]} {
            return {}
        }
        set id $arcend($a)
        if {[info exists idtags($id)]} {
            return $id
        }
    }
    if {[info exists cached_atags($id)]} {
        return $cached_atags($id)
    }

    set origid $id
    set todo [list $id]
    set queued($id) 1
    set taglist {}
    set nc 1
    for {set i 0} {$i < [llength $todo] && $nc > 0} {incr i} {
        set id [lindex $todo $i]
        set done($id) 1
        set td [info exists hastaggeddescendent($id)]
        if {!$td} {
            incr nc -1
        }
        # ignore tags on starting node
        if {!$td && $i > 0} {
            if {[info exists idtags($id)]} {
                set tagloc($id) $id
                set td 1
            } elseif {[info exists cached_atags($id)]} {
                set tagloc($id) $cached_atags($id)
                set td 1
            }
        }
        foreach a $arcout($id) {
            if {!$td && $arctags($a) ne {}} {
                validate_arctags $a
                if {$arctags($a) ne {}} {
                    lappend tagloc($id) [lindex $arctags($a) 0]
                }
            }
            if {![info exists arcend($a)]} continue
            set d $arcend($a)
            if {$td || $arctags($a) ne {}} {
                set tomark [list $d]
                for {set j 0} {$j < [llength $tomark]} {incr j} {
                    set dd [lindex $tomark $j]
                    if {![info exists hastaggeddescendent($dd)]} {
                        if {[info exists done($dd)]} {
                            foreach b $arcout($dd) {
                                if {[info exists arcend($b)]} {
                                    lappend tomark $arcend($b)
                                }
                            }
                            if {[info exists tagloc($dd)]} {
                                unset tagloc($dd)
                            }
                        } elseif {[info exists queued($dd)]} {
                            incr nc -1
                        }
                        set hastaggeddescendent($dd) 1
                    }
                }
            }
            if {![info exists queued($d)]} {
                lappend todo $d
                set queued($d) 1
                if {![info exists hastaggeddescendent($d)]} {
                    incr nc
                }
            }
        }
    }
    set t2 [clock clicks -milliseconds]
    set loopix $i
    set tags {}
    foreach id [array names tagloc] {
        if {![info exists hastaggeddescendent($id)]} {
            foreach t $tagloc($id) {
                if {[lsearch -exact $tags $t] < 0} {
                    lappend tags $t
                }
            }
        }
    }

    # remove tags that are ancestors of other tags
    for {set i 0} {$i < [llength $tags]} {incr i} {
        set a [lindex $tags $i]
        for {set j 0} {$j < $i} {incr j} {
            set b [lindex $tags $j]
            set r [anc_or_desc $a $b]
            if {$r == -1} {
                set tags [lreplace $tags $j $j]
                incr j -1
                incr i -1
            } elseif {$r == 1} {
                set tags [lreplace $tags $i $i]
                incr i -1
                break
            }
        }
    }

    if {[array names growing] ne {}} {
        # graph isn't finished, need to check if any tag could get
        # eclipsed by another tag coming later.  Simply ignore any
        # tags that could later get eclipsed.
        set ctags {}
        foreach t $tags {
            if {[is_certain $origid $t]} {
                lappend ctags $t
            }
        }
        if {$tags eq $ctags} {
            set cached_atags($origid) $tags
        } else {
            set tags $ctags
        }
    } else {
        set cached_atags($origid) $tags
    }
    set t3 [clock clicks -milliseconds]
    if {0 && $t3 - $t1 >= 100} {
        puts "iterating ancestors ($loopix/[llength $todo] nodes) took\
            [expr {$t2-$t1}]+[expr {$t3-$t2}]ms, $nc candidates left"
    }
    return $tags
}

# Return the list of IDs that have heads that are descendents of id,
# including id itself if it has a head.
proc descheads {id} {
    global arcnos arcstart arcids archeads idheads cached_dheads
    global allparents arcout

    if {![info exists allparents($id)]} {
        return {}
    }
    set aret {}
    if {![info exists arcout($id)]} {
        # part-way along an arc; check it first
        set a [lindex $arcnos($id) 0]
        if {$archeads($a) ne {}} {
            validate_archeads $a
            set i [lsearch -exact $arcids($a) $id]
            foreach t $archeads($a) {
                set j [lsearch -exact $arcids($a) $t]
                if {$j > $i} break
                lappend aret $t
            }
        }
        set id $arcstart($a)
    }
    set origid $id
    set todo [list $id]
    set seen($id) 1
    set ret {}
    for {set i 0} {$i < [llength $todo]} {incr i} {
        set id [lindex $todo $i]
        if {[info exists cached_dheads($id)]} {
            set ret [concat $ret $cached_dheads($id)]
        } else {
            if {[info exists idheads($id)]} {
                lappend ret $id
            }
            foreach a $arcnos($id) {
                if {$archeads($a) ne {}} {
                    validate_archeads $a
                    if {$archeads($a) ne {}} {
                        set ret [concat $ret $archeads($a)]
                    }
                }
                set d $arcstart($a)
                if {![info exists seen($d)]} {
                    lappend todo $d
                    set seen($d) 1
                }
            }
        }
    }
    set ret [lsort -unique $ret]
    set cached_dheads($origid) $ret
    return [concat $ret $aret]
}

proc addedtag {id} {
    global arcnos arcout cached_dtags cached_atags

    if {![info exists arcnos($id)]} return
    if {![info exists arcout($id)]} {
        recalcarc [lindex $arcnos($id) 0]
    }
    unset -nocomplain cached_dtags
    unset -nocomplain cached_atags
}

proc addedhead {hid head} {
    global arcnos arcout cached_dheads

    if {![info exists arcnos($hid)]} return
    if {![info exists arcout($hid)]} {
        recalcarc [lindex $arcnos($hid) 0]
    }
    unset -nocomplain cached_dheads
}

proc removedhead {hid head} {
    global cached_dheads

    unset -nocomplain cached_dheads
}

proc movedhead {hid head} {
    global arcnos arcout cached_dheads

    if {![info exists arcnos($hid)]} return
    if {![info exists arcout($hid)]} {
        recalcarc [lindex $arcnos($hid) 0]
    }
    unset -nocomplain cached_dheads
}

proc changedrefs {} {
    global cached_dheads cached_dtags cached_atags cached_tagcontent
    global arctags archeads arcnos arcout idheads idtags

    foreach id [concat [array names idheads] [array names idtags]] {
        if {[info exists arcnos($id)] && ![info exists arcout($id)]} {
            set a [lindex $arcnos($id) 0]
            if {![info exists donearc($a)]} {
                recalcarc $a
                set donearc($a) 1
            }
        }
    }
    unset -nocomplain cached_tagcontent
    unset -nocomplain cached_dtags
    unset -nocomplain cached_atags
    unset -nocomplain cached_dheads
}

proc rereadrefs {} {
    global idtags idheads idotherrefs mainheadid

    set refids [concat [array names idtags] \
                    [array names idheads] [array names idotherrefs]]
    foreach id $refids {
        if {![info exists ref($id)]} {
            set ref($id) [listrefs $id]
        }
    }
    set oldmainhead $mainheadid
    readrefs
    changedrefs
    set refids [lsort -unique [concat $refids [array names idtags] \
                        [array names idheads] [array names idotherrefs]]]
    foreach id $refids {
        set v [listrefs $id]
        if {![info exists ref($id)] || $ref($id) != $v} {
            redrawtags $id
        }
    }
    if {$oldmainhead ne $mainheadid} {
        redrawtags $oldmainhead
        redrawtags $mainheadid
    }
    run refill_reflist
}

proc listrefs {id} {
    global idtags idheads idotherrefs

    set x {}
    if {[info exists idtags($id)]} {
        set x $idtags($id)
    }
    set y {}
    if {[info exists idheads($id)]} {
        set y $idheads($id)
    }
    set z {}
    if {[info exists idotherrefs($id)]} {
        set z $idotherrefs($id)
    }
    return [list $x $y $z]
}

proc add_tag_ctext {tag} {
    global ctext cached_tagcontent tagids

    if {![info exists cached_tagcontent($tag)]} {
        catch {
            set cached_tagcontent($tag) [safe_exec [list git cat-file -p $tag]]
        }
    }
    $ctext insert end "[mc "Tag"]: $tag\n" bold
    if {[info exists cached_tagcontent($tag)]} {
        set text $cached_tagcontent($tag)
    } else {
        set text "[mc "Id"]:  $tagids($tag)"
    }
    appendwithlinks $text {}
}

proc showtag {tag isnew} {
    global ctext cached_tagcontent tagids linknum tagobjid

    if {$isnew} {
        addtohistory [list showtag $tag 0] savectextpos
    }
    $ctext conf -state normal
    clear_ctext
    settabs 0
    set linknum 0
    add_tag_ctext $tag
    maybe_scroll_ctext 1
    $ctext conf -state disabled
    init_flist {}
}

proc showtags {id isnew} {
    global idtags ctext linknum

    if {$isnew} {
        addtohistory [list showtags $id 0] savectextpos
    }
    $ctext conf -state normal
    clear_ctext
    settabs 0
    set linknum 0
    set sep {}
    foreach tag $idtags($id) {
        $ctext insert end $sep
        add_tag_ctext $tag
        set sep "\n\n"
    }
    maybe_scroll_ctext 1
    $ctext conf -state disabled
    init_flist {}
}

proc doquit {} {
    global stopped
    global gitktmpdir

    set stopped 100
    savestuff .
    destroy .

    if {[info exists gitktmpdir]} {
        catch {file delete -force $gitktmpdir}
    }
}

proc mkfontdisp {font top which} {
    global fontattr fontpref $font

    set fontpref($font) [set $font]
    ttk::button $top.${font}but -text $which \
        -command [list choosefont $font $which]
    ttk::label $top.$font -relief flat -font $font \
        -text $fontattr($font,family) -justify left
    grid x $top.${font}but $top.$font -sticky w
}

proc centertext {w} {
    $w coords text [expr {[winfo width $w] / 2}] [expr {[winfo height $w] / 2}]
}

proc fontok {} {
    global fontparam fontpref prefstop

    set f $fontparam(font)
    set fontpref($f) [list $fontparam(family) $fontparam(size)]
    if {$fontparam(weight) eq "bold"} {
        lappend fontpref($f) "bold"
    }
    if {$fontparam(slant) eq "italic"} {
        lappend fontpref($f) "italic"
    }
    set w $prefstop.notebook.fonts.$f
    $w conf -text $fontparam(family) -font $fontpref($f)

    fontcan
}

proc fontcan {} {
    global fonttop fontparam

    if {[info exists fonttop]} {
        catch {destroy $fonttop}
        catch {font delete sample}
        unset fonttop
        unset fontparam
    }
}

proc choosefont {font which} {
    tk fontchooser configure -title $which -font $font \
        -command [list on_choosefont $font $which]
    tk fontchooser show
}
proc on_choosefont {font which newfont} {
    global fontparam
    array set f [font actual $newfont]
    set fontparam(which) $which
    set fontparam(font) $font
    set fontparam(family) $f(-family)
    set fontparam(size) $f(-size)
    set fontparam(weight) $f(-weight)
    set fontparam(slant) $f(-slant)
    fontok
}

proc selfontfam {} {
    global fonttop fontparam

    set i [$fonttop.f.fam curselection]
    if {$i ne {}} {
        set fontparam(family) [$fonttop.f.fam get $i]
    }
}

proc chg_fontparam {v sub op} {
    global fontparam

    font config sample -$sub $fontparam($sub)
}

# Create a property sheet tab page
proc create_prefs_page {w} {
    ttk::frame $w
}

proc prefspage_general {notebook} {
<<<<<<< HEAD
    global {*}$::config_variables
    global hashlength
=======
    global NS maxwidth maxgraphpct showneartags showlocalchanges
    global tabstop wrapcomment wrapdefault limitdiffs
    global autocopy autoselect autosellen extdifftool perfile_attrs
    global hideremotes refstohide want_ttk have_ttk maxrefs web_browser
>>>>>>> 2441e19d

    set page [create_prefs_page $notebook.general]

    ttk::label $page.ldisp -text [mc "Commit list display options"] -font mainfontbold
    grid $page.ldisp - -sticky w -pady 10
    ttk::label $page.spacer -text " "
    ttk::label $page.maxwidthl -text [mc "Maximum graph width (lines)"]
    spinbox $page.maxwidth -from 0 -to 100 -width 4 -textvariable maxwidth
    grid $page.spacer $page.maxwidthl $page.maxwidth -sticky w
                                         #xgettext:no-tcl-format
    ttk::label $page.maxpctl -text [mc "Maximum graph width (% of pane)"]
    spinbox $page.maxpct -from 1 -to 100 -width 4 -textvariable maxgraphpct
    grid x $page.maxpctl $page.maxpct -sticky w
    ttk::checkbutton $page.showlocal -text [mc "Show local changes"] \
        -variable showlocalchanges
    grid x $page.showlocal -sticky w
    ttk::checkbutton $page.hideremotes -text [mc "Hide remote refs"] \
        -variable hideremotes
    grid x $page.hideremotes -sticky w

<<<<<<< HEAD
    ttk::checkbutton $page.autocopy -text [mc "Copy commit ID to clipboard"] \
=======
    ${NS}::entry $page.refstohide -textvariable refstohide
    ${NS}::frame $page.refstohidef
    ${NS}::label $page.refstohidef.l -text [mc "Refs to hide (space-separated)" ]
    pack $page.refstohidef.l -side left
    pack configure $page.refstohidef.l -padx 10
    grid x $page.refstohidef $page.refstohide -sticky ew

    ${NS}::checkbutton $page.autocopy -text [mc "Copy commit ID to clipboard"] \
>>>>>>> 2441e19d
        -variable autocopy
    grid x $page.autocopy -sticky w
    if {[haveselectionclipboard]} {
        ttk::checkbutton $page.autoselect -text [mc "Copy commit ID to X11 selection"] \
            -variable autoselect
        grid x $page.autoselect -sticky w
    }

    spinbox $page.autosellen -from 1 -to $hashlength -width 4 -textvariable autosellen
    ttk::label $page.autosellenl -text [mc "Length of commit ID to copy"]
    grid x $page.autosellenl $page.autosellen -sticky w
    ttk::label $page.kscroll1 -text [mc "Wheel scrolling multiplier"]
    spinbox $page.kscroll -from 1 -to 20 -width 4 -textvariable kscroll
    grid x $page.kscroll1 $page.kscroll -sticky w

    ttk::label $page.ddisp -text [mc "Diff display options"] -font mainfontbold
    grid $page.ddisp - -sticky w -pady 10
    ttk::label $page.tabstopl -text [mc "Tab spacing"]
    spinbox $page.tabstop -from 1 -to 20 -width 4 -textvariable tabstop
    grid x $page.tabstopl $page.tabstop -sticky w

    ttk::label $page.wrapcommentl -text [mc "Wrap comment text"]
    makedroplist $page.wrapcomment wrapcomment none char word
    grid x $page.wrapcommentl $page.wrapcomment -sticky w

    ttk::label $page.wrapdefaultl -text [mc "Wrap other text"]
    makedroplist $page.wrapdefault wrapdefault none char word
    grid x $page.wrapdefaultl $page.wrapdefault -sticky w

    ttk::checkbutton $page.ntag -text [mc "Display nearby tags/heads"] \
        -variable showneartags
    grid x $page.ntag -sticky w
    ttk::label $page.maxrefsl -text [mc "Maximum # tags/heads to show"]
    spinbox $page.maxrefs -from 1 -to 1000 -width 4 -textvariable maxrefs
    grid x $page.maxrefsl $page.maxrefs -sticky w
    ttk::checkbutton $page.ldiff -text [mc "Limit diffs to listed paths"] \
        -variable limitdiffs
    grid x $page.ldiff -sticky w
    ttk::checkbutton $page.lattr -text [mc "Support per-file encodings"] \
        -variable perfile_attrs
    grid x $page.lattr -sticky w

    ttk::entry $page.extdifft -textvariable extdifftool
    ttk::frame $page.extdifff
    ttk::label $page.extdifff.l -text [mc "External diff tool" ]
    ttk::button $page.extdifff.b -text [mc "Choose..."] -command choose_extdiff
    pack $page.extdifff.l $page.extdifff.b -side left
    pack configure $page.extdifff.l -padx 10
    grid x $page.extdifff $page.extdifft -sticky ew

    ttk::entry $page.webbrowser -textvariable web_browser
    ttk::frame $page.webbrowserf
    ttk::label $page.webbrowserf.l -text [mc "Web browser" ]
    pack $page.webbrowserf.l -side left
    pack configure $page.webbrowserf.l -padx 10
    grid x $page.webbrowserf $page.webbrowser -sticky ew

    return $page
}

proc prefspage_colors {notebook} {
    global uicolor bgcolor fgcolor ctext diffcolors selectbgcolor markbgcolor
    global diffbgcolors

    set page [create_prefs_page $notebook.colors]

    ttk::label $page.cdisp -text [mc "Colors: press to choose"] -font mainfontbold
    grid $page.cdisp - -sticky w -pady 10
    label $page.ui -padx 40 -relief sunk -background $uicolor
    ttk::button $page.uibut -text [mc "Interface"] \
       -command [list choosecolor uicolor {} $page [mc "interface"]]
    grid x $page.uibut $page.ui -sticky w
    label $page.bg -padx 40 -relief sunk -background $bgcolor
    ttk::button $page.bgbut -text [mc "Background"] \
        -command [list choosecolor bgcolor {} $page [mc "background"]]
    grid x $page.bgbut $page.bg -sticky w
    label $page.fg -padx 40 -relief sunk -background $fgcolor
    ttk::button $page.fgbut -text [mc "Foreground"] \
        -command [list choosecolor fgcolor {} $page [mc "foreground"]]
    grid x $page.fgbut $page.fg -sticky w
    label $page.diffold -padx 40 -relief sunk -background [lindex $diffcolors 0]
    ttk::button $page.diffoldbut -text [mc "Diff: old lines"] \
        -command [list choosecolor diffcolors 0 $page [mc "diff old lines"]]
    grid x $page.diffoldbut $page.diffold -sticky w
    label $page.diffoldbg -padx 40 -relief sunk -background [lindex $diffbgcolors 0]
    ttk::button $page.diffoldbgbut -text [mc "Diff: old lines bg"] \
        -command [list choosecolor diffbgcolors 0 $page [mc "diff old lines bg"]]
    grid x $page.diffoldbgbut $page.diffoldbg -sticky w
    label $page.diffnew -padx 40 -relief sunk -background [lindex $diffcolors 1]
    ttk::button $page.diffnewbut -text [mc "Diff: new lines"] \
        -command [list choosecolor diffcolors 1 $page [mc "diff new lines"]]
    grid x $page.diffnewbut $page.diffnew -sticky w
    label $page.diffnewbg -padx 40 -relief sunk -background [lindex $diffbgcolors 1]
    ttk::button $page.diffnewbgbut -text [mc "Diff: new lines bg"] \
        -command [list choosecolor diffbgcolors 1 $page [mc "diff new lines bg"]]
    grid x $page.diffnewbgbut $page.diffnewbg -sticky w
    label $page.hunksep -padx 40 -relief sunk -background [lindex $diffcolors 2]
    ttk::button $page.hunksepbut -text [mc "Diff: hunk header"] \
        -command [list choosecolor diffcolors 2 $page [mc "diff hunk header"]]
    grid x $page.hunksepbut $page.hunksep -sticky w
    label $page.markbgsep -padx 40 -relief sunk -background $markbgcolor
    ttk::button $page.markbgbut -text [mc "Marked line bg"] \
        -command [list choosecolor markbgcolor {} $page [mc "marked line background"]]
    grid x $page.markbgbut $page.markbgsep -sticky w
    label $page.selbgsep -padx 40 -relief sunk -background $selectbgcolor
    ttk::button $page.selbgbut -text [mc "Select bg"] \
        -command [list choosecolor selectbgcolor {} $page [mc "background"]]
    grid x $page.selbgbut $page.selbgsep -sticky w
    return $page
}

proc prefspage_set_colorswatches {page} {
    global uicolor bgcolor fgcolor ctext diffcolors selectbgcolor markbgcolor
    global diffbgcolors

    $page.ui configure -background $uicolor
    $page.bg configure -background $bgcolor
    $page.fg configure -background $fgcolor
    $page.diffold configure -background [lindex $diffcolors 0]
    $page.diffoldbg configure -background [lindex $diffbgcolors 0]
    $page.diffnew configure -background [lindex $diffcolors 1]
    $page.diffnewbg configure -background [lindex $diffbgcolors 1]
    $page.hunksep configure -background [lindex $diffcolors 2]
    $page.markbgsep configure -background $markbgcolor
    $page.selbgsep configure -background $selectbgcolor
}

proc prefspage_fonts {notebook} {
    set page [create_prefs_page $notebook.fonts]
    ttk::label $page.cfont -text [mc "Fonts: press to choose"] -font mainfontbold
    grid $page.cfont - -sticky w -pady 10
    mkfontdisp mainfont $page [mc "Main font"]
    mkfontdisp textfont $page [mc "Diff display font"]
    mkfontdisp uifont $page [mc "User interface font"]
    return $page
}

proc doprefs {} {
<<<<<<< HEAD
    global oldprefs prefstop
    global {*}$::config_variables
=======
    global maxwidth maxgraphpct use_ttk NS
    global oldprefs prefstop showneartags showlocalchanges
    global uicolor bgcolor fgcolor ctext diffcolors selectbgcolor markbgcolor
    global tabstop limitdiffs autoselect autosellen extdifftool perfile_attrs
    global hideremotes refstohide want_ttk have_ttk wrapcomment wrapdefault
>>>>>>> 2441e19d

    set top .gitkprefs
    set prefstop $top
    if {[winfo exists $top]} {
        raise $top
        return
    }
<<<<<<< HEAD
    foreach v $::config_variables {
=======
    foreach v {maxwidth maxgraphpct showneartags showlocalchanges \
                   limitdiffs tabstop perfile_attrs hideremotes refstohide \
                   want_ttk wrapcomment wrapdefault} {
>>>>>>> 2441e19d
        set oldprefs($v) [set $v]
    }
    ttk_toplevel $top
    wm title $top [mc "Gitk preferences"]
    make_transient $top .

    set notebook [ttk::notebook $top.notebook]

    lappend pages [prefspage_general $notebook] [mc "General"]
    lappend pages [prefspage_colors $notebook] [mc "Colors"]
    lappend pages [prefspage_fonts $notebook] [mc "Fonts"]
    set col 0
    foreach {page title} $pages {
        $notebook add $page -text $title
    }

    grid columnconfigure $notebook 0 -weight 1
    grid rowconfigure $notebook 1 -weight 1
    raise [lindex $pages 0]

    grid $notebook -sticky news -padx 2 -pady 2
    grid rowconfigure $top 0 -weight 1
    grid columnconfigure $top 0 -weight 1

    ttk::frame $top.buts
    ttk::button $top.buts.ok -text [mc "OK"] -command prefsok -default active
    ttk::button $top.buts.can -text [mc "Cancel"] -command prefscan -default normal
    bind $top <Key-Return> prefsok
    bind $top <Key-Escape> prefscan
    grid $top.buts.ok $top.buts.can
    grid columnconfigure $top.buts 0 -weight 1 -uniform a
    grid columnconfigure $top.buts 1 -weight 1 -uniform a
    grid $top.buts - - -pady 10 -sticky ew
    grid columnconfigure $top 2 -weight 1
    bind $top <Visibility> [list focus $top.buts.ok]
}

proc choose_extdiff {} {
    global extdifftool

    set prog [tk_getOpenFile -title [mc "External diff tool"] -multiple false]
    if {$prog ne {}} {
        set extdifftool $prog
    }
}

proc choosecolor {v vi prefspage x} {
    global $v

    set c [tk_chooseColor -initialcolor [lindex [set $v] $vi] \
               -title [mc "Gitk: choose color for %s" $x]]
    if {$c eq {}} return
    lset $v $vi $c
    set_gui_colors
    prefspage_set_colorswatches $prefspage
}

proc setselbg {c} {
    global bglist cflist
    foreach w $bglist {
        if {[winfo exists $w]} {
            $w configure -selectbackground $c
        }
    }
    $cflist tag configure highlight \
        -background [$cflist cget -selectbackground]
    allcanvs itemconf secsel -fill $c
}

# This sets the background color and the color scheme for the whole UI.
# For some reason, tk_setPalette chooses a nasty dark red for selectColor
# if we don't specify one ourselves, which makes the checkbuttons and
# radiobuttons look bad.  This chooses white for selectColor if the
# background color is light, or black if it is dark.
proc setui {c} {
    if {[tk windowingsystem] eq "win32"} { return }
    set bg [winfo rgb . $c]
    set selc black
    if {[lindex $bg 0] + 1.5 * [lindex $bg 1] + 0.5 * [lindex $bg 2] > 100000} {
        set selc white
    }
    tk_setPalette background $c selectColor $selc
}

proc setbg {c} {
    global bglist

    foreach w $bglist {
        if {[winfo exists $w]} {
            $w conf -background $c
        }
    }
}

proc setfg {c} {
    global fglist canv

    foreach w $fglist {
        if {[winfo exists $w]} {
            $w conf -foreground $c
        }
    }
    allcanvs itemconf text -fill $c
    $canv itemconf circle -outline $c
    $canv itemconf markid -outline $c
}

proc set_gui_colors {} {
    global uicolor bgcolor fgcolor ctext diffcolors selectbgcolor markbgcolor
    global diffbgcolors

    setui $uicolor
    setbg $bgcolor
    setfg $fgcolor
    $ctext tag conf d0 -foreground [lindex $diffcolors   0]
    $ctext tag conf d0 -background [lindex $diffbgcolors 0]
    $ctext tag conf dresult -foreground [lindex $diffcolors   1]
    $ctext tag conf dresult -background [lindex $diffbgcolors 1]
    $ctext tag conf hunksep -foreground [lindex $diffcolors   2]
    $ctext tag conf omark -background $markbgcolor
    setselbg $selectbgcolor
}

proc prefscan {} {
    global oldprefs prefstop
    global {*}$::config_variables

<<<<<<< HEAD
    foreach v $::config_variables {
=======
    foreach v {maxwidth maxgraphpct showneartags showlocalchanges \
                   limitdiffs tabstop perfile_attrs hideremotes refstohide \
                   want_ttk wrapcomment wrapdefault} {
        global $v
>>>>>>> 2441e19d
        set $v $oldprefs($v)
    }
    catch {destroy $prefstop}
    unset prefstop
    fontcan
    set_gui_colors
}

proc prefsok {} {
<<<<<<< HEAD
    global oldprefs prefstop fontpref treediffs
    global {*}$::config_variables
=======
    global maxwidth maxgraphpct
    global oldprefs prefstop showneartags showlocalchanges
    global fontpref mainfont textfont uifont
    global limitdiffs treediffs perfile_attrs
    global hideremotes refstohide wrapcomment wrapdefault
>>>>>>> 2441e19d
    global ctext

    catch {destroy $prefstop}
    unset prefstop
    fontcan
    set fontchanged 0
    if {$mainfont ne $fontpref(mainfont)} {
        set mainfont $fontpref(mainfont)
        parsefont mainfont $mainfont
        eval font configure mainfont [fontflags mainfont]
        eval font configure mainfontbold [fontflags mainfont 1]
        setcoords
        set fontchanged 1
    }
    if {$textfont ne $fontpref(textfont)} {
        set textfont $fontpref(textfont)
        parsefont textfont $textfont
        eval font configure textfont [fontflags textfont]
        eval font configure textfontbold [fontflags textfont 1]
    }
    if {$uifont ne $fontpref(uifont)} {
        set uifont $fontpref(uifont)
        parsefont uifont $uifont
        eval font configure uifont [fontflags uifont]
    }
    settabs
    if {$showlocalchanges != $oldprefs(showlocalchanges)} {
        if {$showlocalchanges} {
            doshowlocalchanges
        } else {
            dohidelocalchanges
        }
    }
    if {$limitdiffs != $oldprefs(limitdiffs) ||
        ($perfile_attrs && !$oldprefs(perfile_attrs))} {
        # treediffs elements are limited by path;
        # won't have encodings cached if perfile_attrs was just turned on
        unset -nocomplain treediffs
    }
    if {$fontchanged || $maxwidth != $oldprefs(maxwidth)
        || $maxgraphpct != $oldprefs(maxgraphpct)} {
        redisplay
    } elseif {$showneartags != $oldprefs(showneartags) ||
          $limitdiffs != $oldprefs(limitdiffs)} {
        reselectline
    }
    if {$hideremotes != $oldprefs(hideremotes) || $refstohide != $oldprefs(refstohide)} {
        rereadrefs
    }
    if {$wrapcomment != $oldprefs(wrapcomment)} {
        $ctext tag conf comment -wrap $wrapcomment
    }
    if {$wrapdefault != $oldprefs(wrapdefault)} {
        $ctext configure -wrap $wrapdefault
    }
}

proc formatdate {d} {
    global datetimeformat
    if {$d ne {}} {
        # If $datetimeformat includes a timezone, display in the
        # timezone of the argument.  Otherwise, display in local time.
        if {[string match {*%[zZ]*} $datetimeformat]} {
            if {[catch {set d [clock format [lindex $d 0] -timezone [lindex $d 1] -format $datetimeformat]}]} {
                # Tcl < 8.5 does not support -timezone.  Emulate it by
                # setting TZ (e.g. TZ=<-0430>+04:30).
                global env
                if {[info exists env(TZ)]} {
                    set savedTZ $env(TZ)
                }
                set zone [lindex $d 1]
                set sign [string map {+ - - +} [string index $zone 0]]
                set env(TZ) <$zone>$sign[string range $zone 1 2]:[string range $zone 3 4]
                set d [clock format [lindex $d 0] -format $datetimeformat]
                if {[info exists savedTZ]} {
                    set env(TZ) $savedTZ
                } else {
                    unset env(TZ)
                }
            }
        } else {
            set d [clock format [lindex $d 0] -format $datetimeformat]
        }
    }
    return $d
}

# This list of encoding names and aliases is distilled from
# https://www.iana.org/assignments/character-sets.
# Not all of them are supported by Tcl.
set encoding_aliases {
    { ANSI_X3.4-1968 iso-ir-6 ANSI_X3.4-1986 ISO_646.irv:1991 ASCII
      ISO646-US US-ASCII us IBM367 cp367 csASCII }
    { ISO-10646-UTF-1 csISO10646UTF1 }
    { ISO_646.basic:1983 ref csISO646basic1983 }
    { INVARIANT csINVARIANT }
    { ISO_646.irv:1983 iso-ir-2 irv csISO2IntlRefVersion }
    { BS_4730 iso-ir-4 ISO646-GB gb uk csISO4UnitedKingdom }
    { NATS-SEFI iso-ir-8-1 csNATSSEFI }
    { NATS-SEFI-ADD iso-ir-8-2 csNATSSEFIADD }
    { NATS-DANO iso-ir-9-1 csNATSDANO }
    { NATS-DANO-ADD iso-ir-9-2 csNATSDANOADD }
    { SEN_850200_B iso-ir-10 FI ISO646-FI ISO646-SE se csISO10Swedish }
    { SEN_850200_C iso-ir-11 ISO646-SE2 se2 csISO11SwedishForNames }
    { KS_C_5601-1987 iso-ir-149 KS_C_5601-1989 KSC_5601 korean csKSC56011987 }
    { ISO-2022-KR csISO2022KR }
    { EUC-KR csEUCKR }
    { ISO-2022-JP csISO2022JP }
    { ISO-2022-JP-2 csISO2022JP2 }
    { JIS_C6220-1969-jp JIS_C6220-1969 iso-ir-13 katakana x0201-7
      csISO13JISC6220jp }
    { JIS_C6220-1969-ro iso-ir-14 jp ISO646-JP csISO14JISC6220ro }
    { IT iso-ir-15 ISO646-IT csISO15Italian }
    { PT iso-ir-16 ISO646-PT csISO16Portuguese }
    { ES iso-ir-17 ISO646-ES csISO17Spanish }
    { greek7-old iso-ir-18 csISO18Greek7Old }
    { latin-greek iso-ir-19 csISO19LatinGreek }
    { DIN_66003 iso-ir-21 de ISO646-DE csISO21German }
    { NF_Z_62-010_(1973) iso-ir-25 ISO646-FR1 csISO25French }
    { Latin-greek-1 iso-ir-27 csISO27LatinGreek1 }
    { ISO_5427 iso-ir-37 csISO5427Cyrillic }
    { JIS_C6226-1978 iso-ir-42 csISO42JISC62261978 }
    { BS_viewdata iso-ir-47 csISO47BSViewdata }
    { INIS iso-ir-49 csISO49INIS }
    { INIS-8 iso-ir-50 csISO50INIS8 }
    { INIS-cyrillic iso-ir-51 csISO51INISCyrillic }
    { ISO_5427:1981 iso-ir-54 ISO5427Cyrillic1981 }
    { ISO_5428:1980 iso-ir-55 csISO5428Greek }
    { GB_1988-80 iso-ir-57 cn ISO646-CN csISO57GB1988 }
    { GB_2312-80 iso-ir-58 chinese csISO58GB231280 }
    { NS_4551-1 iso-ir-60 ISO646-NO no csISO60DanishNorwegian
      csISO60Norwegian1 }
    { NS_4551-2 ISO646-NO2 iso-ir-61 no2 csISO61Norwegian2 }
    { NF_Z_62-010 iso-ir-69 ISO646-FR fr csISO69French }
    { videotex-suppl iso-ir-70 csISO70VideotexSupp1 }
    { PT2 iso-ir-84 ISO646-PT2 csISO84Portuguese2 }
    { ES2 iso-ir-85 ISO646-ES2 csISO85Spanish2 }
    { MSZ_7795.3 iso-ir-86 ISO646-HU hu csISO86Hungarian }
    { JIS_C6226-1983 iso-ir-87 x0208 JIS_X0208-1983 csISO87JISX0208 }
    { greek7 iso-ir-88 csISO88Greek7 }
    { ASMO_449 ISO_9036 arabic7 iso-ir-89 csISO89ASMO449 }
    { iso-ir-90 csISO90 }
    { JIS_C6229-1984-a iso-ir-91 jp-ocr-a csISO91JISC62291984a }
    { JIS_C6229-1984-b iso-ir-92 ISO646-JP-OCR-B jp-ocr-b
      csISO92JISC62991984b }
    { JIS_C6229-1984-b-add iso-ir-93 jp-ocr-b-add csISO93JIS62291984badd }
    { JIS_C6229-1984-hand iso-ir-94 jp-ocr-hand csISO94JIS62291984hand }
    { JIS_C6229-1984-hand-add iso-ir-95 jp-ocr-hand-add
      csISO95JIS62291984handadd }
    { JIS_C6229-1984-kana iso-ir-96 csISO96JISC62291984kana }
    { ISO_2033-1983 iso-ir-98 e13b csISO2033 }
    { ANSI_X3.110-1983 iso-ir-99 CSA_T500-1983 NAPLPS csISO99NAPLPS }
    { ISO_8859-1:1987 iso-ir-100 ISO_8859-1 ISO-8859-1 latin1 l1 IBM819
      CP819 csISOLatin1 }
    { ISO_8859-2:1987 iso-ir-101 ISO_8859-2 ISO-8859-2 latin2 l2 csISOLatin2 }
    { T.61-7bit iso-ir-102 csISO102T617bit }
    { T.61-8bit T.61 iso-ir-103 csISO103T618bit }
    { ISO_8859-3:1988 iso-ir-109 ISO_8859-3 ISO-8859-3 latin3 l3 csISOLatin3 }
    { ISO_8859-4:1988 iso-ir-110 ISO_8859-4 ISO-8859-4 latin4 l4 csISOLatin4 }
    { ECMA-cyrillic iso-ir-111 KOI8-E csISO111ECMACyrillic }
    { CSA_Z243.4-1985-1 iso-ir-121 ISO646-CA csa7-1 ca csISO121Canadian1 }
    { CSA_Z243.4-1985-2 iso-ir-122 ISO646-CA2 csa7-2 csISO122Canadian2 }
    { CSA_Z243.4-1985-gr iso-ir-123 csISO123CSAZ24341985gr }
    { ISO_8859-6:1987 iso-ir-127 ISO_8859-6 ISO-8859-6 ECMA-114 ASMO-708
      arabic csISOLatinArabic }
    { ISO_8859-6-E csISO88596E ISO-8859-6-E }
    { ISO_8859-6-I csISO88596I ISO-8859-6-I }
    { ISO_8859-7:1987 iso-ir-126 ISO_8859-7 ISO-8859-7 ELOT_928 ECMA-118
      greek greek8 csISOLatinGreek }
    { T.101-G2 iso-ir-128 csISO128T101G2 }
    { ISO_8859-8:1988 iso-ir-138 ISO_8859-8 ISO-8859-8 hebrew
      csISOLatinHebrew }
    { ISO_8859-8-E csISO88598E ISO-8859-8-E }
    { ISO_8859-8-I csISO88598I ISO-8859-8-I }
    { CSN_369103 iso-ir-139 csISO139CSN369103 }
    { JUS_I.B1.002 iso-ir-141 ISO646-YU js yu csISO141JUSIB1002 }
    { ISO_6937-2-add iso-ir-142 csISOTextComm }
    { IEC_P27-1 iso-ir-143 csISO143IECP271 }
    { ISO_8859-5:1988 iso-ir-144 ISO_8859-5 ISO-8859-5 cyrillic
      csISOLatinCyrillic }
    { JUS_I.B1.003-serb iso-ir-146 serbian csISO146Serbian }
    { JUS_I.B1.003-mac macedonian iso-ir-147 csISO147Macedonian }
    { ISO_8859-9:1989 iso-ir-148 ISO_8859-9 ISO-8859-9 latin5 l5 csISOLatin5 }
    { greek-ccitt iso-ir-150 csISO150 csISO150GreekCCITT }
    { NC_NC00-10:81 cuba iso-ir-151 ISO646-CU csISO151Cuba }
    { ISO_6937-2-25 iso-ir-152 csISO6937Add }
    { GOST_19768-74 ST_SEV_358-88 iso-ir-153 csISO153GOST1976874 }
    { ISO_8859-supp iso-ir-154 latin1-2-5 csISO8859Supp }
    { ISO_10367-box iso-ir-155 csISO10367Box }
    { ISO-8859-10 iso-ir-157 l6 ISO_8859-10:1992 csISOLatin6 latin6 }
    { latin-lap lap iso-ir-158 csISO158Lap }
    { JIS_X0212-1990 x0212 iso-ir-159 csISO159JISX02121990 }
    { DS_2089 DS2089 ISO646-DK dk csISO646Danish }
    { us-dk csUSDK }
    { dk-us csDKUS }
    { JIS_X0201 X0201 csHalfWidthKatakana }
    { KSC5636 ISO646-KR csKSC5636 }
    { ISO-10646-UCS-2 csUnicode }
    { ISO-10646-UCS-4 csUCS4 }
    { DEC-MCS dec csDECMCS }
    { hp-roman8 roman8 r8 csHPRoman8 }
    { macintosh mac csMacintosh }
    { IBM037 cp037 ebcdic-cp-us ebcdic-cp-ca ebcdic-cp-wt ebcdic-cp-nl
      csIBM037 }
    { IBM038 EBCDIC-INT cp038 csIBM038 }
    { IBM273 CP273 csIBM273 }
    { IBM274 EBCDIC-BE CP274 csIBM274 }
    { IBM275 EBCDIC-BR cp275 csIBM275 }
    { IBM277 EBCDIC-CP-DK EBCDIC-CP-NO csIBM277 }
    { IBM278 CP278 ebcdic-cp-fi ebcdic-cp-se csIBM278 }
    { IBM280 CP280 ebcdic-cp-it csIBM280 }
    { IBM281 EBCDIC-JP-E cp281 csIBM281 }
    { IBM284 CP284 ebcdic-cp-es csIBM284 }
    { IBM285 CP285 ebcdic-cp-gb csIBM285 }
    { IBM290 cp290 EBCDIC-JP-kana csIBM290 }
    { IBM297 cp297 ebcdic-cp-fr csIBM297 }
    { IBM420 cp420 ebcdic-cp-ar1 csIBM420 }
    { IBM423 cp423 ebcdic-cp-gr csIBM423 }
    { IBM424 cp424 ebcdic-cp-he csIBM424 }
    { IBM437 cp437 437 csPC8CodePage437 }
    { IBM500 CP500 ebcdic-cp-be ebcdic-cp-ch csIBM500 }
    { IBM775 cp775 csPC775Baltic }
    { IBM850 cp850 850 csPC850Multilingual }
    { IBM851 cp851 851 csIBM851 }
    { IBM852 cp852 852 csPCp852 }
    { IBM855 cp855 855 csIBM855 }
    { IBM857 cp857 857 csIBM857 }
    { IBM860 cp860 860 csIBM860 }
    { IBM861 cp861 861 cp-is csIBM861 }
    { IBM862 cp862 862 csPC862LatinHebrew }
    { IBM863 cp863 863 csIBM863 }
    { IBM864 cp864 csIBM864 }
    { IBM865 cp865 865 csIBM865 }
    { IBM866 cp866 866 csIBM866 }
    { IBM868 CP868 cp-ar csIBM868 }
    { IBM869 cp869 869 cp-gr csIBM869 }
    { IBM870 CP870 ebcdic-cp-roece ebcdic-cp-yu csIBM870 }
    { IBM871 CP871 ebcdic-cp-is csIBM871 }
    { IBM880 cp880 EBCDIC-Cyrillic csIBM880 }
    { IBM891 cp891 csIBM891 }
    { IBM903 cp903 csIBM903 }
    { IBM904 cp904 904 csIBBM904 }
    { IBM905 CP905 ebcdic-cp-tr csIBM905 }
    { IBM918 CP918 ebcdic-cp-ar2 csIBM918 }
    { IBM1026 CP1026 csIBM1026 }
    { EBCDIC-AT-DE csIBMEBCDICATDE }
    { EBCDIC-AT-DE-A csEBCDICATDEA }
    { EBCDIC-CA-FR csEBCDICCAFR }
    { EBCDIC-DK-NO csEBCDICDKNO }
    { EBCDIC-DK-NO-A csEBCDICDKNOA }
    { EBCDIC-FI-SE csEBCDICFISE }
    { EBCDIC-FI-SE-A csEBCDICFISEA }
    { EBCDIC-FR csEBCDICFR }
    { EBCDIC-IT csEBCDICIT }
    { EBCDIC-PT csEBCDICPT }
    { EBCDIC-ES csEBCDICES }
    { EBCDIC-ES-A csEBCDICESA }
    { EBCDIC-ES-S csEBCDICESS }
    { EBCDIC-UK csEBCDICUK }
    { EBCDIC-US csEBCDICUS }
    { UNKNOWN-8BIT csUnknown8BiT }
    { MNEMONIC csMnemonic }
    { MNEM csMnem }
    { VISCII csVISCII }
    { VIQR csVIQR }
    { KOI8-R csKOI8R }
    { IBM00858 CCSID00858 CP00858 PC-Multilingual-850+euro }
    { IBM00924 CCSID00924 CP00924 ebcdic-Latin9--euro }
    { IBM01140 CCSID01140 CP01140 ebcdic-us-37+euro }
    { IBM01141 CCSID01141 CP01141 ebcdic-de-273+euro }
    { IBM01142 CCSID01142 CP01142 ebcdic-dk-277+euro ebcdic-no-277+euro }
    { IBM01143 CCSID01143 CP01143 ebcdic-fi-278+euro ebcdic-se-278+euro }
    { IBM01144 CCSID01144 CP01144 ebcdic-it-280+euro }
    { IBM01145 CCSID01145 CP01145 ebcdic-es-284+euro }
    { IBM01146 CCSID01146 CP01146 ebcdic-gb-285+euro }
    { IBM01147 CCSID01147 CP01147 ebcdic-fr-297+euro }
    { IBM01148 CCSID01148 CP01148 ebcdic-international-500+euro }
    { IBM01149 CCSID01149 CP01149 ebcdic-is-871+euro }
    { IBM1047 IBM-1047 }
    { PTCP154 csPTCP154 PT154 CP154 Cyrillic-Asian }
    { Amiga-1251 Ami1251 Amiga1251 Ami-1251 }
    { UNICODE-1-1 csUnicode11 }
    { CESU-8 csCESU-8 }
    { BOCU-1 csBOCU-1 }
    { UNICODE-1-1-UTF-7 csUnicode11UTF7 }
    { ISO-8859-14 iso-ir-199 ISO_8859-14:1998 ISO_8859-14 latin8 iso-celtic
      l8 }
    { ISO-8859-15 ISO_8859-15 Latin-9 }
    { ISO-8859-16 iso-ir-226 ISO_8859-16:2001 ISO_8859-16 latin10 l10 }
    { GBK CP936 MS936 windows-936 }
    { JIS_Encoding csJISEncoding }
    { Shift_JIS MS_Kanji csShiftJIS ShiftJIS Shift-JIS }
    { Extended_UNIX_Code_Packed_Format_for_Japanese csEUCPkdFmtJapanese
      EUC-JP }
    { Extended_UNIX_Code_Fixed_Width_for_Japanese csEUCFixWidJapanese }
    { ISO-10646-UCS-Basic csUnicodeASCII }
    { ISO-10646-Unicode-Latin1 csUnicodeLatin1 ISO-10646 }
    { ISO-Unicode-IBM-1261 csUnicodeIBM1261 }
    { ISO-Unicode-IBM-1268 csUnicodeIBM1268 }
    { ISO-Unicode-IBM-1276 csUnicodeIBM1276 }
    { ISO-Unicode-IBM-1264 csUnicodeIBM1264 }
    { ISO-Unicode-IBM-1265 csUnicodeIBM1265 }
    { ISO-8859-1-Windows-3.0-Latin-1 csWindows30Latin1 }
    { ISO-8859-1-Windows-3.1-Latin-1 csWindows31Latin1 }
    { ISO-8859-2-Windows-Latin-2 csWindows31Latin2 }
    { ISO-8859-9-Windows-Latin-5 csWindows31Latin5 }
    { Adobe-Standard-Encoding csAdobeStandardEncoding }
    { Ventura-US csVenturaUS }
    { Ventura-International csVenturaInternational }
    { PC8-Danish-Norwegian csPC8DanishNorwegian }
    { PC8-Turkish csPC8Turkish }
    { IBM-Symbols csIBMSymbols }
    { IBM-Thai csIBMThai }
    { HP-Legal csHPLegal }
    { HP-Pi-font csHPPiFont }
    { HP-Math8 csHPMath8 }
    { Adobe-Symbol-Encoding csHPPSMath }
    { HP-DeskTop csHPDesktop }
    { Ventura-Math csVenturaMath }
    { Microsoft-Publishing csMicrosoftPublishing }
    { Windows-31J csWindows31J }
    { GB2312 csGB2312 }
    { Big5 csBig5 }
}

proc tcl_encoding {enc} {
    global encoding_aliases tcl_encoding_cache
    if {[info exists tcl_encoding_cache($enc)]} {
        return $tcl_encoding_cache($enc)
    }
    set names [encoding names]
    set lcnames [string tolower $names]
    set enc [string tolower $enc]
    set i [lsearch -exact $lcnames $enc]
    if {$i < 0} {
        # look for "isonnn" instead of "iso-nnn" or "iso_nnn"
        if {[regsub {^(iso|cp|ibm|jis)[-_]} $enc {\1} encx]} {
            set i [lsearch -exact $lcnames $encx]
        }
    }
    if {$i < 0} {
        foreach l $encoding_aliases {
            set ll [string tolower $l]
            if {[lsearch -exact $ll $enc] < 0} continue
            # look through the aliases for one that tcl knows about
            foreach e $ll {
                set i [lsearch -exact $lcnames $e]
                if {$i < 0} {
                    if {[regsub {^(iso|cp|ibm|jis)[-_]} $e {\1} ex]} {
                        set i [lsearch -exact $lcnames $ex]
                    }
                }
                if {$i >= 0} break
            }
            break
        }
    }
    set tclenc {}
    if {$i >= 0} {
        set tclenc [lindex $names $i]
    }
    set tcl_encoding_cache($enc) $tclenc
    return $tclenc
}

proc gitattr {path attr default} {
    global path_attr_cache
    if {[info exists path_attr_cache($attr,$path)]} {
        set r $path_attr_cache($attr,$path)
    } else {
        set r "unspecified"
        if {![catch {set line [safe_exec [list git check-attr $attr -- $path]]}]} {
            regexp "(.*): $attr: (.*)" $line m f r
        }
        set path_attr_cache($attr,$path) $r
    }
    if {$r eq "unspecified"} {
        return $default
    }
    return $r
}

proc cache_gitattr {attr pathlist} {
    global path_attr_cache
    set newlist {}
    foreach path $pathlist {
        if {![info exists path_attr_cache($attr,$path)]} {
            lappend newlist $path
        }
    }
    set lim 1000
    if {[tk windowingsystem] == "win32"} {
        # windows has a 32k limit on the arguments to a command...
        set lim 30
    }
    while {$newlist ne {}} {
        set head [lrange $newlist 0 [expr {$lim - 1}]]
        set newlist [lrange $newlist $lim end]
        if {![catch {set rlist [safe_exec [concat git check-attr $attr -- $head]]}]} {
            foreach row [split $rlist "\n"] {
                if {[regexp "(.*): $attr: (.*)" $row m path value]} {
                    if {[string index $path 0] eq "\""} {
                        set path [encoding convertfrom utf-8 [lindex $path 0]]
                    }
                    set path_attr_cache($attr,$path) $value
                }
            }
        }
    }
}

proc get_path_encoding {path} {
    global gui_encoding perfile_attrs
    set tcl_enc $gui_encoding
    if {$path ne {} && $perfile_attrs} {
        set enc2 [tcl_encoding [gitattr $path encoding $tcl_enc]]
        if {$enc2 ne {}} {
            set tcl_enc $enc2
        }
    }
    return $tcl_enc
}

proc is_other_ref_visible {ref} {
    global refstohide

    if {$refstohide eq {}} {
        return 1
    }

    foreach pat [split $refstohide " "] {
        if {$pat eq {}} continue
        if {[string match $pat $ref]} {
            return 0
        }
    }

    return 1
}

## For msgcat loading, first locate the installation location.
if { [info exists ::env(GITK_MSGSDIR)] } {
    ## Msgsdir was manually set in the environment.
    set gitk_msgsdir $::env(GITK_MSGSDIR)
} else {
    ## Let's guess the prefix from argv0.
    set gitk_prefix [file dirname [file dirname [file normalize $argv0]]]
    set gitk_libdir [file join $gitk_prefix share gitk lib]
    set gitk_msgsdir [file join $gitk_libdir msgs]
}

## Internationalization (i18n) through msgcat and gettext. See
## http://www.gnu.org/software/gettext/manual/html_node/Tcl.html
package require msgcat
namespace import ::msgcat::mc
## And eventually load the actual message catalog
::msgcat::mcload $gitk_msgsdir

# on OSX bring the current Wish process window to front
if {[tk windowingsystem] eq "aqua"} {
    safe_exec [list osascript -e [format {
        tell application "System Events"
            set frontmost of processes whose unix id is %d to true
        end tell
    } [pid] ]]
}

# Unset GIT_TRACE var if set
if { [info exists ::env(GIT_TRACE)] } {
    unset ::env(GIT_TRACE)
}

# defaults...
set wrcomcmd "git diff-tree --stdin -p --pretty=email"

set gitencoding {}
catch {
    set gitencoding [exec git config --get i18n.commitencoding]
}
catch {
    set gitencoding [exec git config --get i18n.logoutputencoding]
}
if {$gitencoding == ""} {
    set gitencoding "utf-8"
}
set tclencoding [tcl_encoding $gitencoding]
if {$tclencoding == {}} {
    puts stderr "Warning: encoding $gitencoding is not supported by Tcl/Tk"
}

set gui_encoding [encoding system]
catch {
    set enc [exec git config --get gui.encoding]
    if {$enc ne {}} {
        set tclenc [tcl_encoding $enc]
        if {$tclenc ne {}} {
            set gui_encoding $tclenc
        } else {
            puts stderr "Warning: encoding $enc is not supported by Tcl/Tk"
        }
    }
}

# Use object format as hash algorightm (either "sha1" or "sha256")
set hashalgorithm [exec git rev-parse --show-object-format]
if {$hashalgorithm eq "sha1"} {
    set hashlength 40
} elseif {$hashalgorithm eq "sha256"} {
    set hashlength 64
} else {
    puts stderr "Unknown hash algorithm: $hashalgorithm"
    exit 1
}

set log_showroot true
catch {
    set log_showroot [exec git config --bool --get log.showroot]
}

if {[tk windowingsystem] eq "aqua"} {
    set mainfont {{Lucida Grande} 9}
    set textfont {Monaco 9}
    set uifont {{Lucida Grande} 9 bold}
} elseif {![catch {::tk::pkgconfig get fontsystem} xft] && $xft eq "xft"} {
    # fontconfig!
    set mainfont {sans 9}
    set textfont {monospace 9}
    set uifont {sans 9 bold}
} else {
    set mainfont {Helvetica 9}
    set textfont {Courier 9}
    set uifont {Helvetica 9 bold}
}
set tabstop 8
set findmergefiles 0
set maxgraphpct 50
set maxwidth 16
set revlistorder 0
set fastdate 0
set uparrowlen 5
set downarrowlen 5
set mingaplen 100
set cmitmode "patch"
set wrapcomment "none"
set wrapdefault "none"
set showneartags 1
set hideremotes 0
<<<<<<< HEAD
set sortrefsbytype 1
=======
set refstohide ""
>>>>>>> 2441e19d
set maxrefs 20
set visiblerefs {"master"}
set maxlinelen 200
set showlocalchanges 1
set limitdiffs 1
set kscroll 3
set datetimeformat "%Y-%m-%d %H:%M:%S"
set autocopy 0
set autoselect 1
set autosellen $hashlength
set perfile_attrs 0

if {[tk windowingsystem] eq "aqua"} {
    set extdifftool "opendiff"
} else {
    set extdifftool "meld"
}

set colors {"#00ff00" red blue magenta darkgrey brown orange}
if {[tk windowingsystem] eq "win32"} {
    set uicolor SystemButtonFace
    set uifgcolor SystemButtonText
    set uifgdisabledcolor SystemDisabledText
    set bgcolor SystemWindow
    set fgcolor SystemWindowText
    set selectbgcolor SystemHighlight
    set web_browser "cmd /c start"
} else {
    set uicolor grey85
    set uifgcolor black
    set uifgdisabledcolor "#999"
    set bgcolor white
    set fgcolor black
    set selectbgcolor gray85
    if {[tk windowingsystem] eq "aqua"} {
        set web_browser "open"
    } else {
        set web_browser "xdg-open"
    }
}
set diffcolors {"#c30000" "#009800" blue}
set diffbgcolors {"#fff3f3" "#f0fff0"}
set diffcontext 3
set mergecolors {red blue "#00ff00" purple brown "#009090" magenta "#808000" "#009000" "#ff0080" cyan "#b07070" "#70b0f0" "#70f0b0" "#f0b070" "#ff70b0"}
set ignorespace 0
set worddiff ""
set markbgcolor "#e0e0ff"

set headbgcolor "#00ff00"
set headfgcolor black
set headoutlinecolor black
set remotebgcolor #ffddaa
set tagbgcolor yellow
set tagfgcolor black
set tagoutlinecolor black
set reflinecolor black
set filesepbgcolor #aaaaaa
set filesepfgcolor black
set linehoverbgcolor #ffff80
set linehoverfgcolor black
set linehoveroutlinecolor black
set mainheadcirclecolor yellow
set workingfilescirclecolor red
set indexcirclecolor "#00ff00"
set circlecolors {white blue gray blue blue}
set linkfgcolor blue
set circleoutlinecolor $fgcolor
set foundbgcolor yellow
set currentsearchhitbgcolor orange

# button for popping up context menus
if {[tk windowingsystem] eq "aqua"} {
    set ctxbut <Button-2>
} else {
    set ctxbut <Button-3>
}

catch {
    # follow the XDG base directory specification by default. See
    # https://specifications.freedesktop.org/basedir-spec/basedir-spec-latest.html
    if {[info exists env(XDG_CONFIG_HOME)] && $env(XDG_CONFIG_HOME) ne ""} {
        # XDG_CONFIG_HOME environment variable is set
        set config_file [file join $env(XDG_CONFIG_HOME) git gitk]
        set config_file_tmp [file join $env(XDG_CONFIG_HOME) git gitk-tmp]
    } else {
        # default XDG_CONFIG_HOME
        set config_file "~/.config/git/gitk"
        set config_file_tmp "~/.config/git/gitk-tmp"
    }
    if {![file exists $config_file]} {
        # for backward compatibility use the old config file if it exists
        if {[file exists "~/.gitk"]} {
            set config_file "~/.gitk"
            set config_file_tmp "~/.gitk-tmp"
        } elseif {![file exists [file dirname $config_file]]} {
            file mkdir [file dirname $config_file]
        }
    }
    source $config_file
}
config_check_tmp_exists 50

set config_variables {
<<<<<<< HEAD
    autocopy
    autoselect
    autosellen
    bgcolor
    circlecolors
    circleoutlinecolor
    cmitmode
    colors
    currentsearchhitbgcolor
    datetimeformat
    diffbgcolors
    diffcolors
    diffcontext
    extdifftool
    fgcolor
    filesepbgcolor
    filesepfgcolor
    findmergefiles
    foundbgcolor
    headbgcolor
    headfgcolor
    headoutlinecolor
    hideremotes
    indexcirclecolor
    kscroll
    limitdiffs
    linehoverbgcolor
    linehoverfgcolor
    linehoveroutlinecolor
    linkfgcolor
    mainfont
    mainheadcirclecolor
    markbgcolor
    maxgraphpct
    maxrefs
    maxwidth
    mergecolors
    perfile_attrs
    reflinecolor
    remotebgcolor
    selectbgcolor
    showlocalchanges
    showneartags
    sortrefsbytype
    tabstop
    tagbgcolor
    tagfgcolor
    tagoutlinecolor
    textfont
    uicolor
    uifgcolor
    uifgdisabledcolor
    uifont
    visiblerefs
=======
    mainfont textfont uifont tabstop findmergefiles maxgraphpct maxwidth
    cmitmode wrapcomment wrapdefault autocopy autoselect autosellen
    showneartags maxrefs visiblerefs
    hideremotes refstohide showlocalchanges datetimeformat limitdiffs uicolor want_ttk
    bgcolor fgcolor uifgcolor uifgdisabledcolor colors diffcolors mergecolors
    markbgcolor diffcontext selectbgcolor foundbgcolor currentsearchhitbgcolor
    extdifftool perfile_attrs headbgcolor headfgcolor headoutlinecolor
    remotebgcolor tagbgcolor tagfgcolor tagoutlinecolor reflinecolor
    filesepbgcolor filesepfgcolor linehoverbgcolor linehoverfgcolor
    linehoveroutlinecolor mainheadcirclecolor workingfilescirclecolor
    indexcirclecolor circlecolors linkfgcolor circleoutlinecolor diffbgcolors
>>>>>>> 2441e19d
    web_browser
    workingfilescirclecolor
    wrapcomment
    wrapdefault
}

foreach var $config_variables {
    config_init_trace $var
    trace add variable $var write config_variable_change_cb
}

parsefont mainfont $mainfont
eval font create mainfont [fontflags mainfont]
eval font create mainfontbold [fontflags mainfont 1]

parsefont textfont $textfont
eval font create textfont [fontflags textfont]
eval font create textfontbold [fontflags textfont 1]

parsefont uifont $uifont
eval font create uifont [fontflags uifont]

setoptions

# check that we can find a .git directory somewhere...
if {[catch {set gitdir [exec git rev-parse --git-dir]}]} {
    show_error {} . [mc "Cannot find a git repository here."]
    exit 1
}

set selecthead {}
set selectheadid {}

set revtreeargs {}
set cmdline_files {}
set i 0
set revtreeargscmd {}
foreach arg $argv {
    switch -glob -- $arg {
        "" { }
        "--" {
            set cmdline_files [lrange $argv [expr {$i + 1}] end]
            break
        }
        "--select-commit=*" {
            set selecthead [string range $arg 16 end]
        }
        "--argscmd=*" {
            set revtreeargscmd [string range $arg 10 end]
        }
        default {
            lappend revtreeargs $arg
        }
    }
    incr i
}

if {$selecthead eq "HEAD"} {
    set selecthead {}
}

if {$i >= [llength $argv] && $revtreeargs ne {}} {
    # no -- on command line, but some arguments (other than --argscmd)
    if {[catch {
        set f [safe_exec [concat git rev-parse --no-revs --no-flags $revtreeargs]]
        set cmdline_files [split $f "\n"]
        set n [llength $cmdline_files]
        set revtreeargs [lrange $revtreeargs 0 end-$n]
        # Unfortunately git rev-parse doesn't produce an error when
        # something is both a revision and a filename.  To be consistent
        # with git log and git rev-list, check revtreeargs for filenames.
        foreach arg $revtreeargs {
            if {[file exists $arg]} {
                show_error {} . [mc "Ambiguous argument '%s': both revision\
                                 and filename" $arg]
                exit 1
            }
        }
    } err]} {
        # unfortunately we get both stdout and stderr in $err,
        # so look for "fatal:".
        set i [string first "fatal:" $err]
        if {$i > 0} {
            set err [string range $err [expr {$i + 6}] end]
        }
        show_error {} . "[mc "Bad arguments to gitk:"]\n$err"
        exit 1
    }
}

set nullid "0000000000000000000000000000000000000000"
set nullid2 "0000000000000000000000000000000000000001"
set nullfile "/dev/null"

setttkstyle
set appname "gitk"

set runq {}
set history {}
set historyindex 0
set fh_serial 0
set nhl_names {}
set highlight_paths {}
set findpattern {}
set searchdirn -forwards
set boldids {}
set boldnameids {}
set diffelide {0 0}
set markingmatches 0
set linkentercount 0
set need_redisplay 0
set nrows_drawn 0
set firsttabstop 0

set nextviewnum 1
set curview 0
set selectedview 0
set selectedhlview [mc "None"]
set highlight_related [mc "None"]
set highlight_files {}
set viewfiles(0) {}
set viewperm(0) 0
set viewchanged(0) 0
set viewargs(0) {}
set viewargscmd(0) {}

set selectedline {}
set numcommits 0
set loginstance 0
set cmdlineok 0
set stopped 0
set stuffsaved 0
set patchnum 0
set lserial 0
set hasworktree [hasworktree]
set cdup {}
if {[expr {[exec git rev-parse --is-inside-work-tree] == "true"}]} {
    set cdup [exec git rev-parse --show-cdup]
}
set worktree [gitworktree]
setcoords
makewindow
if {$::tcl_platform(platform) eq {windows} && [file exists $gitk_prefix/etc/git.ico]} {
    wm iconbitmap . -default $gitk_prefix/etc/git.ico
} else {
    catch {
        image create photo gitlogo      -width 16 -height 16

        image create photo gitlogominus -width  4 -height  2
        gitlogominus put #C00000 -to 0 0 4 2
        gitlogo copy gitlogominus -to  1 5
        gitlogo copy gitlogominus -to  6 5
        gitlogo copy gitlogominus -to 11 5
        image delete gitlogominus

        image create photo gitlogoplus  -width  4 -height  4
        gitlogoplus  put #008000 -to 1 0 3 4
        gitlogoplus  put #008000 -to 0 1 4 3
        gitlogo copy gitlogoplus  -to  1 9
        gitlogo copy gitlogoplus  -to  6 9
        gitlogo copy gitlogoplus  -to 11 9
        image delete gitlogoplus

        image create photo gitlogo32    -width 32 -height 32
        gitlogo32 copy gitlogo -zoom 2 2

        wm iconphoto . -default gitlogo gitlogo32
    }
}
# wait for the window to become visible
if {![winfo viewable .]} {tkwait visibility .}
set_window_title
update
readrefs

if {$cmdline_files ne {} || $revtreeargs ne {} || $revtreeargscmd ne {}} {
    # create a view for the files/dirs specified on the command line
    set curview 1
    set selectedview 1
    set nextviewnum 2
    set viewname(1) [mc "Command line"]
    set viewfiles(1) $cmdline_files
    set viewargs(1) $revtreeargs
    set viewargscmd(1) $revtreeargscmd
    set viewperm(1) 0
    set viewchanged(1) 0
    set vdatemode(1) 0
    addviewmenu 1
    .bar.view entryconf [mca "&Edit view..."] -state normal
    .bar.view entryconf [mca "&Delete view"] -state normal
}

if {[info exists permviews]} {
    foreach v $permviews {
        set n $nextviewnum
        incr nextviewnum
        set viewname($n) [lindex $v 0]
        set viewfiles($n) [lindex $v 1]
        set viewargs($n) [lindex $v 2]
        set viewargscmd($n) [lindex $v 3]
        set viewperm($n) 1
        set viewchanged($n) 0
        addviewmenu $n
    }
}

if {[tk windowingsystem] eq "win32"} {
    focus -force .
}

set_gui_colors

getcommits {}

# Local variables:
# mode: tcl
# indent-tabs-mode: t
# tab-width: 8
# End:<|MERGE_RESOLUTION|>--- conflicted
+++ resolved
@@ -11629,15 +11629,8 @@
 }
 
 proc prefspage_general {notebook} {
-<<<<<<< HEAD
     global {*}$::config_variables
     global hashlength
-=======
-    global NS maxwidth maxgraphpct showneartags showlocalchanges
-    global tabstop wrapcomment wrapdefault limitdiffs
-    global autocopy autoselect autosellen extdifftool perfile_attrs
-    global hideremotes refstohide want_ttk have_ttk maxrefs web_browser
->>>>>>> 2441e19d
 
     set page [create_prefs_page $notebook.general]
 
@@ -11658,18 +11651,14 @@
         -variable hideremotes
     grid x $page.hideremotes -sticky w
 
-<<<<<<< HEAD
-    ttk::checkbutton $page.autocopy -text [mc "Copy commit ID to clipboard"] \
-=======
-    ${NS}::entry $page.refstohide -textvariable refstohide
-    ${NS}::frame $page.refstohidef
-    ${NS}::label $page.refstohidef.l -text [mc "Refs to hide (space-separated)" ]
+    ttk::entry $page.refstohide -textvariable refstohide
+    ttk::frame $page.refstohidef
+    ttk::label $page.refstohidef.l -text [mc "Refs to hide (space-separated)" ]
     pack $page.refstohidef.l -side left
     pack configure $page.refstohidef.l -padx 10
     grid x $page.refstohidef $page.refstohide -sticky ew
 
-    ${NS}::checkbutton $page.autocopy -text [mc "Copy commit ID to clipboard"] \
->>>>>>> 2441e19d
+    ttk::checkbutton $page.autocopy -text [mc "Copy commit ID to clipboard"] \
         -variable autocopy
     grid x $page.autocopy -sticky w
     if {[haveselectionclipboard]} {
@@ -11808,16 +11797,8 @@
 }
 
 proc doprefs {} {
-<<<<<<< HEAD
     global oldprefs prefstop
     global {*}$::config_variables
-=======
-    global maxwidth maxgraphpct use_ttk NS
-    global oldprefs prefstop showneartags showlocalchanges
-    global uicolor bgcolor fgcolor ctext diffcolors selectbgcolor markbgcolor
-    global tabstop limitdiffs autoselect autosellen extdifftool perfile_attrs
-    global hideremotes refstohide want_ttk have_ttk wrapcomment wrapdefault
->>>>>>> 2441e19d
 
     set top .gitkprefs
     set prefstop $top
@@ -11825,13 +11806,7 @@
         raise $top
         return
     }
-<<<<<<< HEAD
     foreach v $::config_variables {
-=======
-    foreach v {maxwidth maxgraphpct showneartags showlocalchanges \
-                   limitdiffs tabstop perfile_attrs hideremotes refstohide \
-                   want_ttk wrapcomment wrapdefault} {
->>>>>>> 2441e19d
         set oldprefs($v) [set $v]
     }
     ttk_toplevel $top
@@ -11959,14 +11934,7 @@
     global oldprefs prefstop
     global {*}$::config_variables
 
-<<<<<<< HEAD
     foreach v $::config_variables {
-=======
-    foreach v {maxwidth maxgraphpct showneartags showlocalchanges \
-                   limitdiffs tabstop perfile_attrs hideremotes refstohide \
-                   want_ttk wrapcomment wrapdefault} {
-        global $v
->>>>>>> 2441e19d
         set $v $oldprefs($v)
     }
     catch {destroy $prefstop}
@@ -11976,16 +11944,8 @@
 }
 
 proc prefsok {} {
-<<<<<<< HEAD
     global oldprefs prefstop fontpref treediffs
     global {*}$::config_variables
-=======
-    global maxwidth maxgraphpct
-    global oldprefs prefstop showneartags showlocalchanges
-    global fontpref mainfont textfont uifont
-    global limitdiffs treediffs perfile_attrs
-    global hideremotes refstohide wrapcomment wrapdefault
->>>>>>> 2441e19d
     global ctext
 
     catch {destroy $prefstop}
@@ -12533,11 +12493,8 @@
 set wrapdefault "none"
 set showneartags 1
 set hideremotes 0
-<<<<<<< HEAD
+set refstohide ""
 set sortrefsbytype 1
-=======
-set refstohide ""
->>>>>>> 2441e19d
 set maxrefs 20
 set visiblerefs {"master"}
 set maxlinelen 200
@@ -12641,7 +12598,6 @@
 config_check_tmp_exists 50
 
 set config_variables {
-<<<<<<< HEAD
     autocopy
     autoselect
     autosellen
@@ -12681,6 +12637,7 @@
     mergecolors
     perfile_attrs
     reflinecolor
+    refstohide
     remotebgcolor
     selectbgcolor
     showlocalchanges
@@ -12696,19 +12653,6 @@
     uifgdisabledcolor
     uifont
     visiblerefs
-=======
-    mainfont textfont uifont tabstop findmergefiles maxgraphpct maxwidth
-    cmitmode wrapcomment wrapdefault autocopy autoselect autosellen
-    showneartags maxrefs visiblerefs
-    hideremotes refstohide showlocalchanges datetimeformat limitdiffs uicolor want_ttk
-    bgcolor fgcolor uifgcolor uifgdisabledcolor colors diffcolors mergecolors
-    markbgcolor diffcontext selectbgcolor foundbgcolor currentsearchhitbgcolor
-    extdifftool perfile_attrs headbgcolor headfgcolor headoutlinecolor
-    remotebgcolor tagbgcolor tagfgcolor tagoutlinecolor reflinecolor
-    filesepbgcolor filesepfgcolor linehoverbgcolor linehoverfgcolor
-    linehoveroutlinecolor mainheadcirclecolor workingfilescirclecolor
-    indexcirclecolor circlecolors linkfgcolor circleoutlinecolor diffbgcolors
->>>>>>> 2441e19d
     web_browser
     workingfilescirclecolor
     wrapcomment
