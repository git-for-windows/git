/*
 * "Ostensibly Recursive's Twin" merge strategy, or "ort" for short.  Meant
 * as a drop-in replacement for the "recursive" merge strategy, allowing one
 * to replace
 *
 *   git merge [-s recursive]
 *
 * with
 *
 *   git merge -s ort
 *
 * Note: git's parser allows the space between '-s' and its argument to be
 * missing.  (Should I have backronymed "ham", "alsa", "kip", "nap, "alvo",
 * "cale", "peedy", or "ins" instead of "ort"?)
 */

#include "cache.h"
#include "merge-ort.h"

#include "alloc.h"
#include "blob.h"
#include "cache-tree.h"
#include "commit.h"
#include "commit-reach.h"
#include "diff.h"
#include "diffcore.h"
#include "dir.h"
#include "ll-merge.h"
#include "object-store.h"
#include "revision.h"
#include "strmap.h"
#include "submodule.h"
#include "tree.h"
#include "unpack-trees.h"
#include "xdiff-interface.h"

/*
 * We have many arrays of size 3.  Whenever we have such an array, the
 * indices refer to one of the sides of the three-way merge.  This is so
 * pervasive that the constants 0, 1, and 2 are used in many places in the
 * code (especially in arithmetic operations to find the other side's index
 * or to compute a relevant mask), but sometimes these enum names are used
 * to aid code clarity.
 *
 * See also 'filemask' and 'dirmask' in struct conflict_info; the "ith side"
 * referred to there is one of these three sides.
 */
enum merge_side {
	MERGE_BASE = 0,
	MERGE_SIDE1 = 1,
	MERGE_SIDE2 = 2
};

struct rename_info {
	/*
<<<<<<< HEAD
	 * pairs: pairing of filenames from diffcore_rename()
	 *
	 * Index 1 and 2 correspond to sides 1 & 2 as used in
	 * conflict_info.stages.  Index 0 unused.
=======
	 * All variables that are arrays of size 3 correspond to data tracked
	 * for the sides in enum merge_side.  Index 0 is almost always unused
	 * because we often only need to track information for MERGE_SIDE1 and
	 * MERGE_SIDE2 (MERGE_BASE can't have rename information since renames
	 * are determined relative to what changed since the MERGE_BASE).
	 */

	/*
	 * pairs: pairing of filenames from diffcore_rename()
>>>>>>> 203c872c
	 */
	struct diff_queue_struct pairs[3];

	/*
<<<<<<< HEAD
=======
	 * dirs_removed: directories removed on a given side of history.
	 */
	struct strset dirs_removed[3];

	/*
	 * dir_rename_count: tracking where parts of a directory were renamed to
	 *
	 * When files in a directory are renamed, they may not all go to the
	 * same location.  Each strmap here tracks:
	 *      old_dir => {new_dir => int}
	 * That is, dir_rename_count[side] is a strmap to a strintmap.
	 */
	struct strmap dir_rename_count[3];

	/*
	 * dir_renames: computed directory renames
	 *
	 * This is a map of old_dir => new_dir and is derived in part from
	 * dir_rename_count.
	 */
	struct strmap dir_renames[3];

	/*
>>>>>>> 203c872c
	 * needed_limit: value needed for inexact rename detection to run
	 *
	 * If the current rename limit wasn't high enough for inexact
	 * rename detection to run, this records the limit needed.  Otherwise,
	 * this value remains 0.
	 */
	int needed_limit;
};

struct merge_options_internal {
	/*
	 * paths: primary data structure in all of merge ort.
	 *
	 * The keys of paths:
	 *   * are full relative paths from the toplevel of the repository
	 *     (e.g. "drivers/firmware/raspberrypi.c").
	 *   * store all relevant paths in the repo, both directories and
	 *     files (e.g. drivers, drivers/firmware would also be included)
	 *   * these keys serve to intern all the path strings, which allows
	 *     us to do pointer comparison on directory names instead of
	 *     strcmp; we just have to be careful to use the interned strings.
	 *     (Technically paths_to_free may track some strings that were
	 *      removed from froms paths.)
	 *
	 * The values of paths:
	 *   * either a pointer to a merged_info, or a conflict_info struct
	 *   * merged_info contains all relevant information for a
	 *     non-conflicted entry.
	 *   * conflict_info contains a merged_info, plus any additional
	 *     information about a conflict such as the higher orders stages
	 *     involved and the names of the paths those came from (handy
	 *     once renames get involved).
	 *   * a path may start "conflicted" (i.e. point to a conflict_info)
	 *     and then a later step (e.g. three-way content merge) determines
	 *     it can be cleanly merged, at which point it'll be marked clean
	 *     and the algorithm will ignore any data outside the contained
	 *     merged_info for that entry
	 *   * If an entry remains conflicted, the merged_info portion of a
	 *     conflict_info will later be filled with whatever version of
	 *     the file should be placed in the working directory (e.g. an
	 *     as-merged-as-possible variation that contains conflict markers).
	 */
	struct strmap paths;

	/*
	 * conflicted: a subset of keys->values from "paths"
	 *
	 * conflicted is basically an optimization between process_entries()
	 * and record_conflicted_index_entries(); the latter could loop over
	 * ALL the entries in paths AGAIN and look for the ones that are
	 * still conflicted, but since process_entries() has to loop over
	 * all of them, it saves the ones it couldn't resolve in this strmap
	 * so that record_conflicted_index_entries() can iterate just the
	 * relevant entries.
	 */
	struct strmap conflicted;

	/*
	 * paths_to_free: additional list of strings to free
	 *
	 * If keys are removed from "paths", they are added to paths_to_free
	 * to ensure they are later freed.  We avoid free'ing immediately since
	 * other places (e.g. conflict_info.pathnames[]) may still be
	 * referencing these paths.
	 */
	struct string_list paths_to_free;

	/*
	 * output: special messages and conflict notices for various paths
	 *
	 * This is a map of pathnames (a subset of the keys in "paths" above)
	 * to strbufs.  It gathers various warning/conflict/notice messages
	 * for later processing.
	 */
	struct strmap output;

	/*
	 * renames: various data relating to rename detection
	 */
	struct rename_info renames;

	/*
<<<<<<< HEAD
	 * current_dir_name: temporary var used in collect_merge_info_callback()
=======
	 * current_dir_name, toplevel_dir: temporary vars
>>>>>>> 203c872c
	 *
	 * These are used in collect_merge_info_callback(), and will set the
	 * various merged_info.directory_name for the various paths we get;
	 * see documentation for that variable and the requirements placed on
	 * that field.
	 */
	const char *current_dir_name;
	const char *toplevel_dir;

	/* call_depth: recursion level counter for merging merge bases */
	int call_depth;
};

struct version_info {
	struct object_id oid;
	unsigned short mode;
};

struct merged_info {
	/* if is_null, ignore result.  otherwise result has oid & mode */
	struct version_info result;
	unsigned is_null:1;

	/*
	 * clean: whether the path in question is cleanly merged.
	 *
	 * see conflict_info.merged for more details.
	 */
	unsigned clean:1;

	/*
	 * basename_offset: offset of basename of path.
	 *
	 * perf optimization to avoid recomputing offset of final '/'
	 * character in pathname (0 if no '/' in pathname).
	 */
	size_t basename_offset;

	 /*
	  * directory_name: containing directory name.
	  *
	  * Note that we assume directory_name is constructed such that
	  *    strcmp(dir1_name, dir2_name) == 0 iff dir1_name == dir2_name,
	  * i.e. string equality is equivalent to pointer equality.  For this
	  * to hold, we have to be careful setting directory_name.
	  */
	const char *directory_name;
};

struct conflict_info {
	/*
	 * merged: the version of the path that will be written to working tree
	 *
	 * WARNING: It is critical to check merged.clean and ensure it is 0
	 * before reading any conflict_info fields outside of merged.
	 * Allocated merge_info structs will always have clean set to 1.
	 * Allocated conflict_info structs will have merged.clean set to 0
	 * initially.  The merged.clean field is how we know if it is safe
	 * to access other parts of conflict_info besides merged; if a
	 * conflict_info's merged.clean is changed to 1, the rest of the
	 * algorithm is not allowed to look at anything outside of the
	 * merged member anymore.
	 */
	struct merged_info merged;

	/* oids & modes from each of the three trees for this path */
	struct version_info stages[3];

	/* pathnames for each stage; may differ due to rename detection */
	const char *pathnames[3];

	/* Whether this path is/was involved in a directory/file conflict */
	unsigned df_conflict:1;

	/*
	 * Whether this path is/was involved in a non-content conflict other
	 * than a directory/file conflict (e.g. rename/rename, rename/delete,
	 * file location based on possible directory rename).
	 */
	unsigned path_conflict:1;

	/*
	 * For filemask and dirmask, the ith bit corresponds to whether the
	 * ith entry is a file (filemask) or a directory (dirmask).  Thus,
	 * filemask & dirmask is always zero, and filemask | dirmask is at
	 * most 7 but can be less when a path does not appear as either a
	 * file or a directory on at least one side of history.
	 *
	 * Note that these masks are related to enum merge_side, as the ith
	 * entry corresponds to side i.
	 *
	 * These values come from a traverse_trees() call; more info may be
	 * found looking at tree-walk.h's struct traverse_info,
	 * particularly the documentation above the "fn" member (note that
	 * filemask = mask & ~dirmask from that documentation).
	 */
	unsigned filemask:3;
	unsigned dirmask:3;

	/*
	 * Optimization to track which stages match, to avoid the need to
	 * recompute it in multiple steps. Either 0 or at least 2 bits are
	 * set; if at least 2 bits are set, their corresponding stages match.
	 */
	unsigned match_mask:3;
};

/*** Function Grouping: various utility functions ***/

/*
 * For the next three macros, see warning for conflict_info.merged.
 *
 * In each of the below, mi is a struct merged_info*, and ci was defined
 * as a struct conflict_info* (but we need to verify ci isn't actually
 * pointed at a struct merged_info*).
 *
 * INITIALIZE_CI: Assign ci to mi but only if it's safe; set to NULL otherwise.
 * VERIFY_CI: Ensure that something we assigned to a conflict_info* is one.
 * ASSIGN_AND_VERIFY_CI: Similar to VERIFY_CI but do assignment first.
 */
#define INITIALIZE_CI(ci, mi) do {                                           \
	(ci) = (!(mi) || (mi)->clean) ? NULL : (struct conflict_info *)(mi); \
} while (0)
#define VERIFY_CI(ci) assert(ci && !ci->merged.clean);
#define ASSIGN_AND_VERIFY_CI(ci, mi) do {    \
	(ci) = (struct conflict_info *)(mi);  \
	assert((ci) && !(mi)->clean);        \
} while (0)

static void free_strmap_strings(struct strmap *map)
{
	struct hashmap_iter iter;
	struct strmap_entry *entry;

	strmap_for_each_entry(map, &iter, entry) {
		free((char*)entry->key);
	}
}

static void clear_or_reinit_internal_opts(struct merge_options_internal *opti,
					  int reinitialize)
{
	struct rename_info *renames = &opti->renames;
	int i;
	void (*strmap_func)(struct strmap *, int) =
		reinitialize ? strmap_partial_clear : strmap_clear;
	void (*strset_func)(struct strset *) =
		reinitialize ? strset_partial_clear : strset_clear;

	/*
	 * We marked opti->paths with strdup_strings = 0, so that we
	 * wouldn't have to make another copy of the fullpath created by
	 * make_traverse_path from setup_path_info().  But, now that we've
	 * used it and have no other references to these strings, it is time
	 * to deallocate them.
	 */
	free_strmap_strings(&opti->paths);
	strmap_func(&opti->paths, 1);

	/*
	 * All keys and values in opti->conflicted are a subset of those in
	 * opti->paths.  We don't want to deallocate anything twice, so we
	 * don't free the keys and we pass 0 for free_values.
	 */
	strmap_func(&opti->conflicted, 0);

	/*
	 * opti->paths_to_free is similar to opti->paths; we created it with
	 * strdup_strings = 0 to avoid making _another_ copy of the fullpath
	 * but now that we've used it and have no other references to these
	 * strings, it is time to deallocate them.  We do so by temporarily
	 * setting strdup_strings to 1.
	 */
	opti->paths_to_free.strdup_strings = 1;
	string_list_clear(&opti->paths_to_free, 0);
	opti->paths_to_free.strdup_strings = 0;

	/* Free memory used by various renames maps */
	for (i = MERGE_SIDE1; i <= MERGE_SIDE2; ++i) {
		struct hashmap_iter iter;
		struct strmap_entry *entry;

		strset_func(&renames->dirs_removed[i]);

		strmap_for_each_entry(&renames->dir_rename_count[i],
				      &iter, entry) {
			struct strintmap *counts = entry->value;
			strintmap_clear(counts);
		}
		strmap_func(&renames->dir_rename_count[i], 1);

		strmap_func(&renames->dir_renames[i], 0);
	}

	if (!reinitialize) {
		struct hashmap_iter iter;
		struct strmap_entry *e;

		/* Release and free each strbuf found in output */
		strmap_for_each_entry(&opti->output, &iter, e) {
			struct strbuf *sb = e->value;
			strbuf_release(sb);
			/*
			 * While strictly speaking we don't need to free(sb)
			 * here because we could pass free_values=1 when
			 * calling strmap_clear() on opti->output, that would
			 * require strmap_clear to do another
			 * strmap_for_each_entry() loop, so we just free it
			 * while we're iterating anyway.
			 */
			free(sb);
		}
		strmap_clear(&opti->output, 0);
	}
}

static int err(struct merge_options *opt, const char *err, ...)
{
	va_list params;
	struct strbuf sb = STRBUF_INIT;

	strbuf_addstr(&sb, "error: ");
	va_start(params, err);
	strbuf_vaddf(&sb, err, params);
	va_end(params);

	error("%s", sb.buf);
	strbuf_release(&sb);

	return -1;
}

static void format_commit(struct strbuf *sb,
			  int indent,
			  struct commit *commit)
{
	struct merge_remote_desc *desc;
	struct pretty_print_context ctx = {0};
	ctx.abbrev = DEFAULT_ABBREV;

	strbuf_addchars(sb, ' ', indent);
	desc = merge_remote_util(commit);
	if (desc) {
		strbuf_addf(sb, "virtual %s\n", desc->name);
		return;
	}

	format_commit_message(commit, "%h %s", sb, &ctx);
	strbuf_addch(sb, '\n');
}

__attribute__((format (printf, 4, 5)))
static void path_msg(struct merge_options *opt,
		     const char *path,
		     int omittable_hint, /* skippable under --remerge-diff */
		     const char *fmt, ...)
{
	va_list ap;
	struct strbuf *sb = strmap_get(&opt->priv->output, path);
	if (!sb) {
		sb = xmalloc(sizeof(*sb));
		strbuf_init(sb, 0);
		strmap_put(&opt->priv->output, path, sb);
	}

	va_start(ap, fmt);
	strbuf_vaddf(sb, fmt, ap);
	va_end(ap);

	strbuf_addch(sb, '\n');
}

/* add a string to a strbuf, but converting "/" to "_" */
static void add_flattened_path(struct strbuf *out, const char *s)
{
	size_t i = out->len;
	strbuf_addstr(out, s);
	for (; i < out->len; i++)
		if (out->buf[i] == '/')
			out->buf[i] = '_';
}

static char *unique_path(struct strmap *existing_paths,
			 const char *path,
			 const char *branch)
{
	struct strbuf newpath = STRBUF_INIT;
	int suffix = 0;
	size_t base_len;

	strbuf_addf(&newpath, "%s~", path);
	add_flattened_path(&newpath, branch);

	base_len = newpath.len;
	while (strmap_contains(existing_paths, newpath.buf)) {
		strbuf_setlen(&newpath, base_len);
		strbuf_addf(&newpath, "_%d", suffix++);
	}

	return strbuf_detach(&newpath, NULL);
}

/*** Function Grouping: functions related to collect_merge_info() ***/

static void setup_path_info(struct merge_options *opt,
			    struct string_list_item *result,
			    const char *current_dir_name,
			    int current_dir_name_len,
			    char *fullpath, /* we'll take over ownership */
			    struct name_entry *names,
			    struct name_entry *merged_version,
			    unsigned is_null,     /* boolean */
			    unsigned df_conflict, /* boolean */
			    unsigned filemask,
			    unsigned dirmask,
			    int resolved          /* boolean */)
{
	/* result->util is void*, so mi is a convenience typed variable */
	struct merged_info *mi;

	assert(!is_null || resolved);
	assert(!df_conflict || !resolved); /* df_conflict implies !resolved */
	assert(resolved == (merged_version != NULL));

	mi = xcalloc(1, resolved ? sizeof(struct merged_info) :
				   sizeof(struct conflict_info));
	mi->directory_name = current_dir_name;
	mi->basename_offset = current_dir_name_len;
	mi->clean = !!resolved;
	if (resolved) {
		mi->result.mode = merged_version->mode;
		oidcpy(&mi->result.oid, &merged_version->oid);
		mi->is_null = !!is_null;
	} else {
		int i;
		struct conflict_info *ci;

		ASSIGN_AND_VERIFY_CI(ci, mi);
		for (i = MERGE_BASE; i <= MERGE_SIDE2; i++) {
			ci->pathnames[i] = fullpath;
			ci->stages[i].mode = names[i].mode;
			oidcpy(&ci->stages[i].oid, &names[i].oid);
		}
		ci->filemask = filemask;
		ci->dirmask = dirmask;
		ci->df_conflict = !!df_conflict;
		if (dirmask)
			/*
			 * Assume is_null for now, but if we have entries
			 * under the directory then when it is complete in
			 * write_completed_directory() it'll update this.
			 * Also, for D/F conflicts, we have to handle the
			 * directory first, then clear this bit and process
			 * the file to see how it is handled -- that occurs
			 * near the top of process_entry().
			 */
			mi->is_null = 1;
	}
	strmap_put(&opt->priv->paths, fullpath, mi);
	result->string = fullpath;
	result->util = mi;
}

static void collect_rename_info(struct merge_options *opt,
				struct name_entry *names,
				const char *dirname,
				const char *fullname,
				unsigned filemask,
				unsigned dirmask,
				unsigned match_mask)
{
	struct rename_info *renames = &opt->priv->renames;

	/* Update dirs_removed, as needed */
	if (dirmask == 1 || dirmask == 3 || dirmask == 5) {
		/* absent_mask = 0x07 - dirmask; sides = absent_mask/2 */
		unsigned sides = (0x07 - dirmask)/2;
		if (sides & 1)
			strset_add(&renames->dirs_removed[1], fullname);
		if (sides & 2)
			strset_add(&renames->dirs_removed[2], fullname);
	}
}

static int collect_merge_info_callback(int n,
				       unsigned long mask,
				       unsigned long dirmask,
				       struct name_entry *names,
				       struct traverse_info *info)
{
	/*
	 * n is 3.  Always.
	 * common ancestor (mbase) has mask 1, and stored in index 0 of names
	 * head of side 1  (side1) has mask 2, and stored in index 1 of names
	 * head of side 2  (side2) has mask 4, and stored in index 2 of names
	 */
	struct merge_options *opt = info->data;
	struct merge_options_internal *opti = opt->priv;
	struct string_list_item pi;  /* Path Info */
	struct conflict_info *ci; /* typed alias to pi.util (which is void*) */
	struct name_entry *p;
	size_t len;
	char *fullpath;
	const char *dirname = opti->current_dir_name;
	unsigned filemask = mask & ~dirmask;
	unsigned match_mask = 0; /* will be updated below */
	unsigned mbase_null = !(mask & 1);
	unsigned side1_null = !(mask & 2);
	unsigned side2_null = !(mask & 4);
	unsigned side1_matches_mbase = (!side1_null && !mbase_null &&
					names[0].mode == names[1].mode &&
					oideq(&names[0].oid, &names[1].oid));
	unsigned side2_matches_mbase = (!side2_null && !mbase_null &&
					names[0].mode == names[2].mode &&
					oideq(&names[0].oid, &names[2].oid));
	unsigned sides_match = (!side1_null && !side2_null &&
				names[1].mode == names[2].mode &&
				oideq(&names[1].oid, &names[2].oid));

	/*
	 * Note: When a path is a file on one side of history and a directory
	 * in another, we have a directory/file conflict.  In such cases, if
	 * the conflict doesn't resolve from renames and deletions, then we
	 * always leave directories where they are and move files out of the
	 * way.  Thus, while struct conflict_info has a df_conflict field to
	 * track such conflicts, we ignore that field for any directories at
	 * a path and only pay attention to it for files at the given path.
	 * The fact that we leave directories were they are also means that
	 * we do not need to worry about getting additional df_conflict
	 * information propagated from parent directories down to children
	 * (unlike, say traverse_trees_recursive() in unpack-trees.c, which
	 * sets a newinfo.df_conflicts field specifically to propagate it).
	 */
	unsigned df_conflict = (filemask != 0) && (dirmask != 0);

	/* n = 3 is a fundamental assumption. */
	if (n != 3)
		BUG("Called collect_merge_info_callback wrong");

	/*
	 * A bunch of sanity checks verifying that traverse_trees() calls
	 * us the way I expect.  Could just remove these at some point,
	 * though maybe they are helpful to future code readers.
	 */
	assert(mbase_null == is_null_oid(&names[0].oid));
	assert(side1_null == is_null_oid(&names[1].oid));
	assert(side2_null == is_null_oid(&names[2].oid));
	assert(!mbase_null || !side1_null || !side2_null);
	assert(mask > 0 && mask < 8);

	/* Determine match_mask */
	if (side1_matches_mbase)
		match_mask = (side2_matches_mbase ? 7 : 3);
	else if (side2_matches_mbase)
		match_mask = 5;
	else if (sides_match)
		match_mask = 6;

	/*
	 * Get the name of the relevant filepath, which we'll pass to
	 * setup_path_info() for tracking.
	 */
	p = names;
	while (!p->mode)
		p++;
	len = traverse_path_len(info, p->pathlen);

	/* +1 in both of the following lines to include the NUL byte */
	fullpath = xmalloc(len + 1);
	make_traverse_path(fullpath, len + 1, info, p->path, p->pathlen);

	/*
	 * If mbase, side1, and side2 all match, we can resolve early.  Even
	 * if these are trees, there will be no renames or anything
	 * underneath.
	 */
	if (side1_matches_mbase && side2_matches_mbase) {
		/* mbase, side1, & side2 all match; use mbase as resolution */
		setup_path_info(opt, &pi, dirname, info->pathlen, fullpath,
				names, names+0, mbase_null, 0,
				filemask, dirmask, 1);
		return mask;
	}

	/*
	 * Gather additional information used in rename detection.
	 */
	collect_rename_info(opt, names, dirname, fullpath,
			    filemask, dirmask, match_mask);

	/*
	 * Record information about the path so we can resolve later in
	 * process_entries.
	 */
	setup_path_info(opt, &pi, dirname, info->pathlen, fullpath,
			names, NULL, 0, df_conflict, filemask, dirmask, 0);

	ci = pi.util;
	VERIFY_CI(ci);
	ci->match_mask = match_mask;

	/* If dirmask, recurse into subdirectories */
	if (dirmask) {
		struct traverse_info newinfo;
		struct tree_desc t[3];
		void *buf[3] = {NULL, NULL, NULL};
		const char *original_dir_name;
		int i, ret;

		ci->match_mask &= filemask;
		newinfo = *info;
		newinfo.prev = info;
		newinfo.name = p->path;
		newinfo.namelen = p->pathlen;
		newinfo.pathlen = st_add3(newinfo.pathlen, p->pathlen, 1);
		/*
		 * If this directory we are about to recurse into cared about
		 * its parent directory (the current directory) having a D/F
		 * conflict, then we'd propagate the masks in this way:
		 *    newinfo.df_conflicts |= (mask & ~dirmask);
		 * But we don't worry about propagating D/F conflicts.  (See
		 * comment near setting of local df_conflict variable near
		 * the beginning of this function).
		 */

		for (i = MERGE_BASE; i <= MERGE_SIDE2; i++) {
			if (i == 1 && side1_matches_mbase)
				t[1] = t[0];
			else if (i == 2 && side2_matches_mbase)
				t[2] = t[0];
			else if (i == 2 && sides_match)
				t[2] = t[1];
			else {
				const struct object_id *oid = NULL;
				if (dirmask & 1)
					oid = &names[i].oid;
				buf[i] = fill_tree_descriptor(opt->repo,
							      t + i, oid);
			}
			dirmask >>= 1;
		}

		original_dir_name = opti->current_dir_name;
		opti->current_dir_name = pi.string;
		ret = traverse_trees(NULL, 3, t, &newinfo);
		opti->current_dir_name = original_dir_name;

		for (i = MERGE_BASE; i <= MERGE_SIDE2; i++)
			free(buf[i]);

		if (ret < 0)
			return -1;
	}

	return mask;
}

static int collect_merge_info(struct merge_options *opt,
			      struct tree *merge_base,
			      struct tree *side1,
			      struct tree *side2)
{
	int ret;
	struct tree_desc t[3];
	struct traverse_info info;

	opt->priv->toplevel_dir = "";
	opt->priv->current_dir_name = opt->priv->toplevel_dir;
	setup_traverse_info(&info, opt->priv->toplevel_dir);
	info.fn = collect_merge_info_callback;
	info.data = opt;
	info.show_all_errors = 1;

	parse_tree(merge_base);
	parse_tree(side1);
	parse_tree(side2);
	init_tree_desc(t + 0, merge_base->buffer, merge_base->size);
	init_tree_desc(t + 1, side1->buffer, side1->size);
	init_tree_desc(t + 2, side2->buffer, side2->size);

	ret = traverse_trees(NULL, 3, t, &info);

	return ret;
}

/*** Function Grouping: functions related to threeway content merges ***/

static int find_first_merges(struct repository *repo,
			     const char *path,
			     struct commit *a,
			     struct commit *b,
			     struct object_array *result)
{
	int i, j;
	struct object_array merges = OBJECT_ARRAY_INIT;
	struct commit *commit;
	int contains_another;

	char merged_revision[GIT_MAX_HEXSZ + 2];
	const char *rev_args[] = { "rev-list", "--merges", "--ancestry-path",
				   "--all", merged_revision, NULL };
	struct rev_info revs;
	struct setup_revision_opt rev_opts;

	memset(result, 0, sizeof(struct object_array));
	memset(&rev_opts, 0, sizeof(rev_opts));

	/* get all revisions that merge commit a */
	xsnprintf(merged_revision, sizeof(merged_revision), "^%s",
		  oid_to_hex(&a->object.oid));
	repo_init_revisions(repo, &revs, NULL);
	rev_opts.submodule = path;
	/* FIXME: can't handle linked worktrees in submodules yet */
	revs.single_worktree = path != NULL;
	setup_revisions(ARRAY_SIZE(rev_args)-1, rev_args, &revs, &rev_opts);

	/* save all revisions from the above list that contain b */
	if (prepare_revision_walk(&revs))
		die("revision walk setup failed");
	while ((commit = get_revision(&revs)) != NULL) {
		struct object *o = &(commit->object);
		if (in_merge_bases(b, commit))
			add_object_array(o, NULL, &merges);
	}
	reset_revision_walk();

	/* Now we've got all merges that contain a and b. Prune all
	 * merges that contain another found merge and save them in
	 * result.
	 */
	for (i = 0; i < merges.nr; i++) {
		struct commit *m1 = (struct commit *) merges.objects[i].item;

		contains_another = 0;
		for (j = 0; j < merges.nr; j++) {
			struct commit *m2 = (struct commit *) merges.objects[j].item;
			if (i != j && in_merge_bases(m2, m1)) {
				contains_another = 1;
				break;
			}
		}

		if (!contains_another)
			add_object_array(merges.objects[i].item, NULL, result);
	}

	object_array_clear(&merges);
	return result->nr;
}

static int merge_submodule(struct merge_options *opt,
			   const char *path,
			   const struct object_id *o,
			   const struct object_id *a,
			   const struct object_id *b,
			   struct object_id *result)
{
	struct commit *commit_o, *commit_a, *commit_b;
	int parent_count;
	struct object_array merges;
	struct strbuf sb = STRBUF_INIT;

	int i;
	int search = !opt->priv->call_depth;

	/* store fallback answer in result in case we fail */
	oidcpy(result, opt->priv->call_depth ? o : a);

	/* we can not handle deletion conflicts */
	if (is_null_oid(o))
		return 0;
	if (is_null_oid(a))
		return 0;
	if (is_null_oid(b))
		return 0;

	if (add_submodule_odb(path)) {
		path_msg(opt, path, 0,
			 _("Failed to merge submodule %s (not checked out)"),
			 path);
		return 0;
	}

	if (!(commit_o = lookup_commit_reference(opt->repo, o)) ||
	    !(commit_a = lookup_commit_reference(opt->repo, a)) ||
	    !(commit_b = lookup_commit_reference(opt->repo, b))) {
		path_msg(opt, path, 0,
			 _("Failed to merge submodule %s (commits not present)"),
			 path);
		return 0;
	}

	/* check whether both changes are forward */
	if (!in_merge_bases(commit_o, commit_a) ||
	    !in_merge_bases(commit_o, commit_b)) {
		path_msg(opt, path, 0,
			 _("Failed to merge submodule %s "
			   "(commits don't follow merge-base)"),
			 path);
		return 0;
	}

	/* Case #1: a is contained in b or vice versa */
	if (in_merge_bases(commit_a, commit_b)) {
		oidcpy(result, b);
		path_msg(opt, path, 1,
			 _("Note: Fast-forwarding submodule %s to %s"),
			 path, oid_to_hex(b));
		return 1;
	}
	if (in_merge_bases(commit_b, commit_a)) {
		oidcpy(result, a);
		path_msg(opt, path, 1,
			 _("Note: Fast-forwarding submodule %s to %s"),
			 path, oid_to_hex(a));
		return 1;
	}

	/*
	 * Case #2: There are one or more merges that contain a and b in
	 * the submodule. If there is only one, then present it as a
	 * suggestion to the user, but leave it marked unmerged so the
	 * user needs to confirm the resolution.
	 */

	/* Skip the search if makes no sense to the calling context.  */
	if (!search)
		return 0;

	/* find commit which merges them */
	parent_count = find_first_merges(opt->repo, path, commit_a, commit_b,
					 &merges);
	switch (parent_count) {
	case 0:
		path_msg(opt, path, 0, _("Failed to merge submodule %s"), path);
		break;

	case 1:
		format_commit(&sb, 4,
			      (struct commit *)merges.objects[0].item);
		path_msg(opt, path, 0,
			 _("Failed to merge submodule %s, but a possible merge "
			   "resolution exists:\n%s\n"),
			 path, sb.buf);
		path_msg(opt, path, 1,
			 _("If this is correct simply add it to the index "
			   "for example\n"
			   "by using:\n\n"
			   "  git update-index --cacheinfo 160000 %s \"%s\"\n\n"
			   "which will accept this suggestion.\n"),
			 oid_to_hex(&merges.objects[0].item->oid), path);
		strbuf_release(&sb);
		break;
	default:
		for (i = 0; i < merges.nr; i++)
			format_commit(&sb, 4,
				      (struct commit *)merges.objects[i].item);
		path_msg(opt, path, 0,
			 _("Failed to merge submodule %s, but multiple "
			   "possible merges exist:\n%s"), path, sb.buf);
		strbuf_release(&sb);
	}

	object_array_clear(&merges);
	return 0;
}

static int merge_3way(struct merge_options *opt,
		      const char *path,
		      const struct object_id *o,
		      const struct object_id *a,
		      const struct object_id *b,
		      const char *pathnames[3],
		      const int extra_marker_size,
		      mmbuffer_t *result_buf)
{
	mmfile_t orig, src1, src2;
	struct ll_merge_options ll_opts = {0};
	char *base, *name1, *name2;
	int merge_status;

	ll_opts.renormalize = opt->renormalize;
	ll_opts.extra_marker_size = extra_marker_size;
	ll_opts.xdl_opts = opt->xdl_opts;

	if (opt->priv->call_depth) {
		ll_opts.virtual_ancestor = 1;
		ll_opts.variant = 0;
	} else {
		switch (opt->recursive_variant) {
		case MERGE_VARIANT_OURS:
			ll_opts.variant = XDL_MERGE_FAVOR_OURS;
			break;
		case MERGE_VARIANT_THEIRS:
			ll_opts.variant = XDL_MERGE_FAVOR_THEIRS;
			break;
		default:
			ll_opts.variant = 0;
			break;
		}
	}

	assert(pathnames[0] && pathnames[1] && pathnames[2] && opt->ancestor);
	if (pathnames[0] == pathnames[1] && pathnames[1] == pathnames[2]) {
		base  = mkpathdup("%s", opt->ancestor);
		name1 = mkpathdup("%s", opt->branch1);
		name2 = mkpathdup("%s", opt->branch2);
	} else {
		base  = mkpathdup("%s:%s", opt->ancestor, pathnames[0]);
		name1 = mkpathdup("%s:%s", opt->branch1,  pathnames[1]);
		name2 = mkpathdup("%s:%s", opt->branch2,  pathnames[2]);
	}

	read_mmblob(&orig, o);
	read_mmblob(&src1, a);
	read_mmblob(&src2, b);

	merge_status = ll_merge(result_buf, path, &orig, base,
				&src1, name1, &src2, name2,
				opt->repo->index, &ll_opts);

	free(base);
	free(name1);
	free(name2);
	free(orig.ptr);
	free(src1.ptr);
	free(src2.ptr);
	return merge_status;
}

static int handle_content_merge(struct merge_options *opt,
				const char *path,
				const struct version_info *o,
				const struct version_info *a,
				const struct version_info *b,
				const char *pathnames[3],
				const int extra_marker_size,
				struct version_info *result)
{
	/*
	 * path is the target location where we want to put the file, and
	 * is used to determine any normalization rules in ll_merge.
	 *
	 * The normal case is that path and all entries in pathnames are
	 * identical, though renames can affect which path we got one of
	 * the three blobs to merge on various sides of history.
	 *
	 * extra_marker_size is the amount to extend conflict markers in
	 * ll_merge; this is neeed if we have content merges of content
	 * merges, which happens for example with rename/rename(2to1) and
	 * rename/add conflicts.
	 */
	unsigned clean = 1;

	/*
	 * handle_content_merge() needs both files to be of the same type, i.e.
	 * both files OR both submodules OR both symlinks.  Conflicting types
	 * needs to be handled elsewhere.
	 */
	assert((S_IFMT & a->mode) == (S_IFMT & b->mode));

	/* Merge modes */
	if (a->mode == b->mode || a->mode == o->mode)
		result->mode = b->mode;
	else {
		/* must be the 100644/100755 case */
		assert(S_ISREG(a->mode));
		result->mode = a->mode;
		clean = (b->mode == o->mode);
		/*
		 * FIXME: If opt->priv->call_depth && !clean, then we really
		 * should not make result->mode match either a->mode or
		 * b->mode; that causes t6036 "check conflicting mode for
		 * regular file" to fail.  It would be best to use some other
		 * mode, but we'll confuse all kinds of stuff if we use one
		 * where S_ISREG(result->mode) isn't true, and if we use
		 * something like 0100666, then tree-walk.c's calls to
		 * canon_mode() will just normalize that to 100644 for us and
		 * thus not solve anything.
		 *
		 * Figure out if there's some kind of way we can work around
		 * this...
		 */
	}

	/*
	 * Trivial oid merge.
	 *
	 * Note: While one might assume that the next four lines would
	 * be unnecessary due to the fact that match_mask is often
	 * setup and already handled, renames don't always take care
	 * of that.
	 */
	if (oideq(&a->oid, &b->oid) || oideq(&a->oid, &o->oid))
		oidcpy(&result->oid, &b->oid);
	else if (oideq(&b->oid, &o->oid))
		oidcpy(&result->oid, &a->oid);

	/* Remaining rules depend on file vs. submodule vs. symlink. */
	else if (S_ISREG(a->mode)) {
		mmbuffer_t result_buf;
		int ret = 0, merge_status;
		int two_way;

		/*
		 * If 'o' is different type, treat it as null so we do a
		 * two-way merge.
		 */
		two_way = ((S_IFMT & o->mode) != (S_IFMT & a->mode));

		merge_status = merge_3way(opt, path,
					  two_way ? &null_oid : &o->oid,
					  &a->oid, &b->oid,
					  pathnames, extra_marker_size,
					  &result_buf);

		if ((merge_status < 0) || !result_buf.ptr)
			ret = err(opt, _("Failed to execute internal merge"));

		if (!ret &&
		    write_object_file(result_buf.ptr, result_buf.size,
				      blob_type, &result->oid))
			ret = err(opt, _("Unable to add %s to database"),
				  path);

		free(result_buf.ptr);
		if (ret)
			return -1;
		clean &= (merge_status == 0);
		path_msg(opt, path, 1, _("Auto-merging %s"), path);
	} else if (S_ISGITLINK(a->mode)) {
		int two_way = ((S_IFMT & o->mode) != (S_IFMT & a->mode));
		clean = merge_submodule(opt, pathnames[0],
					two_way ? &null_oid : &o->oid,
					&a->oid, &b->oid, &result->oid);
		if (opt->priv->call_depth && two_way && !clean) {
			result->mode = o->mode;
			oidcpy(&result->oid, &o->oid);
		}
	} else if (S_ISLNK(a->mode)) {
		if (opt->priv->call_depth) {
			clean = 0;
			result->mode = o->mode;
			oidcpy(&result->oid, &o->oid);
		} else {
			switch (opt->recursive_variant) {
			case MERGE_VARIANT_NORMAL:
				clean = 0;
				oidcpy(&result->oid, &a->oid);
				break;
			case MERGE_VARIANT_OURS:
				oidcpy(&result->oid, &a->oid);
				break;
			case MERGE_VARIANT_THEIRS:
				oidcpy(&result->oid, &b->oid);
				break;
			}
		}
	} else
		BUG("unsupported object type in the tree: %06o for %s",
		    a->mode, path);

	return clean;
}

/*** Function Grouping: functions related to detect_and_process_renames(), ***
 *** which are split into directory and regular rename detection sections. ***/

/*** Function Grouping: functions related to directory rename detection ***/

struct collision_info {
	struct string_list source_files;
	unsigned reported_already:1;
};

/*
 * Return a new string that replaces the beginning portion (which matches
 * rename_info->key), with rename_info->util.new_dir.  In perl-speak:
 *   new_path_name = (old_path =~ s/rename_info->key/rename_info->value/);
 * NOTE:
 *   Caller must ensure that old_path starts with rename_info->key + '/'.
 */
static char *apply_dir_rename(struct strmap_entry *rename_info,
			      const char *old_path)
{
	struct strbuf new_path = STRBUF_INIT;
	const char *old_dir = rename_info->key;
	const char *new_dir = rename_info->value;
	int oldlen, newlen, new_dir_len;

	oldlen = strlen(old_dir);
	if (*new_dir == '\0')
		/*
		 * If someone renamed/merged a subdirectory into the root
		 * directory (e.g. 'some/subdir' -> ''), then we want to
		 * avoid returning
		 *     '' + '/filename'
		 * as the rename; we need to make old_path + oldlen advance
		 * past the '/' character.
		 */
		oldlen++;
	new_dir_len = strlen(new_dir);
	newlen = new_dir_len + (strlen(old_path) - oldlen) + 1;
	strbuf_grow(&new_path, newlen);
	strbuf_add(&new_path, new_dir, new_dir_len);
	strbuf_addstr(&new_path, &old_path[oldlen]);

	return strbuf_detach(&new_path, NULL);
}

static int path_in_way(struct strmap *paths, const char *path, unsigned side_mask)
{
	struct merged_info *mi = strmap_get(paths, path);
	struct conflict_info *ci;
	if (!mi)
		return 0;
	INITIALIZE_CI(ci, mi);
	return mi->clean || (side_mask & (ci->filemask | ci->dirmask));
}

/*
 * See if there is a directory rename for path, and if there are any file
 * level conflicts on the given side for the renamed location.  If there is
 * a rename and there are no conflicts, return the new name.  Otherwise,
 * return NULL.
 */
static char *handle_path_level_conflicts(struct merge_options *opt,
					 const char *path,
					 unsigned side_index,
					 struct strmap_entry *rename_info,
					 struct strmap *collisions)
{
	char *new_path = NULL;
	struct collision_info *c_info;
	int clean = 1;
	struct strbuf collision_paths = STRBUF_INIT;

	/*
	 * entry has the mapping of old directory name to new directory name
	 * that we want to apply to path.
	 */
	new_path = apply_dir_rename(rename_info, path);
	if (!new_path)
		BUG("Failed to apply directory rename!");

	/*
	 * The caller needs to have ensured that it has pre-populated
	 * collisions with all paths that map to new_path.  Do a quick check
	 * to ensure that's the case.
	 */
	c_info = strmap_get(collisions, new_path);
	if (c_info == NULL)
		BUG("c_info is NULL");

	/*
	 * Check for one-sided add/add/.../add conflicts, i.e.
	 * where implicit renames from the other side doing
	 * directory rename(s) can affect this side of history
	 * to put multiple paths into the same location.  Warn
	 * and bail on directory renames for such paths.
	 */
	if (c_info->reported_already) {
		clean = 0;
	} else if (path_in_way(&opt->priv->paths, new_path, 1 << side_index)) {
		c_info->reported_already = 1;
		strbuf_add_separated_string_list(&collision_paths, ", ",
						 &c_info->source_files);
		path_msg(opt, new_path, 0,
			 _("CONFLICT (implicit dir rename): Existing file/dir "
			   "at %s in the way of implicit directory rename(s) "
			   "putting the following path(s) there: %s."),
		       new_path, collision_paths.buf);
		clean = 0;
	} else if (c_info->source_files.nr > 1) {
		c_info->reported_already = 1;
		strbuf_add_separated_string_list(&collision_paths, ", ",
						 &c_info->source_files);
		path_msg(opt, new_path, 0,
			 _("CONFLICT (implicit dir rename): Cannot map more "
			   "than one path to %s; implicit directory renames "
			   "tried to put these paths there: %s"),
		       new_path, collision_paths.buf);
		clean = 0;
	}

	/* Free memory we no longer need */
	strbuf_release(&collision_paths);
	if (!clean && new_path) {
		free(new_path);
		return NULL;
	}

	return new_path;
}

static void dirname_munge(char *filename)
{
	char *slash = strrchr(filename, '/');
	if (!slash)
		slash = filename;
	*slash = '\0';
}

static void increment_count(struct strmap *dir_rename_count,
			    char *old_dir,
			    char *new_dir)
{
	struct strintmap *counts;
	struct strmap_entry *e;

	/* Get the {new_dirs -> counts} mapping using old_dir */
	e = strmap_get_entry(dir_rename_count, old_dir);
	if (e) {
		counts = e->value;
	} else {
		counts = xmalloc(sizeof(*counts));
		strintmap_init_with_options(counts, 0, NULL, 1);
		strmap_put(dir_rename_count, old_dir, counts);
	}

	/* Increment the count for new_dir */
	strintmap_incr(counts, new_dir, 1);
}

static void update_dir_rename_counts(struct strmap *dir_rename_count,
				     struct strset *dirs_removed,
				     const char *oldname,
				     const char *newname)
{
	char *old_dir = xstrdup(oldname);
	char *new_dir = xstrdup(newname);
	char new_dir_first_char = new_dir[0];
	int first_time_in_loop = 1;

	while (1) {
		dirname_munge(old_dir);
		dirname_munge(new_dir);

		/*
		 * When renaming
		 *   "a/b/c/d/e/foo.c" -> "a/b/some/thing/else/e/foo.c"
		 * then this suggests that both
		 *   a/b/c/d/e/ => a/b/some/thing/else/e/
		 *   a/b/c/d/   => a/b/some/thing/else/
		 * so we want to increment counters for both.  We do NOT,
		 * however, also want to suggest that there was the following
		 * rename:
		 *   a/b/c/ => a/b/some/thing/
		 * so we need to quit at that point.
		 *
		 * Note the when first_time_in_loop, we only strip off the
		 * basename, and we don't care if that's different.
		 */
		if (!first_time_in_loop) {
			char *old_sub_dir = strchr(old_dir, '\0')+1;
			char *new_sub_dir = strchr(new_dir, '\0')+1;
			if (!*new_dir) {
				/*
				 * Special case when renaming to root directory,
				 * i.e. when new_dir == "".  In this case, we had
				 * something like
				 *    a/b/subdir => subdir
				 * and so dirname_munge() sets things up so that
				 *    old_dir = "a/b\0subdir\0"
				 *    new_dir = "\0ubdir\0"
				 * We didn't have a '/' to overwrite a '\0' onto
				 * in new_dir, so we have to compare differently.
				 */
				if (new_dir_first_char != old_sub_dir[0] ||
				    strcmp(old_sub_dir+1, new_sub_dir))
					break;
			} else {
				if (strcmp(old_sub_dir, new_sub_dir))
					break;
			}
		}

		if (strset_contains(dirs_removed, old_dir))
			increment_count(dir_rename_count, old_dir, new_dir);
		else
			break;

		/* If we hit toplevel directory ("") for old or new dir, quit */
		if (!*old_dir || !*new_dir)
			break;

		first_time_in_loop = 0;
	}

	/* Free resources we don't need anymore */
	free(old_dir);
	free(new_dir);
}

static void compute_rename_counts(struct diff_queue_struct *pairs,
				  struct strmap *dir_rename_count,
				  struct strset *dirs_removed)
{
	int i;

	for (i = 0; i < pairs->nr; ++i) {
		struct diff_filepair *pair = pairs->queue[i];

		/* File not part of directory rename if it wasn't renamed */
		if (pair->status != 'R')
			continue;

		/*
		 * Make dir_rename_count contain a map of a map:
		 *   old_directory -> {new_directory -> count}
		 * In other words, for every pair look at the directories for
		 * the old filename and the new filename and count how many
		 * times that pairing occurs.
		 */
		update_dir_rename_counts(dir_rename_count, dirs_removed,
					 pair->one->path,
					 pair->two->path);
	}
}

static void get_provisional_directory_renames(struct merge_options *opt,
					      unsigned side,
					      int *clean)
{
	struct hashmap_iter iter;
	struct strmap_entry *entry;
	struct rename_info *renames = &opt->priv->renames;

	compute_rename_counts(&renames->pairs[side],
			      &renames->dir_rename_count[side],
			      &renames->dirs_removed[side]);
	/*
	 * Collapse
	 *    dir_rename_count: old_directory -> {new_directory -> count}
	 * down to
	 *    dir_renames: old_directory -> best_new_directory
	 * where best_new_directory is the one with the unique highest count.
	 */
	strmap_for_each_entry(&renames->dir_rename_count[side], &iter, entry) {
		const char *source_dir = entry->key;
		struct strintmap *counts = entry->value;
		struct hashmap_iter count_iter;
		struct strmap_entry *count_entry;
		int max = 0;
		int bad_max = 0;
		const char *best = NULL;

		strintmap_for_each_entry(counts, &count_iter, count_entry) {
			const char *target_dir = count_entry->key;
			intptr_t count = (intptr_t)count_entry->value;

			if (count == max)
				bad_max = max;
			else if (count > max) {
				max = count;
				best = target_dir;
			}
		}

		if (bad_max == max) {
			path_msg(opt, source_dir, 0,
			       _("CONFLICT (directory rename split): "
				 "Unclear where to rename %s to; it was "
				 "renamed to multiple other directories, with "
				 "no destination getting a majority of the "
				 "files."),
			       source_dir);
			*clean = 0;
		} else {
			strmap_put(&renames->dir_renames[side],
				   source_dir, (void*)best);
		}
	}
}

static void handle_directory_level_conflicts(struct merge_options *opt)
{
	struct hashmap_iter iter;
	struct strmap_entry *entry;
	struct string_list duplicated = STRING_LIST_INIT_NODUP;
	struct rename_info *renames = &opt->priv->renames;
	struct strmap *side1_dir_renames = &renames->dir_renames[MERGE_SIDE1];
	struct strmap *side2_dir_renames = &renames->dir_renames[MERGE_SIDE2];
	int i;

	strmap_for_each_entry(side1_dir_renames, &iter, entry) {
		if (strmap_contains(side2_dir_renames, entry->key))
			string_list_append(&duplicated, entry->key);
	}

	for (i = 0; i < duplicated.nr; i++) {
		strmap_remove(side1_dir_renames, duplicated.items[i].string, 0);
		strmap_remove(side2_dir_renames, duplicated.items[i].string, 0);
	}
	string_list_clear(&duplicated, 0);
}

static struct strmap_entry *check_dir_renamed(const char *path,
					      struct strmap *dir_renames)
{
	char *temp = xstrdup(path);
	char *end;
	struct strmap_entry *e = NULL;

	while ((end = strrchr(temp, '/'))) {
		*end = '\0';
		e = strmap_get_entry(dir_renames, temp);
		if (e)
			break;
	}
	free(temp);
	return e;
}

static void compute_collisions(struct strmap *collisions,
			       struct strmap *dir_renames,
			       struct diff_queue_struct *pairs)
{
	int i;

	strmap_init_with_options(collisions, NULL, 0);
	if (strmap_empty(dir_renames))
		return;

	/*
	 * Multiple files can be mapped to the same path due to directory
	 * renames done by the other side of history.  Since that other
	 * side of history could have merged multiple directories into one,
	 * if our side of history added the same file basename to each of
	 * those directories, then all N of them would get implicitly
	 * renamed by the directory rename detection into the same path,
	 * and we'd get an add/add/.../add conflict, and all those adds
	 * from *this* side of history.  This is not representable in the
	 * index, and users aren't going to easily be able to make sense of
	 * it.  So we need to provide a good warning about what's
	 * happening, and fall back to no-directory-rename detection
	 * behavior for those paths.
	 *
	 * See testcases 9e and all of section 5 from t6043 for examples.
	 */
	for (i = 0; i < pairs->nr; ++i) {
		struct strmap_entry *rename_info;
		struct collision_info *collision_info;
		char *new_path;
		struct diff_filepair *pair = pairs->queue[i];

		if (pair->status != 'A' && pair->status != 'R')
			continue;
		rename_info = check_dir_renamed(pair->two->path, dir_renames);
		if (!rename_info)
			continue;

		new_path = apply_dir_rename(rename_info, pair->two->path);
		assert(new_path);
		collision_info = strmap_get(collisions, new_path);
		if (collision_info) {
			free(new_path);
		} else {
			collision_info = xcalloc(1,
						 sizeof(struct collision_info));
			string_list_init(&collision_info->source_files, 0);
			strmap_put(collisions, new_path, collision_info);
		}
		string_list_insert(&collision_info->source_files,
				   pair->two->path);
	}
}

static char *check_for_directory_rename(struct merge_options *opt,
					const char *path,
					unsigned side_index,
					struct strmap *dir_renames,
					struct strmap *dir_rename_exclusions,
					struct strmap *collisions,
					int *clean_merge)
{
	char *new_path = NULL;
	struct strmap_entry *rename_info;
	struct strmap_entry *otherinfo = NULL;
	const char *new_dir;

	if (strmap_empty(dir_renames))
		return new_path;
	rename_info = check_dir_renamed(path, dir_renames);
	if (!rename_info)
		return new_path;
	/* old_dir = rename_info->key; */
	new_dir = rename_info->value;

	/*
	 * This next part is a little weird.  We do not want to do an
	 * implicit rename into a directory we renamed on our side, because
	 * that will result in a spurious rename/rename(1to2) conflict.  An
	 * example:
	 *   Base commit: dumbdir/afile, otherdir/bfile
	 *   Side 1:      smrtdir/afile, otherdir/bfile
	 *   Side 2:      dumbdir/afile, dumbdir/bfile
	 * Here, while working on Side 1, we could notice that otherdir was
	 * renamed/merged to dumbdir, and change the diff_filepair for
	 * otherdir/bfile into a rename into dumbdir/bfile.  However, Side
	 * 2 will notice the rename from dumbdir to smrtdir, and do the
	 * transitive rename to move it from dumbdir/bfile to
	 * smrtdir/bfile.  That gives us bfile in dumbdir vs being in
	 * smrtdir, a rename/rename(1to2) conflict.  We really just want
	 * the file to end up in smrtdir.  And the way to achieve that is
	 * to not let Side1 do the rename to dumbdir, since we know that is
	 * the source of one of our directory renames.
	 *
	 * That's why otherinfo and dir_rename_exclusions is here.
	 *
	 * As it turns out, this also prevents N-way transient rename
	 * confusion; See testcases 9c and 9d of t6043.
	 */
	otherinfo = strmap_get_entry(dir_rename_exclusions, new_dir);
	if (otherinfo) {
		path_msg(opt, rename_info->key, 1,
			 _("WARNING: Avoiding applying %s -> %s rename "
			   "to %s, because %s itself was renamed."),
			 rename_info->key, new_dir, path, new_dir);
		return NULL;
	}

	new_path = handle_path_level_conflicts(opt, path, side_index,
					       rename_info, collisions);
	*clean_merge &= (new_path != NULL);

	return new_path;
}

static void apply_directory_rename_modifications(struct merge_options *opt,
						 struct diff_filepair *pair,
						 char *new_path)
{
	/*
	 * The basic idea is to get the conflict_info from opt->priv->paths
	 * at old path, and insert it into new_path; basically just this:
	 *     ci = strmap_get(&opt->priv->paths, old_path);
	 *     strmap_remove(&opt->priv->paths, old_path, 0);
	 *     strmap_put(&opt->priv->paths, new_path, ci);
	 * However, there are some factors complicating this:
	 *     - opt->priv->paths may already have an entry at new_path
	 *     - Each ci tracks its containing directory, so we need to
	 *       update that
	 *     - If another ci has the same containing directory, then
	 *       the two char*'s MUST point to the same location.  See the
	 *       comment in struct merged_info.  strcmp equality is not
	 *       enough; we need pointer equality.
	 *     - opt->priv->paths must hold the parent directories of any
	 *       entries that are added.  So, if this directory rename
	 *       causes entirely new directories, we must recursively add
	 *       parent directories.
	 *     - For each parent directory added to opt->priv->paths, we
	 *       also need to get its parent directory stored in its
	 *       conflict_info->merged.directory_name with all the same
	 *       requirements about pointer equality.
	 */
	struct string_list dirs_to_insert = STRING_LIST_INIT_NODUP;
	struct conflict_info *ci, *new_ci;
	struct strmap_entry *entry;
	const char *branch_with_new_path, *branch_with_dir_rename;
	const char *old_path = pair->two->path;
	const char *parent_name;
	const char *cur_path;
	int i, len;

	entry = strmap_get_entry(&opt->priv->paths, old_path);
	old_path = entry->key;
	ci = entry->value;
	VERIFY_CI(ci);

	/* Find parent directories missing from opt->priv->paths */
	cur_path = new_path;
	while (1) {
		/* Find the parent directory of cur_path */
		char *last_slash = strrchr(cur_path, '/');
		if (last_slash) {
			parent_name = xstrndup(cur_path, last_slash - cur_path);
		} else {
			parent_name = opt->priv->toplevel_dir;
			break;
		}

		/* Look it up in opt->priv->paths */
		entry = strmap_get_entry(&opt->priv->paths, parent_name);
		if (entry) {
			free((char*)parent_name);
			parent_name = entry->key; /* reuse known pointer */
			break;
		}

		/* Record this is one of the directories we need to insert */
		string_list_append(&dirs_to_insert, parent_name);
		cur_path = parent_name;
	}

	/* Traverse dirs_to_insert and insert them into opt->priv->paths */
	for (i = dirs_to_insert.nr-1; i >= 0; --i) {
		struct conflict_info *dir_ci;
		char *cur_dir = dirs_to_insert.items[i].string;

		dir_ci = xcalloc(1, sizeof(*dir_ci));

		dir_ci->merged.directory_name = parent_name;
		len = strlen(parent_name);
		/* len+1 because of trailing '/' character */
		dir_ci->merged.basename_offset = (len > 0 ? len+1 : len);
		dir_ci->dirmask = ci->filemask;
		strmap_put(&opt->priv->paths, cur_dir, dir_ci);

		parent_name = cur_dir;
	}

	/*
	 * We are removing old_path from opt->priv->paths.  old_path also will
	 * eventually need to be freed, but it may still be used by e.g.
	 * ci->pathnames.  So, store it in another string-list for now.
	 */
	string_list_append(&opt->priv->paths_to_free, old_path);

	assert(ci->filemask == 2 || ci->filemask == 4);
	assert(ci->dirmask == 0);
	strmap_remove(&opt->priv->paths, old_path, 0);

	branch_with_new_path   = (ci->filemask == 2) ? opt->branch1 : opt->branch2;
	branch_with_dir_rename = (ci->filemask == 2) ? opt->branch2 : opt->branch1;

	/* Now, finally update ci and stick it into opt->priv->paths */
	ci->merged.directory_name = parent_name;
	len = strlen(parent_name);
	ci->merged.basename_offset = (len > 0 ? len+1 : len);
	new_ci = strmap_get(&opt->priv->paths, new_path);
	if (!new_ci) {
		/* Place ci back into opt->priv->paths, but at new_path */
		strmap_put(&opt->priv->paths, new_path, ci);
	} else {
		int index;

		/* A few sanity checks */
		VERIFY_CI(new_ci);
		assert(ci->filemask == 2 || ci->filemask == 4);
		assert((new_ci->filemask & ci->filemask) == 0);
		assert(!new_ci->merged.clean);

		/* Copy stuff from ci into new_ci */
		new_ci->filemask |= ci->filemask;
		if (new_ci->dirmask)
			new_ci->df_conflict = 1;
		index = (ci->filemask >> 1);
		new_ci->pathnames[index] = ci->pathnames[index];
		new_ci->stages[index].mode = ci->stages[index].mode;
		oidcpy(&new_ci->stages[index].oid, &ci->stages[index].oid);

		free(ci);
		ci = new_ci;
	}

	if (opt->detect_directory_renames == MERGE_DIRECTORY_RENAMES_TRUE) {
		/* Notify user of updated path */
		if (pair->status == 'A')
			path_msg(opt, new_path, 1,
				 _("Path updated: %s added in %s inside a "
				   "directory that was renamed in %s; moving "
				   "it to %s."),
				 old_path, branch_with_new_path,
				 branch_with_dir_rename, new_path);
		else
			path_msg(opt, new_path, 1,
				 _("Path updated: %s renamed to %s in %s, "
				   "inside a directory that was renamed in %s; "
				   "moving it to %s."),
				 pair->one->path, old_path, branch_with_new_path,
				 branch_with_dir_rename, new_path);
	} else {
		/*
		 * opt->detect_directory_renames has the value
		 * MERGE_DIRECTORY_RENAMES_CONFLICT, so mark these as conflicts.
		 */
		ci->path_conflict = 1;
		if (pair->status == 'A')
			path_msg(opt, new_path, 0,
				 _("CONFLICT (file location): %s added in %s "
				   "inside a directory that was renamed in %s, "
				   "suggesting it should perhaps be moved to "
				   "%s."),
				 old_path, branch_with_new_path,
				 branch_with_dir_rename, new_path);
		else
			path_msg(opt, new_path, 0,
				 _("CONFLICT (file location): %s renamed to %s "
				   "in %s, inside a directory that was renamed "
				   "in %s, suggesting it should perhaps be "
				   "moved to %s."),
				 pair->one->path, old_path, branch_with_new_path,
				 branch_with_dir_rename, new_path);
	}

	/*
	 * Finally, record the new location.
	 */
	pair->two->path = new_path;
}

/*** Function Grouping: functions related to regular rename detection ***/

static int process_renames(struct merge_options *opt,
			   struct diff_queue_struct *renames)
{
	int clean_merge = 1, i;

	for (i = 0; i < renames->nr; ++i) {
		const char *oldpath = NULL, *newpath;
		struct diff_filepair *pair = renames->queue[i];
		struct conflict_info *oldinfo = NULL, *newinfo = NULL;
		struct strmap_entry *old_ent, *new_ent;
		unsigned int old_sidemask;
		int target_index, other_source_index;
		int source_deleted, collision, type_changed;
		const char *rename_branch = NULL, *delete_branch = NULL;

		old_ent = strmap_get_entry(&opt->priv->paths, pair->one->path);
<<<<<<< HEAD
		oldpath = old_ent->key;
		oldinfo = old_ent->value;

		new_ent = strmap_get_entry(&opt->priv->paths, pair->two->path);
		newpath = new_ent->key;
		newinfo = new_ent->value;
=======
		new_ent = strmap_get_entry(&opt->priv->paths, pair->two->path);
		if (old_ent) {
			oldpath = old_ent->key;
			oldinfo = old_ent->value;
		}
		newpath = pair->two->path;
		if (new_ent) {
			newpath = new_ent->key;
			newinfo = new_ent->value;
		}

		/*
		 * If pair->one->path isn't in opt->priv->paths, that means
		 * that either directory rename detection removed that
		 * path, or a parent directory of oldpath was resolved and
		 * we don't even need the rename; in either case, we can
		 * skip it.  If oldinfo->merged.clean, then the other side
		 * of history had no changes to oldpath and we don't need
		 * the rename and can skip it.
		 */
		if (!oldinfo || oldinfo->merged.clean)
			continue;
>>>>>>> 203c872c

		/*
		 * diff_filepairs have copies of pathnames, thus we have to
		 * use standard 'strcmp()' (negated) instead of '=='.
		 */
		if (i + 1 < renames->nr &&
		    !strcmp(oldpath, renames->queue[i+1]->one->path)) {
			/* Handle rename/rename(1to2) or rename/rename(1to1) */
			const char *pathnames[3];
			struct version_info merged;
			struct conflict_info *base, *side1, *side2;
			unsigned was_binary_blob = 0;

			pathnames[0] = oldpath;
			pathnames[1] = newpath;
			pathnames[2] = renames->queue[i+1]->two->path;

			base = strmap_get(&opt->priv->paths, pathnames[0]);
			side1 = strmap_get(&opt->priv->paths, pathnames[1]);
			side2 = strmap_get(&opt->priv->paths, pathnames[2]);

			VERIFY_CI(base);
			VERIFY_CI(side1);
			VERIFY_CI(side2);

			if (!strcmp(pathnames[1], pathnames[2])) {
				/* Both sides renamed the same way */
				assert(side1 == side2);
				memcpy(&side1->stages[0], &base->stages[0],
				       sizeof(merged));
				side1->filemask |= (1 << MERGE_BASE);
				/* Mark base as resolved by removal */
				base->merged.is_null = 1;
				base->merged.clean = 1;

				/* We handled both renames, i.e. i+1 handled */
				i++;
				/* Move to next rename */
				continue;
			}

			/* This is a rename/rename(1to2) */
			clean_merge = handle_content_merge(opt,
							   pair->one->path,
							   &base->stages[0],
							   &side1->stages[1],
							   &side2->stages[2],
							   pathnames,
							   1 + 2 * opt->priv->call_depth,
							   &merged);
			if (!clean_merge &&
			    merged.mode == side1->stages[1].mode &&
			    oideq(&merged.oid, &side1->stages[1].oid))
				was_binary_blob = 1;
			memcpy(&side1->stages[1], &merged, sizeof(merged));
			if (was_binary_blob) {
				/*
				 * Getting here means we were attempting to
				 * merge a binary blob.
				 *
				 * Since we can't merge binaries,
				 * handle_content_merge() just takes one
				 * side.  But we don't want to copy the
				 * contents of one side to both paths.  We
				 * used the contents of side1 above for
				 * side1->stages, let's use the contents of
				 * side2 for side2->stages below.
				 */
				oidcpy(&merged.oid, &side2->stages[2].oid);
				merged.mode = side2->stages[2].mode;
			}
			memcpy(&side2->stages[2], &merged, sizeof(merged));

			side1->path_conflict = 1;
			side2->path_conflict = 1;
			/*
			 * TODO: For renames we normally remove the path at the
			 * old name.  It would thus seem consistent to do the
			 * same for rename/rename(1to2) cases, but we haven't
			 * done so traditionally and a number of the regression
			 * tests now encode an expectation that the file is
			 * left there at stage 1.  If we ever decide to change
			 * this, add the following two lines here:
			 *    base->merged.is_null = 1;
			 *    base->merged.clean = 1;
			 * and remove the setting of base->path_conflict to 1.
			 */
			base->path_conflict = 1;
			path_msg(opt, oldpath, 0,
				 _("CONFLICT (rename/rename): %s renamed to "
				   "%s in %s and to %s in %s."),
				 pathnames[0],
				 pathnames[1], opt->branch1,
				 pathnames[2], opt->branch2);

			i++; /* We handled both renames, i.e. i+1 handled */
			continue;
		}

		VERIFY_CI(oldinfo);
		VERIFY_CI(newinfo);
		target_index = pair->score; /* from collect_renames() */
		assert(target_index == 1 || target_index == 2);
		other_source_index = 3 - target_index;
		old_sidemask = (1 << other_source_index); /* 2 or 4 */
		source_deleted = (oldinfo->filemask == 1);
		collision = ((newinfo->filemask & old_sidemask) != 0);
		type_changed = !source_deleted &&
			(S_ISREG(oldinfo->stages[other_source_index].mode) !=
			 S_ISREG(newinfo->stages[target_index].mode));
		if (type_changed && collision) {
			/*
			 * special handling so later blocks can handle this...
			 *
			 * if type_changed && collision are both true, then this
			 * was really a double rename, but one side wasn't
			 * detected due to lack of break detection.  I.e.
			 * something like
			 *    orig: has normal file 'foo'
			 *    side1: renames 'foo' to 'bar', adds 'foo' symlink
			 *    side2: renames 'foo' to 'bar'
			 * In this case, the foo->bar rename on side1 won't be
			 * detected because the new symlink named 'foo' is
			 * there and we don't do break detection.  But we detect
			 * this here because we don't want to merge the content
			 * of the foo symlink with the foo->bar file, so we
			 * have some logic to handle this special case.  The
			 * easiest way to do that is make 'bar' on side1 not
			 * be considered a colliding file but the other part
			 * of a normal rename.  If the file is very different,
			 * well we're going to get content merge conflicts
			 * anyway so it doesn't hurt.  And if the colliding
			 * file also has a different type, that'll be handled
			 * by the content merge logic in process_entry() too.
			 *
			 * See also t6430, 'rename vs. rename/symlink'
			 */
			collision = 0;
		}
		if (source_deleted) {
			if (target_index == 1) {
				rename_branch = opt->branch1;
				delete_branch = opt->branch2;
			} else {
				rename_branch = opt->branch2;
				delete_branch = opt->branch1;
			}
		}

		assert(source_deleted || oldinfo->filemask & old_sidemask);

		/* Need to check for special types of rename conflicts... */
		if (collision && !source_deleted) {
			/* collision: rename/add or rename/rename(2to1) */
			const char *pathnames[3];
			struct version_info merged;

			struct conflict_info *base, *side1, *side2;
			unsigned clean;

			pathnames[0] = oldpath;
			pathnames[other_source_index] = oldpath;
			pathnames[target_index] = newpath;

			base = strmap_get(&opt->priv->paths, pathnames[0]);
			side1 = strmap_get(&opt->priv->paths, pathnames[1]);
			side2 = strmap_get(&opt->priv->paths, pathnames[2]);

			VERIFY_CI(base);
			VERIFY_CI(side1);
			VERIFY_CI(side2);

			clean = handle_content_merge(opt, pair->one->path,
						     &base->stages[0],
						     &side1->stages[1],
						     &side2->stages[2],
						     pathnames,
						     1 + 2 * opt->priv->call_depth,
						     &merged);

			memcpy(&newinfo->stages[target_index], &merged,
			       sizeof(merged));
			if (!clean) {
				path_msg(opt, newpath, 0,
					 _("CONFLICT (rename involved in "
					   "collision): rename of %s -> %s has "
					   "content conflicts AND collides "
					   "with another path; this may result "
					   "in nested conflict markers."),
					 oldpath, newpath);
			}
		} else if (collision && source_deleted) {
			/*
			 * rename/add/delete or rename/rename(2to1)/delete:
			 * since oldpath was deleted on the side that didn't
			 * do the rename, there's not much of a content merge
			 * we can do for the rename.  oldinfo->merged.is_null
			 * was already set, so we just leave things as-is so
			 * they look like an add/add conflict.
			 */

			newinfo->path_conflict = 1;
			path_msg(opt, newpath, 0,
				 _("CONFLICT (rename/delete): %s renamed "
				   "to %s in %s, but deleted in %s."),
				 oldpath, newpath, rename_branch, delete_branch);
		} else {
			/*
			 * a few different cases...start by copying the
			 * existing stage(s) from oldinfo over the newinfo
			 * and update the pathname(s).
			 */
			memcpy(&newinfo->stages[0], &oldinfo->stages[0],
			       sizeof(newinfo->stages[0]));
			newinfo->filemask |= (1 << MERGE_BASE);
			newinfo->pathnames[0] = oldpath;
			if (type_changed) {
				/* rename vs. typechange */
				/* Mark the original as resolved by removal */
				memcpy(&oldinfo->stages[0].oid, &null_oid,
				       sizeof(oldinfo->stages[0].oid));
				oldinfo->stages[0].mode = 0;
				oldinfo->filemask &= 0x06;
			} else if (source_deleted) {
				/* rename/delete */
				newinfo->path_conflict = 1;
				path_msg(opt, newpath, 0,
					 _("CONFLICT (rename/delete): %s renamed"
					   " to %s in %s, but deleted in %s."),
					 oldpath, newpath,
					 rename_branch, delete_branch);
			} else {
				/* normal rename */
				memcpy(&newinfo->stages[other_source_index],
				       &oldinfo->stages[other_source_index],
				       sizeof(newinfo->stages[0]));
				newinfo->filemask |= (1 << other_source_index);
				newinfo->pathnames[other_source_index] = oldpath;
			}
		}

		if (!type_changed) {
			/* Mark the original as resolved by removal */
			oldinfo->merged.is_null = 1;
			oldinfo->merged.clean = 1;
		}

	}

	return clean_merge;
}

static int compare_pairs(const void *a_, const void *b_)
{
	const struct diff_filepair *a = *((const struct diff_filepair **)a_);
	const struct diff_filepair *b = *((const struct diff_filepair **)b_);

	return strcmp(a->one->path, b->one->path);
}

/* Call diffcore_rename() to compute which files have changed on given side */
static void detect_regular_renames(struct merge_options *opt,
				   struct tree *merge_base,
				   struct tree *side,
				   unsigned side_index)
{
	struct diff_options diff_opts;
	struct rename_info *renames = &opt->priv->renames;

	repo_diff_setup(opt->repo, &diff_opts);
	diff_opts.flags.recursive = 1;
	diff_opts.flags.rename_empty = 0;
	diff_opts.detect_rename = DIFF_DETECT_RENAME;
	diff_opts.rename_limit = opt->rename_limit;
	if (opt->rename_limit <= 0)
		diff_opts.rename_limit = 1000;
	diff_opts.rename_score = opt->rename_score;
	diff_opts.show_rename_progress = opt->show_rename_progress;
	diff_opts.output_format = DIFF_FORMAT_NO_OUTPUT;
	diff_setup_done(&diff_opts);
	diff_tree_oid(&merge_base->object.oid, &side->object.oid, "",
		      &diff_opts);
	diffcore_std(&diff_opts);

	if (diff_opts.needed_rename_limit > renames->needed_limit)
		renames->needed_limit = diff_opts.needed_rename_limit;

	renames->pairs[side_index] = diff_queued_diff;

	diff_opts.output_format = DIFF_FORMAT_NO_OUTPUT;
	diff_queued_diff.nr = 0;
	diff_queued_diff.queue = NULL;
	diff_flush(&diff_opts);
}

/*
 * Get information of all renames which occurred in 'side_pairs', discarding
 * non-renames.
 */
static int collect_renames(struct merge_options *opt,
			   struct diff_queue_struct *result,
<<<<<<< HEAD
			   unsigned side_index)
{
	int i, clean = 1;
	struct diff_queue_struct *side_pairs;
	struct rename_info *renames = &opt->priv->renames;

	side_pairs = &renames->pairs[side_index];

	for (i = 0; i < side_pairs->nr; ++i) {
		struct diff_filepair *p = side_pairs->queue[i];

		if (p->status != 'R') {
=======
			   unsigned side_index,
			   struct strmap *dir_renames_for_side,
			   struct strmap *rename_exclusions)
{
	int i, clean = 1;
	struct strmap collisions;
	struct diff_queue_struct *side_pairs;
	struct hashmap_iter iter;
	struct strmap_entry *entry;
	struct rename_info *renames = &opt->priv->renames;

	side_pairs = &renames->pairs[side_index];
	compute_collisions(&collisions, dir_renames_for_side, side_pairs);

	for (i = 0; i < side_pairs->nr; ++i) {
		struct diff_filepair *p = side_pairs->queue[i];
		char *new_path; /* non-NULL only with directory renames */

		if (p->status != 'A' && p->status != 'R') {
>>>>>>> 203c872c
			diff_free_filepair(p);
			continue;
		}

<<<<<<< HEAD
=======
		new_path = check_for_directory_rename(opt, p->two->path,
						      side_index,
						      dir_renames_for_side,
						      rename_exclusions,
						      &collisions,
						      &clean);

		if (p->status != 'R' && !new_path) {
			diff_free_filepair(p);
			continue;
		}

		if (new_path)
			apply_directory_rename_modifications(opt, p, new_path);

>>>>>>> 203c872c
		/*
		 * p->score comes back from diffcore_rename_extended() with
		 * the similarity of the renamed file.  The similarity is
		 * was used to determine that the two files were related
		 * and are a rename, which we have already used, but beyond
		 * that we have no use for the similarity.  So p->score is
		 * now irrelevant.  However, process_renames() will need to
		 * know which side of the merge this rename was associated
		 * with, so overwrite p->score with that value.
		 */
		p->score = side_index;
		result->queue[result->nr++] = p;
	}

<<<<<<< HEAD
=======
	/* Free each value in the collisions map */
	strmap_for_each_entry(&collisions, &iter, entry) {
		struct collision_info *info = entry->value;
		string_list_clear(&info->source_files, 0);
	}
	/*
	 * In compute_collisions(), we set collisions.strdup_strings to 0
	 * so that we wouldn't have to make another copy of the new_path
	 * allocated by apply_dir_rename().  But now that we've used them
	 * and have no other references to these strings, it is time to
	 * deallocate them.
	 */
	free_strmap_strings(&collisions);
	strmap_clear(&collisions, 1);
>>>>>>> 203c872c
	return clean;
}

static int detect_and_process_renames(struct merge_options *opt,
				      struct tree *merge_base,
				      struct tree *side1,
				      struct tree *side2)
{
	struct diff_queue_struct combined;
	struct rename_info *renames = &opt->priv->renames;
<<<<<<< HEAD
	int s, clean = 1;
=======
	int need_dir_renames, s, clean = 1;
>>>>>>> 203c872c

	memset(&combined, 0, sizeof(combined));

	detect_regular_renames(opt, merge_base, side1, MERGE_SIDE1);
	detect_regular_renames(opt, merge_base, side2, MERGE_SIDE2);

<<<<<<< HEAD
	ALLOC_GROW(combined.queue,
		   renames->pairs[1].nr + renames->pairs[2].nr,
		   combined.alloc);
	clean &= collect_renames(opt, &combined, MERGE_SIDE1);
	clean &= collect_renames(opt, &combined, MERGE_SIDE2);
=======
	need_dir_renames =
	  !opt->priv->call_depth &&
	  (opt->detect_directory_renames == MERGE_DIRECTORY_RENAMES_TRUE ||
	   opt->detect_directory_renames == MERGE_DIRECTORY_RENAMES_CONFLICT);

	if (need_dir_renames) {
		get_provisional_directory_renames(opt, MERGE_SIDE1, &clean);
		get_provisional_directory_renames(opt, MERGE_SIDE2, &clean);
		handle_directory_level_conflicts(opt);
	}

	ALLOC_GROW(combined.queue,
		   renames->pairs[1].nr + renames->pairs[2].nr,
		   combined.alloc);
	clean &= collect_renames(opt, &combined, MERGE_SIDE1,
				 &renames->dir_renames[2],
				 &renames->dir_renames[1]);
	clean &= collect_renames(opt, &combined, MERGE_SIDE2,
				 &renames->dir_renames[1],
				 &renames->dir_renames[2]);
>>>>>>> 203c872c
	QSORT(combined.queue, combined.nr, compare_pairs);

	clean &= process_renames(opt, &combined);

	/* Free memory for renames->pairs[] and combined */
	for (s = MERGE_SIDE1; s <= MERGE_SIDE2; s++) {
		free(renames->pairs[s].queue);
		DIFF_QUEUE_CLEAR(&renames->pairs[s]);
	}
	if (combined.nr) {
		int i;
		for (i = 0; i < combined.nr; i++)
			diff_free_filepair(combined.queue[i]);
		free(combined.queue);
	}

	return clean;
}

/*** Function Grouping: functions related to process_entries() ***/

static int string_list_df_name_compare(const char *one, const char *two)
{
	int onelen = strlen(one);
	int twolen = strlen(two);
	/*
	 * Here we only care that entries for D/F conflicts are
	 * adjacent, in particular with the file of the D/F conflict
	 * appearing before files below the corresponding directory.
	 * The order of the rest of the list is irrelevant for us.
	 *
	 * To achieve this, we sort with df_name_compare and provide
	 * the mode S_IFDIR so that D/F conflicts will sort correctly.
	 * We use the mode S_IFDIR for everything else for simplicity,
	 * since in other cases any changes in their order due to
	 * sorting cause no problems for us.
	 */
	int cmp = df_name_compare(one, onelen, S_IFDIR,
				  two, twolen, S_IFDIR);
	/*
	 * Now that 'foo' and 'foo/bar' compare equal, we have to make sure
	 * that 'foo' comes before 'foo/bar'.
	 */
	if (cmp)
		return cmp;
	return onelen - twolen;
}

struct directory_versions {
	/*
	 * versions: list of (basename -> version_info)
	 *
	 * The basenames are in reverse lexicographic order of full pathnames,
	 * as processed in process_entries().  This puts all entries within
	 * a directory together, and covers the directory itself after
	 * everything within it, allowing us to write subtrees before needing
	 * to record information for the tree itself.
	 */
	struct string_list versions;

	/*
	 * offsets: list of (full relative path directories -> integer offsets)
	 *
	 * Since versions contains basenames from files in multiple different
	 * directories, we need to know which entries in versions correspond
	 * to which directories.  Values of e.g.
	 *     ""             0
	 *     src            2
	 *     src/moduleA    5
	 * Would mean that entries 0-1 of versions are files in the toplevel
	 * directory, entries 2-4 are files under src/, and the remaining
	 * entries starting at index 5 are files under src/moduleA/.
	 */
	struct string_list offsets;

	/*
	 * last_directory: directory that previously processed file found in
	 *
	 * last_directory starts NULL, but records the directory in which the
	 * previous file was found within.  As soon as
	 *    directory(current_file) != last_directory
	 * then we need to start updating accounting in versions & offsets.
	 * Note that last_directory is always the last path in "offsets" (or
	 * NULL if "offsets" is empty) so this exists just for quick access.
	 */
	const char *last_directory;

	/* last_directory_len: cached computation of strlen(last_directory) */
	unsigned last_directory_len;
};

static int tree_entry_order(const void *a_, const void *b_)
{
	const struct string_list_item *a = a_;
	const struct string_list_item *b = b_;

	const struct merged_info *ami = a->util;
	const struct merged_info *bmi = b->util;
	return base_name_compare(a->string, strlen(a->string), ami->result.mode,
				 b->string, strlen(b->string), bmi->result.mode);
}

static void write_tree(struct object_id *result_oid,
		       struct string_list *versions,
		       unsigned int offset,
		       size_t hash_size)
{
	size_t maxlen = 0, extra;
	unsigned int nr = versions->nr - offset;
	struct strbuf buf = STRBUF_INIT;
	struct string_list relevant_entries = STRING_LIST_INIT_NODUP;
	int i;

	/*
	 * We want to sort the last (versions->nr-offset) entries in versions.
	 * Do so by abusing the string_list API a bit: make another string_list
	 * that contains just those entries and then sort them.
	 *
	 * We won't use relevant_entries again and will let it just pop off the
	 * stack, so there won't be allocation worries or anything.
	 */
	relevant_entries.items = versions->items + offset;
	relevant_entries.nr = versions->nr - offset;
	QSORT(relevant_entries.items, relevant_entries.nr, tree_entry_order);

	/* Pre-allocate some space in buf */
	extra = hash_size + 8; /* 8: 6 for mode, 1 for space, 1 for NUL char */
	for (i = 0; i < nr; i++) {
		maxlen += strlen(versions->items[offset+i].string) + extra;
	}
	strbuf_grow(&buf, maxlen);

	/* Write each entry out to buf */
	for (i = 0; i < nr; i++) {
		struct merged_info *mi = versions->items[offset+i].util;
		struct version_info *ri = &mi->result;
		strbuf_addf(&buf, "%o %s%c",
			    ri->mode,
			    versions->items[offset+i].string, '\0');
		strbuf_add(&buf, ri->oid.hash, hash_size);
	}

	/* Write this object file out, and record in result_oid */
	write_object_file(buf.buf, buf.len, tree_type, result_oid);
	strbuf_release(&buf);
}

static void record_entry_for_tree(struct directory_versions *dir_metadata,
				  const char *path,
				  struct merged_info *mi)
{
	const char *basename;

	if (mi->is_null)
		/* nothing to record */
		return;

	basename = path + mi->basename_offset;
	assert(strchr(basename, '/') == NULL);
	string_list_append(&dir_metadata->versions,
			   basename)->util = &mi->result;
}

static void write_completed_directory(struct merge_options *opt,
				      const char *new_directory_name,
				      struct directory_versions *info)
{
	const char *prev_dir;
	struct merged_info *dir_info = NULL;
	unsigned int offset;

	/*
	 * Some explanation of info->versions and info->offsets...
	 *
	 * process_entries() iterates over all relevant files AND
	 * directories in reverse lexicographic order, and calls this
	 * function.  Thus, an example of the paths that process_entries()
	 * could operate on (along with the directories for those paths
	 * being shown) is:
	 *
	 *     xtract.c             ""
	 *     tokens.txt           ""
	 *     src/moduleB/umm.c    src/moduleB
	 *     src/moduleB/stuff.h  src/moduleB
	 *     src/moduleB/baz.c    src/moduleB
	 *     src/moduleB          src
	 *     src/moduleA/foo.c    src/moduleA
	 *     src/moduleA/bar.c    src/moduleA
	 *     src/moduleA          src
	 *     src                  ""
	 *     Makefile             ""
	 *
	 * info->versions:
	 *
	 *     always contains the unprocessed entries and their
	 *     version_info information.  For example, after the first five
	 *     entries above, info->versions would be:
	 *
	 *     	   xtract.c     <xtract.c's version_info>
	 *     	   token.txt    <token.txt's version_info>
	 *     	   umm.c        <src/moduleB/umm.c's version_info>
	 *     	   stuff.h      <src/moduleB/stuff.h's version_info>
	 *     	   baz.c        <src/moduleB/baz.c's version_info>
	 *
	 *     Once a subdirectory is completed we remove the entries in
	 *     that subdirectory from info->versions, writing it as a tree
	 *     (write_tree()).  Thus, as soon as we get to src/moduleB,
	 *     info->versions would be updated to
	 *
	 *     	   xtract.c     <xtract.c's version_info>
	 *     	   token.txt    <token.txt's version_info>
	 *     	   moduleB      <src/moduleB's version_info>
	 *
	 * info->offsets:
	 *
	 *     helps us track which entries in info->versions correspond to
	 *     which directories.  When we are N directories deep (e.g. 4
	 *     for src/modA/submod/subdir/), we have up to N+1 unprocessed
	 *     directories (+1 because of toplevel dir).  Corresponding to
	 *     the info->versions example above, after processing five entries
	 *     info->offsets will be:
	 *
	 *     	   ""           0
	 *     	   src/moduleB  2
	 *
	 *     which is used to know that xtract.c & token.txt are from the
	 *     toplevel dirctory, while umm.c & stuff.h & baz.c are from the
	 *     src/moduleB directory.  Again, following the example above,
	 *     once we need to process src/moduleB, then info->offsets is
	 *     updated to
	 *
	 *     	   ""           0
	 *     	   src          2
	 *
	 *     which says that moduleB (and only moduleB so far) is in the
	 *     src directory.
	 *
	 *     One unique thing to note about info->offsets here is that
	 *     "src" was not added to info->offsets until there was a path
	 *     (a file OR directory) immediately below src/ that got
	 *     processed.
	 *
	 * Since process_entry() just appends new entries to info->versions,
	 * write_completed_directory() only needs to do work if the next path
	 * is in a directory that is different than the last directory found
	 * in info->offsets.
	 */

	/*
	 * If we are working with the same directory as the last entry, there
	 * is no work to do.  (See comments above the directory_name member of
	 * struct merged_info for why we can use pointer comparison instead of
	 * strcmp here.)
	 */
	if (new_directory_name == info->last_directory)
		return;

	/*
	 * If we are just starting (last_directory is NULL), or last_directory
	 * is a prefix of the current directory, then we can just update
	 * info->offsets to record the offset where we started this directory
	 * and update last_directory to have quick access to it.
	 */
	if (info->last_directory == NULL ||
	    !strncmp(new_directory_name, info->last_directory,
		     info->last_directory_len)) {
		uintptr_t offset = info->versions.nr;

		info->last_directory = new_directory_name;
		info->last_directory_len = strlen(info->last_directory);
		/*
		 * Record the offset into info->versions where we will
		 * start recording basenames of paths found within
		 * new_directory_name.
		 */
		string_list_append(&info->offsets,
				   info->last_directory)->util = (void*)offset;
		return;
	}

	/*
	 * The next entry that will be processed will be within
	 * new_directory_name.  Since at this point we know that
	 * new_directory_name is within a different directory than
	 * info->last_directory, we have all entries for info->last_directory
	 * in info->versions and we need to create a tree object for them.
	 */
	dir_info = strmap_get(&opt->priv->paths, info->last_directory);
	assert(dir_info);
	offset = (uintptr_t)info->offsets.items[info->offsets.nr-1].util;
	if (offset == info->versions.nr) {
		/*
		 * Actually, we don't need to create a tree object in this
		 * case.  Whenever all files within a directory disappear
		 * during the merge (e.g. unmodified on one side and
		 * deleted on the other, or files were renamed elsewhere),
		 * then we get here and the directory itself needs to be
		 * omitted from its parent tree as well.
		 */
		dir_info->is_null = 1;
	} else {
		/*
		 * Write out the tree to the git object directory, and also
		 * record the mode and oid in dir_info->result.
		 */
		dir_info->is_null = 0;
		dir_info->result.mode = S_IFDIR;
		write_tree(&dir_info->result.oid, &info->versions, offset,
			   opt->repo->hash_algo->rawsz);
	}

	/*
	 * We've now used several entries from info->versions and one entry
	 * from info->offsets, so we get rid of those values.
	 */
	info->offsets.nr--;
	info->versions.nr = offset;

	/*
	 * Now we've taken care of the completed directory, but we need to
	 * prepare things since future entries will be in
	 * new_directory_name.  (In particular, process_entry() will be
	 * appending new entries to info->versions.)  So, we need to make
	 * sure new_directory_name is the last entry in info->offsets.
	 */
	prev_dir = info->offsets.nr == 0 ? NULL :
		   info->offsets.items[info->offsets.nr-1].string;
	if (new_directory_name != prev_dir) {
		uintptr_t c = info->versions.nr;
		string_list_append(&info->offsets,
				   new_directory_name)->util = (void*)c;
	}

	/* And, of course, we need to update last_directory to match. */
	info->last_directory = new_directory_name;
	info->last_directory_len = strlen(info->last_directory);
}

/* Per entry merge function */
static void process_entry(struct merge_options *opt,
			  const char *path,
			  struct conflict_info *ci,
			  struct directory_versions *dir_metadata)
{
	int df_file_index = 0;

	VERIFY_CI(ci);
	assert(ci->filemask >= 0 && ci->filemask <= 7);
	/* ci->match_mask == 7 was handled in collect_merge_info_callback() */
	assert(ci->match_mask == 0 || ci->match_mask == 3 ||
	       ci->match_mask == 5 || ci->match_mask == 6);

	if (ci->dirmask) {
		record_entry_for_tree(dir_metadata, path, &ci->merged);
		if (ci->filemask == 0)
			/* nothing else to handle */
			return;
		assert(ci->df_conflict);
	}

	if (ci->df_conflict && ci->merged.result.mode == 0) {
		int i;

		/*
		 * directory no longer in the way, but we do have a file we
		 * need to place here so we need to clean away the "directory
		 * merges to nothing" result.
		 */
		ci->df_conflict = 0;
		assert(ci->filemask != 0);
		ci->merged.clean = 0;
		ci->merged.is_null = 0;
		/* and we want to zero out any directory-related entries */
		ci->match_mask = (ci->match_mask & ~ci->dirmask);
		ci->dirmask = 0;
		for (i = MERGE_BASE; i <= MERGE_SIDE2; i++) {
			if (ci->filemask & (1 << i))
				continue;
			ci->stages[i].mode = 0;
			oidcpy(&ci->stages[i].oid, &null_oid);
		}
	} else if (ci->df_conflict && ci->merged.result.mode != 0) {
		/*
		 * This started out as a D/F conflict, and the entries in
		 * the competing directory were not removed by the merge as
		 * evidenced by write_completed_directory() writing a value
		 * to ci->merged.result.mode.
		 */
		struct conflict_info *new_ci;
		const char *branch;
		const char *old_path = path;
		int i;

		assert(ci->merged.result.mode == S_IFDIR);

		/*
		 * If filemask is 1, we can just ignore the file as having
		 * been deleted on both sides.  We do not want to overwrite
		 * ci->merged.result, since it stores the tree for all the
		 * files under it.
		 */
		if (ci->filemask == 1) {
			ci->filemask = 0;
			return;
		}

		/*
		 * This file still exists on at least one side, and we want
		 * the directory to remain here, so we need to move this
		 * path to some new location.
		 */
		new_ci = xcalloc(1, sizeof(*new_ci));
		/* We don't really want new_ci->merged.result copied, but it'll
		 * be overwritten below so it doesn't matter.  We also don't
		 * want any directory mode/oid values copied, but we'll zero
		 * those out immediately.  We do want the rest of ci copied.
		 */
		memcpy(new_ci, ci, sizeof(*ci));
		new_ci->match_mask = (new_ci->match_mask & ~new_ci->dirmask);
		new_ci->dirmask = 0;
		for (i = MERGE_BASE; i <= MERGE_SIDE2; i++) {
			if (new_ci->filemask & (1 << i))
				continue;
			/* zero out any entries related to directories */
			new_ci->stages[i].mode = 0;
			oidcpy(&new_ci->stages[i].oid, &null_oid);
		}

		/*
		 * Find out which side this file came from; note that we
		 * cannot just use ci->filemask, because renames could cause
		 * the filemask to go back to 7.  So we use dirmask, then
		 * pick the opposite side's index.
		 */
		df_file_index = (ci->dirmask & (1 << 1)) ? 2 : 1;
		branch = (df_file_index == 1) ? opt->branch1 : opt->branch2;
		path = unique_path(&opt->priv->paths, path, branch);
		strmap_put(&opt->priv->paths, path, new_ci);

		path_msg(opt, path, 0,
			 _("CONFLICT (file/directory): directory in the way "
			   "of %s from %s; moving it to %s instead."),
			 old_path, branch, path);

		/*
		 * Zero out the filemask for the old ci.  At this point, ci
		 * was just an entry for a directory, so we don't need to
		 * do anything more with it.
		 */
		ci->filemask = 0;

		/*
		 * Now note that we're working on the new entry (path was
		 * updated above.
		 */
		ci = new_ci;
	}

	/*
	 * NOTE: Below there is a long switch-like if-elseif-elseif... block
	 *       which the code goes through even for the df_conflict cases
	 *       above.
	 */
	if (ci->match_mask) {
		ci->merged.clean = 1;
		if (ci->match_mask == 6) {
			/* stages[1] == stages[2] */
			ci->merged.result.mode = ci->stages[1].mode;
			oidcpy(&ci->merged.result.oid, &ci->stages[1].oid);
		} else {
			/* determine the mask of the side that didn't match */
			unsigned int othermask = 7 & ~ci->match_mask;
			int side = (othermask == 4) ? 2 : 1;

			ci->merged.result.mode = ci->stages[side].mode;
			ci->merged.is_null = !ci->merged.result.mode;
			oidcpy(&ci->merged.result.oid, &ci->stages[side].oid);

			assert(othermask == 2 || othermask == 4);
			assert(ci->merged.is_null ==
			       (ci->filemask == ci->match_mask));
		}
	} else if (ci->filemask >= 6 &&
		   (S_IFMT & ci->stages[1].mode) !=
		   (S_IFMT & ci->stages[2].mode)) {
		/* Two different items from (file/submodule/symlink) */
		if (opt->priv->call_depth) {
			/* Just use the version from the merge base */
			ci->merged.clean = 0;
			oidcpy(&ci->merged.result.oid, &ci->stages[0].oid);
			ci->merged.result.mode = ci->stages[0].mode;
			ci->merged.is_null = (ci->merged.result.mode == 0);
		} else {
			/* Handle by renaming one or both to separate paths. */
			unsigned o_mode = ci->stages[0].mode;
			unsigned a_mode = ci->stages[1].mode;
			unsigned b_mode = ci->stages[2].mode;
			struct conflict_info *new_ci;
			const char *a_path = NULL, *b_path = NULL;
			int rename_a = 0, rename_b = 0;

			new_ci = xmalloc(sizeof(*new_ci));

			if (S_ISREG(a_mode))
				rename_a = 1;
			else if (S_ISREG(b_mode))
				rename_b = 1;
			else {
				rename_a = 1;
				rename_b = 1;
			}

			path_msg(opt, path, 0,
				 _("CONFLICT (distinct types): %s had different "
				   "types on each side; renamed %s of them so "
				   "each can be recorded somewhere."),
				 path,
				 (rename_a && rename_b) ? _("both") : _("one"));

			ci->merged.clean = 0;
			memcpy(new_ci, ci, sizeof(*new_ci));

			/* Put b into new_ci, removing a from stages */
			new_ci->merged.result.mode = ci->stages[2].mode;
			oidcpy(&new_ci->merged.result.oid, &ci->stages[2].oid);
			new_ci->stages[1].mode = 0;
			oidcpy(&new_ci->stages[1].oid, &null_oid);
			new_ci->filemask = 5;
			if ((S_IFMT & b_mode) != (S_IFMT & o_mode)) {
				new_ci->stages[0].mode = 0;
				oidcpy(&new_ci->stages[0].oid, &null_oid);
				new_ci->filemask = 4;
			}

			/* Leave only a in ci, fixing stages. */
			ci->merged.result.mode = ci->stages[1].mode;
			oidcpy(&ci->merged.result.oid, &ci->stages[1].oid);
			ci->stages[2].mode = 0;
			oidcpy(&ci->stages[2].oid, &null_oid);
			ci->filemask = 3;
			if ((S_IFMT & a_mode) != (S_IFMT & o_mode)) {
				ci->stages[0].mode = 0;
				oidcpy(&ci->stages[0].oid, &null_oid);
				ci->filemask = 2;
			}

			/* Insert entries into opt->priv_paths */
			assert(rename_a || rename_b);
			if (rename_a) {
				a_path = unique_path(&opt->priv->paths,
						     path, opt->branch1);
				strmap_put(&opt->priv->paths, a_path, ci);
			}

			if (rename_b)
				b_path = unique_path(&opt->priv->paths,
						     path, opt->branch2);
			else
				b_path = path;
			strmap_put(&opt->priv->paths, b_path, new_ci);

			if (rename_a && rename_b) {
				strmap_remove(&opt->priv->paths, path, 0);
				/*
				 * We removed path from opt->priv->paths.  path
				 * will also eventually need to be freed, but
				 * it may still be used by e.g.  ci->pathnames.
				 * So, store it in another string-list for now.
				 */
				string_list_append(&opt->priv->paths_to_free,
						   path);
			}

			/*
			 * Do special handling for b_path since process_entry()
			 * won't be called on it specially.
			 */
			strmap_put(&opt->priv->conflicted, b_path, new_ci);
			record_entry_for_tree(dir_metadata, b_path,
					      &new_ci->merged);

			/*
			 * Remaining code for processing this entry should
			 * think in terms of processing a_path.
			 */
			if (a_path)
				path = a_path;
		}
	} else if (ci->filemask >= 6) {
		/* Need a two-way or three-way content merge */
		struct version_info merged_file;
		unsigned clean_merge;
		struct version_info *o = &ci->stages[0];
		struct version_info *a = &ci->stages[1];
		struct version_info *b = &ci->stages[2];

		clean_merge = handle_content_merge(opt, path, o, a, b,
						   ci->pathnames,
						   opt->priv->call_depth * 2,
						   &merged_file);
		ci->merged.clean = clean_merge &&
				   !ci->df_conflict && !ci->path_conflict;
		ci->merged.result.mode = merged_file.mode;
		ci->merged.is_null = (merged_file.mode == 0);
		oidcpy(&ci->merged.result.oid, &merged_file.oid);
		if (clean_merge && ci->df_conflict) {
			assert(df_file_index == 1 || df_file_index == 2);
			ci->filemask = 1 << df_file_index;
			ci->stages[df_file_index].mode = merged_file.mode;
			oidcpy(&ci->stages[df_file_index].oid, &merged_file.oid);
		}
		if (!clean_merge) {
			const char *reason = _("content");
			if (ci->filemask == 6)
				reason = _("add/add");
			if (S_ISGITLINK(merged_file.mode))
				reason = _("submodule");
			path_msg(opt, path, 0,
				 _("CONFLICT (%s): Merge conflict in %s"),
				 reason, path);
		}
	} else if (ci->filemask == 3 || ci->filemask == 5) {
		/* Modify/delete */
		const char *modify_branch, *delete_branch;
		int side = (ci->filemask == 5) ? 2 : 1;
		int index = opt->priv->call_depth ? 0 : side;

		ci->merged.result.mode = ci->stages[index].mode;
		oidcpy(&ci->merged.result.oid, &ci->stages[index].oid);
		ci->merged.clean = 0;

		modify_branch = (side == 1) ? opt->branch1 : opt->branch2;
		delete_branch = (side == 1) ? opt->branch2 : opt->branch1;

		if (ci->path_conflict &&
		    oideq(&ci->stages[0].oid, &ci->stages[side].oid)) {
			/*
			 * This came from a rename/delete; no action to take,
			 * but avoid printing "modify/delete" conflict notice
			 * since the contents were not modified.
			 */
		} else {
			path_msg(opt, path, 0,
				 _("CONFLICT (modify/delete): %s deleted in %s "
				   "and modified in %s.  Version %s of %s left "
				   "in tree."),
				 path, delete_branch, modify_branch,
				 modify_branch, path);
		}
	} else if (ci->filemask == 2 || ci->filemask == 4) {
		/* Added on one side */
		int side = (ci->filemask == 4) ? 2 : 1;
		ci->merged.result.mode = ci->stages[side].mode;
		oidcpy(&ci->merged.result.oid, &ci->stages[side].oid);
		ci->merged.clean = !ci->df_conflict && !ci->path_conflict;
	} else if (ci->filemask == 1) {
		/* Deleted on both sides */
		ci->merged.is_null = 1;
		ci->merged.result.mode = 0;
		oidcpy(&ci->merged.result.oid, &null_oid);
		ci->merged.clean = !ci->path_conflict;
	}

	/*
	 * If still conflicted, record it separately.  This allows us to later
	 * iterate over just conflicted entries when updating the index instead
	 * of iterating over all entries.
	 */
	if (!ci->merged.clean)
		strmap_put(&opt->priv->conflicted, path, ci);
	record_entry_for_tree(dir_metadata, path, &ci->merged);
}

static void process_entries(struct merge_options *opt,
			    struct object_id *result_oid)
{
	struct hashmap_iter iter;
	struct strmap_entry *e;
	struct string_list plist = STRING_LIST_INIT_NODUP;
	struct string_list_item *entry;
	struct directory_versions dir_metadata = { STRING_LIST_INIT_NODUP,
						   STRING_LIST_INIT_NODUP,
						   NULL, 0 };

	if (strmap_empty(&opt->priv->paths)) {
		oidcpy(result_oid, opt->repo->hash_algo->empty_tree);
		return;
	}

	/* Hack to pre-allocate plist to the desired size */
	ALLOC_GROW(plist.items, strmap_get_size(&opt->priv->paths), plist.alloc);

	/* Put every entry from paths into plist, then sort */
	strmap_for_each_entry(&opt->priv->paths, &iter, e) {
		string_list_append(&plist, e->key)->util = e->value;
	}
	plist.cmp = string_list_df_name_compare;
	string_list_sort(&plist);

	/*
	 * Iterate over the items in reverse order, so we can handle paths
	 * below a directory before needing to handle the directory itself.
	 *
	 * This allows us to write subtrees before we need to write trees,
	 * and it also enables sane handling of directory/file conflicts
	 * (because it allows us to know whether the directory is still in
	 * the way when it is time to process the file at the same path).
	 */
	for (entry = &plist.items[plist.nr-1]; entry >= plist.items; --entry) {
		char *path = entry->string;
		/*
		 * NOTE: mi may actually be a pointer to a conflict_info, but
		 * we have to check mi->clean first to see if it's safe to
		 * reassign to such a pointer type.
		 */
		struct merged_info *mi = entry->util;

		write_completed_directory(opt, mi->directory_name,
					  &dir_metadata);
		if (mi->clean)
			record_entry_for_tree(&dir_metadata, path, mi);
		else {
			struct conflict_info *ci = (struct conflict_info *)mi;
			process_entry(opt, path, ci, &dir_metadata);
		}
	}

	if (dir_metadata.offsets.nr != 1 ||
	    (uintptr_t)dir_metadata.offsets.items[0].util != 0) {
		printf("dir_metadata.offsets.nr = %d (should be 1)\n",
		       dir_metadata.offsets.nr);
		printf("dir_metadata.offsets.items[0].util = %u (should be 0)\n",
		       (unsigned)(uintptr_t)dir_metadata.offsets.items[0].util);
		fflush(stdout);
		BUG("dir_metadata accounting completely off; shouldn't happen");
	}
	write_tree(result_oid, &dir_metadata.versions, 0,
		   opt->repo->hash_algo->rawsz);
	string_list_clear(&plist, 0);
	string_list_clear(&dir_metadata.versions, 0);
	string_list_clear(&dir_metadata.offsets, 0);
}

/*** Function Grouping: functions related to merge_switch_to_result() ***/

static int checkout(struct merge_options *opt,
		    struct tree *prev,
		    struct tree *next)
{
	/* Switch the index/working copy from old to new */
	int ret;
	struct tree_desc trees[2];
	struct unpack_trees_options unpack_opts;

	memset(&unpack_opts, 0, sizeof(unpack_opts));
	unpack_opts.head_idx = -1;
	unpack_opts.src_index = opt->repo->index;
	unpack_opts.dst_index = opt->repo->index;

	setup_unpack_trees_porcelain(&unpack_opts, "merge");

	/*
	 * NOTE: if this were just "git checkout" code, we would probably
	 * read or refresh the cache and check for a conflicted index, but
	 * builtin/merge.c or sequencer.c really needs to read the index
	 * and check for conflicted entries before starting merging for a
	 * good user experience (no sense waiting for merges/rebases before
	 * erroring out), so there's no reason to duplicate that work here.
	 */

	/* 2-way merge to the new branch */
	unpack_opts.update = 1;
	unpack_opts.merge = 1;
	unpack_opts.quiet = 0; /* FIXME: sequencer might want quiet? */
	unpack_opts.verbose_update = (opt->verbosity > 2);
	unpack_opts.fn = twoway_merge;
	if (1/* FIXME: opts->overwrite_ignore*/) {
		unpack_opts.dir = xcalloc(1, sizeof(*unpack_opts.dir));
		unpack_opts.dir->flags |= DIR_SHOW_IGNORED;
		setup_standard_excludes(unpack_opts.dir);
	}
	parse_tree(prev);
	init_tree_desc(&trees[0], prev->buffer, prev->size);
	parse_tree(next);
	init_tree_desc(&trees[1], next->buffer, next->size);

	ret = unpack_trees(2, trees, &unpack_opts);
	clear_unpack_trees_porcelain(&unpack_opts);
	dir_clear(unpack_opts.dir);
	FREE_AND_NULL(unpack_opts.dir);
	return ret;
}

static int record_conflicted_index_entries(struct merge_options *opt,
					   struct index_state *index,
					   struct strmap *paths,
					   struct strmap *conflicted)
{
	struct hashmap_iter iter;
	struct strmap_entry *e;
	int errs = 0;
	int original_cache_nr;

	if (strmap_empty(conflicted))
		return 0;

	original_cache_nr = index->cache_nr;

	/* Put every entry from paths into plist, then sort */
	strmap_for_each_entry(conflicted, &iter, e) {
		const char *path = e->key;
		struct conflict_info *ci = e->value;
		int pos;
		struct cache_entry *ce;
		int i;

		VERIFY_CI(ci);

		/*
		 * The index will already have a stage=0 entry for this path,
		 * because we created an as-merged-as-possible version of the
		 * file and checkout() moved the working copy and index over
		 * to that version.
		 *
		 * However, previous iterations through this loop will have
		 * added unstaged entries to the end of the cache which
		 * ignore the standard alphabetical ordering of cache
		 * entries and break invariants needed for index_name_pos()
		 * to work.  However, we know the entry we want is before
		 * those appended cache entries, so do a temporary swap on
		 * cache_nr to only look through entries of interest.
		 */
		SWAP(index->cache_nr, original_cache_nr);
		pos = index_name_pos(index, path, strlen(path));
		SWAP(index->cache_nr, original_cache_nr);
		if (pos < 0) {
			if (ci->filemask != 1)
				BUG("Conflicted %s but nothing in basic working tree or index; this shouldn't happen", path);
			cache_tree_invalidate_path(index, path);
		} else {
			ce = index->cache[pos];

			/*
			 * Clean paths with CE_SKIP_WORKTREE set will not be
			 * written to the working tree by the unpack_trees()
			 * call in checkout().  Our conflicted entries would
			 * have appeared clean to that code since we ignored
			 * the higher order stages.  Thus, we need override
			 * the CE_SKIP_WORKTREE bit and manually write those
			 * files to the working disk here.
			 *
			 * TODO: Implement this CE_SKIP_WORKTREE fixup.
			 */

			/*
			 * Mark this cache entry for removal and instead add
			 * new stage>0 entries corresponding to the
			 * conflicts.  If there are many conflicted entries, we
			 * want to avoid memmove'ing O(NM) entries by
			 * inserting the new entries one at a time.  So,
			 * instead, we just add the new cache entries to the
			 * end (ignoring normal index requirements on sort
			 * order) and sort the index once we're all done.
			 */
			ce->ce_flags |= CE_REMOVE;
		}

		for (i = MERGE_BASE; i <= MERGE_SIDE2; i++) {
			struct version_info *vi;
			if (!(ci->filemask & (1ul << i)))
				continue;
			vi = &ci->stages[i];
			ce = make_cache_entry(index, vi->mode, &vi->oid,
					      path, i+1, 0);
			add_index_entry(index, ce, ADD_CACHE_JUST_APPEND);
		}
	}

	/*
	 * Remove the unused cache entries (and invalidate the relevant
	 * cache-trees), then sort the index entries to get the conflicted
	 * entries we added to the end into their right locations.
	 */
	remove_marked_cache_entries(index, 1);
	QSORT(index->cache, index->cache_nr, cmp_cache_name_compare);

	return errs;
}

void merge_switch_to_result(struct merge_options *opt,
			    struct tree *head,
			    struct merge_result *result,
			    int update_worktree_and_index,
			    int display_update_msgs)
{
	assert(opt->priv == NULL);
	if (result->clean >= 0 && update_worktree_and_index) {
		struct merge_options_internal *opti = result->priv;

		if (checkout(opt, head, result->tree)) {
			/* failure to function */
			result->clean = -1;
			return;
		}

		if (record_conflicted_index_entries(opt, opt->repo->index,
						    &opti->paths,
						    &opti->conflicted)) {
			/* failure to function */
			result->clean = -1;
			return;
		}
	}

	if (display_update_msgs) {
		struct merge_options_internal *opti = result->priv;
		struct hashmap_iter iter;
		struct strmap_entry *e;
		struct string_list olist = STRING_LIST_INIT_NODUP;
		int i;

		/* Hack to pre-allocate olist to the desired size */
		ALLOC_GROW(olist.items, strmap_get_size(&opti->output),
			   olist.alloc);

		/* Put every entry from output into olist, then sort */
		strmap_for_each_entry(&opti->output, &iter, e) {
			string_list_append(&olist, e->key)->util = e->value;
		}
		string_list_sort(&olist);

		/* Iterate over the items, printing them */
		for (i = 0; i < olist.nr; ++i) {
			struct strbuf *sb = olist.items[i].util;

			printf("%s", sb->buf);
		}
		string_list_clear(&olist, 0);

		/* Also include needed rename limit adjustment now */
		diff_warn_rename_limit("merge.renamelimit",
				       opti->renames.needed_limit, 0);
	}

	merge_finalize(opt, result);
}

void merge_finalize(struct merge_options *opt,
		    struct merge_result *result)
{
	struct merge_options_internal *opti = result->priv;

	assert(opt->priv == NULL);

	clear_or_reinit_internal_opts(opti, 0);
	FREE_AND_NULL(opti);
}

/*** Function Grouping: helper functions for merge_incore_*() ***/

static inline void set_commit_tree(struct commit *c, struct tree *t)
{
	c->maybe_tree = t;
}

static struct commit *make_virtual_commit(struct repository *repo,
					  struct tree *tree,
					  const char *comment)
{
	struct commit *commit = alloc_commit_node(repo);

	set_merge_remote_desc(commit, comment, (struct object *)commit);
	set_commit_tree(commit, tree);
	commit->object.parsed = 1;
	return commit;
}

static void merge_start(struct merge_options *opt, struct merge_result *result)
{
	struct rename_info *renames;
	int i;

	/* Sanity checks on opt */
	assert(opt->repo);

	assert(opt->branch1 && opt->branch2);

	assert(opt->detect_directory_renames >= MERGE_DIRECTORY_RENAMES_NONE &&
	       opt->detect_directory_renames <= MERGE_DIRECTORY_RENAMES_TRUE);
	assert(opt->rename_limit >= -1);
	assert(opt->rename_score >= 0 && opt->rename_score <= MAX_SCORE);
	assert(opt->show_rename_progress >= 0 && opt->show_rename_progress <= 1);

	assert(opt->xdl_opts >= 0);
	assert(opt->recursive_variant >= MERGE_VARIANT_NORMAL &&
	       opt->recursive_variant <= MERGE_VARIANT_THEIRS);

	/*
	 * detect_renames, verbosity, buffer_output, and obuf are ignored
	 * fields that were used by "recursive" rather than "ort" -- but
	 * sanity check them anyway.
	 */
	assert(opt->detect_renames >= -1 &&
	       opt->detect_renames <= DIFF_DETECT_COPY);
	assert(opt->verbosity >= 0 && opt->verbosity <= 5);
	assert(opt->buffer_output <= 2);
	assert(opt->obuf.len == 0);

	assert(opt->priv == NULL);

	/* Default to histogram diff.  Actually, just hardcode it...for now. */
	opt->xdl_opts = DIFF_WITH_ALG(opt, HISTOGRAM_DIFF);

	/* Initialization of opt->priv, our internal merge data */
	opt->priv = xcalloc(1, sizeof(*opt->priv));

	/* Initialization of various renames fields */
	renames = &opt->priv->renames;
	for (i = MERGE_SIDE1; i <= MERGE_SIDE2; i++) {
		strset_init_with_options(&renames->dirs_removed[i],
					 NULL, 0);
		strmap_init_with_options(&renames->dir_rename_count[i],
					 NULL, 1);
		strmap_init_with_options(&renames->dir_renames[i],
					 NULL, 0);
	}

	/*
	 * Although we initialize opt->priv->paths with strdup_strings=0,
	 * that's just to avoid making yet another copy of an allocated
	 * string.  Putting the entry into paths means we are taking
	 * ownership, so we will later free it.  paths_to_free is similar.
	 *
	 * In contrast, conflicted just has a subset of keys from paths, so
	 * we don't want to free those (it'd be a duplicate free).
	 */
	strmap_init_with_options(&opt->priv->paths, NULL, 0);
	strmap_init_with_options(&opt->priv->conflicted, NULL, 0);
	string_list_init(&opt->priv->paths_to_free, 0);

	/*
	 * keys & strbufs in output will sometimes need to outlive "paths",
	 * so it will have a copy of relevant keys.  It's probably a small
	 * subset of the overall paths that have special output.
	 */
	strmap_init(&opt->priv->output);
}

/*** Function Grouping: merge_incore_*() and their internal variants ***/

/*
 * Originally from merge_trees_internal(); heavily adapted, though.
 */
static void merge_ort_nonrecursive_internal(struct merge_options *opt,
					    struct tree *merge_base,
					    struct tree *side1,
					    struct tree *side2,
					    struct merge_result *result)
{
	struct object_id working_tree_oid;

	if (collect_merge_info(opt, merge_base, side1, side2) != 0) {
		/*
		 * TRANSLATORS: The %s arguments are: 1) tree hash of a merge
		 * base, and 2-3) the trees for the two trees we're merging.
		 */
		err(opt, _("collecting merge info failed for trees %s, %s, %s"),
		    oid_to_hex(&merge_base->object.oid),
		    oid_to_hex(&side1->object.oid),
		    oid_to_hex(&side2->object.oid));
		result->clean = -1;
		return;
	}

	result->clean = detect_and_process_renames(opt, merge_base,
						   side1, side2);
	process_entries(opt, &working_tree_oid);

	/* Set return values */
	result->tree = parse_tree_indirect(&working_tree_oid);
	/* existence of conflicted entries implies unclean */
	result->clean &= strmap_empty(&opt->priv->conflicted);
	if (!opt->priv->call_depth) {
		result->priv = opt->priv;
		opt->priv = NULL;
	}
}

/*
 * Originally from merge_recursive_internal(); somewhat adapted, though.
 */
static void merge_ort_internal(struct merge_options *opt,
			       struct commit_list *merge_bases,
			       struct commit *h1,
			       struct commit *h2,
			       struct merge_result *result)
{
	struct commit_list *iter;
	struct commit *merged_merge_bases;
	const char *ancestor_name;
	struct strbuf merge_base_abbrev = STRBUF_INIT;

	if (!merge_bases) {
		merge_bases = get_merge_bases(h1, h2);
		/* See merge-ort.h:merge_incore_recursive() declaration NOTE */
		merge_bases = reverse_commit_list(merge_bases);
	}

	merged_merge_bases = pop_commit(&merge_bases);
	if (merged_merge_bases == NULL) {
		/* if there is no common ancestor, use an empty tree */
		struct tree *tree;

		tree = lookup_tree(opt->repo, opt->repo->hash_algo->empty_tree);
		merged_merge_bases = make_virtual_commit(opt->repo, tree,
							 "ancestor");
		ancestor_name = "empty tree";
	} else if (merge_bases) {
		ancestor_name = "merged common ancestors";
	} else {
		strbuf_add_unique_abbrev(&merge_base_abbrev,
					 &merged_merge_bases->object.oid,
					 DEFAULT_ABBREV);
		ancestor_name = merge_base_abbrev.buf;
	}

	for (iter = merge_bases; iter; iter = iter->next) {
		const char *saved_b1, *saved_b2;
		struct commit *prev = merged_merge_bases;

		opt->priv->call_depth++;
		/*
		 * When the merge fails, the result contains files
		 * with conflict markers. The cleanness flag is
		 * ignored (unless indicating an error), it was never
		 * actually used, as result of merge_trees has always
		 * overwritten it: the committed "conflicts" were
		 * already resolved.
		 */
		saved_b1 = opt->branch1;
		saved_b2 = opt->branch2;
		opt->branch1 = "Temporary merge branch 1";
		opt->branch2 = "Temporary merge branch 2";
		merge_ort_internal(opt, NULL, prev, iter->item, result);
		if (result->clean < 0)
			return;
		opt->branch1 = saved_b1;
		opt->branch2 = saved_b2;
		opt->priv->call_depth--;

		merged_merge_bases = make_virtual_commit(opt->repo,
							 result->tree,
							 "merged tree");
		commit_list_insert(prev, &merged_merge_bases->parents);
		commit_list_insert(iter->item,
				   &merged_merge_bases->parents->next);

		clear_or_reinit_internal_opts(opt->priv, 1);
	}

	opt->ancestor = ancestor_name;
	merge_ort_nonrecursive_internal(opt,
					repo_get_commit_tree(opt->repo,
							     merged_merge_bases),
					repo_get_commit_tree(opt->repo, h1),
					repo_get_commit_tree(opt->repo, h2),
					result);
	strbuf_release(&merge_base_abbrev);
	opt->ancestor = NULL;  /* avoid accidental re-use of opt->ancestor */
}

void merge_incore_nonrecursive(struct merge_options *opt,
			       struct tree *merge_base,
			       struct tree *side1,
			       struct tree *side2,
			       struct merge_result *result)
{
	assert(opt->ancestor != NULL);
	merge_start(opt, result);
	merge_ort_nonrecursive_internal(opt, merge_base, side1, side2, result);
}

void merge_incore_recursive(struct merge_options *opt,
			    struct commit_list *merge_bases,
			    struct commit *side1,
			    struct commit *side2,
			    struct merge_result *result)
{
	/* We set the ancestor label based on the merge_bases */
	assert(opt->ancestor == NULL);

	merge_start(opt, result);
	merge_ort_internal(opt, merge_bases, side1, side2, result);
}<|MERGE_RESOLUTION|>--- conflicted
+++ resolved
@@ -53,12 +53,6 @@
 
 struct rename_info {
 	/*
-<<<<<<< HEAD
-	 * pairs: pairing of filenames from diffcore_rename()
-	 *
-	 * Index 1 and 2 correspond to sides 1 & 2 as used in
-	 * conflict_info.stages.  Index 0 unused.
-=======
 	 * All variables that are arrays of size 3 correspond to data tracked
 	 * for the sides in enum merge_side.  Index 0 is almost always unused
 	 * because we often only need to track information for MERGE_SIDE1 and
@@ -68,13 +62,10 @@
 
 	/*
 	 * pairs: pairing of filenames from diffcore_rename()
->>>>>>> 203c872c
 	 */
 	struct diff_queue_struct pairs[3];
 
 	/*
-<<<<<<< HEAD
-=======
 	 * dirs_removed: directories removed on a given side of history.
 	 */
 	struct strset dirs_removed[3];
@@ -98,7 +89,6 @@
 	struct strmap dir_renames[3];
 
 	/*
->>>>>>> 203c872c
 	 * needed_limit: value needed for inexact rename detection to run
 	 *
 	 * If the current rename limit wasn't high enough for inexact
@@ -181,11 +171,7 @@
 	struct rename_info renames;
 
 	/*
-<<<<<<< HEAD
-	 * current_dir_name: temporary var used in collect_merge_info_callback()
-=======
 	 * current_dir_name, toplevel_dir: temporary vars
->>>>>>> 203c872c
 	 *
 	 * These are used in collect_merge_info_callback(), and will set the
 	 * various merged_info.directory_name for the various paths we get;
@@ -1806,14 +1792,6 @@
 		const char *rename_branch = NULL, *delete_branch = NULL;
 
 		old_ent = strmap_get_entry(&opt->priv->paths, pair->one->path);
-<<<<<<< HEAD
-		oldpath = old_ent->key;
-		oldinfo = old_ent->value;
-
-		new_ent = strmap_get_entry(&opt->priv->paths, pair->two->path);
-		newpath = new_ent->key;
-		newinfo = new_ent->value;
-=======
 		new_ent = strmap_get_entry(&opt->priv->paths, pair->two->path);
 		if (old_ent) {
 			oldpath = old_ent->key;
@@ -1836,7 +1814,6 @@
 		 */
 		if (!oldinfo || oldinfo->merged.clean)
 			continue;
->>>>>>> 203c872c
 
 		/*
 		 * diff_filepairs have copies of pathnames, thus we have to
@@ -2138,20 +2115,6 @@
  */
 static int collect_renames(struct merge_options *opt,
 			   struct diff_queue_struct *result,
-<<<<<<< HEAD
-			   unsigned side_index)
-{
-	int i, clean = 1;
-	struct diff_queue_struct *side_pairs;
-	struct rename_info *renames = &opt->priv->renames;
-
-	side_pairs = &renames->pairs[side_index];
-
-	for (i = 0; i < side_pairs->nr; ++i) {
-		struct diff_filepair *p = side_pairs->queue[i];
-
-		if (p->status != 'R') {
-=======
 			   unsigned side_index,
 			   struct strmap *dir_renames_for_side,
 			   struct strmap *rename_exclusions)
@@ -2171,13 +2134,10 @@
 		char *new_path; /* non-NULL only with directory renames */
 
 		if (p->status != 'A' && p->status != 'R') {
->>>>>>> 203c872c
 			diff_free_filepair(p);
 			continue;
 		}
 
-<<<<<<< HEAD
-=======
 		new_path = check_for_directory_rename(opt, p->two->path,
 						      side_index,
 						      dir_renames_for_side,
@@ -2193,7 +2153,6 @@
 		if (new_path)
 			apply_directory_rename_modifications(opt, p, new_path);
 
->>>>>>> 203c872c
 		/*
 		 * p->score comes back from diffcore_rename_extended() with
 		 * the similarity of the renamed file.  The similarity is
@@ -2208,8 +2167,6 @@
 		result->queue[result->nr++] = p;
 	}
 
-<<<<<<< HEAD
-=======
 	/* Free each value in the collisions map */
 	strmap_for_each_entry(&collisions, &iter, entry) {
 		struct collision_info *info = entry->value;
@@ -2224,7 +2181,6 @@
 	 */
 	free_strmap_strings(&collisions);
 	strmap_clear(&collisions, 1);
->>>>>>> 203c872c
 	return clean;
 }
 
@@ -2235,24 +2191,13 @@
 {
 	struct diff_queue_struct combined;
 	struct rename_info *renames = &opt->priv->renames;
-<<<<<<< HEAD
-	int s, clean = 1;
-=======
 	int need_dir_renames, s, clean = 1;
->>>>>>> 203c872c
 
 	memset(&combined, 0, sizeof(combined));
 
 	detect_regular_renames(opt, merge_base, side1, MERGE_SIDE1);
 	detect_regular_renames(opt, merge_base, side2, MERGE_SIDE2);
 
-<<<<<<< HEAD
-	ALLOC_GROW(combined.queue,
-		   renames->pairs[1].nr + renames->pairs[2].nr,
-		   combined.alloc);
-	clean &= collect_renames(opt, &combined, MERGE_SIDE1);
-	clean &= collect_renames(opt, &combined, MERGE_SIDE2);
-=======
 	need_dir_renames =
 	  !opt->priv->call_depth &&
 	  (opt->detect_directory_renames == MERGE_DIRECTORY_RENAMES_TRUE ||
@@ -2273,7 +2218,6 @@
 	clean &= collect_renames(opt, &combined, MERGE_SIDE2,
 				 &renames->dir_renames[1],
 				 &renames->dir_renames[2]);
->>>>>>> 203c872c
 	QSORT(combined.queue, combined.nr, compare_pairs);
 
 	clean &= process_renames(opt, &combined);
