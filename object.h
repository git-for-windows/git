--- conflicted
+++ resolved
@@ -290,15 +290,6 @@
 
 enum peel_object_flags {
 	/*
-<<<<<<< HEAD
-	 * Always verify the object type, even in the case where the looked-up
-	 * object already has an object type. This can be useful when the
-	 * stored object type may be invalid. One such case is when looking up
-	 * objects via tags, where we blindly trust the object type declared by
-	 * the tag.
-	 */
-	PEEL_OBJECT_VERIFY_OBJECT_TYPE = (1 << 0),
-=======
 	 * Always verify the object type of the tagged object, even in the case
 	 * where the looked-up object already has an object type. This can be
 	 * useful when the tagged object type may be invalid. One such case is
@@ -306,7 +297,6 @@
 	 * type declared by the tag.
 	 */
 	PEEL_OBJECT_VERIFY_TAGGED_OBJECT_TYPE = (1 << 0),
->>>>>>> 7048e746
 };
 
 /*
