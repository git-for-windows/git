--- conflicted
+++ resolved
@@ -161,11 +161,7 @@
     - saas-windows-medium-amd64
   before_script:
     - *windows_before_script
-<<<<<<< HEAD
-    - choco install -y git meson ninja
-=======
     - choco install -y git meson ninja rust-ms
->>>>>>> e509b5b8
     - Import-Module $env:ChocolateyInstall\helpers\chocolateyProfile.psm1
     - refreshenv
 
