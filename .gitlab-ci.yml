--- conflicted
+++ resolved
@@ -49,12 +49,6 @@
         image: ubuntu:20.04
         CC: gcc
         CC_PACKAGE: gcc-8
-<<<<<<< HEAD
-=======
-      - jobname: linux-gcc-default
-        image: ubuntu:rolling
-        CC: gcc
->>>>>>> e39e332e
       - jobname: linux-leaks
         image: ubuntu:rolling
         CC: gcc
