--- conflicted
+++ resolved
@@ -1528,11 +1528,7 @@
 		} else {
 			struct object_id peeled;
 			int peel_error = peel_object(refs->base.repo, &update->new_oid,
-<<<<<<< HEAD
-						     &peeled, PEEL_OBJECT_VERIFY_OBJECT_TYPE);
-=======
 						     &peeled, PEEL_OBJECT_VERIFY_TAGGED_OBJECT_TYPE);
->>>>>>> 7048e746
 
 			if (write_packed_entry(out, update->refname,
 					       &update->new_oid,
