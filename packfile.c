#define DISABLE_SIGN_COMPARE_WARNINGS

#include "git-compat-util.h"
#include "environment.h"
#include "gettext.h"
#include "hex.h"
#include "list.h"
#include "pack.h"
#include "repository.h"
#include "dir.h"
#include "mergesort.h"
#include "packfile.h"
#include "delta.h"
#include "hash-lookup.h"
#include "commit.h"
#include "object.h"
#include "tag.h"
#include "trace.h"
#include "tree-walk.h"
#include "tree.h"
#include "object-file.h"
#include "odb.h"
#include "midx.h"
#include "commit-graph.h"
#include "pack-revindex.h"
#include "promisor-remote.h"
#include "pack-mtimes.h"

char *odb_pack_name(struct repository *r, struct strbuf *buf,
		    const unsigned char *hash, const char *ext)
{
	strbuf_reset(buf);
	strbuf_addf(buf, "%s/pack/pack-%s.%s", repo_get_object_directory(r),
		    hash_to_hex_algop(hash, r->hash_algo), ext);
	return buf->buf;
}

static unsigned int pack_used_ctr;
static unsigned int pack_mmap_calls;
static unsigned int peak_pack_open_windows;
static unsigned int pack_open_windows;
static unsigned int pack_open_fds;
static unsigned int pack_max_fds;
static size_t peak_pack_mapped;
static size_t pack_mapped;

#define SZ_FMT PRIuMAX
static inline uintmax_t sz_fmt(size_t s) { return s; }

void packfile_list_clear(struct packfile_list *list)
{
	struct packfile_list_entry *e, *next;

	for (e = list->head; e; e = next) {
		next = e->next;
		free(e);
	}

	list->head = list->tail = NULL;
}

static struct packfile_list_entry *packfile_list_remove_internal(struct packfile_list *list,
								 struct packed_git *pack)
{
	struct packfile_list_entry *e, *prev;

	for (e = list->head, prev = NULL; e; prev = e, e = e->next) {
		if (e->pack != pack)
			continue;

		if (prev)
			prev->next = e->next;
		if (list->head == e)
			list->head = e->next;
		if (list->tail == e)
			list->tail = prev;

		return e;
	}

	return NULL;
}

void packfile_list_remove(struct packfile_list *list, struct packed_git *pack)
{
	free(packfile_list_remove_internal(list, pack));
}

void packfile_list_prepend(struct packfile_list *list, struct packed_git *pack)
{
	struct packfile_list_entry *entry;

	entry = packfile_list_remove_internal(list, pack);
	if (!entry) {
		entry = xmalloc(sizeof(*entry));
		entry->pack = pack;
	}
	entry->next = list->head;

	list->head = entry;
	if (!list->tail)
		list->tail = entry;
}

void packfile_list_append(struct packfile_list *list, struct packed_git *pack)
{
	struct packfile_list_entry *entry;

	entry = packfile_list_remove_internal(list, pack);
	if (!entry) {
		entry = xmalloc(sizeof(*entry));
		entry->pack = pack;
	}
	entry->next = NULL;

	if (list->tail) {
		list->tail->next = entry;
		list->tail = entry;
	} else {
		list->head = list->tail = entry;
	}
}

struct packed_git *packfile_list_find_oid(struct packfile_list_entry *packs,
					  const struct object_id *oid)
{
	for (; packs; packs = packs->next)
		if (find_pack_entry_one(oid, packs->pack))
			return packs->pack;
	return NULL;
}

void pack_report(struct repository *repo)
{
	fprintf(stderr,
		"pack_report: getpagesize()            = %10" SZ_FMT "\n"
		"pack_report: core.packedGitWindowSize = %10" SZ_FMT "\n"
		"pack_report: core.packedGitLimit      = %10" SZ_FMT "\n",
		sz_fmt(getpagesize()),
		sz_fmt(repo->settings.packed_git_window_size),
		sz_fmt(repo->settings.packed_git_limit));
	fprintf(stderr,
		"pack_report: pack_used_ctr            = %10u\n"
		"pack_report: pack_mmap_calls          = %10u\n"
		"pack_report: pack_open_windows        = %10u / %10u\n"
		"pack_report: pack_mapped              = "
			"%10" SZ_FMT " / %10" SZ_FMT "\n",
		pack_used_ctr,
		pack_mmap_calls,
		pack_open_windows, peak_pack_open_windows,
		sz_fmt(pack_mapped), sz_fmt(peak_pack_mapped));
}

/*
 * Open and mmap the index file at path, perform a couple of
 * consistency checks, then record its information to p.  Return 0 on
 * success.
 */
static int check_packed_git_idx(const char *path, struct packed_git *p)
{
	void *idx_map;
	size_t idx_size;
	int fd = git_open(path), ret;
	struct stat st;
	const unsigned int hashsz = p->repo->hash_algo->rawsz;

	if (fd < 0)
		return -1;
	if (fstat(fd, &st)) {
		close(fd);
		return -1;
	}
	idx_size = xsize_t(st.st_size);
	if (idx_size < 4 * 256 + hashsz + hashsz) {
		close(fd);
		return error("index file %s is too small", path);
	}
	idx_map = xmmap(NULL, idx_size, PROT_READ, MAP_PRIVATE, fd, 0);
	close(fd);

	ret = load_idx(path, hashsz, idx_map, idx_size, p);

	if (ret)
		munmap(idx_map, idx_size);

	return ret;
}

int load_idx(const char *path, const unsigned int hashsz, void *idx_map,
	     size_t idx_size, struct packed_git *p)
{
	struct pack_idx_header *hdr = idx_map;
	uint32_t version, nr, i, *index;

	if (idx_size < 4 * 256 + hashsz + hashsz)
		return error("index file %s is too small", path);
	if (!idx_map)
		return error("empty data");

	if (hdr->idx_signature == htonl(PACK_IDX_SIGNATURE)) {
		version = ntohl(hdr->idx_version);
		if (version < 2 || version > 2)
			return error("index file %s is version %"PRIu32
				     " and is not supported by this binary"
				     " (try upgrading GIT to a newer version)",
				     path, version);
	} else
		version = 1;

	nr = 0;
	index = idx_map;
	if (version > 1)
		index += 2;  /* skip index header */
	for (i = 0; i < 256; i++) {
		uint32_t n = ntohl(index[i]);
		if (n < nr)
			return error("non-monotonic index %s", path);
		nr = n;
	}

	if (version == 1) {
		/*
		 * Total size:
		 *  - 256 index entries 4 bytes each
		 *  - 24-byte entries * nr (object ID + 4-byte offset)
		 *  - hash of the packfile
		 *  - file checksum
		 */
		if (idx_size != st_add(4 * 256 + hashsz + hashsz, st_mult(nr, hashsz + 4)))
			return error("wrong index v1 file size in %s", path);
	} else if (version == 2) {
		/*
		 * Minimum size:
		 *  - 8 bytes of header
		 *  - 256 index entries 4 bytes each
		 *  - object ID entry * nr
		 *  - 4-byte crc entry * nr
		 *  - 4-byte offset entry * nr
		 *  - hash of the packfile
		 *  - file checksum
		 * And after the 4-byte offset table might be a
		 * variable sized table containing 8-byte entries
		 * for offsets larger than 2^31.
		 */
		size_t min_size = st_add(8 + 4*256 + hashsz + hashsz, st_mult(nr, hashsz + 4 + 4));
		size_t max_size = min_size;
		if (nr)
			max_size = st_add(max_size, st_mult(nr - 1, 8));
		if (idx_size < min_size || idx_size > max_size)
			return error("wrong index v2 file size in %s", path);
		if (idx_size != min_size &&
		    /*
		     * make sure we can deal with large pack offsets.
		     * 31-bit signed offset won't be enough, neither
		     * 32-bit unsigned one will be.
		     */
		    (sizeof(off_t) <= 4))
			return error("pack too large for current definition of off_t in %s", path);
		p->crc_offset = st_add(8 + 4 * 256, st_mult(nr, hashsz));
	}

	p->index_version = version;
	p->index_data = idx_map;
	p->index_size = idx_size;
	p->num_objects = nr;
	return 0;
}

int open_pack_index(struct packed_git *p)
{
	char *idx_name;
	size_t len;
	int ret;

	if (p->index_data)
		return 0;

	if (!strip_suffix(p->pack_name, ".pack", &len))
		BUG("pack_name does not end in .pack");
	idx_name = xstrfmt("%.*s.idx", (int)len, p->pack_name);
	ret = check_packed_git_idx(idx_name, p);
	free(idx_name);
	return ret;
}

uint32_t get_pack_fanout(struct packed_git *p, uint32_t value)
{
	const uint32_t *level1_ofs = p->index_data;

	if (!level1_ofs) {
		if (open_pack_index(p))
			return 0;
		level1_ofs = p->index_data;
	}

	if (p->index_version > 1) {
		level1_ofs += 2;
	}

	return ntohl(level1_ofs[value]);
}

static struct packed_git *alloc_packed_git(struct repository *r, int extra)
{
	struct packed_git *p = xmalloc(st_add(sizeof(*p), extra));
	memset(p, 0, sizeof(*p));
	p->pack_fd = -1;
	p->repo = r;
	return p;
}

static char *pack_path_from_idx(const char *idx_path)
{
	size_t len;
	if (!strip_suffix(idx_path, ".idx", &len))
		BUG("idx path does not end in .idx: %s", idx_path);
	return xstrfmt("%.*s.pack", (int)len, idx_path);
}

struct packed_git *parse_pack_index(struct repository *r, unsigned char *sha1,
				    const char *idx_path)
{
	char *path = pack_path_from_idx(idx_path);
	size_t alloc = st_add(strlen(path), 1);
	struct packed_git *p = alloc_packed_git(r, alloc);

	memcpy(p->pack_name, path, alloc); /* includes NUL */
	free(path);
	hashcpy(p->hash, sha1, p->repo->hash_algo);
	if (check_packed_git_idx(idx_path, p)) {
		free(p);
		return NULL;
	}

	return p;
}

static void scan_windows(struct packed_git *p,
	struct packed_git **lru_p,
	struct pack_window **lru_w,
	struct pack_window **lru_l)
{
	struct pack_window *w, *w_l;

	for (w_l = NULL, w = p->windows; w; w = w->next) {
		if (!w->inuse_cnt) {
			if (!*lru_w || w->last_used < (*lru_w)->last_used) {
				*lru_p = p;
				*lru_w = w;
				*lru_l = w_l;
			}
		}
		w_l = w;
	}
}

static int unuse_one_window(struct packed_git *current)
{
	struct packfile_list_entry *e;
	struct packed_git *lru_p = NULL;
	struct pack_window *lru_w = NULL, *lru_l = NULL;

	if (current)
		scan_windows(current, &lru_p, &lru_w, &lru_l);
	for (e = current->repo->objects->packfiles->packs.head; e; e = e->next)
		scan_windows(e->pack, &lru_p, &lru_w, &lru_l);
	if (lru_p) {
		munmap(lru_w->base, lru_w->len);
		pack_mapped -= lru_w->len;
		if (lru_l)
			lru_l->next = lru_w->next;
		else
			lru_p->windows = lru_w->next;
		free(lru_w);
		pack_open_windows--;
		return 1;
	}
	return 0;
}

void close_pack_windows(struct packed_git *p)
{
	while (p->windows) {
		struct pack_window *w = p->windows;

		if (w->inuse_cnt)
			die("pack '%s' still has open windows to it",
			    p->pack_name);
		munmap(w->base, w->len);
		pack_mapped -= w->len;
		pack_open_windows--;
		p->windows = w->next;
		free(w);
	}
}

int close_pack_fd(struct packed_git *p)
{
	if (p->pack_fd < 0)
		return 0;

	close(p->pack_fd);
	pack_open_fds--;
	p->pack_fd = -1;

	return 1;
}

void close_pack_index(struct packed_git *p)
{
	if (p->index_data) {
		munmap((void *)p->index_data, p->index_size);
		p->index_data = NULL;
	}
}

static void close_pack_revindex(struct packed_git *p)
{
	if (!p->revindex_map)
		return;

	munmap((void *)p->revindex_map, p->revindex_size);
	p->revindex_map = NULL;
	p->revindex_data = NULL;
}

static void close_pack_mtimes(struct packed_git *p)
{
	if (!p->mtimes_map)
		return;

	munmap((void *)p->mtimes_map, p->mtimes_size);
	p->mtimes_map = NULL;
}

void close_pack(struct packed_git *p)
{
	close_pack_windows(p);
	close_pack_fd(p);
	close_pack_index(p);
	close_pack_revindex(p);
	close_pack_mtimes(p);
	oidset_clear(&p->bad_objects);
}

void close_object_store(struct object_database *o)
{
	struct odb_source *source;

	packfile_store_close(o->packfiles);

	for (source = o->sources; source; source = source->next) {
		if (source->midx)
			close_midx(source->midx);
		source->midx = NULL;
	}

	close_commit_graph(o);
}

void unlink_pack_path(const char *pack_name, int force_delete)
{
	static const char *exts[] = {".idx", ".pack", ".rev", ".keep", ".bitmap", ".promisor", ".mtimes"};
	int i;
	struct strbuf buf = STRBUF_INIT;
	size_t plen;

	strbuf_addstr(&buf, pack_name);
	strip_suffix_mem(buf.buf, &buf.len, ".pack");
	plen = buf.len;

	if (!force_delete) {
		strbuf_addstr(&buf, ".keep");
		if (!access(buf.buf, F_OK)) {
			strbuf_release(&buf);
			return;
		}
	}

	for (i = 0; i < ARRAY_SIZE(exts); i++) {
		strbuf_setlen(&buf, plen);
		strbuf_addstr(&buf, exts[i]);
		unlink(buf.buf);
	}

	strbuf_release(&buf);
}

/*
 * The LRU pack is the one with the oldest MRU window, preferring packs
 * with no used windows, or the oldest mtime if it has no windows allocated.
 */
static void find_lru_pack(struct packed_git *p, struct packed_git **lru_p, struct pack_window **mru_w, int *accept_windows_inuse)
{
	struct pack_window *w, *this_mru_w;
	int has_windows_inuse = 0;

	/*
	 * Reject this pack if it has windows and the previously selected
	 * one does not.  If this pack does not have windows, reject
	 * it if the pack file is newer than the previously selected one.
	 */
	if (*lru_p && !*mru_w && (p->windows || p->mtime > (*lru_p)->mtime))
		return;

	for (w = this_mru_w = p->windows; w; w = w->next) {
		/*
		 * Reject this pack if any of its windows are in use,
		 * but the previously selected pack did not have any
		 * inuse windows.  Otherwise, record that this pack
		 * has windows in use.
		 */
		if (w->inuse_cnt) {
			if (*accept_windows_inuse)
				has_windows_inuse = 1;
			else
				return;
		}

		if (w->last_used > this_mru_w->last_used)
			this_mru_w = w;

		/*
		 * Reject this pack if it has windows that have been
		 * used more recently than the previously selected pack.
		 * If the previously selected pack had windows inuse and
		 * we have not encountered a window in this pack that is
		 * inuse, skip this check since we prefer a pack with no
		 * inuse windows to one that has inuse windows.
		 */
		if (*mru_w && *accept_windows_inuse == has_windows_inuse &&
		    this_mru_w->last_used > (*mru_w)->last_used)
			return;
	}

	/*
	 * Select this pack.
	 */
	*mru_w = this_mru_w;
	*lru_p = p;
	*accept_windows_inuse = has_windows_inuse;
}

static int close_one_pack(struct repository *r)
{
	struct packfile_list_entry *e;
	struct packed_git *lru_p = NULL;
	struct pack_window *mru_w = NULL;
	int accept_windows_inuse = 1;

	for (e = r->objects->packfiles->packs.head; e; e = e->next) {
		if (e->pack->pack_fd == -1)
			continue;
		find_lru_pack(e->pack, &lru_p, &mru_w, &accept_windows_inuse);
	}

	if (lru_p)
		return close_pack_fd(lru_p);

	return 0;
}

static unsigned int get_max_fd_limit(void)
{
#ifdef RLIMIT_NOFILE
	{
		struct rlimit lim;

		if (!getrlimit(RLIMIT_NOFILE, &lim))
			return lim.rlim_cur;
	}
#endif

#ifdef _SC_OPEN_MAX
	{
		long open_max = sysconf(_SC_OPEN_MAX);
		if (0 < open_max)
			return open_max;
		/*
		 * Otherwise, we got -1 for one of the two
		 * reasons:
		 *
		 * (1) sysconf() did not understand _SC_OPEN_MAX
		 *     and signaled an error with -1; or
		 * (2) sysconf() said there is no limit.
		 *
		 * We _could_ clear errno before calling sysconf() to
		 * tell these two cases apart and return a huge number
		 * in the latter case to let the caller cap it to a
		 * value that is not so selfish, but letting the
		 * fallback OPEN_MAX codepath take care of these cases
		 * is a lot simpler.
		 */
	}
#endif

#ifdef OPEN_MAX
	return OPEN_MAX;
#else
	return 1; /* see the caller ;-) */
#endif
}

const char *pack_basename(struct packed_git *p)
{
	const char *ret = strrchr(p->pack_name, '/');
	if (ret)
		ret = ret + 1; /* skip past slash */
	else
		ret = p->pack_name; /* we only have a base */
	return ret;
}

/*
 * Do not call this directly as this leaks p->pack_fd on error return;
 * call open_packed_git() instead.
 */
static int open_packed_git_1(struct packed_git *p)
{
	struct stat st;
	struct pack_header hdr;
	unsigned char hash[GIT_MAX_RAWSZ];
	unsigned char *idx_hash;
	ssize_t read_result;
	const unsigned hashsz = p->repo->hash_algo->rawsz;

	if (open_pack_index(p))
		return error("packfile %s index unavailable", p->pack_name);

	if (!pack_max_fds) {
		unsigned int max_fds = get_max_fd_limit();

		/* Save 3 for stdin/stdout/stderr, 22 for work */
		if (25 < max_fds)
			pack_max_fds = max_fds - 25;
		else
			pack_max_fds = 1;
	}

	while (pack_max_fds <= pack_open_fds && close_one_pack(p->repo))
		; /* nothing */

	p->pack_fd = git_open(p->pack_name);
	if (p->pack_fd < 0 || fstat(p->pack_fd, &st))
		return -1;
	pack_open_fds++;

	/* If we created the struct before we had the pack we lack size. */
	if (!p->pack_size) {
		if (!S_ISREG(st.st_mode))
			return error("packfile %s not a regular file", p->pack_name);
		p->pack_size = st.st_size;
	} else if (p->pack_size != st.st_size)
		return error("packfile %s size changed", p->pack_name);

	/* Verify we recognize this pack file format. */
	read_result = read_in_full(p->pack_fd, &hdr, sizeof(hdr));
	if (read_result < 0)
		return error_errno("error reading from %s", p->pack_name);
	if (read_result != sizeof(hdr))
		return error("file %s is far too short to be a packfile", p->pack_name);
	if (hdr.hdr_signature != htonl(PACK_SIGNATURE))
		return error("file %s is not a GIT packfile", p->pack_name);
	if (!pack_version_ok(hdr.hdr_version))
		return error("packfile %s is version %"PRIu32" and not"
			" supported (try upgrading GIT to a newer version)",
			p->pack_name, ntohl(hdr.hdr_version));

	/* Verify the pack matches its index. */
	if (p->num_objects != ntohl(hdr.hdr_entries))
		return error("packfile %s claims to have %"PRIu32" objects"
			     " while index indicates %"PRIu32" objects",
			     p->pack_name, ntohl(hdr.hdr_entries),
			     p->num_objects);
	read_result = pread_in_full(p->pack_fd, hash, hashsz,
					p->pack_size - hashsz);
	if (read_result < 0)
		return error_errno("error reading from %s", p->pack_name);
	if (read_result != hashsz)
		return error("packfile %s signature is unavailable", p->pack_name);
	idx_hash = ((unsigned char *)p->index_data) + p->index_size - hashsz * 2;
	if (!hasheq(hash, idx_hash, p->repo->hash_algo))
		return error("packfile %s does not match index", p->pack_name);
	return 0;
}

static int open_packed_git(struct packed_git *p)
{
	if (!open_packed_git_1(p))
		return 0;
	close_pack_fd(p);
	return -1;
}

static int in_window(struct repository *r, struct pack_window *win,
		     off_t offset)
{
	/* We must promise at least one full hash after the
	 * offset is available from this window, otherwise the offset
	 * is not actually in this window and a different window (which
	 * has that one hash excess) must be used.  This is to support
	 * the object header and delta base parsing routines below.
	 */
	off_t win_off = win->offset;
	return win_off <= offset
		&& (offset + r->hash_algo->rawsz) <= (win_off + win->len);
}

unsigned char *use_pack(struct packed_git *p,
		struct pack_window **w_cursor,
		off_t offset,
		unsigned long *left)
{
	struct pack_window *win = *w_cursor;

	/* Since packfiles end in a hash of their content and it's
	 * pointless to ask for an offset into the middle of that
	 * hash, and the in_window function above wouldn't match
	 * don't allow an offset too close to the end of the file.
	 */
	if (!p->pack_size && p->pack_fd == -1 && open_packed_git(p))
		die("packfile %s cannot be accessed", p->pack_name);
	if (offset > (p->pack_size - p->repo->hash_algo->rawsz))
		die("offset beyond end of packfile (truncated pack?)");
	if (offset < 0)
		die(_("offset before end of packfile (broken .idx?)"));

	if (!win || !in_window(p->repo, win, offset)) {
		if (win)
			win->inuse_cnt--;
		for (win = p->windows; win; win = win->next) {
			if (in_window(p->repo, win, offset))
				break;
		}
		if (!win) {
			size_t window_align;
			off_t len;
			struct repo_settings *settings;

			/* lazy load the settings in case it hasn't been setup */
			prepare_repo_settings(p->repo);
			settings = &p->repo->settings;

			window_align = settings->packed_git_window_size / 2;

			if (p->pack_fd == -1 && open_packed_git(p))
				die("packfile %s cannot be accessed", p->pack_name);

			CALLOC_ARRAY(win, 1);
			win->offset = (offset / window_align) * window_align;
			len = p->pack_size - win->offset;
			if (len > settings->packed_git_window_size)
				len = settings->packed_git_window_size;
			win->len = (size_t)len;
			pack_mapped += win->len;

			while (settings->packed_git_limit < pack_mapped
				&& unuse_one_window(p))
				; /* nothing */
			win->base = xmmap_gently(NULL, win->len,
				PROT_READ, MAP_PRIVATE,
				p->pack_fd, win->offset);
			if (win->base == MAP_FAILED)
				die_errno(_("packfile %s cannot be mapped%s"),
					  p->pack_name, mmap_os_err());
			if (!win->offset && win->len == p->pack_size
				&& !p->do_not_close)
				close_pack_fd(p);
			pack_mmap_calls++;
			pack_open_windows++;
			if (pack_mapped > peak_pack_mapped)
				peak_pack_mapped = pack_mapped;
			if (pack_open_windows > peak_pack_open_windows)
				peak_pack_open_windows = pack_open_windows;
			win->next = p->windows;
			p->windows = win;
		}
	}
	if (win != *w_cursor) {
		win->last_used = pack_used_ctr++;
		win->inuse_cnt++;
		*w_cursor = win;
	}
	offset -= win->offset;
	if (left)
		*left = win->len - xsize_t(offset);
	return win->base + offset;
}

void unuse_pack(struct pack_window **w_cursor)
{
	struct pack_window *w = *w_cursor;
	if (w) {
		w->inuse_cnt--;
		*w_cursor = NULL;
	}
}

struct packed_git *add_packed_git(struct repository *r, const char *path,
				  size_t path_len, int local)
{
	struct stat st;
	size_t alloc;
	struct packed_git *p;
	struct object_id oid;

	/*
	 * Make sure a corresponding .pack file exists and that
	 * the index looks sane.
	 */
	if (!strip_suffix_mem(path, &path_len, ".idx"))
		return NULL;

	/*
	 * ".promisor" is long enough to hold any suffix we're adding (and
	 * the use xsnprintf double-checks that)
	 */
	alloc = st_add3(path_len, strlen(".promisor"), 1);
	p = alloc_packed_git(r, alloc);
	memcpy(p->pack_name, path, path_len);

	/*
	 * Note that we have to check auxiliary data structures before we check
	 * for the ".pack" file to exist to avoid races with a packfile that is
	 * in the process of being deleted. The ".pack" file is unlinked before
	 * its auxiliary data structures, so we know that we either get a
	 * consistent snapshot of all data structures or that we'll fail to
	 * stat(3p) the packfile itself and thus return `NULL`.
	 *
	 * As such, we cannot bail out before the access(3p) calls in case the
	 * packfile doesn't exist without doing two stat(3p) calls for it.
	 */
	xsnprintf(p->pack_name + path_len, alloc - path_len, ".keep");
	if (!access(p->pack_name, F_OK))
		p->pack_keep = 1;

	xsnprintf(p->pack_name + path_len, alloc - path_len, ".promisor");
	if (!access(p->pack_name, F_OK))
		p->pack_promisor = 1;

	xsnprintf(p->pack_name + path_len, alloc - path_len, ".mtimes");
	if (!access(p->pack_name, F_OK))
		p->is_cruft = 1;

	xsnprintf(p->pack_name + path_len, alloc - path_len, ".pack");
	if (stat(p->pack_name, &st) || !S_ISREG(st.st_mode)) {
		free(p);
		return NULL;
	}

	/* ok, it looks sane as far as we can check without
	 * actually mapping the pack file.
	 */
	p->pack_size = st.st_size;
	p->pack_local = local;
	p->mtime = st.st_mtime;
	if (path_len < r->hash_algo->hexsz ||
	    get_oid_hex_algop(path + path_len - r->hash_algo->hexsz, &oid,
			      r->hash_algo))
		hashclr(p->hash, r->hash_algo);
	else
		hashcpy(p->hash, oid.hash, r->hash_algo);

	return p;
}

void packfile_store_add_pack(struct packfile_store *store,
			     struct packed_git *pack)
{
	if (pack->pack_fd != -1)
		pack_open_fds++;

	packfile_list_append(&store->packs, pack);
	strmap_put(&store->packs_by_path, pack->pack_name, pack);
}

struct packed_git *packfile_store_load_pack(struct packfile_store *store,
					    const char *idx_path, int local)
{
	struct strbuf key = STRBUF_INIT;
	struct packed_git *p;

	/*
	 * We're being called with the path to the index file, but `pack_map`
	 * holds the path to the packfile itself.
	 */
	strbuf_addstr(&key, idx_path);
	strbuf_strip_suffix(&key, ".idx");
	strbuf_addstr(&key, ".pack");

	p = strmap_get(&store->packs_by_path, key.buf);
	if (!p) {
		p = add_packed_git(store->odb->repo, idx_path,
				   strlen(idx_path), local);
		if (p)
			packfile_store_add_pack(store, p);
	}

	strbuf_release(&key);
	return p;
}

void (*report_garbage)(unsigned seen_bits, const char *path);

static void report_helper(const struct string_list *list,
			  int seen_bits, int first, int last)
{
	if (seen_bits == (PACKDIR_FILE_PACK|PACKDIR_FILE_IDX))
		return;

	for (; first < last; first++)
		report_garbage(seen_bits, list->items[first].string);
}

static void report_pack_garbage(struct string_list *list)
{
	int i, baselen = -1, first = 0, seen_bits = 0;

	if (!report_garbage)
		return;

	string_list_sort(list);

	for (i = 0; i < list->nr; i++) {
		const char *path = list->items[i].string;
		if (baselen != -1 &&
		    strncmp(path, list->items[first].string, baselen)) {
			report_helper(list, seen_bits, first, i);
			baselen = -1;
			seen_bits = 0;
		}
		if (baselen == -1) {
			const char *dot = strrchr(path, '.');
			if (!dot) {
				report_garbage(PACKDIR_FILE_GARBAGE, path);
				continue;
			}
			baselen = dot - path + 1;
			first = i;
		}
		if (!strcmp(path + baselen, "pack"))
			seen_bits |= 1;
		else if (!strcmp(path + baselen, "idx"))
			seen_bits |= 2;
	}
	report_helper(list, seen_bits, first, list->nr);
}

void for_each_file_in_pack_subdir(const char *objdir,
				  const char *subdir,
				  each_file_in_pack_dir_fn fn,
				  void *data)
{
	struct strbuf path = STRBUF_INIT;
	size_t dirnamelen;
	DIR *dir;
	struct dirent *de;

	strbuf_addstr(&path, objdir);
	strbuf_addstr(&path, "/pack");
	if (subdir)
		strbuf_addf(&path, "/%s", subdir);
	dir = opendir(path.buf);
	if (!dir) {
		if (errno != ENOENT)
			error_errno("unable to open object pack directory: %s",
				    path.buf);
		strbuf_release(&path);
		return;
	}
	strbuf_addch(&path, '/');
	dirnamelen = path.len;
	while ((de = readdir_skip_dot_and_dotdot(dir)) != NULL) {
		strbuf_setlen(&path, dirnamelen);
		strbuf_addstr(&path, de->d_name);

		fn(path.buf, path.len, de->d_name, data);
	}

	closedir(dir);
	strbuf_release(&path);
}

void for_each_file_in_pack_dir(const char *objdir,
			       each_file_in_pack_dir_fn fn,
			       void *data)
{
	for_each_file_in_pack_subdir(objdir, NULL, fn, data);
}

struct prepare_pack_data {
	struct repository *r;
	struct string_list *garbage;
	int local;
	struct multi_pack_index *m;
};

static void prepare_pack(const char *full_name, size_t full_name_len,
			 const char *file_name, void *_data)
{
	struct prepare_pack_data *data = (struct prepare_pack_data *)_data;
	size_t base_len = full_name_len;

	if (strip_suffix_mem(full_name, &base_len, ".idx") &&
	    !(data->m && midx_contains_pack(data->m, file_name))) {
		char *trimmed_path = xstrndup(full_name, full_name_len);
		packfile_store_load_pack(data->r->objects->packfiles,
					 trimmed_path, data->local);
		free(trimmed_path);
	}

	if (!report_garbage)
		return;

	if (!strcmp(file_name, "multi-pack-index") ||
	    !strcmp(file_name, "multi-pack-index.d"))
		return;
	if (starts_with(file_name, "multi-pack-index") &&
	    (ends_with(file_name, ".bitmap") || ends_with(file_name, ".rev")))
		return;
	if (ends_with(file_name, ".idx") ||
	    ends_with(file_name, ".rev") ||
	    ends_with(file_name, ".pack") ||
	    ends_with(file_name, ".bitmap") ||
	    ends_with(file_name, ".keep") ||
	    ends_with(file_name, ".promisor") ||
	    ends_with(file_name, ".mtimes"))
		string_list_append(data->garbage, full_name);
	else
		report_garbage(PACKDIR_FILE_GARBAGE, full_name);
}

static void prepare_packed_git_one(struct odb_source *source)
{
	struct string_list garbage = STRING_LIST_INIT_DUP;
	struct prepare_pack_data data = {
		.m = source->midx,
		.r = source->odb->repo,
		.garbage = &garbage,
		.local = source->local,
	};

	for_each_file_in_pack_dir(source->path, prepare_pack, &data);

	report_pack_garbage(data.garbage);
	string_list_clear(data.garbage, 0);
}

DEFINE_LIST_SORT(static, sort_packs, struct packfile_list_entry, next);

static int sort_pack(const struct packfile_list_entry *a,
		     const struct packfile_list_entry *b)
{
	int st;

	/*
	 * Local packs tend to contain objects specific to our
	 * variant of the project than remote ones.  In addition,
	 * remote ones could be on a network mounted filesystem.
	 * Favor local ones for these reasons.
	 */
	st = a->pack->pack_local - b->pack->pack_local;
	if (st)
		return -st;

	/*
	 * Younger packs tend to contain more recent objects,
	 * and more recent objects tend to get accessed more
	 * often.
	 */
	if (a->pack->mtime < b->pack->mtime)
		return 1;
	else if (a->pack->mtime == b->pack->mtime)
		return 0;
	return -1;
}

void packfile_store_prepare(struct packfile_store *store)
{
	struct odb_source *source;

	if (store->initialized)
		return;

	odb_prepare_alternates(store->odb);
	for (source = store->odb->sources; source; source = source->next) {
		prepare_multi_pack_index_one(source);
		prepare_packed_git_one(source);
	}

	sort_packs(&store->packs.head, sort_pack);
	for (struct packfile_list_entry *e = store->packs.head; e; e = e->next)
		if (!e->next)
			store->packs.tail = e;

	store->initialized = true;
}

void packfile_store_reprepare(struct packfile_store *store)
{
	store->initialized = false;
	packfile_store_prepare(store);
}

<<<<<<< HEAD
struct packed_git *packfile_store_get_packs(struct packfile_store *store)
=======
struct packfile_list_entry *packfile_store_get_packs(struct packfile_store *store)
>>>>>>> c31bad4f
{
	packfile_store_prepare(store);

	for (struct odb_source *source = store->odb->sources; source; source = source->next) {
		struct multi_pack_index *m = source->midx;
		if (!m)
			continue;
		for (uint32_t i = 0; i < m->num_packs + m->num_packs_in_base; i++)
			prepare_midx_pack(m, i);
	}

	return store->packs.head;
}

/*
 * Give a fast, rough count of the number of objects in the repository. This
 * ignores loose objects completely. If you have a lot of them, then either
 * you should repack because your performance will be awful, or they are
 * all unreachable objects about to be pruned, in which case they're not really
 * interesting as a measure of repo size in the first place.
 */
unsigned long repo_approximate_object_count(struct repository *r)
{
	if (!r->objects->approximate_object_count_valid) {
		struct odb_source *source;
		unsigned long count = 0;
		struct packed_git *p;

		odb_prepare_alternates(r->objects);

		for (source = r->objects->sources; source; source = source->next) {
			struct multi_pack_index *m = get_multi_pack_index(source);
			if (m)
				count += m->num_objects + m->num_objects_in_base;
		}

		repo_for_each_pack(r, p) {
			if (p->multi_pack_index || open_pack_index(p))
				continue;
			count += p->num_objects;
		}
		r->objects->approximate_object_count = count;
		r->objects->approximate_object_count_valid = 1;
	}
	return r->objects->approximate_object_count;
}

unsigned long unpack_object_header_buffer(const unsigned char *buf,
		unsigned long len, enum object_type *type, unsigned long *sizep)
{
	unsigned shift;
	size_t size, c;
	unsigned long used = 0;

	c = buf[used++];
	*type = (c >> 4) & 7;
	size = c & 15;
	shift = 4;
	while (c & 0x80) {
		if (len <= used || (bitsizeof(long) - 7) < shift) {
			error("bad object header");
			size = used = 0;
			break;
		}
		c = buf[used++];
		size = st_add(size, st_left_shift(c & 0x7f, shift));
		shift += 7;
	}
	*sizep = cast_size_t_to_ulong(size);
	return used;
}

unsigned long get_size_from_delta(struct packed_git *p,
				  struct pack_window **w_curs,
				  off_t curpos)
{
	const unsigned char *data;
	unsigned char delta_head[20], *in;
	git_zstream stream;
	int st;

	memset(&stream, 0, sizeof(stream));
	stream.next_out = delta_head;
	stream.avail_out = sizeof(delta_head);

	git_inflate_init(&stream);
	do {
		in = use_pack(p, w_curs, curpos, &stream.avail_in);
		stream.next_in = in;
		/*
		 * Note: the window section returned by use_pack() must be
		 * available throughout git_inflate()'s unlocked execution. To
		 * ensure no other thread will modify the window in the
		 * meantime, we rely on the packed_window.inuse_cnt. This
		 * counter is incremented before window reading and checked
		 * before window disposal.
		 *
		 * Other worrying sections could be the call to close_pack_fd(),
		 * which can close packs even with in-use windows, and to
		 * odb_reprepare(). Regarding the former, mmap doc says:
		 * "closing the file descriptor does not unmap the region". And
		 * for the latter, it won't re-open already available packs.
		 */
		obj_read_unlock();
		st = git_inflate(&stream, Z_FINISH);
		obj_read_lock();
		curpos += stream.next_in - in;
	} while ((st == Z_OK || st == Z_BUF_ERROR) &&
		 stream.total_out < sizeof(delta_head));
	git_inflate_end(&stream);
	if ((st != Z_STREAM_END) && stream.total_out != sizeof(delta_head)) {
		error("delta data unpack-initial failed");
		return 0;
	}

	/* Examine the initial part of the delta to figure out
	 * the result size.
	 */
	data = delta_head;

	/* ignore base size */
	get_delta_hdr_size(&data, delta_head+sizeof(delta_head));

	/* Read the result size */
	return get_delta_hdr_size(&data, delta_head+sizeof(delta_head));
}

int unpack_object_header(struct packed_git *p,
			 struct pack_window **w_curs,
			 off_t *curpos,
			 unsigned long *sizep)
{
	unsigned char *base;
	unsigned long left;
	unsigned long used;
	enum object_type type;

	/* use_pack() assures us we have [base, base + 20) available
	 * as a range that we can look at.  (Its actually the hash
	 * size that is assured.)  With our object header encoding
	 * the maximum deflated object size is 2^137, which is just
	 * insane, so we know won't exceed what we have been given.
	 */
	base = use_pack(p, w_curs, *curpos, &left);
	used = unpack_object_header_buffer(base, left, &type, sizep);
	if (!used) {
		type = OBJ_BAD;
	} else
		*curpos += used;

	return type;
}

void mark_bad_packed_object(struct packed_git *p, const struct object_id *oid)
{
	oidset_insert(&p->bad_objects, oid);
}

const struct packed_git *has_packed_and_bad(struct repository *r,
					    const struct object_id *oid)
{
	struct packfile_list_entry *e;

	for (e = r->objects->packfiles->packs.head; e; e = e->next)
		if (oidset_contains(&e->pack->bad_objects, oid))
			return e->pack;
	return NULL;
}

off_t get_delta_base(struct packed_git *p,
		     struct pack_window **w_curs,
		     off_t *curpos,
		     enum object_type type,
		     off_t delta_obj_offset)
{
	unsigned char *base_info = use_pack(p, w_curs, *curpos, NULL);
	off_t base_offset;

	/* use_pack() assured us we have [base_info, base_info + 20)
	 * as a range that we can look at without walking off the
	 * end of the mapped window.  Its actually the hash size
	 * that is assured.  An OFS_DELTA longer than the hash size
	 * is stupid, as then a REF_DELTA would be smaller to store.
	 */
	if (type == OBJ_OFS_DELTA) {
		unsigned used = 0;
		unsigned char c = base_info[used++];
		base_offset = c & 127;
		while (c & 128) {
			base_offset += 1;
			if (!base_offset || MSB(base_offset, 7))
				return 0;  /* overflow */
			c = base_info[used++];
			base_offset = (base_offset << 7) + (c & 127);
		}
		base_offset = delta_obj_offset - base_offset;
		if (base_offset <= 0 || base_offset >= delta_obj_offset)
			return 0;  /* out of bound */
		*curpos += used;
	} else if (type == OBJ_REF_DELTA) {
		/* The base entry _must_ be in the same pack */
		struct object_id oid;
		oidread(&oid, base_info, p->repo->hash_algo);
		base_offset = find_pack_entry_one(&oid, p);
		*curpos += p->repo->hash_algo->rawsz;
	} else
		die("I am totally screwed");
	return base_offset;
}

/*
 * Like get_delta_base above, but we return the sha1 instead of the pack
 * offset. This means it is cheaper for REF deltas (we do not have to do
 * the final object lookup), but more expensive for OFS deltas (we
 * have to load the revidx to convert the offset back into a sha1).
 */
static int get_delta_base_oid(struct packed_git *p,
			      struct pack_window **w_curs,
			      off_t curpos,
			      struct object_id *oid,
			      enum object_type type,
			      off_t delta_obj_offset)
{
	if (type == OBJ_REF_DELTA) {
		unsigned char *base = use_pack(p, w_curs, curpos, NULL);
		oidread(oid, base, p->repo->hash_algo);
		return 0;
	} else if (type == OBJ_OFS_DELTA) {
		uint32_t base_pos;
		off_t base_offset = get_delta_base(p, w_curs, &curpos,
						   type, delta_obj_offset);

		if (!base_offset)
			return -1;

		if (offset_to_pack_pos(p, base_offset, &base_pos) < 0)
			return -1;

		return nth_packed_object_id(oid, p,
					    pack_pos_to_index(p, base_pos));
	} else
		return -1;
}

static int retry_bad_packed_offset(struct repository *r,
				   struct packed_git *p,
				   off_t obj_offset)
{
	int type;
	uint32_t pos;
	struct object_id oid;
	if (offset_to_pack_pos(p, obj_offset, &pos) < 0)
		return OBJ_BAD;
	nth_packed_object_id(&oid, p, pack_pos_to_index(p, pos));
	mark_bad_packed_object(p, &oid);
	type = odb_read_object_info(r->objects, &oid, NULL);
	if (type <= OBJ_NONE)
		return OBJ_BAD;
	return type;
}

#define POI_STACK_PREALLOC 64

static enum object_type packed_to_object_type(struct repository *r,
					      struct packed_git *p,
					      off_t obj_offset,
					      enum object_type type,
					      struct pack_window **w_curs,
					      off_t curpos)
{
	off_t small_poi_stack[POI_STACK_PREALLOC];
	off_t *poi_stack = small_poi_stack;
	int poi_stack_nr = 0, poi_stack_alloc = POI_STACK_PREALLOC;

	while (type == OBJ_OFS_DELTA || type == OBJ_REF_DELTA) {
		off_t base_offset;
		unsigned long size;
		/* Push the object we're going to leave behind */
		if (poi_stack_nr >= poi_stack_alloc && poi_stack == small_poi_stack) {
			poi_stack_alloc = alloc_nr(poi_stack_nr);
			ALLOC_ARRAY(poi_stack, poi_stack_alloc);
			COPY_ARRAY(poi_stack, small_poi_stack, poi_stack_nr);
		} else {
			ALLOC_GROW(poi_stack, poi_stack_nr+1, poi_stack_alloc);
		}
		poi_stack[poi_stack_nr++] = obj_offset;
		/* If parsing the base offset fails, just unwind */
		base_offset = get_delta_base(p, w_curs, &curpos, type, obj_offset);
		if (!base_offset)
			goto unwind;
		curpos = obj_offset = base_offset;
		type = unpack_object_header(p, w_curs, &curpos, &size);
		if (type <= OBJ_NONE) {
			/* If getting the base itself fails, we first
			 * retry the base, otherwise unwind */
			type = retry_bad_packed_offset(r, p, base_offset);
			if (type > OBJ_NONE)
				goto out;
			goto unwind;
		}
	}

	switch (type) {
	case OBJ_BAD:
	case OBJ_COMMIT:
	case OBJ_TREE:
	case OBJ_BLOB:
	case OBJ_TAG:
		break;
	default:
		error("unknown object type %i at offset %"PRIuMAX" in %s",
		      type, (uintmax_t)obj_offset, p->pack_name);
		type = OBJ_BAD;
	}

out:
	if (poi_stack != small_poi_stack)
		free(poi_stack);
	return type;

unwind:
	while (poi_stack_nr) {
		obj_offset = poi_stack[--poi_stack_nr];
		type = retry_bad_packed_offset(r, p, obj_offset);
		if (type > OBJ_NONE)
			goto out;
	}
	type = OBJ_BAD;
	goto out;
}

static struct hashmap delta_base_cache;
static size_t delta_base_cached;

static LIST_HEAD(delta_base_cache_lru);

struct delta_base_cache_key {
	struct packed_git *p;
	off_t base_offset;
};

struct delta_base_cache_entry {
	struct hashmap_entry ent;
	struct delta_base_cache_key key;
	struct list_head lru;
	void *data;
	unsigned long size;
	enum object_type type;
};

static unsigned int pack_entry_hash(struct packed_git *p, off_t base_offset)
{
	unsigned int hash;

	hash = (unsigned int)(intptr_t)p + (unsigned int)base_offset;
	hash += (hash >> 8) + (hash >> 16);
	return hash;
}

static struct delta_base_cache_entry *
get_delta_base_cache_entry(struct packed_git *p, off_t base_offset)
{
	struct hashmap_entry entry, *e;
	struct delta_base_cache_key key;

	if (!delta_base_cache.cmpfn)
		return NULL;

	hashmap_entry_init(&entry, pack_entry_hash(p, base_offset));
	key.p = p;
	key.base_offset = base_offset;
	e = hashmap_get(&delta_base_cache, &entry, &key);
	return e ? container_of(e, struct delta_base_cache_entry, ent) : NULL;
}

static int delta_base_cache_key_eq(const struct delta_base_cache_key *a,
				   const struct delta_base_cache_key *b)
{
	return a->p == b->p && a->base_offset == b->base_offset;
}

static int delta_base_cache_hash_cmp(const void *cmp_data UNUSED,
				     const struct hashmap_entry *va,
				     const struct hashmap_entry *vb,
				     const void *vkey)
{
	const struct delta_base_cache_entry *a, *b;
	const struct delta_base_cache_key *key = vkey;

	a = container_of(va, const struct delta_base_cache_entry, ent);
	b = container_of(vb, const struct delta_base_cache_entry, ent);

	if (key)
		return !delta_base_cache_key_eq(&a->key, key);
	else
		return !delta_base_cache_key_eq(&a->key, &b->key);
}

static int in_delta_base_cache(struct packed_git *p, off_t base_offset)
{
	return !!get_delta_base_cache_entry(p, base_offset);
}

/*
 * Remove the entry from the cache, but do _not_ free the associated
 * entry data. The caller takes ownership of the "data" buffer, and
 * should copy out any fields it wants before detaching.
 */
static void detach_delta_base_cache_entry(struct delta_base_cache_entry *ent)
{
	hashmap_remove(&delta_base_cache, &ent->ent, &ent->key);
	list_del(&ent->lru);
	delta_base_cached -= ent->size;
	free(ent);
}

static void *cache_or_unpack_entry(struct repository *r, struct packed_git *p,
				   off_t base_offset, unsigned long *base_size,
				   enum object_type *type)
{
	struct delta_base_cache_entry *ent;

	ent = get_delta_base_cache_entry(p, base_offset);
	if (!ent)
		return unpack_entry(r, p, base_offset, type, base_size);

	if (type)
		*type = ent->type;
	if (base_size)
		*base_size = ent->size;
	return xmemdupz(ent->data, ent->size);
}

static inline void release_delta_base_cache(struct delta_base_cache_entry *ent)
{
	free(ent->data);
	detach_delta_base_cache_entry(ent);
}

void clear_delta_base_cache(void)
{
	struct list_head *lru, *tmp;
	list_for_each_safe(lru, tmp, &delta_base_cache_lru) {
		struct delta_base_cache_entry *entry =
			list_entry(lru, struct delta_base_cache_entry, lru);
		release_delta_base_cache(entry);
	}
}

static void add_delta_base_cache(struct packed_git *p, off_t base_offset,
				 void *base, unsigned long base_size,
				 unsigned long delta_base_cache_limit,
				 enum object_type type)
{
	struct delta_base_cache_entry *ent;
	struct list_head *lru, *tmp;

	/*
	 * Check required to avoid redundant entries when more than one thread
	 * is unpacking the same object, in unpack_entry() (since its phases I
	 * and III might run concurrently across multiple threads).
	 */
	if (in_delta_base_cache(p, base_offset)) {
		free(base);
		return;
	}

	delta_base_cached += base_size;

	list_for_each_safe(lru, tmp, &delta_base_cache_lru) {
		struct delta_base_cache_entry *f =
			list_entry(lru, struct delta_base_cache_entry, lru);
		if (delta_base_cached <= delta_base_cache_limit)
			break;
		release_delta_base_cache(f);
	}

	ent = xmalloc(sizeof(*ent));
	ent->key.p = p;
	ent->key.base_offset = base_offset;
	ent->type = type;
	ent->data = base;
	ent->size = base_size;
	list_add_tail(&ent->lru, &delta_base_cache_lru);

	if (!delta_base_cache.cmpfn)
		hashmap_init(&delta_base_cache, delta_base_cache_hash_cmp, NULL, 0);
	hashmap_entry_init(&ent->ent, pack_entry_hash(p, base_offset));
	hashmap_add(&delta_base_cache, &ent->ent);
}

int packed_object_info(struct repository *r, struct packed_git *p,
		       off_t obj_offset, struct object_info *oi)
{
	struct pack_window *w_curs = NULL;
	unsigned long size;
	off_t curpos = obj_offset;
	enum object_type type;

	/*
	 * We always get the representation type, but only convert it to
	 * a "real" type later if the caller is interested.
	 */
	if (oi->contentp) {
		*oi->contentp = cache_or_unpack_entry(r, p, obj_offset, oi->sizep,
						      &type);
		if (!*oi->contentp)
			type = OBJ_BAD;
	} else {
		type = unpack_object_header(p, &w_curs, &curpos, &size);
	}

	if (!oi->contentp && oi->sizep) {
		if (type == OBJ_OFS_DELTA || type == OBJ_REF_DELTA) {
			off_t tmp_pos = curpos;
			off_t base_offset = get_delta_base(p, &w_curs, &tmp_pos,
							   type, obj_offset);
			if (!base_offset) {
				type = OBJ_BAD;
				goto out;
			}
			*oi->sizep = get_size_from_delta(p, &w_curs, tmp_pos);
			if (*oi->sizep == 0) {
				type = OBJ_BAD;
				goto out;
			}
		} else {
			*oi->sizep = size;
		}
	}

	if (oi->disk_sizep) {
		uint32_t pos;
		if (offset_to_pack_pos(p, obj_offset, &pos) < 0) {
			error("could not find object at offset %"PRIuMAX" "
			      "in pack %s", (uintmax_t)obj_offset, p->pack_name);
			type = OBJ_BAD;
			goto out;
		}

		*oi->disk_sizep = pack_pos_to_offset(p, pos + 1) - obj_offset;
	}

	if (oi->typep) {
		enum object_type ptot;
		ptot = packed_to_object_type(r, p, obj_offset,
					     type, &w_curs, curpos);
		if (oi->typep)
			*oi->typep = ptot;
		if (ptot < 0) {
			type = OBJ_BAD;
			goto out;
		}
	}

	if (oi->delta_base_oid) {
		if (type == OBJ_OFS_DELTA || type == OBJ_REF_DELTA) {
			if (get_delta_base_oid(p, &w_curs, curpos,
					       oi->delta_base_oid,
					       type, obj_offset) < 0) {
				type = OBJ_BAD;
				goto out;
			}
		} else
			oidclr(oi->delta_base_oid, p->repo->hash_algo);
	}

	oi->whence = in_delta_base_cache(p, obj_offset) ? OI_DBCACHED :
							  OI_PACKED;

out:
	unuse_pack(&w_curs);
	return type;
}

static void *unpack_compressed_entry(struct packed_git *p,
				    struct pack_window **w_curs,
				    off_t curpos,
				    unsigned long size)
{
	int st;
	git_zstream stream;
	unsigned char *buffer, *in;

	buffer = xmallocz_gently(size);
	if (!buffer)
		return NULL;
	memset(&stream, 0, sizeof(stream));
	stream.next_out = buffer;
	stream.avail_out = size + 1;

	git_inflate_init(&stream);
	do {
		in = use_pack(p, w_curs, curpos, &stream.avail_in);
		stream.next_in = in;
		/*
		 * Note: we must ensure the window section returned by
		 * use_pack() will be available throughout git_inflate()'s
		 * unlocked execution. Please refer to the comment at
		 * get_size_from_delta() to see how this is done.
		 */
		obj_read_unlock();
		st = git_inflate(&stream, Z_FINISH);
		obj_read_lock();
		if (!stream.avail_out)
			break; /* the payload is larger than it should be */
		curpos += stream.next_in - in;
	} while (st == Z_OK || st == Z_BUF_ERROR);
	git_inflate_end(&stream);
	if ((st != Z_STREAM_END) || stream.total_out != size) {
		free(buffer);
		return NULL;
	}

	/* versions of zlib can clobber unconsumed portion of outbuf */
	buffer[size] = '\0';

	return buffer;
}

static void write_pack_access_log(struct packed_git *p, off_t obj_offset)
{
	static struct trace_key pack_access = TRACE_KEY_INIT(PACK_ACCESS);
	trace_printf_key(&pack_access, "%s %"PRIuMAX"\n",
			 p->pack_name, (uintmax_t)obj_offset);
}

int do_check_packed_object_crc;

#define UNPACK_ENTRY_STACK_PREALLOC 64
struct unpack_entry_stack_ent {
	off_t obj_offset;
	off_t curpos;
	unsigned long size;
};

void *unpack_entry(struct repository *r, struct packed_git *p, off_t obj_offset,
		   enum object_type *final_type, unsigned long *final_size)
{
	struct pack_window *w_curs = NULL;
	off_t curpos = obj_offset;
	void *data = NULL;
	unsigned long size;
	enum object_type type;
	struct unpack_entry_stack_ent small_delta_stack[UNPACK_ENTRY_STACK_PREALLOC];
	struct unpack_entry_stack_ent *delta_stack = small_delta_stack;
	int delta_stack_nr = 0, delta_stack_alloc = UNPACK_ENTRY_STACK_PREALLOC;
	int base_from_cache = 0;

	prepare_repo_settings(p->repo);

	write_pack_access_log(p, obj_offset);

	/* PHASE 1: drill down to the innermost base object */
	for (;;) {
		off_t base_offset;
		int i;
		struct delta_base_cache_entry *ent;

		ent = get_delta_base_cache_entry(p, curpos);
		if (ent) {
			type = ent->type;
			data = ent->data;
			size = ent->size;
			detach_delta_base_cache_entry(ent);
			base_from_cache = 1;
			break;
		}

		if (do_check_packed_object_crc && p->index_version > 1) {
			uint32_t pack_pos, index_pos;
			off_t len;

			if (offset_to_pack_pos(p, obj_offset, &pack_pos) < 0) {
				error("could not find object at offset %"PRIuMAX" in pack %s",
				      (uintmax_t)obj_offset, p->pack_name);
				data = NULL;
				goto out;
			}

			len = pack_pos_to_offset(p, pack_pos + 1) - obj_offset;
			index_pos = pack_pos_to_index(p, pack_pos);
			if (check_pack_crc(p, &w_curs, obj_offset, len, index_pos)) {
				struct object_id oid;
				nth_packed_object_id(&oid, p, index_pos);
				error("bad packed object CRC for %s",
				      oid_to_hex(&oid));
				mark_bad_packed_object(p, &oid);
				data = NULL;
				goto out;
			}
		}

		type = unpack_object_header(p, &w_curs, &curpos, &size);
		if (type != OBJ_OFS_DELTA && type != OBJ_REF_DELTA)
			break;

		base_offset = get_delta_base(p, &w_curs, &curpos, type, obj_offset);
		if (!base_offset) {
			error("failed to validate delta base reference "
			      "at offset %"PRIuMAX" from %s",
			      (uintmax_t)curpos, p->pack_name);
			/* bail to phase 2, in hopes of recovery */
			data = NULL;
			break;
		}

		/* push object, proceed to base */
		if (delta_stack_nr >= delta_stack_alloc
		    && delta_stack == small_delta_stack) {
			delta_stack_alloc = alloc_nr(delta_stack_nr);
			ALLOC_ARRAY(delta_stack, delta_stack_alloc);
			COPY_ARRAY(delta_stack, small_delta_stack,
				   delta_stack_nr);
		} else {
			ALLOC_GROW(delta_stack, delta_stack_nr+1, delta_stack_alloc);
		}
		i = delta_stack_nr++;
		delta_stack[i].obj_offset = obj_offset;
		delta_stack[i].curpos = curpos;
		delta_stack[i].size = size;

		curpos = obj_offset = base_offset;
	}

	/* PHASE 2: handle the base */
	switch (type) {
	case OBJ_OFS_DELTA:
	case OBJ_REF_DELTA:
		if (data)
			BUG("unpack_entry: left loop at a valid delta");
		break;
	case OBJ_COMMIT:
	case OBJ_TREE:
	case OBJ_BLOB:
	case OBJ_TAG:
		if (!base_from_cache)
			data = unpack_compressed_entry(p, &w_curs, curpos, size);
		break;
	default:
		data = NULL;
		error("unknown object type %i at offset %"PRIuMAX" in %s",
		      type, (uintmax_t)obj_offset, p->pack_name);
	}

	/* PHASE 3: apply deltas in order */

	/* invariants:
	 *   'data' holds the base data, or NULL if there was corruption
	 */
	while (delta_stack_nr) {
		void *delta_data;
		void *base = data;
		void *external_base = NULL;
		unsigned long delta_size, base_size = size;
		int i;
		off_t base_obj_offset = obj_offset;

		data = NULL;

		if (!base) {
			/*
			 * We're probably in deep shit, but let's try to fetch
			 * the required base anyway from another pack or loose.
			 * This is costly but should happen only in the presence
			 * of a corrupted pack, and is better than failing outright.
			 */
			uint32_t pos;
			struct object_id base_oid;
			if (!(offset_to_pack_pos(p, obj_offset, &pos))) {
				struct object_info oi = OBJECT_INFO_INIT;

				nth_packed_object_id(&base_oid, p,
						     pack_pos_to_index(p, pos));
				error("failed to read delta base object %s"
				      " at offset %"PRIuMAX" from %s",
				      oid_to_hex(&base_oid), (uintmax_t)obj_offset,
				      p->pack_name);
				mark_bad_packed_object(p, &base_oid);

				oi.typep = &type;
				oi.sizep = &base_size;
				oi.contentp = &base;
				if (odb_read_object_info_extended(r->objects, &base_oid,
								  &oi, 0) < 0)
					base = NULL;

				external_base = base;
			}
		}

		i = --delta_stack_nr;
		obj_offset = delta_stack[i].obj_offset;
		curpos = delta_stack[i].curpos;
		delta_size = delta_stack[i].size;

		if (!base)
			continue;

		delta_data = unpack_compressed_entry(p, &w_curs, curpos, delta_size);

		if (!delta_data) {
			error("failed to unpack compressed delta "
			      "at offset %"PRIuMAX" from %s",
			      (uintmax_t)curpos, p->pack_name);
			data = NULL;
		} else {
			data = patch_delta(base, base_size, delta_data,
					   delta_size, &size);

			/*
			 * We could not apply the delta; warn the user, but
			 * keep going. Our failure will be noticed either in
			 * the next iteration of the loop, or if this is the
			 * final delta, in the caller when we return NULL.
			 * Those code paths will take care of making a more
			 * explicit warning and retrying with another copy of
			 * the object.
			 */
			if (!data)
				error("failed to apply delta");
		}

		/*
		 * We delay adding `base` to the cache until the end of the loop
		 * because unpack_compressed_entry() momentarily releases the
		 * obj_read_mutex, giving another thread the chance to access
		 * the cache. Therefore, if `base` was already there, this other
		 * thread could free() it (e.g. to make space for another entry)
		 * before we are done using it.
		 */
		if (!external_base)
			add_delta_base_cache(p, base_obj_offset, base, base_size,
					     p->repo->settings.delta_base_cache_limit,
					     type);

		free(delta_data);
		free(external_base);
	}

	if (final_type)
		*final_type = type;
	if (final_size)
		*final_size = size;

out:
	unuse_pack(&w_curs);

	if (delta_stack != small_delta_stack)
		free(delta_stack);

	return data;
}

int bsearch_pack(const struct object_id *oid, const struct packed_git *p, uint32_t *result)
{
	const unsigned char *index_fanout = p->index_data;
	const unsigned char *index_lookup;
	const unsigned int hashsz = p->repo->hash_algo->rawsz;
	int index_lookup_width;

	if (!index_fanout)
		BUG("bsearch_pack called without a valid pack-index");

	index_lookup = index_fanout + 4 * 256;
	if (p->index_version == 1) {
		index_lookup_width = hashsz + 4;
		index_lookup += 4;
	} else {
		index_lookup_width = hashsz;
		index_fanout += 8;
		index_lookup += 8;
	}

	return bsearch_hash(oid->hash, (const uint32_t*)index_fanout,
			    index_lookup, index_lookup_width, result);
}

int nth_packed_object_id(struct object_id *oid,
			 struct packed_git *p,
			 uint32_t n)
{
	const unsigned char *index = p->index_data;
	const unsigned int hashsz = p->repo->hash_algo->rawsz;
	if (!index) {
		if (open_pack_index(p))
			return -1;
		index = p->index_data;
	}
	if (n >= p->num_objects)
		return -1;
	index += 4 * 256;
	if (p->index_version == 1) {
		oidread(oid, index + st_add(st_mult(hashsz + 4, n), 4),
			p->repo->hash_algo);
	} else {
		index += 8;
		oidread(oid, index + st_mult(hashsz, n), p->repo->hash_algo);
	}
	return 0;
}

void check_pack_index_ptr(const struct packed_git *p, const void *vptr)
{
	const unsigned char *ptr = vptr;
	const unsigned char *start = p->index_data;
	const unsigned char *end = start + p->index_size;
	if (ptr < start)
		die(_("offset before start of pack index for %s (corrupt index?)"),
		    p->pack_name);
	/* No need to check for underflow; .idx files must be at least 8 bytes */
	if (ptr >= end - 8)
		die(_("offset beyond end of pack index for %s (truncated index?)"),
		    p->pack_name);
}

off_t nth_packed_object_offset(const struct packed_git *p, uint32_t n)
{
	const unsigned char *index = p->index_data;
	const unsigned int hashsz = p->repo->hash_algo->rawsz;
	index += 4 * 256;
	if (p->index_version == 1) {
		return ntohl(*((uint32_t *)(index + st_mult(hashsz + 4, n))));
	} else {
		uint32_t off;
		index += st_add(8, st_mult(p->num_objects, hashsz + 4));
		off = ntohl(*((uint32_t *)(index + st_mult(4, n))));
		if (!(off & 0x80000000))
			return off;
		index += st_add(st_mult(p->num_objects, 4),
				st_mult(off & 0x7fffffff, 8));
		check_pack_index_ptr(p, index);
		return get_be64(index);
	}
}

off_t find_pack_entry_one(const struct object_id *oid,
			  struct packed_git *p)
{
	const unsigned char *index = p->index_data;
	uint32_t result;

	if (!index) {
		if (open_pack_index(p))
			return 0;
	}

	if (bsearch_pack(oid, p, &result))
		return nth_packed_object_offset(p, result);
	return 0;
}

int is_pack_valid(struct packed_git *p)
{
	/* An already open pack is known to be valid. */
	if (p->pack_fd != -1)
		return 1;

	/* If the pack has one window completely covering the
	 * file size, the pack is known to be valid even if
	 * the descriptor is not currently open.
	 */
	if (p->windows) {
		struct pack_window *w = p->windows;

		if (!w->offset && w->len == p->pack_size)
			return 1;
	}

	/* Force the pack to open to prove its valid. */
	return !open_packed_git(p);
}

static int fill_pack_entry(const struct object_id *oid,
			   struct pack_entry *e,
			   struct packed_git *p)
{
	off_t offset;

	if (oidset_size(&p->bad_objects) &&
	    oidset_contains(&p->bad_objects, oid))
		return 0;

	offset = find_pack_entry_one(oid, p);
	if (!offset)
		return 0;

	/*
	 * We are about to tell the caller where they can locate the
	 * requested object.  We better make sure the packfile is
	 * still here and can be accessed before supplying that
	 * answer, as it may have been deleted since the index was
	 * loaded!
	 */
	if (!is_pack_valid(p))
		return 0;
	e->offset = offset;
	e->p = p;
	return 1;
}

int find_pack_entry(struct repository *r, const struct object_id *oid, struct pack_entry *e)
{
	struct packfile_list_entry *l;

	packfile_store_prepare(r->objects->packfiles);

	for (struct odb_source *source = r->objects->sources; source; source = source->next)
		if (source->midx && fill_midx_entry(source->midx, oid, e))
			return 1;

	if (!r->objects->packfiles->packs.head)
		return 0;

	for (l = r->objects->packfiles->packs.head; l; l = l->next) {
		struct packed_git *p = l->pack;

		if (!p->multi_pack_index && fill_pack_entry(oid, e, p)) {
			if (!r->objects->packfiles->skip_mru_updates)
				packfile_list_prepend(&r->objects->packfiles->packs, p);
			return 1;
		}
	}
	return 0;
}

static void maybe_invalidate_kept_pack_cache(struct repository *r,
					     unsigned flags)
{
	if (!r->objects->packfiles->kept_cache.packs)
		return;
	if (r->objects->packfiles->kept_cache.flags == flags)
		return;
	FREE_AND_NULL(r->objects->packfiles->kept_cache.packs);
	r->objects->packfiles->kept_cache.flags = 0;
}

struct packed_git **kept_pack_cache(struct repository *r, unsigned flags)
{
	maybe_invalidate_kept_pack_cache(r, flags);

	if (!r->objects->packfiles->kept_cache.packs) {
		struct packed_git **packs = NULL;
		size_t nr = 0, alloc = 0;
		struct packed_git *p;

		/*
		 * We want "all" packs here, because we need to cover ones that
		 * are used by a midx, as well. We need to look in every one of
		 * them (instead of the midx itself) to cover duplicates. It's
		 * possible that an object is found in two packs that the midx
		 * covers, one kept and one not kept, but the midx returns only
		 * the non-kept version.
		 */
		repo_for_each_pack(r, p) {
			if ((p->pack_keep && (flags & ON_DISK_KEEP_PACKS)) ||
			    (p->pack_keep_in_core && (flags & IN_CORE_KEEP_PACKS))) {
				ALLOC_GROW(packs, nr + 1, alloc);
				packs[nr++] = p;
			}
		}
		ALLOC_GROW(packs, nr + 1, alloc);
		packs[nr] = NULL;

		r->objects->packfiles->kept_cache.packs = packs;
		r->objects->packfiles->kept_cache.flags = flags;
	}

	return r->objects->packfiles->kept_cache.packs;
}

int find_kept_pack_entry(struct repository *r,
			 const struct object_id *oid,
			 unsigned flags,
			 struct pack_entry *e)
{
	struct packed_git **cache;

	for (cache = kept_pack_cache(r, flags); *cache; cache++) {
		struct packed_git *p = *cache;
		if (fill_pack_entry(oid, e, p))
			return 1;
	}

	return 0;
}

int has_object_pack(struct repository *r, const struct object_id *oid)
{
	struct pack_entry e;
	return find_pack_entry(r, oid, &e);
}

int has_object_kept_pack(struct repository *r, const struct object_id *oid,
			 unsigned flags)
{
	struct pack_entry e;
	return find_kept_pack_entry(r, oid, flags, &e);
}

int for_each_object_in_pack(struct packed_git *p,
			    each_packed_object_fn cb, void *data,
			    enum for_each_object_flags flags)
{
	uint32_t i;
	int r = 0;

	if (flags & FOR_EACH_OBJECT_PACK_ORDER) {
		if (load_pack_revindex(p->repo, p))
			return -1;
	}

	for (i = 0; i < p->num_objects; i++) {
		uint32_t index_pos;
		struct object_id oid;

		/*
		 * We are iterating "i" from 0 up to num_objects, but its
		 * meaning may be different, depending on the requested output
		 * order:
		 *
		 *   - in object-name order, it is the same as the index order
		 *     used by nth_packed_object_id(), so we can pass it
		 *     directly
		 *
		 *   - in pack-order, it is pack position, which we must
		 *     convert to an index position in order to get the oid.
		 */
		if (flags & FOR_EACH_OBJECT_PACK_ORDER)
			index_pos = pack_pos_to_index(p, i);
		else
			index_pos = i;

		if (nth_packed_object_id(&oid, p, index_pos) < 0)
			return error("unable to get sha1 of object %u in %s",
				     index_pos, p->pack_name);

		r = cb(&oid, p, index_pos, data);
		if (r)
			break;
	}
	return r;
}

int for_each_packed_object(struct repository *repo, each_packed_object_fn cb,
			   void *data, enum for_each_object_flags flags)
{
	struct packed_git *p;
	int r = 0;
	int pack_errors = 0;

<<<<<<< HEAD
=======
	repo->objects->packfiles->skip_mru_updates = true;
>>>>>>> c31bad4f
	repo_for_each_pack(repo, p) {
		if ((flags & FOR_EACH_OBJECT_LOCAL_ONLY) && !p->pack_local)
			continue;
		if ((flags & FOR_EACH_OBJECT_PROMISOR_ONLY) &&
		    !p->pack_promisor)
			continue;
		if ((flags & FOR_EACH_OBJECT_SKIP_IN_CORE_KEPT_PACKS) &&
		    p->pack_keep_in_core)
			continue;
		if ((flags & FOR_EACH_OBJECT_SKIP_ON_DISK_KEPT_PACKS) &&
		    p->pack_keep)
			continue;
		if (open_pack_index(p)) {
			pack_errors = 1;
			continue;
		}
		r = for_each_object_in_pack(p, cb, data, flags);
		if (r)
			break;
	}
	repo->objects->packfiles->skip_mru_updates = false;

	return r ? r : pack_errors;
}

static int add_promisor_object(const struct object_id *oid,
			       struct packed_git *pack,
			       uint32_t pos UNUSED,
			       void *set_)
{
	struct oidset *set = set_;
	struct object *obj;
	int we_parsed_object;

	obj = lookup_object(pack->repo, oid);
	if (obj && obj->parsed) {
		we_parsed_object = 0;
	} else {
		we_parsed_object = 1;
		obj = parse_object(pack->repo, oid);
	}

	if (!obj)
		return 1;

	oidset_insert(set, oid);

	/*
	 * If this is a tree, commit, or tag, the objects it refers
	 * to are also promisor objects. (Blobs refer to no objects->)
	 */
	if (obj->type == OBJ_TREE) {
		struct tree *tree = (struct tree *)obj;
		struct tree_desc desc;
		struct name_entry entry;
		if (init_tree_desc_gently(&desc, &tree->object.oid,
					  tree->buffer, tree->size, 0))
			/*
			 * Error messages are given when packs are
			 * verified, so do not print any here.
			 */
			return 0;
		while (tree_entry_gently(&desc, &entry))
			oidset_insert(set, &entry.oid);
		if (we_parsed_object)
			free_tree_buffer(tree);
	} else if (obj->type == OBJ_COMMIT) {
		struct commit *commit = (struct commit *) obj;
		struct commit_list *parents = commit->parents;

		oidset_insert(set, get_commit_tree_oid(commit));
		for (; parents; parents = parents->next)
			oidset_insert(set, &parents->item->object.oid);
	} else if (obj->type == OBJ_TAG) {
		struct tag *tag = (struct tag *) obj;
		oidset_insert(set, get_tagged_oid(tag));
	}
	return 0;
}

int is_promisor_object(struct repository *r, const struct object_id *oid)
{
	static struct oidset promisor_objects;
	static int promisor_objects_prepared;

	if (!promisor_objects_prepared) {
		if (repo_has_promisor_remote(r)) {
			for_each_packed_object(r, add_promisor_object,
					       &promisor_objects,
					       FOR_EACH_OBJECT_PROMISOR_ONLY |
					       FOR_EACH_OBJECT_PACK_ORDER);
		}
		promisor_objects_prepared = 1;
	}
	return oidset_contains(&promisor_objects, oid);
}

int parse_pack_header_option(const char *in, unsigned char *out, unsigned int *len)
{
	unsigned char *hdr;
	char *c;

	hdr = out;
	put_be32(hdr, PACK_SIGNATURE);
	hdr += 4;
	put_be32(hdr, strtoul(in, &c, 10));
	hdr += 4;
	if (*c != ',')
		return -1;
	put_be32(hdr, strtoul(c + 1, &c, 10));
	hdr += 4;
	if (*c)
		return -1;
	*len = hdr - out;
	return 0;
}

struct packfile_store *packfile_store_new(struct object_database *odb)
{
	struct packfile_store *store;
	CALLOC_ARRAY(store, 1);
	store->odb = odb;
	strmap_init(&store->packs_by_path);
	return store;
}

void packfile_store_free(struct packfile_store *store)
{
	for (struct packfile_list_entry *e = store->packs.head; e; e = e->next)
		free(e->pack);
	packfile_list_clear(&store->packs);

	strmap_clear(&store->packs_by_path, 0);
	free(store);
}

void packfile_store_close(struct packfile_store *store)
{
	for (struct packfile_list_entry *e = store->packs.head; e; e = e->next) {
		if (e->pack->do_not_close)
			BUG("want to close pack marked 'do-not-close'");
		close_pack(e->pack);
	}
}<|MERGE_RESOLUTION|>--- conflicted
+++ resolved
@@ -1102,11 +1102,7 @@
 	packfile_store_prepare(store);
 }
 
-<<<<<<< HEAD
-struct packed_git *packfile_store_get_packs(struct packfile_store *store)
-=======
 struct packfile_list_entry *packfile_store_get_packs(struct packfile_store *store)
->>>>>>> c31bad4f
 {
 	packfile_store_prepare(store);
 
@@ -2258,10 +2254,7 @@
 	int r = 0;
 	int pack_errors = 0;
 
-<<<<<<< HEAD
-=======
 	repo->objects->packfiles->skip_mru_updates = true;
->>>>>>> c31bad4f
 	repo_for_each_pack(repo, p) {
 		if ((flags & FOR_EACH_OBJECT_LOCAL_ONLY) && !p->pack_local)
 			continue;
