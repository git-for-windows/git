--- conflicted
+++ resolved
@@ -43,26 +43,18 @@
 
 	if (initial_size > 0)
 		mem_pool_alloc_block(pool, initial_size, NULL);
-<<<<<<< HEAD
 
-	*mem_pool = pool;
 	trace_printf_key(&trace_mem_pool, "mem_pool (%p): init (%"PRIuMAX") initial size\n",
 		pool, (uintmax_t)initial_size);
-=======
->>>>>>> 30373b6c
 }
 
 void mem_pool_discard(struct mem_pool *pool, int invalidate_memory)
 {
 	struct mp_block *block, *block_to_free;
 
-<<<<<<< HEAD
 	trace_printf_key(&trace_mem_pool, "mem_pool (%p): discard (%"PRIuMAX") unused\n",
-		mem_pool, (uintmax_t)(mem_pool->mp_block->end - mem_pool->mp_block->next_free));
-	block = mem_pool->mp_block;
-=======
+		pool, (uintmax_t)(pool->mp_block->end - pool->mp_block->next_free));
 	block = pool->mp_block;
->>>>>>> 30373b6c
 	while (block)
 	{
 		block_to_free = block;
