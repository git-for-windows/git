#ifndef OBJECT_STORE_H
#define OBJECT_STORE_H

#include "hashmap.h"
#include "object.h"
#include "list.h"
#include "oidset.h"
#include "thread-utils.h"

struct oidmap;
struct oidtree;
struct strbuf;
struct repository;

struct object_directory {
	struct object_directory *next;

	/*
	 * Used to store the results of readdir(3) calls when we are OK
	 * sacrificing accuracy due to races for speed. That includes
	 * object existence with OBJECT_INFO_QUICK, as well as
	 * our search for unique abbreviated hashes. Don't use it for tasks
	 * requiring greater accuracy!
	 *
	 * Be sure to call odb_load_loose_cache() before using.
	 */
	uint32_t loose_objects_subdir_seen[8]; /* 256 bits */
	struct oidtree *loose_objects_cache;

	/* Map between object IDs for loose objects. */
	struct loose_object_map *loose_map;

	/*
	 * This is a temporary object store created by the tmp_objdir
	 * facility. Disable ref updates since the objects in the store
	 * might be discarded on rollback.
	 */
	int disable_ref_updates;

	/*
	 * This object store is ephemeral, so there is no need to fsync.
	 */
	int will_destroy;

	/*
	 * Path to the alternative object store. If this is a relative path,
	 * it is relative to the current working directory.
	 */
	char *path;
};

void prepare_alt_odb(struct repository *r);
int has_alt_odb(struct repository *r);
char *compute_alternate_path(const char *path, struct strbuf *err);
struct object_directory *find_odb(struct repository *r, const char *obj_dir);
typedef int alt_odb_fn(struct object_directory *, void *);
int foreach_alt_odb(alt_odb_fn, void*);
typedef void alternate_ref_fn(const struct object_id *oid, void *);
void for_each_alternate_ref(alternate_ref_fn, void *);

/*
 * Add the directory to the on-disk alternates file; the new entry will also
 * take effect in the current process.
 */
void add_to_alternates_file(const char *dir);

/*
 * Add the directory to the in-memory list of alternates (along with any
 * recursive alternates it points to), but do not modify the on-disk alternates
 * file.
 */
void add_to_alternates_memory(const char *dir);

/*
 * Replace the current writable object directory with the specified temporary
 * object directory; returns the former primary object directory.
 */
struct object_directory *set_temporary_primary_odb(const char *dir, int will_destroy);

/*
 * Restore a previous ODB replaced by set_temporary_main_odb.
 */
void restore_primary_odb(struct object_directory *restore_odb, const char *old_path);

<<<<<<< HEAD
/*
 * Populate and return the loose object cache array corresponding to the
 * given object ID.
 */
struct oidtree *odb_loose_cache(struct object_directory *odb,
				  const struct object_id *oid);

/* Empty the loose object cache for the specified object directory. */
void odb_clear_loose_cache(struct object_directory *odb);

struct packed_git {
	struct hashmap_entry packmap_ent;
	struct packed_git *next;
	struct list_head mru;
	struct pack_window *windows;
	off_t pack_size;
	const void *index_data;
	size_t index_size;
	uint32_t num_objects;
	size_t crc_offset;
	struct oidset bad_objects;
	int index_version;
	time_t mtime;
	int pack_fd;
	int index;              /* for builtin/pack-objects.c */
	unsigned pack_local:1,
		 pack_keep:1,
		 pack_keep_in_core:1,
		 freshened:1,
		 do_not_close:1,
		 pack_promisor:1,
		 multi_pack_index:1,
		 is_cruft:1;
	unsigned char hash[GIT_MAX_RAWSZ];
	struct revindex_entry *revindex;
	const uint32_t *revindex_data;
	const uint32_t *revindex_map;
	size_t revindex_size;
	/*
	 * mtimes_map points at the beginning of the memory mapped region of
	 * this pack's corresponding .mtimes file, and mtimes_size is the size
	 * of that .mtimes file
	 */
	const uint32_t *mtimes_map;
	size_t mtimes_size;

	/* repo denotes the repository this packfile belongs to */
	struct repository *repo;

	/* something like ".git/objects/pack/xxxxx.pack" */
	char pack_name[FLEX_ARRAY]; /* more */
};

struct multi_pack_index;

static inline int pack_map_entry_cmp(const void *cmp_data UNUSED,
				     const struct hashmap_entry *entry,
				     const struct hashmap_entry *entry2,
				     const void *keydata)
{
	const char *key = keydata;
	const struct packed_git *pg1, *pg2;

	pg1 = container_of(entry, const struct packed_git, packmap_ent);
	pg2 = container_of(entry2, const struct packed_git, packmap_ent);

	return strcmp(pg1->pack_name, key ? key : pg2->pack_name);
}

=======
struct packed_git;
struct multi_pack_index;
>>>>>>> 8a9e27be
struct cached_object_entry;

struct raw_object_store {
	/*
	 * Set of all object directories; the main directory is first (and
	 * cannot be NULL after initialization). Subsequent directories are
	 * alternates.
	 */
	struct object_directory *odb;
	struct object_directory **odb_tail;
	struct kh_odb_path_map *odb_by_path;

	int loaded_alternates;

	/*
	 * A list of alternate object directories loaded from the environment;
	 * this should not generally need to be accessed directly, but will
	 * populate the "odb" list when prepare_alt_odb() is run.
	 */
	char *alternate_db;

	/*
	 * Objects that should be substituted by other objects
	 * (see git-replace(1)).
	 */
	struct oidmap *replace_map;
	unsigned replace_map_initialized : 1;
	pthread_mutex_t replace_mutex; /* protect object replace functions */

	struct commit_graph *commit_graph;
	unsigned commit_graph_attempted : 1; /* if loading has been attempted */

	/*
	 * private data
	 *
	 * should only be accessed directly by packfile.c and midx.c
	 */
	struct multi_pack_index *multi_pack_index;

	/*
	 * private data
	 *
	 * should only be accessed directly by packfile.c
	 */

	struct packed_git *packed_git;
	/* A most-recently-used ordered version of the packed_git list. */
	struct list_head packed_git_mru;

	struct {
		struct packed_git **packs;
		unsigned flags;
	} kept_pack_cache;

	/*
	 * This is meant to hold a *small* number of objects that you would
	 * want repo_read_object_file() to be able to return, but yet you do not want
	 * to write them into the object store (e.g. a browse-only
	 * application).
	 */
	struct cached_object_entry *cached_objects;
	size_t cached_object_nr, cached_object_alloc;

	/*
	 * A map of packfiles to packed_git structs for tracking which
	 * packs have been loaded already.
	 */
	struct hashmap pack_map;

	/*
	 * A fast, rough count of the number of objects in the repository.
	 * These two fields are not meant for direct access. Use
	 * repo_approximate_object_count() instead.
	 */
	unsigned long approximate_object_count;
	unsigned approximate_object_count_valid : 1;

	/*
	 * Whether packed_git has already been populated with this repository's
	 * packs.
	 */
	unsigned packed_git_initialized : 1;
};

struct raw_object_store *raw_object_store_new(void);
void raw_object_store_clear(struct raw_object_store *o);

/*
 * Create a temporary file rooted in the object database directory, or
 * die on failure. The filename is taken from "pattern", which should have the
 * usual "XXXXXX" trailer, and the resulting filename is written into the
 * "template" buffer. Returns the open descriptor.
 */
int odb_mkstemp(struct strbuf *temp_filename, const char *pattern);

<<<<<<< HEAD
/*
 * Create a pack .keep file named "name" (which should generally be the output
 * of odb_pack_name). Returns a file descriptor opened for writing, or -1 on
 * error.
 */
int odb_pack_keep(const char *name);

/*
 * Put in `buf` the name of the file in the local object database that
 * would be used to store a loose object with the specified oid.
 */
const char *loose_object_path(struct repository *r, struct strbuf *buf,
			      const struct object_id *oid);

void *map_loose_object(struct repository *r, const struct object_id *oid,
		       unsigned long *size);

=======
>>>>>>> 8a9e27be
void *repo_read_object_file(struct repository *r,
			    const struct object_id *oid,
			    enum object_type *type,
			    unsigned long *size);

/* Read and unpack an object file into memory, write memory to an object file */
int oid_object_info(struct repository *r, const struct object_id *, unsigned long *);

<<<<<<< HEAD
void hash_object_file(const struct git_hash_algo *algo, const void *buf,
		      unsigned long len, enum object_type type,
		      struct object_id *oid);

=======
>>>>>>> 8a9e27be
/*
 * Add an object file to the in-memory object store, without writing it
 * to disk.
 *
 * Callers are responsible for calling write_object_file to record the
 * object in persistent storage before writing any other new objects
 * that reference it.
 */
int pretend_object_file(struct repository *repo,
			void *buf, unsigned long len, enum object_type type,
			struct object_id *oid);

struct object_info {
	/* Request */
	enum object_type *typep;
	unsigned long *sizep;
	off_t *disk_sizep;
	struct object_id *delta_base_oid;
	struct strbuf *type_name;
	void **contentp;

	/* Response */
	enum {
		OI_CACHED,
		OI_LOOSE,
		OI_PACKED,
		OI_DBCACHED
	} whence;
	union {
		/*
		 * struct {
		 * 	... Nothing to expose in this case
		 * } cached;
		 * struct {
		 * 	... Nothing to expose in this case
		 * } loose;
		 */
		struct {
			struct packed_git *pack;
			off_t offset;
			unsigned int is_delta;
		} packed;
	} u;
};

/*
 * Initializer for a "struct object_info" that wants no items. You may
 * also memset() the memory to all-zeroes.
 */
#define OBJECT_INFO_INIT { 0 }

/* Invoke lookup_replace_object() on the given hash */
#define OBJECT_INFO_LOOKUP_REPLACE 1
/* Allow reading from a loose object file of unknown/bogus type */
#define OBJECT_INFO_ALLOW_UNKNOWN_TYPE 2
/* Do not retry packed storage after checking packed and loose storage */
#define OBJECT_INFO_QUICK 8
/*
 * Do not attempt to fetch the object if missing (even if fetch_is_missing is
 * nonzero).
 */
#define OBJECT_INFO_SKIP_FETCH_OBJECT 16
/*
 * This is meant for bulk prefetching of missing blobs in a partial
 * clone. Implies OBJECT_INFO_SKIP_FETCH_OBJECT and OBJECT_INFO_QUICK
 */
#define OBJECT_INFO_FOR_PREFETCH (OBJECT_INFO_SKIP_FETCH_OBJECT | OBJECT_INFO_QUICK)

/* Die if object corruption (not just an object being missing) was detected. */
#define OBJECT_INFO_DIE_IF_CORRUPT 32

int oid_object_info_extended(struct repository *r,
			     const struct object_id *,
			     struct object_info *, unsigned flags);

<<<<<<< HEAD
/* Retry packed storage after checking packed and loose storage */
#define HAS_OBJECT_RECHECK_PACKED 1

/*
 * Returns 1 if the object exists. This function will not lazily fetch objects
 * in a partial clone.
=======
enum {
	/* Retry packed storage after checking packed and loose storage */
	HAS_OBJECT_RECHECK_PACKED = (1 << 0),
	/* Allow fetching the object in case the repository has a promisor remote. */
	HAS_OBJECT_FETCH_PROMISOR = (1 << 1),
};

/*
 * Returns 1 if the object exists. This function will not lazily fetch objects
 * in a partial clone by default.
>>>>>>> 8a9e27be
 */
int has_object(struct repository *r, const struct object_id *oid,
	       unsigned flags);

<<<<<<< HEAD
/*
 * These macros and functions are deprecated. If checking existence for an
 * object that is likely to be missing and/or whose absence is relatively
 * inconsequential (or is consequential but the caller is prepared to handle
 * it), use has_object(), which has better defaults (no lazy fetch in a partial
 * clone and no rechecking of packed storage). In the unlikely event that a
 * caller needs to assert existence of an object that it fully expects to
 * exist, and wants to trigger a lazy fetch in a partial clone, use
 * oid_object_info_extended() with a NULL struct object_info.
 *
 * These functions can be removed once all callers have migrated to
 * has_object() and/or oid_object_info_extended().
 */
int repo_has_object_file(struct repository *r, const struct object_id *oid);
int repo_has_object_file_with_flags(struct repository *r,
				    const struct object_id *oid, int flags);

=======
>>>>>>> 8a9e27be
void assert_oid_type(const struct object_id *oid, enum object_type expect);

/*
 * Enabling the object read lock allows multiple threads to safely call the
 * following functions in parallel: repo_read_object_file(),
 * read_object_with_reference(), oid_object_info() and oid_object_info_extended().
 *
 * obj_read_lock() and obj_read_unlock() may also be used to protect other
 * section which cannot execute in parallel with object reading. Since the used
 * lock is a recursive mutex, these sections can even contain calls to object
 * reading functions. However, beware that in these cases zlib inflation won't
 * be performed in parallel, losing performance.
 *
 * TODO: oid_object_info_extended()'s call stack has a recursive behavior. If
 * any of its callees end up calling it, this recursive call won't benefit from
 * parallel inflation.
 */
void enable_obj_read_lock(void);
void disable_obj_read_lock(void);

extern int obj_read_use_lock;
extern pthread_mutex_t obj_read_mutex;

static inline void obj_read_lock(void)
{
	if(obj_read_use_lock)
		pthread_mutex_lock(&obj_read_mutex);
}

static inline void obj_read_unlock(void)
{
	if(obj_read_use_lock)
		pthread_mutex_unlock(&obj_read_mutex);
}
<<<<<<< HEAD

/*
 * Iterate over the files in the loose-object parts of the object
 * directory "path", triggering the following callbacks:
 *
 *  - loose_object is called for each loose object we find.
 *
 *  - loose_cruft is called for any files that do not appear to be
 *    loose objects. Note that we only look in the loose object
 *    directories "objects/[0-9a-f]{2}/", so we will not report
 *    "objects/foobar" as cruft.
 *
 *  - loose_subdir is called for each top-level hashed subdirectory
 *    of the object directory (e.g., "$OBJDIR/f0"). It is called
 *    after the objects in the directory are processed.
 *
 * Any callback that is NULL will be ignored. Callbacks returning non-zero
 * will end the iteration.
 *
 * In the "buf" variant, "path" is a strbuf which will also be used as a
 * scratch buffer, but restored to its original contents before
 * the function returns.
 */
typedef int each_loose_object_fn(const struct object_id *oid,
				 const char *path,
				 void *data);
typedef int each_loose_cruft_fn(const char *basename,
				const char *path,
				void *data);
typedef int each_loose_subdir_fn(unsigned int nr,
				 const char *path,
				 void *data);
int for_each_file_in_obj_subdir(unsigned int subdir_nr,
				struct strbuf *path,
				each_loose_object_fn obj_cb,
				each_loose_cruft_fn cruft_cb,
				each_loose_subdir_fn subdir_cb,
				void *data);
int for_each_loose_file_in_objdir(const char *path,
				  each_loose_object_fn obj_cb,
				  each_loose_cruft_fn cruft_cb,
				  each_loose_subdir_fn subdir_cb,
				  void *data);
int for_each_loose_file_in_objdir_buf(struct strbuf *path,
				      each_loose_object_fn obj_cb,
				      each_loose_cruft_fn cruft_cb,
				      each_loose_subdir_fn subdir_cb,
				      void *data);

/* Flags for for_each_*_object() below. */
=======
/* Flags for for_each_*_object(). */
>>>>>>> 8a9e27be
enum for_each_object_flags {
	/* Iterate only over local objects, not alternates. */
	FOR_EACH_OBJECT_LOCAL_ONLY = (1<<0),

	/* Only iterate over packs obtained from the promisor remote. */
	FOR_EACH_OBJECT_PROMISOR_ONLY = (1<<1),

	/*
	 * Visit objects within a pack in packfile order rather than .idx order
	 */
	FOR_EACH_OBJECT_PACK_ORDER = (1<<2),

	/* Only iterate over packs that are not marked as kept in-core. */
	FOR_EACH_OBJECT_SKIP_IN_CORE_KEPT_PACKS = (1<<3),

	/* Only iterate over packs that do not have .keep files. */
	FOR_EACH_OBJECT_SKIP_ON_DISK_KEPT_PACKS = (1<<4),
};

<<<<<<< HEAD
/*
 * Iterate over all accessible loose objects without respect to
 * reachability. By default, this includes both local and alternate objects.
 * The order in which objects are visited is unspecified.
 *
 * Any flags specific to packs are ignored.
 */
int for_each_loose_object(each_loose_object_fn, void *,
			  enum for_each_object_flags flags);

/*
 * Iterate over all accessible packed objects without respect to reachability.
 * By default, this includes both local and alternate packs.
 *
 * Note that some objects may appear twice if they are found in multiple packs.
 * Each pack is visited in an unspecified order. By default, objects within a
 * pack are visited in pack-idx order (i.e., sorted by oid).
 */
typedef int each_packed_object_fn(const struct object_id *oid,
				  struct packed_git *pack,
				  uint32_t pos,
				  void *data);
int for_each_object_in_pack(struct packed_git *p,
			    each_packed_object_fn, void *data,
			    enum for_each_object_flags flags);
int for_each_packed_object(struct repository *repo, each_packed_object_fn cb,
			   void *data, enum for_each_object_flags flags);
=======
>>>>>>> 8a9e27be

void *read_object_with_reference(struct repository *r,
				 const struct object_id *oid,
				 enum object_type required_type,
				 unsigned long *size,
				 struct object_id *oid_ret);

#endif /* OBJECT_STORE_H */<|MERGE_RESOLUTION|>--- conflicted
+++ resolved
@@ -82,80 +82,8 @@
  */
 void restore_primary_odb(struct object_directory *restore_odb, const char *old_path);
 
-<<<<<<< HEAD
-/*
- * Populate and return the loose object cache array corresponding to the
- * given object ID.
- */
-struct oidtree *odb_loose_cache(struct object_directory *odb,
-				  const struct object_id *oid);
-
-/* Empty the loose object cache for the specified object directory. */
-void odb_clear_loose_cache(struct object_directory *odb);
-
-struct packed_git {
-	struct hashmap_entry packmap_ent;
-	struct packed_git *next;
-	struct list_head mru;
-	struct pack_window *windows;
-	off_t pack_size;
-	const void *index_data;
-	size_t index_size;
-	uint32_t num_objects;
-	size_t crc_offset;
-	struct oidset bad_objects;
-	int index_version;
-	time_t mtime;
-	int pack_fd;
-	int index;              /* for builtin/pack-objects.c */
-	unsigned pack_local:1,
-		 pack_keep:1,
-		 pack_keep_in_core:1,
-		 freshened:1,
-		 do_not_close:1,
-		 pack_promisor:1,
-		 multi_pack_index:1,
-		 is_cruft:1;
-	unsigned char hash[GIT_MAX_RAWSZ];
-	struct revindex_entry *revindex;
-	const uint32_t *revindex_data;
-	const uint32_t *revindex_map;
-	size_t revindex_size;
-	/*
-	 * mtimes_map points at the beginning of the memory mapped region of
-	 * this pack's corresponding .mtimes file, and mtimes_size is the size
-	 * of that .mtimes file
-	 */
-	const uint32_t *mtimes_map;
-	size_t mtimes_size;
-
-	/* repo denotes the repository this packfile belongs to */
-	struct repository *repo;
-
-	/* something like ".git/objects/pack/xxxxx.pack" */
-	char pack_name[FLEX_ARRAY]; /* more */
-};
-
-struct multi_pack_index;
-
-static inline int pack_map_entry_cmp(const void *cmp_data UNUSED,
-				     const struct hashmap_entry *entry,
-				     const struct hashmap_entry *entry2,
-				     const void *keydata)
-{
-	const char *key = keydata;
-	const struct packed_git *pg1, *pg2;
-
-	pg1 = container_of(entry, const struct packed_git, packmap_ent);
-	pg2 = container_of(entry2, const struct packed_git, packmap_ent);
-
-	return strcmp(pg1->pack_name, key ? key : pg2->pack_name);
-}
-
-=======
 struct packed_git;
 struct multi_pack_index;
->>>>>>> 8a9e27be
 struct cached_object_entry;
 
 struct raw_object_store {
@@ -251,26 +179,6 @@
  */
 int odb_mkstemp(struct strbuf *temp_filename, const char *pattern);
 
-<<<<<<< HEAD
-/*
- * Create a pack .keep file named "name" (which should generally be the output
- * of odb_pack_name). Returns a file descriptor opened for writing, or -1 on
- * error.
- */
-int odb_pack_keep(const char *name);
-
-/*
- * Put in `buf` the name of the file in the local object database that
- * would be used to store a loose object with the specified oid.
- */
-const char *loose_object_path(struct repository *r, struct strbuf *buf,
-			      const struct object_id *oid);
-
-void *map_loose_object(struct repository *r, const struct object_id *oid,
-		       unsigned long *size);
-
-=======
->>>>>>> 8a9e27be
 void *repo_read_object_file(struct repository *r,
 			    const struct object_id *oid,
 			    enum object_type *type,
@@ -279,13 +187,6 @@
 /* Read and unpack an object file into memory, write memory to an object file */
 int oid_object_info(struct repository *r, const struct object_id *, unsigned long *);
 
-<<<<<<< HEAD
-void hash_object_file(const struct git_hash_algo *algo, const void *buf,
-		      unsigned long len, enum object_type type,
-		      struct object_id *oid);
-
-=======
->>>>>>> 8a9e27be
 /*
  * Add an object file to the in-memory object store, without writing it
  * to disk.
@@ -361,14 +262,6 @@
 			     const struct object_id *,
 			     struct object_info *, unsigned flags);
 
-<<<<<<< HEAD
-/* Retry packed storage after checking packed and loose storage */
-#define HAS_OBJECT_RECHECK_PACKED 1
-
-/*
- * Returns 1 if the object exists. This function will not lazily fetch objects
- * in a partial clone.
-=======
 enum {
 	/* Retry packed storage after checking packed and loose storage */
 	HAS_OBJECT_RECHECK_PACKED = (1 << 0),
@@ -379,31 +272,10 @@
 /*
  * Returns 1 if the object exists. This function will not lazily fetch objects
  * in a partial clone by default.
->>>>>>> 8a9e27be
  */
 int has_object(struct repository *r, const struct object_id *oid,
 	       unsigned flags);
 
-<<<<<<< HEAD
-/*
- * These macros and functions are deprecated. If checking existence for an
- * object that is likely to be missing and/or whose absence is relatively
- * inconsequential (or is consequential but the caller is prepared to handle
- * it), use has_object(), which has better defaults (no lazy fetch in a partial
- * clone and no rechecking of packed storage). In the unlikely event that a
- * caller needs to assert existence of an object that it fully expects to
- * exist, and wants to trigger a lazy fetch in a partial clone, use
- * oid_object_info_extended() with a NULL struct object_info.
- *
- * These functions can be removed once all callers have migrated to
- * has_object() and/or oid_object_info_extended().
- */
-int repo_has_object_file(struct repository *r, const struct object_id *oid);
-int repo_has_object_file_with_flags(struct repository *r,
-				    const struct object_id *oid, int flags);
-
-=======
->>>>>>> 8a9e27be
 void assert_oid_type(const struct object_id *oid, enum object_type expect);
 
 /*
@@ -438,60 +310,7 @@
 	if(obj_read_use_lock)
 		pthread_mutex_unlock(&obj_read_mutex);
 }
-<<<<<<< HEAD
-
-/*
- * Iterate over the files in the loose-object parts of the object
- * directory "path", triggering the following callbacks:
- *
- *  - loose_object is called for each loose object we find.
- *
- *  - loose_cruft is called for any files that do not appear to be
- *    loose objects. Note that we only look in the loose object
- *    directories "objects/[0-9a-f]{2}/", so we will not report
- *    "objects/foobar" as cruft.
- *
- *  - loose_subdir is called for each top-level hashed subdirectory
- *    of the object directory (e.g., "$OBJDIR/f0"). It is called
- *    after the objects in the directory are processed.
- *
- * Any callback that is NULL will be ignored. Callbacks returning non-zero
- * will end the iteration.
- *
- * In the "buf" variant, "path" is a strbuf which will also be used as a
- * scratch buffer, but restored to its original contents before
- * the function returns.
- */
-typedef int each_loose_object_fn(const struct object_id *oid,
-				 const char *path,
-				 void *data);
-typedef int each_loose_cruft_fn(const char *basename,
-				const char *path,
-				void *data);
-typedef int each_loose_subdir_fn(unsigned int nr,
-				 const char *path,
-				 void *data);
-int for_each_file_in_obj_subdir(unsigned int subdir_nr,
-				struct strbuf *path,
-				each_loose_object_fn obj_cb,
-				each_loose_cruft_fn cruft_cb,
-				each_loose_subdir_fn subdir_cb,
-				void *data);
-int for_each_loose_file_in_objdir(const char *path,
-				  each_loose_object_fn obj_cb,
-				  each_loose_cruft_fn cruft_cb,
-				  each_loose_subdir_fn subdir_cb,
-				  void *data);
-int for_each_loose_file_in_objdir_buf(struct strbuf *path,
-				      each_loose_object_fn obj_cb,
-				      each_loose_cruft_fn cruft_cb,
-				      each_loose_subdir_fn subdir_cb,
-				      void *data);
-
-/* Flags for for_each_*_object() below. */
-=======
 /* Flags for for_each_*_object(). */
->>>>>>> 8a9e27be
 enum for_each_object_flags {
 	/* Iterate only over local objects, not alternates. */
 	FOR_EACH_OBJECT_LOCAL_ONLY = (1<<0),
@@ -511,36 +330,6 @@
 	FOR_EACH_OBJECT_SKIP_ON_DISK_KEPT_PACKS = (1<<4),
 };
 
-<<<<<<< HEAD
-/*
- * Iterate over all accessible loose objects without respect to
- * reachability. By default, this includes both local and alternate objects.
- * The order in which objects are visited is unspecified.
- *
- * Any flags specific to packs are ignored.
- */
-int for_each_loose_object(each_loose_object_fn, void *,
-			  enum for_each_object_flags flags);
-
-/*
- * Iterate over all accessible packed objects without respect to reachability.
- * By default, this includes both local and alternate packs.
- *
- * Note that some objects may appear twice if they are found in multiple packs.
- * Each pack is visited in an unspecified order. By default, objects within a
- * pack are visited in pack-idx order (i.e., sorted by oid).
- */
-typedef int each_packed_object_fn(const struct object_id *oid,
-				  struct packed_git *pack,
-				  uint32_t pos,
-				  void *data);
-int for_each_object_in_pack(struct packed_git *p,
-			    each_packed_object_fn, void *data,
-			    enum for_each_object_flags flags);
-int for_each_packed_object(struct repository *repo, each_packed_object_fn cb,
-			   void *data, enum for_each_object_flags flags);
-=======
->>>>>>> 8a9e27be
 
 void *read_object_with_reference(struct repository *r,
 				 const struct object_id *oid,
