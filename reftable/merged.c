--- conflicted
+++ resolved
@@ -262,20 +262,12 @@
 		}
 	}
 
-<<<<<<< HEAD
-	for (size_t i = 0; i < mt->readers_len; i++) {
-=======
 	for (size_t i = 0; i < mt->tables_len; i++) {
->>>>>>> e0011188
 		ret = reftable_record_init(&subiters[i].rec, typ);
 		if (ret < 0)
 			goto out;
 
-<<<<<<< HEAD
-		ret = reader_init_iter(mt->readers[i], &subiters[i].iter, typ);
-=======
 		ret = table_init_iter(mt->tables[i], &subiters[i].iter, typ);
->>>>>>> e0011188
 		if (ret < 0)
 			goto out;
 	}
