--- conflicted
+++ resolved
@@ -1714,13 +1714,10 @@
 if rust_option.allowed()
   subdir('src')
   libgit_c_args += '-DWITH_RUST'
-<<<<<<< HEAD
-=======
 
   if host_machine.system() == 'windows'
     libgit_dependencies += compiler.find_library('userenv')
   endif
->>>>>>> e509b5b8
 else
   libgit_sources += [
     'varint.c',
