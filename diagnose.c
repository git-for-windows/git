#include "cache.h"
#include "diagnose.h"
#include "compat/disk.h"
#include "archive.h"
#include "dir.h"
#include "help.h"
#include "gettext.h"
#include "hex.h"
#include "strvec.h"
#include "object-store.h"
#include "packfile.h"
<<<<<<< HEAD
#include "parse-options.h"
=======
#include "write-or-die.h"
>>>>>>> ec2f0269

struct archive_dir {
	const char *path;
	int recursive;
};

struct diagnose_option {
	enum diagnose_mode mode;
	const char *option_name;
};

static struct diagnose_option diagnose_options[] = {
	{ DIAGNOSE_STATS, "stats" },
	{ DIAGNOSE_ALL, "all" },
};

int option_parse_diagnose(const struct option *opt, const char *arg, int unset)
{
	int i;
	enum diagnose_mode *diagnose = opt->value;

	if (!arg) {
		*diagnose = unset ? DIAGNOSE_NONE : DIAGNOSE_STATS;
		return 0;
	}

	for (i = 0; i < ARRAY_SIZE(diagnose_options); i++) {
		if (!strcmp(arg, diagnose_options[i].option_name)) {
			*diagnose = diagnose_options[i].mode;
			return 0;
		}
	}

	return error(_("invalid --%s value '%s'"), opt->long_name, arg);
}

static void dir_file_stats_objects(const char *full_path,
				   size_t full_path_len UNUSED,
				   const char *file_name, void *data)
{
	struct strbuf *buf = data;
	struct stat st;

	if (!stat(full_path, &st))
		strbuf_addf(buf, "%-70s %16" PRIuMAX "\n", file_name,
			    (uintmax_t)st.st_size);
}

static int dir_file_stats(struct object_directory *object_dir, void *data)
{
	struct strbuf *buf = data;

	strbuf_addf(buf, "Contents of %s:\n", object_dir->path);

	for_each_file_in_pack_dir(object_dir->path, dir_file_stats_objects,
				  data);

	return 0;
}

/*
 * Get the d_type of a dirent. If the d_type is unknown, derive it from
 * stat.st_mode.
 *
 * Note that 'path' is assumed to have a trailing slash. It is also modified
 * in-place during the execution of the function, but is then reverted to its
 * original value before returning.
 */
static unsigned char get_dtype(struct dirent *e, struct strbuf *path)
{
	struct stat st;
	unsigned char dtype = DTYPE(e);
	size_t base_path_len;

	if (dtype != DT_UNKNOWN)
		return dtype;

	/* d_type unknown in dirent, try to fall back on lstat results */
	base_path_len = path->len;
	strbuf_addstr(path, e->d_name);
	if (lstat(path->buf, &st))
		goto cleanup;

	/* determine d_type from st_mode */
	if (S_ISREG(st.st_mode))
		dtype = DT_REG;
	else if (S_ISDIR(st.st_mode))
		dtype = DT_DIR;
	else if (S_ISLNK(st.st_mode))
		dtype = DT_LNK;

cleanup:
	strbuf_setlen(path, base_path_len);
	return dtype;
}

static int count_files(struct strbuf *path)
{
	DIR *dir = opendir(path->buf);
	struct dirent *e;
	int count = 0;

	if (!dir)
		return 0;

	while ((e = readdir_skip_dot_and_dotdot(dir)) != NULL)
		if (get_dtype(e, path) == DT_REG)
			count++;

	closedir(dir);
	return count;
}

static void loose_objs_stats(struct strbuf *buf, const char *path)
{
	DIR *dir = opendir(path);
	struct dirent *e;
	int count;
	int total = 0;
	unsigned char c;
	struct strbuf count_path = STRBUF_INIT;
	size_t base_path_len;

	if (!dir)
		return;

	strbuf_addstr(buf, "Object directory stats for ");
	strbuf_add_absolute_path(buf, path);
	strbuf_addstr(buf, ":\n");

	strbuf_add_absolute_path(&count_path, path);
	strbuf_addch(&count_path, '/');
	base_path_len = count_path.len;

	while ((e = readdir_skip_dot_and_dotdot(dir)) != NULL)
		if (get_dtype(e, &count_path) == DT_DIR &&
		    strlen(e->d_name) == 2 &&
		    !hex_to_bytes(&c, e->d_name, 1)) {
			strbuf_setlen(&count_path, base_path_len);
			strbuf_addf(&count_path, "%s/", e->d_name);
			total += (count = count_files(&count_path));
			strbuf_addf(buf, "%s : %7d files\n", e->d_name, count);
		}

	strbuf_addf(buf, "Total: %d loose objects", total);

	strbuf_release(&count_path);
	closedir(dir);
}

static int add_directory_to_archiver(struct strvec *archiver_args,
				     const char *path, int recurse)
{
	int at_root = !*path;
	DIR *dir;
	struct dirent *e;
	struct strbuf buf = STRBUF_INIT;
	size_t len;
	int res = 0;

	dir = opendir(at_root ? "." : path);
	if (!dir) {
		if (errno == ENOENT) {
			warning(_("could not archive missing directory '%s'"), path);
			return 0;
		}
		return error_errno(_("could not open directory '%s'"), path);
	}

	if (!at_root)
		strbuf_addf(&buf, "%s/", path);
	len = buf.len;
	strvec_pushf(archiver_args, "--prefix=%s", buf.buf);

	while (!res && (e = readdir_skip_dot_and_dotdot(dir))) {
		struct strbuf abspath = STRBUF_INIT;
		unsigned char dtype;

		strbuf_add_absolute_path(&abspath, at_root ? "." : path);
		strbuf_addch(&abspath, '/');
		dtype = get_dtype(e, &abspath);

		strbuf_setlen(&buf, len);
		strbuf_addstr(&buf, e->d_name);

		if (dtype == DT_REG)
			strvec_pushf(archiver_args, "--add-file=%s", buf.buf);
		else if (dtype != DT_DIR)
			warning(_("skipping '%s', which is neither file nor "
				  "directory"), buf.buf);
		else if (recurse &&
			 add_directory_to_archiver(archiver_args,
						   buf.buf, recurse) < 0)
			res = -1;

		strbuf_release(&abspath);
	}

	closedir(dir);
	strbuf_release(&buf);
	return res;
}

int create_diagnostics_archive(struct strbuf *zip_path, enum diagnose_mode mode)
{
	struct strvec archiver_args = STRVEC_INIT;
	char **argv_copy = NULL;
	int stdout_fd = -1, archiver_fd = -1;
	struct strbuf buf = STRBUF_INIT;
	int res, i;
	struct archive_dir archive_dirs[] = {
		{ ".git", 0 },
		{ ".git/hooks", 0 },
		{ ".git/info", 0 },
		{ ".git/logs", 1 },
		{ ".git/objects/info", 0 }
	};

	if (mode == DIAGNOSE_NONE) {
		res = 0;
		goto diagnose_cleanup;
	}

	stdout_fd = dup(STDOUT_FILENO);
	if (stdout_fd < 0) {
		res = error_errno(_("could not duplicate stdout"));
		goto diagnose_cleanup;
	}

	archiver_fd = xopen(zip_path->buf, O_CREAT | O_WRONLY | O_TRUNC, 0666);
	if (dup2(archiver_fd, STDOUT_FILENO) < 0) {
		res = error_errno(_("could not redirect output"));
		goto diagnose_cleanup;
	}

	init_zip_archiver();
	strvec_pushl(&archiver_args, "git-diagnose", "--format=zip", NULL);

	strbuf_reset(&buf);
	strbuf_addstr(&buf, "Collecting diagnostic info\n\n");
	get_version_info(&buf, 1);

	strbuf_addf(&buf, "Repository root: %s\n", the_repository->worktree);
	get_disk_info(&buf);
	write_or_die(stdout_fd, buf.buf, buf.len);
	strvec_pushf(&archiver_args,
		     "--add-virtual-file=diagnostics.log:%.*s",
		     (int)buf.len, buf.buf);

	strbuf_reset(&buf);
	strbuf_addstr(&buf, "--add-virtual-file=packs-local.txt:");
	dir_file_stats(the_repository->objects->odb, &buf);
	foreach_alt_odb(dir_file_stats, &buf);
	strvec_push(&archiver_args, buf.buf);

	strbuf_reset(&buf);
	strbuf_addstr(&buf, "--add-virtual-file=objects-local.txt:");
	loose_objs_stats(&buf, ".git/objects");
	strvec_push(&archiver_args, buf.buf);

	/* Only include this if explicitly requested */
	if (mode == DIAGNOSE_ALL) {
		for (i = 0; i < ARRAY_SIZE(archive_dirs); i++) {
			if (add_directory_to_archiver(&archiver_args,
						      archive_dirs[i].path,
						      archive_dirs[i].recursive)) {
				res = error_errno(_("could not add directory '%s' to archiver"),
						  archive_dirs[i].path);
				goto diagnose_cleanup;
			}
		}
	}

	strvec_pushl(&archiver_args, "--prefix=",
		     oid_to_hex(the_hash_algo->empty_tree), "--", NULL);

	/* `write_archive()` modifies the `argv` passed to it. Let it. */
	argv_copy = xmemdupz(archiver_args.v,
			     sizeof(char *) * archiver_args.nr);
	res = write_archive(archiver_args.nr, (const char **)argv_copy, NULL,
			    the_repository, NULL, 0);
	if (res) {
		error(_("failed to write archive"));
		goto diagnose_cleanup;
	}

	fprintf(stderr, "\n"
		"Diagnostics complete.\n"
		"All of the gathered info is captured in '%s'\n",
		zip_path->buf);

diagnose_cleanup:
	if (archiver_fd >= 0) {
		dup2(stdout_fd, STDOUT_FILENO);
		close(stdout_fd);
		close(archiver_fd);
	}
	free(argv_copy);
	strvec_clear(&archiver_args);
	strbuf_release(&buf);

	return res;
}<|MERGE_RESOLUTION|>--- conflicted
+++ resolved
@@ -9,11 +9,8 @@
 #include "strvec.h"
 #include "object-store.h"
 #include "packfile.h"
-<<<<<<< HEAD
 #include "parse-options.h"
-=======
 #include "write-or-die.h"
->>>>>>> ec2f0269
 
 struct archive_dir {
 	const char *path;
