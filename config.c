--- conflicted
+++ resolved
@@ -1391,13 +1391,8 @@
 	return 0;
 }
 
-<<<<<<< HEAD
 int git_default_core_config(const char *var, const char *value,
 			    const struct config_context *ctx, void *cb)
-=======
-static int git_default_core_config(const char *var, const char *value,
-				   const struct config_context *ctx, void *cb)
->>>>>>> a52a24e0
 {
 	/* This needs a better name */
 	if (!strcmp(var, "core.filemode")) {
