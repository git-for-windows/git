/*
 * GIT - The information manager from hell
 *
 * Copyright (C) Linus Torvalds, 2005
 * Copyright (C) Johannes Schindelin, 2005
 *
 */
#include "git-compat-util.h"
#include "abspath.h"
#include "advice.h"
#include "date.h"
#include "branch.h"
#include "config.h"
#include "convert.h"
#include "environment.h"
#include "gettext.h"
#include "ident.h"
#include "repository.h"
#include "lockfile.h"
#include "mailmap.h"
#include "exec-cmd.h"
#include "strbuf.h"
#include "quote.h"
#include "hashmap.h"
#include "string-list.h"
#include "object-name.h"
#include "object-store-ll.h"
#include "pager.h"
#include "path.h"
#include "utf8.h"
#include "dir.h"
#include "color.h"
#include "replace-object.h"
#include "refs.h"
#include "setup.h"
#include "strvec.h"
#include "trace2.h"
#include "wildmatch.h"
#include "worktree.h"
#include "ws.h"
#include "write-or-die.h"

struct config_source {
	struct config_source *prev;
	union {
		FILE *file;
		struct config_buf {
			const char *buf;
			size_t len;
			size_t pos;
		} buf;
	} u;
	enum config_origin_type origin_type;
	const char *name;
	const char *path;
	enum config_error_action default_error_action;
	int linenr;
	int eof;
	size_t total_len;
	struct strbuf value;
	struct strbuf var;
	unsigned subsection_case_sensitive : 1;

	int (*do_fgetc)(struct config_source *c);
	int (*do_ungetc)(int c, struct config_source *conf);
	long (*do_ftell)(struct config_source *c);
};
#define CONFIG_SOURCE_INIT { 0 }

static int pack_compression_seen;
static int zlib_compression_seen;

/*
 * Config that comes from trusted scopes, namely:
 * - CONFIG_SCOPE_SYSTEM (e.g. /etc/gitconfig)
 * - CONFIG_SCOPE_GLOBAL (e.g. $HOME/.gitconfig, $XDG_CONFIG_HOME/git)
 * - CONFIG_SCOPE_COMMAND (e.g. "-c" option, environment variables)
 *
 * This is declared here for code cleanliness, but unlike the other
 * static variables, this does not hold config parser state.
 */
static struct config_set protected_config;

static int config_file_fgetc(struct config_source *conf)
{
	return getc_unlocked(conf->u.file);
}

static int config_file_ungetc(int c, struct config_source *conf)
{
	return ungetc(c, conf->u.file);
}

static long config_file_ftell(struct config_source *conf)
{
	return ftell(conf->u.file);
}


static int config_buf_fgetc(struct config_source *conf)
{
	if (conf->u.buf.pos < conf->u.buf.len)
		return conf->u.buf.buf[conf->u.buf.pos++];

	return EOF;
}

static int config_buf_ungetc(int c, struct config_source *conf)
{
	if (conf->u.buf.pos > 0) {
		conf->u.buf.pos--;
		if (conf->u.buf.buf[conf->u.buf.pos] != c)
			BUG("config_buf can only ungetc the same character");
		return c;
	}

	return EOF;
}

static long config_buf_ftell(struct config_source *conf)
{
	return conf->u.buf.pos;
}

struct config_include_data {
	int depth;
	config_fn_t fn;
	void *data;
	const struct config_options *opts;
	struct git_config_source *config_source;
	struct repository *repo;

	/*
	 * All remote URLs discovered when reading all config files.
	 */
	struct string_list *remote_urls;
};
#define CONFIG_INCLUDE_INIT { 0 }

static int git_config_include(const char *var, const char *value,
			      const struct config_context *ctx, void *data);

#define MAX_INCLUDE_DEPTH 10
static const char include_depth_advice[] = N_(
"exceeded maximum include depth (%d) while including\n"
"	%s\n"
"from\n"
"	%s\n"
"This might be due to circular includes.");
static int handle_path_include(const struct key_value_info *kvi,
			       const char *path,
			       struct config_include_data *inc)
{
	int ret = 0;
	struct strbuf buf = STRBUF_INIT;
	char *expanded;

	if (!path)
		return config_error_nonbool("include.path");

	expanded = interpolate_path(path, 0);
	if (!expanded)
		return error(_("could not expand include path '%s'"), path);
	path = expanded;

	/*
	 * Use an absolute path as-is, but interpret relative paths
	 * based on the including config file.
	 */
	if (!is_absolute_path(path)) {
		char *slash;

		if (!kvi || !kvi->path) {
			ret = error(_("relative config includes must come from files"));
			goto cleanup;
		}

		slash = find_last_dir_sep(kvi->path);
		if (slash)
			strbuf_add(&buf, kvi->path, slash - kvi->path + 1);
		strbuf_addstr(&buf, path);
		path = buf.buf;
	}

	if (!access_or_die(path, R_OK, 0)) {
		if (++inc->depth > MAX_INCLUDE_DEPTH)
			die(_(include_depth_advice), MAX_INCLUDE_DEPTH, path,
			    !kvi ? "<unknown>" :
			    kvi->filename ? kvi->filename :
			    "the command line");
		ret = git_config_from_file_with_options(git_config_include, path, inc,
							kvi->scope, NULL);
		inc->depth--;
	}
cleanup:
	strbuf_release(&buf);
	free(expanded);
	return ret;
}

static void add_trailing_starstar_for_dir(struct strbuf *pat)
{
	if (pat->len && is_dir_sep(pat->buf[pat->len - 1]))
		strbuf_addstr(pat, "**");
}

static int prepare_include_condition_pattern(const struct key_value_info *kvi,
					     struct strbuf *pat)
{
	struct strbuf path = STRBUF_INIT;
	char *expanded;
	int prefix = 0;

	expanded = interpolate_path(pat->buf, 1);
	if (expanded) {
		strbuf_reset(pat);
		strbuf_addstr(pat, expanded);
		free(expanded);
	}

	if (pat->buf[0] == '.' && is_dir_sep(pat->buf[1])) {
		const char *slash;

		if (!kvi || !kvi->path)
			return error(_("relative config include "
				       "conditionals must come from files"));

		strbuf_realpath(&path, kvi->path, 1);
		slash = find_last_dir_sep(path.buf);
		if (!slash)
			BUG("how is this possible?");
		strbuf_splice(pat, 0, 1, path.buf, slash - path.buf);
		prefix = slash - path.buf + 1 /* slash */;
	} else if (!is_absolute_path(pat->buf))
		strbuf_insertstr(pat, 0, "**/");

	add_trailing_starstar_for_dir(pat);

	strbuf_release(&path);
	return prefix;
}

static int include_by_gitdir(const struct key_value_info *kvi,
			     const struct config_options *opts,
			     const char *cond, size_t cond_len, int icase)
{
	struct strbuf text = STRBUF_INIT;
	struct strbuf pattern = STRBUF_INIT;
	int ret = 0, prefix;
	const char *git_dir;
	int already_tried_absolute = 0;

	if (opts->git_dir)
		git_dir = opts->git_dir;
	else
		goto done;

	strbuf_realpath(&text, git_dir, 1);
	strbuf_add(&pattern, cond, cond_len);
	prefix = prepare_include_condition_pattern(kvi, &pattern);

again:
	if (prefix < 0)
		goto done;

	if (prefix > 0) {
		/*
		 * perform literal matching on the prefix part so that
		 * any wildcard character in it can't create side effects.
		 */
		if (text.len < prefix)
			goto done;
		if (!icase && strncmp(pattern.buf, text.buf, prefix))
			goto done;
		if (icase && strncasecmp(pattern.buf, text.buf, prefix))
			goto done;
	}

	ret = !wildmatch(pattern.buf + prefix, text.buf + prefix,
			 WM_PATHNAME | (icase ? WM_CASEFOLD : 0));

	if (!ret && !already_tried_absolute) {
		/*
		 * We've tried e.g. matching gitdir:~/work, but if
		 * ~/work is a symlink to /mnt/storage/work
		 * strbuf_realpath() will expand it, so the rule won't
		 * match. Let's match against a
		 * strbuf_add_absolute_path() version of the path,
		 * which'll do the right thing
		 */
		strbuf_reset(&text);
		strbuf_add_absolute_path(&text, git_dir);
		already_tried_absolute = 1;
		goto again;
	}
done:
	strbuf_release(&pattern);
	strbuf_release(&text);
	return ret;
}

static int include_by_branch(const char *cond, size_t cond_len)
{
	int flags;
	int ret;
	struct strbuf pattern = STRBUF_INIT;
	const char *refname = !the_repository->gitdir ?
		NULL : resolve_ref_unsafe("HEAD", 0, NULL, &flags);
	const char *shortname;

	if (!refname || !(flags & REF_ISSYMREF)	||
			!skip_prefix(refname, "refs/heads/", &shortname))
		return 0;

	strbuf_add(&pattern, cond, cond_len);
	add_trailing_starstar_for_dir(&pattern);
	ret = !wildmatch(pattern.buf, shortname, WM_PATHNAME);
	strbuf_release(&pattern);
	return ret;
}

static int add_remote_url(const char *var, const char *value,
			  const struct config_context *ctx UNUSED, void *data)
{
	struct string_list *remote_urls = data;
	const char *remote_name;
	size_t remote_name_len;
	const char *key;

	if (!parse_config_key(var, "remote", &remote_name, &remote_name_len,
			      &key) &&
	    remote_name &&
	    !strcmp(key, "url"))
		string_list_append(remote_urls, value);
	return 0;
}

static void populate_remote_urls(struct config_include_data *inc)
{
	struct config_options opts;

	opts = *inc->opts;
	opts.unconditional_remote_url = 1;

	inc->remote_urls = xmalloc(sizeof(*inc->remote_urls));
	string_list_init_dup(inc->remote_urls);
	config_with_options(add_remote_url, inc->remote_urls,
			    inc->config_source, inc->repo, &opts);
}

static int forbid_remote_url(const char *var, const char *value UNUSED,
			     const struct config_context *ctx UNUSED,
			     void *data UNUSED)
{
	const char *remote_name;
	size_t remote_name_len;
	const char *key;

	if (!parse_config_key(var, "remote", &remote_name, &remote_name_len,
			      &key) &&
	    remote_name &&
	    !strcmp(key, "url"))
		die(_("remote URLs cannot be configured in file directly or indirectly included by includeIf.hasconfig:remote.*.url"));
	return 0;
}

static int at_least_one_url_matches_glob(const char *glob, int glob_len,
					 struct string_list *remote_urls)
{
	struct strbuf pattern = STRBUF_INIT;
	struct string_list_item *url_item;
	int found = 0;

	strbuf_add(&pattern, glob, glob_len);
	for_each_string_list_item(url_item, remote_urls) {
		if (!wildmatch(pattern.buf, url_item->string, WM_PATHNAME)) {
			found = 1;
			break;
		}
	}
	strbuf_release(&pattern);
	return found;
}

static int include_by_remote_url(struct config_include_data *inc,
		const char *cond, size_t cond_len)
{
	if (inc->opts->unconditional_remote_url)
		return 1;
	if (!inc->remote_urls)
		populate_remote_urls(inc);
	return at_least_one_url_matches_glob(cond, cond_len,
					     inc->remote_urls);
}

static int include_condition_is_true(const struct key_value_info *kvi,
				     struct config_include_data *inc,
				     const char *cond, size_t cond_len)
{
	const struct config_options *opts = inc->opts;

	if (skip_prefix_mem(cond, cond_len, "gitdir:", &cond, &cond_len))
		return include_by_gitdir(kvi, opts, cond, cond_len, 0);
	else if (skip_prefix_mem(cond, cond_len, "gitdir/i:", &cond, &cond_len))
		return include_by_gitdir(kvi, opts, cond, cond_len, 1);
	else if (skip_prefix_mem(cond, cond_len, "onbranch:", &cond, &cond_len))
		return include_by_branch(cond, cond_len);
	else if (skip_prefix_mem(cond, cond_len, "hasconfig:remote.*.url:", &cond,
				   &cond_len))
		return include_by_remote_url(inc, cond, cond_len);

	/* unknown conditionals are always false */
	return 0;
}

static int git_config_include(const char *var, const char *value,
			      const struct config_context *ctx,
			      void *data)
{
	struct config_include_data *inc = data;
	const char *cond, *key;
	size_t cond_len;
	int ret;

	/*
	 * Pass along all values, including "include" directives; this makes it
	 * possible to query information on the includes themselves.
	 */
	ret = inc->fn(var, value, ctx, inc->data);
	if (ret < 0)
		return ret;

	if (!strcmp(var, "include.path"))
		ret = handle_path_include(ctx->kvi, value, inc);

	if (!parse_config_key(var, "includeif", &cond, &cond_len, &key) &&
	    cond && include_condition_is_true(ctx->kvi, inc, cond, cond_len) &&
	    !strcmp(key, "path")) {
		config_fn_t old_fn = inc->fn;

		if (inc->opts->unconditional_remote_url)
			inc->fn = forbid_remote_url;
		ret = handle_path_include(ctx->kvi, value, inc);
		inc->fn = old_fn;
	}

	return ret;
}

static void git_config_push_split_parameter(const char *key, const char *value)
{
	struct strbuf env = STRBUF_INIT;
	const char *old = getenv(CONFIG_DATA_ENVIRONMENT);
	if (old && *old) {
		strbuf_addstr(&env, old);
		strbuf_addch(&env, ' ');
	}
	sq_quote_buf(&env, key);
	strbuf_addch(&env, '=');
	if (value)
		sq_quote_buf(&env, value);
	setenv(CONFIG_DATA_ENVIRONMENT, env.buf, 1);
	strbuf_release(&env);
}

void git_config_push_parameter(const char *text)
{
	const char *value;

	/*
	 * When we see:
	 *
	 *   section.subsection=with=equals.key=value
	 *
	 * we cannot tell if it means:
	 *
	 *   [section "subsection=with=equals"]
	 *   key = value
	 *
	 * or:
	 *
	 *   [section]
	 *   subsection = with=equals.key=value
	 *
	 * We parse left-to-right for the first "=", meaning we'll prefer to
	 * keep the value intact over the subsection. This is historical, but
	 * also sensible since values are more likely to contain odd or
	 * untrusted input than a section name.
	 *
	 * A missing equals is explicitly allowed (as a bool-only entry).
	 */
	value = strchr(text, '=');
	if (value) {
		char *key = xmemdupz(text, value - text);
		git_config_push_split_parameter(key, value + 1);
		free(key);
	} else {
		git_config_push_split_parameter(text, NULL);
	}
}

void git_config_push_env(const char *spec)
{
	char *key;
	const char *env_name;
	const char *env_value;

	env_name = strrchr(spec, '=');
	if (!env_name)
		die(_("invalid config format: %s"), spec);
	key = xmemdupz(spec, env_name - spec);
	env_name++;
	if (!*env_name)
		die(_("missing environment variable name for configuration '%.*s'"),
		    (int)(env_name - spec - 1), spec);

	env_value = getenv(env_name);
	if (!env_value)
		die(_("missing environment variable '%s' for configuration '%.*s'"),
		    env_name, (int)(env_name - spec - 1), spec);

	git_config_push_split_parameter(key, env_value);
	free(key);
}

static inline int iskeychar(int c)
{
	return isalnum(c) || c == '-';
}

/*
 * Auxiliary function to sanity-check and split the key into the section
 * identifier and variable name.
 *
 * Returns 0 on success, -1 when there is an invalid character in the key and
 * -2 if there is no section name in the key.
 *
 * store_key - pointer to char* which will hold a copy of the key with
 *             lowercase section and variable name
 * baselen - pointer to size_t which will hold the length of the
 *           section + subsection part, can be NULL
 */
int git_config_parse_key(const char *key, char **store_key, size_t *baselen_)
{
	size_t i, baselen;
	int dot;
	const char *last_dot = strrchr(key, '.');

	/*
	 * Since "key" actually contains the section name and the real
	 * key name separated by a dot, we have to know where the dot is.
	 */

	if (last_dot == NULL || last_dot == key) {
		error(_("key does not contain a section: %s"), key);
		return -CONFIG_NO_SECTION_OR_NAME;
	}

	if (!last_dot[1]) {
		error(_("key does not contain variable name: %s"), key);
		return -CONFIG_NO_SECTION_OR_NAME;
	}

	baselen = last_dot - key;
	if (baselen_)
		*baselen_ = baselen;

	/*
	 * Validate the key and while at it, lower case it for matching.
	 */
	*store_key = xmallocz(strlen(key));

	dot = 0;
	for (i = 0; key[i]; i++) {
		unsigned char c = key[i];
		if (c == '.')
			dot = 1;
		/* Leave the extended basename untouched.. */
		if (!dot || i > baselen) {
			if (!iskeychar(c) ||
			    (i == baselen + 1 && !isalpha(c))) {
				error(_("invalid key: %s"), key);
				goto out_free_ret_1;
			}
			c = tolower(c);
		} else if (c == '\n') {
			error(_("invalid key (newline): %s"), key);
			goto out_free_ret_1;
		}
		(*store_key)[i] = c;
	}

	return 0;

out_free_ret_1:
	FREE_AND_NULL(*store_key);
	return -CONFIG_INVALID_KEY;
}

static int config_parse_pair(const char *key, const char *value,
			     struct key_value_info *kvi,
			     config_fn_t fn, void *data)
{
	char *canonical_name;
	int ret;
	struct config_context ctx = {
		.kvi = kvi,
	};

	if (!strlen(key))
		return error(_("empty config key"));
	if (git_config_parse_key(key, &canonical_name, NULL))
		return -1;

	ret = (fn(canonical_name, value, &ctx, data) < 0) ? -1 : 0;
	free(canonical_name);
	return ret;
}


/* for values read from `git_config_from_parameters()` */
void kvi_from_param(struct key_value_info *out)
{
	out->filename = NULL;
	out->linenr = -1;
	out->origin_type = CONFIG_ORIGIN_CMDLINE;
	out->scope = CONFIG_SCOPE_COMMAND;
	out->path = NULL;
}

int git_config_parse_parameter(const char *text,
			       config_fn_t fn, void *data)
{
	const char *value;
	struct strbuf **pair;
	int ret;
	struct key_value_info kvi = KVI_INIT;

	kvi_from_param(&kvi);

	pair = strbuf_split_str(text, '=', 2);
	if (!pair[0])
		return error(_("bogus config parameter: %s"), text);

	if (pair[0]->len && pair[0]->buf[pair[0]->len - 1] == '=') {
		strbuf_setlen(pair[0], pair[0]->len - 1);
		value = pair[1] ? pair[1]->buf : "";
	} else {
		value = NULL;
	}

	strbuf_trim(pair[0]);
	if (!pair[0]->len) {
		strbuf_list_free(pair);
		return error(_("bogus config parameter: %s"), text);
	}

	ret = config_parse_pair(pair[0]->buf, value, &kvi, fn, data);
	strbuf_list_free(pair);
	return ret;
}

static int parse_config_env_list(char *env, struct key_value_info *kvi,
				 config_fn_t fn, void *data)
{
	char *cur = env;
	while (cur && *cur) {
		const char *key = sq_dequote_step(cur, &cur);
		if (!key)
			return error(_("bogus format in %s"),
				     CONFIG_DATA_ENVIRONMENT);

		if (!cur || isspace(*cur)) {
			/* old-style 'key=value' */
			if (git_config_parse_parameter(key, fn, data) < 0)
				return -1;
		}
		else if (*cur == '=') {
			/* new-style 'key'='value' */
			const char *value;

			cur++;
			if (*cur == '\'') {
				/* quoted value */
				value = sq_dequote_step(cur, &cur);
				if (!value || (cur && !isspace(*cur))) {
					return error(_("bogus format in %s"),
						     CONFIG_DATA_ENVIRONMENT);
				}
			} else if (!*cur || isspace(*cur)) {
				/* implicit bool: 'key'= */
				value = NULL;
			} else {
				return error(_("bogus format in %s"),
					     CONFIG_DATA_ENVIRONMENT);
			}

			if (config_parse_pair(key, value, kvi, fn, data) < 0)
				return -1;
		}
		else {
			/* unknown format */
			return error(_("bogus format in %s"),
				     CONFIG_DATA_ENVIRONMENT);
		}

		if (cur) {
			while (isspace(*cur))
				cur++;
		}
	}
	return 0;
}

int git_config_from_parameters(config_fn_t fn, void *data)
{
	const char *env;
	struct strbuf envvar = STRBUF_INIT;
	struct strvec to_free = STRVEC_INIT;
	int ret = 0;
	char *envw = NULL;
	struct key_value_info kvi = KVI_INIT;

	kvi_from_param(&kvi);
	env = getenv(CONFIG_COUNT_ENVIRONMENT);
	if (env) {
		unsigned long count;
		char *endp;
		int i;

		count = strtoul(env, &endp, 10);
		if (*endp) {
			ret = error(_("bogus count in %s"), CONFIG_COUNT_ENVIRONMENT);
			goto out;
		}
		if (count > INT_MAX) {
			ret = error(_("too many entries in %s"), CONFIG_COUNT_ENVIRONMENT);
			goto out;
		}

		for (i = 0; i < count; i++) {
			const char *key, *value;

			strbuf_addf(&envvar, "GIT_CONFIG_KEY_%d", i);
			key = getenv_safe(&to_free, envvar.buf);
			if (!key) {
				ret = error(_("missing config key %s"), envvar.buf);
				goto out;
			}
			strbuf_reset(&envvar);

			strbuf_addf(&envvar, "GIT_CONFIG_VALUE_%d", i);
			value = getenv_safe(&to_free, envvar.buf);
			if (!value) {
				ret = error(_("missing config value %s"), envvar.buf);
				goto out;
			}
			strbuf_reset(&envvar);

			if (config_parse_pair(key, value, &kvi, fn, data) < 0) {
				ret = -1;
				goto out;
			}
		}
	}

	env = getenv(CONFIG_DATA_ENVIRONMENT);
	if (env) {
		/* sq_dequote will write over it */
		envw = xstrdup(env);
		if (parse_config_env_list(envw, &kvi, fn, data) < 0) {
			ret = -1;
			goto out;
		}
	}

out:
	strbuf_release(&envvar);
	strvec_clear(&to_free);
	free(envw);
	return ret;
}

static int get_next_char(struct config_source *cs)
{
	int c = cs->do_fgetc(cs);

	if (c == '\r') {
		/* DOS like systems */
		c = cs->do_fgetc(cs);
		if (c != '\n') {
			if (c != EOF)
				cs->do_ungetc(c, cs);
			c = '\r';
		}
	}

	if (c != EOF && ++cs->total_len > INT_MAX) {
		/*
		 * This is an absurdly long config file; refuse to parse
		 * further in order to protect downstream code from integer
		 * overflows. Note that we can't return an error specifically,
		 * but we can mark EOF and put trash in the return value,
		 * which will trigger a parse error.
		 */
		cs->eof = 1;
		return 0;
	}

	if (c == '\n')
		cs->linenr++;
	if (c == EOF) {
		cs->eof = 1;
		cs->linenr++;
		c = '\n';
	}
	return c;
}

static char *parse_value(struct config_source *cs)
{
	int quote = 0, comment = 0, space = 0;

	strbuf_reset(&cs->value);
	for (;;) {
		int c = get_next_char(cs);
		if (c == '\n') {
			if (quote) {
				cs->linenr--;
				return NULL;
			}
			return cs->value.buf;
		}
		if (comment)
			continue;
		if (isspace(c) && !quote) {
			if (cs->value.len)
				space++;
			continue;
		}
		if (!quote) {
			if (c == ';' || c == '#') {
				comment = 1;
				continue;
			}
		}
		for (; space; space--)
			strbuf_addch(&cs->value, ' ');
		if (c == '\\') {
			c = get_next_char(cs);
			switch (c) {
			case '\n':
				continue;
			case 't':
				c = '\t';
				break;
			case 'b':
				c = '\b';
				break;
			case 'n':
				c = '\n';
				break;
			/* Some characters escape as themselves */
			case '\\': case '"':
				break;
			/* Reject unknown escape sequences */
			default:
				return NULL;
			}
			strbuf_addch(&cs->value, c);
			continue;
		}
		if (c == '"') {
			quote = 1-quote;
			continue;
		}
		strbuf_addch(&cs->value, c);
	}
}

static int get_value(struct config_source *cs, struct key_value_info *kvi,
		     config_fn_t fn, void *data, struct strbuf *name)
{
	int c;
	char *value;
	int ret;
	struct config_context ctx = {
		.kvi = kvi,
	};

	/* Get the full name */
	for (;;) {
		c = get_next_char(cs);
		if (cs->eof)
			break;
		if (!iskeychar(c))
			break;
		strbuf_addch(name, tolower(c));
	}

	while (c == ' ' || c == '\t')
		c = get_next_char(cs);

	value = NULL;
	if (c != '\n') {
		if (c != '=')
			return -1;
		value = parse_value(cs);
		if (!value)
			return -1;
	}
	/*
	 * We already consumed the \n, but we need linenr to point to
	 * the line we just parsed during the call to fn to get
	 * accurate line number in error messages.
	 */
	cs->linenr--;
	kvi->linenr = cs->linenr;
	ret = fn(name->buf, value, &ctx, data);
	if (ret >= 0)
		cs->linenr++;
	return ret;
}

static int get_extended_base_var(struct config_source *cs, struct strbuf *name,
				 int c)
{
	cs->subsection_case_sensitive = 0;
	do {
		if (c == '\n')
			goto error_incomplete_line;
		c = get_next_char(cs);
	} while (isspace(c));

	/* We require the format to be '[base "extension"]' */
	if (c != '"')
		return -1;
	strbuf_addch(name, '.');

	for (;;) {
		int c = get_next_char(cs);
		if (c == '\n')
			goto error_incomplete_line;
		if (c == '"')
			break;
		if (c == '\\') {
			c = get_next_char(cs);
			if (c == '\n')
				goto error_incomplete_line;
		}
		strbuf_addch(name, c);
	}

	/* Final ']' */
	if (get_next_char(cs) != ']')
		return -1;
	return 0;
error_incomplete_line:
	cs->linenr--;
	return -1;
}

static int get_base_var(struct config_source *cs, struct strbuf *name)
{
	cs->subsection_case_sensitive = 1;
	for (;;) {
		int c = get_next_char(cs);
		if (cs->eof)
			return -1;
		if (c == ']')
			return 0;
		if (isspace(c))
			return get_extended_base_var(cs, name, c);
		if (!iskeychar(c) && c != '.')
			return -1;
		strbuf_addch(name, tolower(c));
	}
}

struct parse_event_data {
	enum config_event_t previous_type;
	size_t previous_offset;
	const struct config_options *opts;
};

static int do_event(struct config_source *cs, enum config_event_t type,
		    struct parse_event_data *data)
{
	size_t offset;

	if (!data->opts || !data->opts->event_fn)
		return 0;

	if (type == CONFIG_EVENT_WHITESPACE &&
	    data->previous_type == type)
		return 0;

	offset = cs->do_ftell(cs);
	/*
	 * At EOF, the parser always "inserts" an extra '\n', therefore
	 * the end offset of the event is the current file position, otherwise
	 * we will already have advanced to the next event.
	 */
	if (type != CONFIG_EVENT_EOF)
		offset--;

	if (data->previous_type != CONFIG_EVENT_EOF &&
	    data->opts->event_fn(data->previous_type, data->previous_offset,
				 offset, cs, data->opts->event_fn_data) < 0)
		return -1;

	data->previous_type = type;
	data->previous_offset = offset;

	return 0;
}

static void kvi_from_source(struct config_source *cs,
			    enum config_scope scope,
			    struct key_value_info *out)
{
	out->filename = strintern(cs->name);
	out->origin_type = cs->origin_type;
	out->linenr = cs->linenr;
	out->scope = scope;
	out->path = cs->path;
}

static int git_parse_source(struct config_source *cs, config_fn_t fn,
			    struct key_value_info *kvi, void *data,
			    const struct config_options *opts)
{
	int comment = 0;
	size_t baselen = 0;
	struct strbuf *var = &cs->var;
	int error_return = 0;
	char *error_msg = NULL;

	/* U+FEFF Byte Order Mark in UTF8 */
	const char *bomptr = utf8_bom;

	/* For the parser event callback */
	struct parse_event_data event_data = {
		CONFIG_EVENT_EOF, 0, opts
	};

	for (;;) {
		int c;

		c = get_next_char(cs);
		if (bomptr && *bomptr) {
			/* We are at the file beginning; skip UTF8-encoded BOM
			 * if present. Sane editors won't put this in on their
			 * own, but e.g. Windows Notepad will do it happily. */
			if (c == (*bomptr & 0377)) {
				bomptr++;
				continue;
			} else {
				/* Do not tolerate partial BOM. */
				if (bomptr != utf8_bom)
					break;
				/* No BOM at file beginning. Cool. */
				bomptr = NULL;
			}
		}
		if (c == '\n') {
			if (cs->eof) {
				if (do_event(cs, CONFIG_EVENT_EOF, &event_data) < 0)
					return -1;
				return 0;
			}
			if (do_event(cs, CONFIG_EVENT_WHITESPACE, &event_data) < 0)
				return -1;
			comment = 0;
			continue;
		}
		if (comment)
			continue;
		if (isspace(c)) {
			if (do_event(cs, CONFIG_EVENT_WHITESPACE, &event_data) < 0)
					return -1;
			continue;
		}
		if (c == '#' || c == ';') {
			if (do_event(cs, CONFIG_EVENT_COMMENT, &event_data) < 0)
					return -1;
			comment = 1;
			continue;
		}
		if (c == '[') {
			if (do_event(cs, CONFIG_EVENT_SECTION, &event_data) < 0)
					return -1;

			/* Reset prior to determining a new stem */
			strbuf_reset(var);
			if (get_base_var(cs, var) < 0 || var->len < 1)
				break;
			strbuf_addch(var, '.');
			baselen = var->len;
			continue;
		}
		if (!isalpha(c))
			break;

		if (do_event(cs, CONFIG_EVENT_ENTRY, &event_data) < 0)
			return -1;

		/*
		 * Truncate the var name back to the section header
		 * stem prior to grabbing the suffix part of the name
		 * and the value.
		 */
		strbuf_setlen(var, baselen);
		strbuf_addch(var, tolower(c));
		if (get_value(cs, kvi, fn, data, var) < 0)
			break;
	}

	if (do_event(cs, CONFIG_EVENT_ERROR, &event_data) < 0)
		return -1;

	switch (cs->origin_type) {
	case CONFIG_ORIGIN_BLOB:
		error_msg = xstrfmt(_("bad config line %d in blob %s"),
				      cs->linenr, cs->name);
		break;
	case CONFIG_ORIGIN_FILE:
		error_msg = xstrfmt(_("bad config line %d in file %s"),
				      cs->linenr, cs->name);
		break;
	case CONFIG_ORIGIN_STDIN:
		error_msg = xstrfmt(_("bad config line %d in standard input"),
				      cs->linenr);
		break;
	case CONFIG_ORIGIN_SUBMODULE_BLOB:
		error_msg = xstrfmt(_("bad config line %d in submodule-blob %s"),
				       cs->linenr, cs->name);
		break;
	case CONFIG_ORIGIN_CMDLINE:
		error_msg = xstrfmt(_("bad config line %d in command line %s"),
				       cs->linenr, cs->name);
		break;
	default:
		error_msg = xstrfmt(_("bad config line %d in %s"),
				      cs->linenr, cs->name);
	}

	switch (opts && opts->error_action ?
		opts->error_action :
		cs->default_error_action) {
	case CONFIG_ERROR_DIE:
		die("%s", error_msg);
		break;
	case CONFIG_ERROR_ERROR:
		error_return = error("%s", error_msg);
		break;
	case CONFIG_ERROR_SILENT:
		error_return = -1;
		break;
	case CONFIG_ERROR_UNSET:
		BUG("config error action unset");
	}

	free(error_msg);
	return error_return;
}

static uintmax_t get_unit_factor(const char *end)
{
	if (!*end)
		return 1;
	else if (!strcasecmp(end, "k"))
		return 1024;
	else if (!strcasecmp(end, "m"))
		return 1024 * 1024;
	else if (!strcasecmp(end, "g"))
		return 1024 * 1024 * 1024;
	return 0;
}

static int git_parse_signed(const char *value, intmax_t *ret, intmax_t max)
{
	if (value && *value) {
		char *end;
		intmax_t val;
		intmax_t factor;

		if (max < 0)
			BUG("max must be a positive integer");

		errno = 0;
		val = strtoimax(value, &end, 0);
		if (errno == ERANGE)
			return 0;
		if (end == value) {
			errno = EINVAL;
			return 0;
		}
		factor = get_unit_factor(end);
		if (!factor) {
			errno = EINVAL;
			return 0;
		}
		if ((val < 0 && -max / factor > val) ||
		    (val > 0 && max / factor < val)) {
			errno = ERANGE;
			return 0;
		}
		val *= factor;
		*ret = val;
		return 1;
	}
	errno = EINVAL;
	return 0;
}

static int git_parse_unsigned(const char *value, uintmax_t *ret, uintmax_t max)
{
	if (value && *value) {
		char *end;
		uintmax_t val;
		uintmax_t factor;

		/* negative values would be accepted by strtoumax */
		if (strchr(value, '-')) {
			errno = EINVAL;
			return 0;
		}
		errno = 0;
		val = strtoumax(value, &end, 0);
		if (errno == ERANGE)
			return 0;
		if (end == value) {
			errno = EINVAL;
			return 0;
		}
		factor = get_unit_factor(end);
		if (!factor) {
			errno = EINVAL;
			return 0;
		}
		if (unsigned_mult_overflows(factor, val) ||
		    factor * val > max) {
			errno = ERANGE;
			return 0;
		}
		val *= factor;
		*ret = val;
		return 1;
	}
	errno = EINVAL;
	return 0;
}

int git_parse_int(const char *value, int *ret)
{
	intmax_t tmp;
	if (!git_parse_signed(value, &tmp, maximum_signed_value_of_type(int)))
		return 0;
	*ret = tmp;
	return 1;
}

static int git_parse_int64(const char *value, int64_t *ret)
{
	intmax_t tmp;
	if (!git_parse_signed(value, &tmp, maximum_signed_value_of_type(int64_t)))
		return 0;
	*ret = tmp;
	return 1;
}

int git_parse_ulong(const char *value, unsigned long *ret)
{
	uintmax_t tmp;
	if (!git_parse_unsigned(value, &tmp, maximum_unsigned_value_of_type(long)))
		return 0;
	*ret = tmp;
	return 1;
}

int git_parse_ssize_t(const char *value, ssize_t *ret)
{
	intmax_t tmp;
	if (!git_parse_signed(value, &tmp, maximum_signed_value_of_type(ssize_t)))
		return 0;
	*ret = tmp;
	return 1;
}

NORETURN
static void die_bad_number(const char *name, const char *value,
			   const struct key_value_info *kvi)
{
	const char *error_type = (errno == ERANGE) ?
		N_("out of range") : N_("invalid unit");
	const char *bad_numeric = N_("bad numeric config value '%s' for '%s': %s");

	if (!kvi)
		BUG("kvi should not be NULL");

	if (!value)
		value = "";

	if (!kvi->filename)
		die(_(bad_numeric), value, name, _(error_type));

	switch (kvi->origin_type) {
	case CONFIG_ORIGIN_BLOB:
		die(_("bad numeric config value '%s' for '%s' in blob %s: %s"),
		    value, name, kvi->filename, _(error_type));
	case CONFIG_ORIGIN_FILE:
		die(_("bad numeric config value '%s' for '%s' in file %s: %s"),
		    value, name, kvi->filename, _(error_type));
	case CONFIG_ORIGIN_STDIN:
		die(_("bad numeric config value '%s' for '%s' in standard input: %s"),
		    value, name, _(error_type));
	case CONFIG_ORIGIN_SUBMODULE_BLOB:
		die(_("bad numeric config value '%s' for '%s' in submodule-blob %s: %s"),
		    value, name, kvi->filename, _(error_type));
	case CONFIG_ORIGIN_CMDLINE:
		die(_("bad numeric config value '%s' for '%s' in command line %s: %s"),
		    value, name, kvi->filename, _(error_type));
	default:
		die(_("bad numeric config value '%s' for '%s' in %s: %s"),
		    value, name, kvi->filename, _(error_type));
	}
}

int git_config_int(const char *name, const char *value,
		   const struct key_value_info *kvi)
{
	int ret;
	if (!git_parse_int(value, &ret))
		die_bad_number(name, value, kvi);
	return ret;
}

int64_t git_config_int64(const char *name, const char *value,
			 const struct key_value_info *kvi)
{
	int64_t ret;
	if (!git_parse_int64(value, &ret))
		die_bad_number(name, value, kvi);
	return ret;
}

unsigned long git_config_ulong(const char *name, const char *value,
			       const struct key_value_info *kvi)
{
	unsigned long ret;
	if (!git_parse_ulong(value, &ret))
		die_bad_number(name, value, kvi);
	return ret;
}

ssize_t git_config_ssize_t(const char *name, const char *value,
			   const struct key_value_info *kvi)
{
	ssize_t ret;
	if (!git_parse_ssize_t(value, &ret))
		die_bad_number(name, value, kvi);
	return ret;
}

static int git_parse_maybe_bool_text(const char *value)
{
	if (!value)
		return 1;
	if (!*value)
		return 0;
	if (!strcasecmp(value, "true")
	    || !strcasecmp(value, "yes")
	    || !strcasecmp(value, "on"))
		return 1;
	if (!strcasecmp(value, "false")
	    || !strcasecmp(value, "no")
	    || !strcasecmp(value, "off"))
		return 0;
	return -1;
}

static const struct fsync_component_name {
	const char *name;
	enum fsync_component component_bits;
} fsync_component_names[] = {
	{ "loose-object", FSYNC_COMPONENT_LOOSE_OBJECT },
	{ "pack", FSYNC_COMPONENT_PACK },
	{ "pack-metadata", FSYNC_COMPONENT_PACK_METADATA },
	{ "commit-graph", FSYNC_COMPONENT_COMMIT_GRAPH },
	{ "index", FSYNC_COMPONENT_INDEX },
	{ "objects", FSYNC_COMPONENTS_OBJECTS },
	{ "reference", FSYNC_COMPONENT_REFERENCE },
	{ "derived-metadata", FSYNC_COMPONENTS_DERIVED_METADATA },
	{ "committed", FSYNC_COMPONENTS_COMMITTED },
	{ "added", FSYNC_COMPONENTS_ADDED },
	{ "all", FSYNC_COMPONENTS_ALL },
};

static enum fsync_component parse_fsync_components(const char *var, const char *string)
{
	enum fsync_component current = FSYNC_COMPONENTS_PLATFORM_DEFAULT;
	enum fsync_component positive = 0, negative = 0;

	while (string) {
		int i;
		size_t len;
		const char *ep;
		int negated = 0;
		int found = 0;

		string = string + strspn(string, ", \t\n\r");
		ep = strchrnul(string, ',');
		len = ep - string;
		if (!strcmp(string, "none")) {
			current = FSYNC_COMPONENT_NONE;
			goto next_name;
		}

		if (*string == '-') {
			negated = 1;
			string++;
			len--;
			if (!len)
				warning(_("invalid value for variable %s"), var);
		}

		if (!len)
			break;

		for (i = 0; i < ARRAY_SIZE(fsync_component_names); ++i) {
			const struct fsync_component_name *n = &fsync_component_names[i];

			if (strncmp(n->name, string, len))
				continue;

			found = 1;
			if (negated)
				negative |= n->component_bits;
			else
				positive |= n->component_bits;
		}

		if (!found) {
			char *component = xstrndup(string, len);
			warning(_("ignoring unknown core.fsync component '%s'"), component);
			free(component);
		}

next_name:
		string = ep;
	}

	return (current & ~negative) | positive;
}

int git_parse_maybe_bool(const char *value)
{
	int v = git_parse_maybe_bool_text(value);
	if (0 <= v)
		return v;
	if (git_parse_int(value, &v))
		return !!v;
	return -1;
}

int git_config_bool_or_int(const char *name, const char *value,
			   const struct key_value_info *kvi, int *is_bool)
{
	int v = git_parse_maybe_bool_text(value);
	if (0 <= v) {
		*is_bool = 1;
		return v;
	}
	*is_bool = 0;
	return git_config_int(name, value, kvi);
}

int git_config_bool(const char *name, const char *value)
{
	int v = git_parse_maybe_bool(value);
	if (v < 0)
		die(_("bad boolean config value '%s' for '%s'"), value, name);
	return v;
}

int git_config_string(const char **dest, const char *var, const char *value)
{
	if (!value)
		return config_error_nonbool(var);
	*dest = xstrdup(value);
	return 0;
}

int git_config_pathname(const char **dest, const char *var, const char *value)
{
	if (!value)
		return config_error_nonbool(var);
	*dest = interpolate_path(value, 0);
	if (!*dest)
		die(_("failed to expand user dir in: '%s'"), value);
	return 0;
}

int git_config_expiry_date(timestamp_t *timestamp, const char *var, const char *value)
{
	if (!value)
		return config_error_nonbool(var);
	if (parse_expiry_date(value, timestamp))
		return error(_("'%s' for '%s' is not a valid timestamp"),
			     value, var);
	return 0;
}

int git_config_color(char *dest, const char *var, const char *value)
{
	if (!value)
		return config_error_nonbool(var);
	if (color_parse(value, dest) < 0)
		return -1;
	return 0;
}

static int git_default_core_config(const char *var, const char *value,
				   const struct config_context *ctx, void *cb)
{
	/* This needs a better name */
	if (!strcmp(var, "core.filemode")) {
		trust_executable_bit = git_config_bool(var, value);
		return 0;
	}
	if (!strcmp(var, "core.trustctime")) {
		trust_ctime = git_config_bool(var, value);
		return 0;
	}
	if (!strcmp(var, "core.checkstat")) {
		if (!strcasecmp(value, "default"))
			check_stat = 1;
		else if (!strcasecmp(value, "minimal"))
			check_stat = 0;
	}

	if (!strcmp(var, "core.quotepath")) {
		quote_path_fully = git_config_bool(var, value);
		return 0;
	}

	if (!strcmp(var, "core.symlinks")) {
		has_symlinks = git_config_bool(var, value);
		return 0;
	}

	if (!strcmp(var, "core.ignorecase")) {
		ignore_case = git_config_bool(var, value);
		return 0;
	}

	if (!strcmp(var, "core.attributesfile"))
		return git_config_pathname(&git_attributes_file, var, value);

<<<<<<< HEAD
	if (!strcmp(var, "core.hookspath")) {
		if (ctx->kvi && ctx->kvi->scope == CONFIG_SCOPE_LOCAL &&
		    git_env_bool("GIT_CLONE_PROTECTION_ACTIVE", 0))
			die(_("active `core.hooksPath` found in the local "
			      "repository config:\n\t%s\nFor security "
			      "reasons, this is disallowed by default.\nIf "
			      "this is intentional and the hook should "
			      "actually be run, please\nrun the command "
			      "again with "
			      "`GIT_CLONE_PROTECTION_ACTIVE=false`"),
			    value);
=======
	if (!strcmp(var, "core.hookspath"))
>>>>>>> 4f215d21
		return git_config_pathname(&git_hooks_path, var, value);

	if (!strcmp(var, "core.bare")) {
		is_bare_repository_cfg = git_config_bool(var, value);
		return 0;
	}

	if (!strcmp(var, "core.ignorestat")) {
		assume_unchanged = git_config_bool(var, value);
		return 0;
	}

	if (!strcmp(var, "core.prefersymlinkrefs")) {
		prefer_symlink_refs = git_config_bool(var, value);
		return 0;
	}

	if (!strcmp(var, "core.logallrefupdates")) {
		if (value && !strcasecmp(value, "always"))
			log_all_ref_updates = LOG_REFS_ALWAYS;
		else if (git_config_bool(var, value))
			log_all_ref_updates = LOG_REFS_NORMAL;
		else
			log_all_ref_updates = LOG_REFS_NONE;
		return 0;
	}

	if (!strcmp(var, "core.warnambiguousrefs")) {
		warn_ambiguous_refs = git_config_bool(var, value);
		return 0;
	}

	if (!strcmp(var, "core.abbrev")) {
		if (!value)
			return config_error_nonbool(var);
		if (!strcasecmp(value, "auto"))
			default_abbrev = -1;
		else if (!git_parse_maybe_bool_text(value))
			default_abbrev = the_hash_algo->hexsz;
		else {
			int abbrev = git_config_int(var, value, ctx->kvi);
			if (abbrev < minimum_abbrev || abbrev > the_hash_algo->hexsz)
				return error(_("abbrev length out of range: %d"), abbrev);
			default_abbrev = abbrev;
		}
		return 0;
	}

	if (!strcmp(var, "core.disambiguate"))
		return set_disambiguate_hint_config(var, value);

	if (!strcmp(var, "core.loosecompression")) {
		int level = git_config_int(var, value, ctx->kvi);
		if (level == -1)
			level = Z_DEFAULT_COMPRESSION;
		else if (level < 0 || level > Z_BEST_COMPRESSION)
			die(_("bad zlib compression level %d"), level);
		zlib_compression_level = level;
		zlib_compression_seen = 1;
		return 0;
	}

	if (!strcmp(var, "core.compression")) {
		int level = git_config_int(var, value, ctx->kvi);
		if (level == -1)
			level = Z_DEFAULT_COMPRESSION;
		else if (level < 0 || level > Z_BEST_COMPRESSION)
			die(_("bad zlib compression level %d"), level);
		if (!zlib_compression_seen)
			zlib_compression_level = level;
		if (!pack_compression_seen)
			pack_compression_level = level;
		return 0;
	}

	if (!strcmp(var, "core.packedgitwindowsize")) {
		int pgsz_x2 = getpagesize() * 2;
		packed_git_window_size = git_config_ulong(var, value, ctx->kvi);

		/* This value must be multiple of (pagesize * 2) */
		packed_git_window_size /= pgsz_x2;
		if (packed_git_window_size < 1)
			packed_git_window_size = 1;
		packed_git_window_size *= pgsz_x2;
		return 0;
	}

	if (!strcmp(var, "core.bigfilethreshold")) {
		big_file_threshold = git_config_ulong(var, value, ctx->kvi);
		return 0;
	}

	if (!strcmp(var, "core.packedgitlimit")) {
		packed_git_limit = git_config_ulong(var, value, ctx->kvi);
		return 0;
	}

	if (!strcmp(var, "core.deltabasecachelimit")) {
		delta_base_cache_limit = git_config_ulong(var, value, ctx->kvi);
		return 0;
	}

	if (!strcmp(var, "core.autocrlf")) {
		if (value && !strcasecmp(value, "input")) {
			auto_crlf = AUTO_CRLF_INPUT;
			return 0;
		}
		auto_crlf = git_config_bool(var, value);
		return 0;
	}

	if (!strcmp(var, "core.safecrlf")) {
		int eol_rndtrp_die;
		if (value && !strcasecmp(value, "warn")) {
			global_conv_flags_eol = CONV_EOL_RNDTRP_WARN;
			return 0;
		}
		eol_rndtrp_die = git_config_bool(var, value);
		global_conv_flags_eol = eol_rndtrp_die ?
			CONV_EOL_RNDTRP_DIE : 0;
		return 0;
	}

	if (!strcmp(var, "core.eol")) {
		if (value && !strcasecmp(value, "lf"))
			core_eol = EOL_LF;
		else if (value && !strcasecmp(value, "crlf"))
			core_eol = EOL_CRLF;
		else if (value && !strcasecmp(value, "native"))
			core_eol = EOL_NATIVE;
		else
			core_eol = EOL_UNSET;
		return 0;
	}

	if (!strcmp(var, "core.checkroundtripencoding")) {
		check_roundtrip_encoding = xstrdup(value);
		return 0;
	}

	if (!strcmp(var, "core.notesref")) {
		notes_ref_name = xstrdup(value);
		return 0;
	}

	if (!strcmp(var, "core.editor"))
		return git_config_string(&editor_program, var, value);

	if (!strcmp(var, "core.commentchar")) {
		if (!value)
			return config_error_nonbool(var);
		else if (!strcasecmp(value, "auto"))
			auto_comment_line_char = 1;
		else if (value[0] && !value[1]) {
			comment_line_char = value[0];
			auto_comment_line_char = 0;
		} else
			return error(_("core.commentChar should only be one ASCII character"));
		return 0;
	}

	if (!strcmp(var, "core.askpass"))
		return git_config_string(&askpass_program, var, value);

	if (!strcmp(var, "core.excludesfile"))
		return git_config_pathname(&excludes_file, var, value);

	if (!strcmp(var, "core.whitespace")) {
		if (!value)
			return config_error_nonbool(var);
		whitespace_rule_cfg = parse_whitespace_rule(value);
		return 0;
	}

	if (!strcmp(var, "core.fsync")) {
		if (!value)
			return config_error_nonbool(var);
		fsync_components = parse_fsync_components(var, value);
		return 0;
	}

	if (!strcmp(var, "core.fsyncmethod")) {
		if (!value)
			return config_error_nonbool(var);
		if (!strcmp(value, "fsync"))
			fsync_method = FSYNC_METHOD_FSYNC;
		else if (!strcmp(value, "writeout-only"))
			fsync_method = FSYNC_METHOD_WRITEOUT_ONLY;
		else if (!strcmp(value, "batch"))
			fsync_method = FSYNC_METHOD_BATCH;
		else
			warning(_("ignoring unknown core.fsyncMethod value '%s'"), value);

	}

	if (!strcmp(var, "core.fsyncobjectfiles")) {
		if (fsync_object_files < 0)
			warning(_("core.fsyncObjectFiles is deprecated; use core.fsync instead"));
		fsync_object_files = git_config_bool(var, value);
		return 0;
	}

	if (!strcmp(var, "core.preloadindex")) {
		core_preload_index = git_config_bool(var, value);
		return 0;
	}

	if (!strcmp(var, "core.createobject")) {
		if (!strcmp(value, "rename"))
			object_creation_mode = OBJECT_CREATION_USES_RENAMES;
		else if (!strcmp(value, "link"))
			object_creation_mode = OBJECT_CREATION_USES_HARDLINKS;
		else
			die(_("invalid mode for object creation: %s"), value);
		return 0;
	}

	if (!strcmp(var, "core.sparsecheckout")) {
		core_apply_sparse_checkout = git_config_bool(var, value);
		return 0;
	}

	if (!strcmp(var, "core.sparsecheckoutcone")) {
		core_sparse_checkout_cone = git_config_bool(var, value);
		return 0;
	}

	if (!strcmp(var, "core.precomposeunicode")) {
		precomposed_unicode = git_config_bool(var, value);
		return 0;
	}

	if (!strcmp(var, "core.protecthfs")) {
		protect_hfs = git_config_bool(var, value);
		return 0;
	}

	if (!strcmp(var, "core.protectntfs")) {
		protect_ntfs = git_config_bool(var, value);
		return 0;
	}

	/* Add other config variables here and to Documentation/config.txt. */
	return platform_core_config(var, value, ctx, cb);
}

static int git_default_sparse_config(const char *var, const char *value)
{
	if (!strcmp(var, "sparse.expectfilesoutsideofpatterns")) {
		sparse_expect_files_outside_of_patterns = git_config_bool(var, value);
		return 0;
	}

	/* Add other config variables here and to Documentation/config/sparse.txt. */
	return 0;
}

static int git_default_i18n_config(const char *var, const char *value)
{
	if (!strcmp(var, "i18n.commitencoding"))
		return git_config_string(&git_commit_encoding, var, value);

	if (!strcmp(var, "i18n.logoutputencoding"))
		return git_config_string(&git_log_output_encoding, var, value);

	/* Add other config variables here and to Documentation/config.txt. */
	return 0;
}

static int git_default_branch_config(const char *var, const char *value)
{
	if (!strcmp(var, "branch.autosetupmerge")) {
		if (value && !strcmp(value, "always")) {
			git_branch_track = BRANCH_TRACK_ALWAYS;
			return 0;
		} else if (value && !strcmp(value, "inherit")) {
			git_branch_track = BRANCH_TRACK_INHERIT;
			return 0;
		} else if (value && !strcmp(value, "simple")) {
			git_branch_track = BRANCH_TRACK_SIMPLE;
			return 0;
		}
		git_branch_track = git_config_bool(var, value);
		return 0;
	}
	if (!strcmp(var, "branch.autosetuprebase")) {
		if (!value)
			return config_error_nonbool(var);
		else if (!strcmp(value, "never"))
			autorebase = AUTOREBASE_NEVER;
		else if (!strcmp(value, "local"))
			autorebase = AUTOREBASE_LOCAL;
		else if (!strcmp(value, "remote"))
			autorebase = AUTOREBASE_REMOTE;
		else if (!strcmp(value, "always"))
			autorebase = AUTOREBASE_ALWAYS;
		else
			return error(_("malformed value for %s"), var);
		return 0;
	}

	/* Add other config variables here and to Documentation/config.txt. */
	return 0;
}

static int git_default_push_config(const char *var, const char *value)
{
	if (!strcmp(var, "push.default")) {
		if (!value)
			return config_error_nonbool(var);
		else if (!strcmp(value, "nothing"))
			push_default = PUSH_DEFAULT_NOTHING;
		else if (!strcmp(value, "matching"))
			push_default = PUSH_DEFAULT_MATCHING;
		else if (!strcmp(value, "simple"))
			push_default = PUSH_DEFAULT_SIMPLE;
		else if (!strcmp(value, "upstream"))
			push_default = PUSH_DEFAULT_UPSTREAM;
		else if (!strcmp(value, "tracking")) /* deprecated */
			push_default = PUSH_DEFAULT_UPSTREAM;
		else if (!strcmp(value, "current"))
			push_default = PUSH_DEFAULT_CURRENT;
		else {
			error(_("malformed value for %s: %s"), var, value);
			return error(_("must be one of nothing, matching, simple, "
				       "upstream or current"));
		}
		return 0;
	}

	/* Add other config variables here and to Documentation/config.txt. */
	return 0;
}

static int git_default_mailmap_config(const char *var, const char *value)
{
	if (!strcmp(var, "mailmap.file"))
		return git_config_pathname(&git_mailmap_file, var, value);
	if (!strcmp(var, "mailmap.blob"))
		return git_config_string(&git_mailmap_blob, var, value);

	/* Add other config variables here and to Documentation/config.txt. */
	return 0;
}

int git_default_config(const char *var, const char *value,
		       const struct config_context *ctx, void *cb)
{
	if (starts_with(var, "core."))
		return git_default_core_config(var, value, ctx, cb);

	if (starts_with(var, "user.") ||
	    starts_with(var, "author.") ||
	    starts_with(var, "committer."))
		return git_ident_config(var, value, ctx, cb);

	if (starts_with(var, "i18n."))
		return git_default_i18n_config(var, value);

	if (starts_with(var, "branch."))
		return git_default_branch_config(var, value);

	if (starts_with(var, "push."))
		return git_default_push_config(var, value);

	if (starts_with(var, "mailmap."))
		return git_default_mailmap_config(var, value);

	if (starts_with(var, "advice.") || starts_with(var, "color.advice"))
		return git_default_advice_config(var, value);

	if (!strcmp(var, "pager.color") || !strcmp(var, "color.pager")) {
		pager_use_color = git_config_bool(var,value);
		return 0;
	}

	if (!strcmp(var, "pack.packsizelimit")) {
		pack_size_limit_cfg = git_config_ulong(var, value, ctx->kvi);
		return 0;
	}

	if (!strcmp(var, "pack.compression")) {
		int level = git_config_int(var, value, ctx->kvi);
		if (level == -1)
			level = Z_DEFAULT_COMPRESSION;
		else if (level < 0 || level > Z_BEST_COMPRESSION)
			die(_("bad pack compression level %d"), level);
		pack_compression_level = level;
		pack_compression_seen = 1;
		return 0;
	}

	if (starts_with(var, "sparse."))
		return git_default_sparse_config(var, value);

	/* Add other config variables here and to Documentation/config.txt. */
	return 0;
}

/*
 * All source specific fields in the union, die_on_error, name and the callbacks
 * fgetc, ungetc, ftell of top need to be initialized before calling
 * this function.
 */
static int do_config_from(struct config_source *top, config_fn_t fn,
			  void *data, enum config_scope scope,
			  const struct config_options *opts)
{
	struct key_value_info kvi = KVI_INIT;
	int ret;

	/* push config-file parsing state stack */
	top->linenr = 1;
	top->eof = 0;
	top->total_len = 0;
	strbuf_init(&top->value, 1024);
	strbuf_init(&top->var, 1024);
	kvi_from_source(top, scope, &kvi);

	ret = git_parse_source(top, fn, &kvi, data, opts);

	strbuf_release(&top->value);
	strbuf_release(&top->var);

	return ret;
}

static int do_config_from_file(config_fn_t fn,
			       const enum config_origin_type origin_type,
			       const char *name, const char *path, FILE *f,
			       void *data, enum config_scope scope,
			       const struct config_options *opts)
{
	struct config_source top = CONFIG_SOURCE_INIT;
	int ret;

	top.u.file = f;
	top.origin_type = origin_type;
	top.name = name;
	top.path = path;
	top.default_error_action = CONFIG_ERROR_DIE;
	top.do_fgetc = config_file_fgetc;
	top.do_ungetc = config_file_ungetc;
	top.do_ftell = config_file_ftell;

	flockfile(f);
	ret = do_config_from(&top, fn, data, scope, opts);
	funlockfile(f);
	return ret;
}

static int git_config_from_stdin(config_fn_t fn, void *data,
				 enum config_scope scope)
{
	return do_config_from_file(fn, CONFIG_ORIGIN_STDIN, "", NULL, stdin,
				   data, scope, NULL);
}

int git_config_from_file_with_options(config_fn_t fn, const char *filename,
				      void *data, enum config_scope scope,
				      const struct config_options *opts)
{
	int ret = -1;
	FILE *f;

	if (!filename)
		BUG("filename cannot be NULL");
	f = fopen_or_warn(filename, "r");
	if (f) {
		ret = do_config_from_file(fn, CONFIG_ORIGIN_FILE, filename,
					  filename, f, data, scope, opts);
		fclose(f);
	}
	return ret;
}

int git_config_from_file(config_fn_t fn, const char *filename, void *data)
{
	return git_config_from_file_with_options(fn, filename, data,
						 CONFIG_SCOPE_UNKNOWN, NULL);
}

int git_config_from_mem(config_fn_t fn,
			const enum config_origin_type origin_type,
			const char *name, const char *buf, size_t len,
			void *data, enum config_scope scope,
			const struct config_options *opts)
{
	struct config_source top = CONFIG_SOURCE_INIT;

	top.u.buf.buf = buf;
	top.u.buf.len = len;
	top.u.buf.pos = 0;
	top.origin_type = origin_type;
	top.name = name;
	top.path = NULL;
	top.default_error_action = CONFIG_ERROR_ERROR;
	top.do_fgetc = config_buf_fgetc;
	top.do_ungetc = config_buf_ungetc;
	top.do_ftell = config_buf_ftell;

	return do_config_from(&top, fn, data, scope, opts);
}

int git_config_from_blob_oid(config_fn_t fn,
			      const char *name,
			      struct repository *repo,
			      const struct object_id *oid,
			      void *data,
			      enum config_scope scope)
{
	enum object_type type;
	char *buf;
	unsigned long size;
	int ret;

	buf = repo_read_object_file(repo, oid, &type, &size);
	if (!buf)
		return error(_("unable to load config blob object '%s'"), name);
	if (type != OBJ_BLOB) {
		free(buf);
		return error(_("reference '%s' does not point to a blob"), name);
	}

	ret = git_config_from_mem(fn, CONFIG_ORIGIN_BLOB, name, buf, size,
				  data, scope, NULL);
	free(buf);

	return ret;
}

static int git_config_from_blob_ref(config_fn_t fn,
				    struct repository *repo,
				    const char *name,
				    void *data,
				    enum config_scope scope)
{
	struct object_id oid;

	if (repo_get_oid(repo, name, &oid) < 0)
		return error(_("unable to resolve config blob '%s'"), name);
	return git_config_from_blob_oid(fn, name, repo, &oid, data, scope);
}

char *git_system_config(void)
{
	char *system_config = xstrdup_or_null(getenv("GIT_CONFIG_SYSTEM"));
	if (!system_config)
		system_config = system_path(ETC_GITCONFIG);
	normalize_path_copy(system_config, system_config);
	return system_config;
}

void git_global_config(char **user_out, char **xdg_out)
{
	char *user_config = xstrdup_or_null(getenv("GIT_CONFIG_GLOBAL"));
	char *xdg_config = NULL;

	if (!user_config) {
		user_config = interpolate_path("~/.gitconfig", 0);
		xdg_config = xdg_config_home("config");
	}

	*user_out = user_config;
	*xdg_out = xdg_config;
}

/*
 * Parse environment variable 'k' as a boolean (in various
 * possible spellings); if missing, use the default value 'def'.
 */
int git_env_bool(const char *k, int def)
{
	const char *v = getenv(k);
	return v ? git_config_bool(k, v) : def;
}

/*
 * Parse environment variable 'k' as ulong with possibly a unit
 * suffix; if missing, use the default value 'val'.
 */
unsigned long git_env_ulong(const char *k, unsigned long val)
{
	const char *v = getenv(k);
	if (v && !git_parse_ulong(v, &val))
		die(_("failed to parse %s"), k);
	return val;
}

int git_config_system(void)
{
	return !git_env_bool("GIT_CONFIG_NOSYSTEM", 0);
}

static int do_git_config_sequence(const struct config_options *opts,
				  const struct repository *repo,
				  config_fn_t fn, void *data)
{
	int ret = 0;
	char *system_config = git_system_config();
	char *xdg_config = NULL;
	char *user_config = NULL;
	char *repo_config;
	char *worktree_config;

	/*
	 * Ensure that either:
	 * - the git_dir and commondir are both set, or
	 * - the git_dir and commondir are both NULL
	 */
	if (!opts->git_dir != !opts->commondir)
		BUG("only one of commondir and git_dir is non-NULL");

	if (opts->commondir) {
		repo_config = mkpathdup("%s/config", opts->commondir);
		worktree_config = mkpathdup("%s/config.worktree", opts->git_dir);
	} else {
		repo_config = NULL;
		worktree_config = NULL;
	}

	if (git_config_system() && system_config &&
	    !access_or_die(system_config, R_OK,
			   opts->system_gently ? ACCESS_EACCES_OK : 0))
		ret += git_config_from_file_with_options(fn, system_config,
							 data, CONFIG_SCOPE_SYSTEM,
							 NULL);

	git_global_config(&user_config, &xdg_config);

	if (xdg_config && !access_or_die(xdg_config, R_OK, ACCESS_EACCES_OK))
		ret += git_config_from_file_with_options(fn, xdg_config, data,
							 CONFIG_SCOPE_GLOBAL, NULL);

	if (user_config && !access_or_die(user_config, R_OK, ACCESS_EACCES_OK))
		ret += git_config_from_file_with_options(fn, user_config, data,
							 CONFIG_SCOPE_GLOBAL, NULL);

	if (!opts->ignore_repo && repo_config &&
	    !access_or_die(repo_config, R_OK, 0))
		ret += git_config_from_file_with_options(fn, repo_config, data,
							 CONFIG_SCOPE_LOCAL, NULL);

	if (!opts->ignore_worktree && worktree_config &&
	    repo && repo->repository_format_worktree_config &&
	    !access_or_die(worktree_config, R_OK, 0)) {
			ret += git_config_from_file_with_options(fn, worktree_config, data,
								 CONFIG_SCOPE_WORKTREE,
								 NULL);
	}

	if (!opts->ignore_cmdline && git_config_from_parameters(fn, data) < 0)
		die(_("unable to parse command-line config"));

	free(system_config);
	free(xdg_config);
	free(user_config);
	free(repo_config);
	free(worktree_config);
	return ret;
}

int config_with_options(config_fn_t fn, void *data,
			struct git_config_source *config_source,
			struct repository *repo,
			const struct config_options *opts)
{
	struct config_include_data inc = CONFIG_INCLUDE_INIT;
	int ret;

	if (opts->respect_includes) {
		inc.fn = fn;
		inc.data = data;
		inc.opts = opts;
		inc.repo = repo;
		inc.config_source = config_source;
		fn = git_config_include;
		data = &inc;
	}

	/*
	 * If we have a specific filename, use it. Otherwise, follow the
	 * regular lookup sequence.
	 */
	if (config_source && config_source->use_stdin) {
		ret = git_config_from_stdin(fn, data, config_source->scope);
	} else if (config_source && config_source->file) {
		ret = git_config_from_file_with_options(fn, config_source->file,
							data, config_source->scope,
							NULL);
	} else if (config_source && config_source->blob) {
		ret = git_config_from_blob_ref(fn, repo, config_source->blob,
					       data, config_source->scope);
	} else {
		ret = do_git_config_sequence(opts, repo, fn, data);
	}

	if (inc.remote_urls) {
		string_list_clear(inc.remote_urls, 0);
		FREE_AND_NULL(inc.remote_urls);
	}
	return ret;
}

static void configset_iter(struct config_set *set, config_fn_t fn, void *data)
{
	int i, value_index;
	struct string_list *values;
	struct config_set_element *entry;
	struct configset_list *list = &set->list;
	struct config_context ctx = CONFIG_CONTEXT_INIT;

	for (i = 0; i < list->nr; i++) {
		entry = list->items[i].e;
		value_index = list->items[i].value_index;
		values = &entry->value_list;

		ctx.kvi = values->items[value_index].util;
		if (fn(entry->key, values->items[value_index].string, &ctx, data) < 0)
			git_die_config_linenr(entry->key,
					      ctx.kvi->filename,
					      ctx.kvi->linenr);
	}
}

void read_early_config(config_fn_t cb, void *data)
{
	struct config_options opts = {0};
	struct strbuf commondir = STRBUF_INIT;
	struct strbuf gitdir = STRBUF_INIT;

	opts.respect_includes = 1;

	if (have_git_dir()) {
		opts.commondir = get_git_common_dir();
		opts.git_dir = get_git_dir();
	/*
	 * When setup_git_directory() was not yet asked to discover the
	 * GIT_DIR, we ask discover_git_directory() to figure out whether there
	 * is any repository config we should use (but unlike
	 * setup_git_directory_gently(), no global state is changed, most
	 * notably, the current working directory is still the same after the
	 * call).
	 */
	} else if (!discover_git_directory(&commondir, &gitdir)) {
		opts.commondir = commondir.buf;
		opts.git_dir = gitdir.buf;
	}

	config_with_options(cb, data, NULL, NULL, &opts);

	strbuf_release(&commondir);
	strbuf_release(&gitdir);
}

/*
 * Read config but only enumerate system and global settings.
 * Omit any repo-local, worktree-local, or command-line settings.
 */
void read_very_early_config(config_fn_t cb, void *data)
{
	struct config_options opts = { 0 };

	opts.respect_includes = 1;
	opts.ignore_repo = 1;
	opts.ignore_worktree = 1;
	opts.ignore_cmdline = 1;
	opts.system_gently = 1;

	config_with_options(cb, data, NULL, NULL, &opts);
}

RESULT_MUST_BE_USED
static int configset_find_element(struct config_set *set, const char *key,
				  struct config_set_element **dest)
{
	struct config_set_element k;
	struct config_set_element *found_entry;
	char *normalized_key;
	int ret;

	/*
	 * `key` may come from the user, so normalize it before using it
	 * for querying entries from the hashmap.
	 */
	ret = git_config_parse_key(key, &normalized_key, NULL);
	if (ret)
		return ret;

	hashmap_entry_init(&k.ent, strhash(normalized_key));
	k.key = normalized_key;
	found_entry = hashmap_get_entry(&set->config_hash, &k, ent, NULL);
	free(normalized_key);
	*dest = found_entry;
	return 0;
}

static int configset_add_value(const struct key_value_info *kvi_p,
			       struct config_set *set, const char *key,
			       const char *value)
{
	struct config_set_element *e;
	struct string_list_item *si;
	struct configset_list_item *l_item;
	struct key_value_info *kv_info = xmalloc(sizeof(*kv_info));
	int ret;

	ret = configset_find_element(set, key, &e);
	if (ret)
		return ret;
	/*
	 * Since the keys are being fed by git_config*() callback mechanism, they
	 * are already normalized. So simply add them without any further munging.
	 */
	if (!e) {
		e = xmalloc(sizeof(*e));
		hashmap_entry_init(&e->ent, strhash(key));
		e->key = xstrdup(key);
		string_list_init_dup(&e->value_list);
		hashmap_add(&set->config_hash, &e->ent);
	}
	si = string_list_append_nodup(&e->value_list, xstrdup_or_null(value));

	ALLOC_GROW(set->list.items, set->list.nr + 1, set->list.alloc);
	l_item = &set->list.items[set->list.nr++];
	l_item->e = e;
	l_item->value_index = e->value_list.nr - 1;

	*kv_info = *kvi_p;
	si->util = kv_info;

	return 0;
}

static int config_set_element_cmp(const void *cmp_data UNUSED,
				  const struct hashmap_entry *eptr,
				  const struct hashmap_entry *entry_or_key,
				  const void *keydata UNUSED)
{
	const struct config_set_element *e1, *e2;

	e1 = container_of(eptr, const struct config_set_element, ent);
	e2 = container_of(entry_or_key, const struct config_set_element, ent);

	return strcmp(e1->key, e2->key);
}

void git_configset_init(struct config_set *set)
{
	hashmap_init(&set->config_hash, config_set_element_cmp, NULL, 0);
	set->hash_initialized = 1;
	set->list.nr = 0;
	set->list.alloc = 0;
	set->list.items = NULL;
}

void git_configset_clear(struct config_set *set)
{
	struct config_set_element *entry;
	struct hashmap_iter iter;
	if (!set->hash_initialized)
		return;

	hashmap_for_each_entry(&set->config_hash, &iter, entry,
				ent /* member name */) {
		free(entry->key);
		string_list_clear(&entry->value_list, 1);
	}
	hashmap_clear_and_free(&set->config_hash, struct config_set_element, ent);
	set->hash_initialized = 0;
	free(set->list.items);
	set->list.nr = 0;
	set->list.alloc = 0;
	set->list.items = NULL;
}

static int config_set_callback(const char *key, const char *value,
			       const struct config_context *ctx,
			       void *cb)
{
	struct config_set *set = cb;
	configset_add_value(ctx->kvi, set, key, value);
	return 0;
}

int git_configset_add_file(struct config_set *set, const char *filename)
{
	return git_config_from_file(config_set_callback, filename, set);
}

int git_configset_get_value(struct config_set *set, const char *key,
			    const char **value, struct key_value_info *kvi)
{
	const struct string_list *values = NULL;
	int ret;
	struct string_list_item item;
	/*
	 * Follows "last one wins" semantic, i.e., if there are multiple matches for the
	 * queried key in the files of the configset, the value returned will be the last
	 * value in the value list for that key.
	 */
	if ((ret = git_configset_get_value_multi(set, key, &values)))
		return ret;

	assert(values->nr > 0);
	item = values->items[values->nr - 1];
	*value = item.string;
	if (kvi)
		*kvi = *((struct key_value_info *)item.util);
	return 0;
}

int git_configset_get_value_multi(struct config_set *set, const char *key,
				  const struct string_list **dest)
{
	struct config_set_element *e;
	int ret;

	if ((ret = configset_find_element(set, key, &e)))
		return ret;
	else if (!e)
		return 1;
	*dest = &e->value_list;

	return 0;
}

static int check_multi_string(struct string_list_item *item, void *util)
{
	return item->string ? 0 : config_error_nonbool(util);
}

int git_configset_get_string_multi(struct config_set *cs, const char *key,
				   const struct string_list **dest)
{
	int ret;

	if ((ret = git_configset_get_value_multi(cs, key, dest)))
		return ret;
	if ((ret = for_each_string_list((struct string_list *)*dest,
					check_multi_string, (void *)key)))
		return ret;

	return 0;
}

int git_configset_get(struct config_set *set, const char *key)
{
	struct config_set_element *e;
	int ret;

	if ((ret = configset_find_element(set, key, &e)))
		return ret;
	else if (!e)
		return 1;
	return 0;
}

int git_configset_get_string(struct config_set *set, const char *key, char **dest)
{
	const char *value;
	if (!git_configset_get_value(set, key, &value, NULL))
		return git_config_string((const char **)dest, key, value);
	else
		return 1;
}

static int git_configset_get_string_tmp(struct config_set *set, const char *key,
					const char **dest)
{
	const char *value;
	if (!git_configset_get_value(set, key, &value, NULL)) {
		if (!value)
			return config_error_nonbool(key);
		*dest = value;
		return 0;
	} else {
		return 1;
	}
}

int git_configset_get_int(struct config_set *set, const char *key, int *dest)
{
	const char *value;
	struct key_value_info kvi;

	if (!git_configset_get_value(set, key, &value, &kvi)) {
		*dest = git_config_int(key, value, &kvi);
		return 0;
	} else
		return 1;
}

int git_configset_get_ulong(struct config_set *set, const char *key, unsigned long *dest)
{
	const char *value;
	struct key_value_info kvi;

	if (!git_configset_get_value(set, key, &value, &kvi)) {
		*dest = git_config_ulong(key, value, &kvi);
		return 0;
	} else
		return 1;
}

int git_configset_get_bool(struct config_set *set, const char *key, int *dest)
{
	const char *value;
	if (!git_configset_get_value(set, key, &value, NULL)) {
		*dest = git_config_bool(key, value);
		return 0;
	} else
		return 1;
}

int git_configset_get_bool_or_int(struct config_set *set, const char *key,
				int *is_bool, int *dest)
{
	const char *value;
	struct key_value_info kvi;

	if (!git_configset_get_value(set, key, &value, &kvi)) {
		*dest = git_config_bool_or_int(key, value, &kvi, is_bool);
		return 0;
	} else
		return 1;
}

int git_configset_get_maybe_bool(struct config_set *set, const char *key, int *dest)
{
	const char *value;
	if (!git_configset_get_value(set, key, &value, NULL)) {
		*dest = git_parse_maybe_bool(value);
		if (*dest == -1)
			return -1;
		return 0;
	} else
		return 1;
}

int git_configset_get_pathname(struct config_set *set, const char *key, const char **dest)
{
	const char *value;
	if (!git_configset_get_value(set, key, &value, NULL))
		return git_config_pathname(dest, key, value);
	else
		return 1;
}

/* Functions use to read configuration from a repository */
static void repo_read_config(struct repository *repo)
{
	struct config_options opts = { 0 };

	opts.respect_includes = 1;
	opts.commondir = repo->commondir;
	opts.git_dir = repo->gitdir;

	if (!repo->config)
		CALLOC_ARRAY(repo->config, 1);
	else
		git_configset_clear(repo->config);

	git_configset_init(repo->config);
	if (config_with_options(config_set_callback, repo->config, NULL,
				repo, &opts) < 0)
		/*
		 * config_with_options() normally returns only
		 * zero, as most errors are fatal, and
		 * non-fatal potential errors are guarded by "if"
		 * statements that are entered only when no error is
		 * possible.
		 *
		 * If we ever encounter a non-fatal error, it means
		 * something went really wrong and we should stop
		 * immediately.
		 */
		die(_("unknown error occurred while reading the configuration files"));
}

static void git_config_check_init(struct repository *repo)
{
	if (repo->config && repo->config->hash_initialized)
		return;
	repo_read_config(repo);
}

static void repo_config_clear(struct repository *repo)
{
	if (!repo->config || !repo->config->hash_initialized)
		return;
	git_configset_clear(repo->config);
}

void repo_config(struct repository *repo, config_fn_t fn, void *data)
{
	git_config_check_init(repo);
	configset_iter(repo->config, fn, data);
}

int repo_config_get(struct repository *repo, const char *key)
{
	git_config_check_init(repo);
	return git_configset_get(repo->config, key);
}

int repo_config_get_value(struct repository *repo,
			  const char *key, const char **value)
{
	git_config_check_init(repo);
	return git_configset_get_value(repo->config, key, value, NULL);
}

int repo_config_get_value_multi(struct repository *repo, const char *key,
				const struct string_list **dest)
{
	git_config_check_init(repo);
	return git_configset_get_value_multi(repo->config, key, dest);
}

int repo_config_get_string_multi(struct repository *repo, const char *key,
				 const struct string_list **dest)
{
	git_config_check_init(repo);
	return git_configset_get_string_multi(repo->config, key, dest);
}

int repo_config_get_string(struct repository *repo,
			   const char *key, char **dest)
{
	int ret;
	git_config_check_init(repo);
	ret = git_configset_get_string(repo->config, key, dest);
	if (ret < 0)
		git_die_config(key, NULL);
	return ret;
}

int repo_config_get_string_tmp(struct repository *repo,
			       const char *key, const char **dest)
{
	int ret;
	git_config_check_init(repo);
	ret = git_configset_get_string_tmp(repo->config, key, dest);
	if (ret < 0)
		git_die_config(key, NULL);
	return ret;
}

int repo_config_get_int(struct repository *repo,
			const char *key, int *dest)
{
	git_config_check_init(repo);
	return git_configset_get_int(repo->config, key, dest);
}

int repo_config_get_ulong(struct repository *repo,
			  const char *key, unsigned long *dest)
{
	git_config_check_init(repo);
	return git_configset_get_ulong(repo->config, key, dest);
}

int repo_config_get_bool(struct repository *repo,
			 const char *key, int *dest)
{
	git_config_check_init(repo);
	return git_configset_get_bool(repo->config, key, dest);
}

int repo_config_get_bool_or_int(struct repository *repo,
				const char *key, int *is_bool, int *dest)
{
	git_config_check_init(repo);
	return git_configset_get_bool_or_int(repo->config, key, is_bool, dest);
}

int repo_config_get_maybe_bool(struct repository *repo,
			       const char *key, int *dest)
{
	git_config_check_init(repo);
	return git_configset_get_maybe_bool(repo->config, key, dest);
}

int repo_config_get_pathname(struct repository *repo,
			     const char *key, const char **dest)
{
	int ret;
	git_config_check_init(repo);
	ret = git_configset_get_pathname(repo->config, key, dest);
	if (ret < 0)
		git_die_config(key, NULL);
	return ret;
}

/* Read values into protected_config. */
static void read_protected_config(void)
{
	struct config_options opts = {
		.respect_includes = 1,
		.ignore_repo = 1,
		.ignore_worktree = 1,
		.system_gently = 1,
	};

	git_configset_init(&protected_config);
	config_with_options(config_set_callback, &protected_config, NULL,
			    NULL, &opts);
}

void git_protected_config(config_fn_t fn, void *data)
{
	if (!protected_config.hash_initialized)
		read_protected_config();
	configset_iter(&protected_config, fn, data);
}

/* Functions used historically to read configuration from 'the_repository' */
void git_config(config_fn_t fn, void *data)
{
	repo_config(the_repository, fn, data);
}

void git_config_clear(void)
{
	repo_config_clear(the_repository);
}

int git_config_get(const char *key)
{
	return repo_config_get(the_repository, key);
}

int git_config_get_value(const char *key, const char **value)
{
	return repo_config_get_value(the_repository, key, value);
}

int git_config_get_value_multi(const char *key, const struct string_list **dest)
{
	return repo_config_get_value_multi(the_repository, key, dest);
}

int git_config_get_string_multi(const char *key,
				const struct string_list **dest)
{
	return repo_config_get_string_multi(the_repository, key, dest);
}

int git_config_get_string(const char *key, char **dest)
{
	return repo_config_get_string(the_repository, key, dest);
}

int git_config_get_string_tmp(const char *key, const char **dest)
{
	return repo_config_get_string_tmp(the_repository, key, dest);
}

int git_config_get_int(const char *key, int *dest)
{
	return repo_config_get_int(the_repository, key, dest);
}

int git_config_get_ulong(const char *key, unsigned long *dest)
{
	return repo_config_get_ulong(the_repository, key, dest);
}

int git_config_get_bool(const char *key, int *dest)
{
	return repo_config_get_bool(the_repository, key, dest);
}

int git_config_get_bool_or_int(const char *key, int *is_bool, int *dest)
{
	return repo_config_get_bool_or_int(the_repository, key, is_bool, dest);
}

int git_config_get_maybe_bool(const char *key, int *dest)
{
	return repo_config_get_maybe_bool(the_repository, key, dest);
}

int git_config_get_pathname(const char *key, const char **dest)
{
	return repo_config_get_pathname(the_repository, key, dest);
}

int git_config_get_expiry(const char *key, const char **output)
{
	int ret = git_config_get_string(key, (char **)output);
	if (ret)
		return ret;
	if (strcmp(*output, "now")) {
		timestamp_t now = approxidate("now");
		if (approxidate(*output) >= now)
			git_die_config(key, _("Invalid %s: '%s'"), key, *output);
	}
	return ret;
}

int git_config_get_expiry_in_days(const char *key, timestamp_t *expiry, timestamp_t now)
{
	const char *expiry_string;
	intmax_t days;
	timestamp_t when;

	if (git_config_get_string_tmp(key, &expiry_string))
		return 1; /* no such thing */

	if (git_parse_signed(expiry_string, &days, maximum_signed_value_of_type(int))) {
		const int scale = 86400;
		*expiry = now - days * scale;
		return 0;
	}

	if (!parse_expiry_date(expiry_string, &when)) {
		*expiry = when;
		return 0;
	}
	return -1; /* thing exists but cannot be parsed */
}

int git_config_get_split_index(void)
{
	int val;

	if (!git_config_get_maybe_bool("core.splitindex", &val))
		return val;

	return -1; /* default value */
}

int git_config_get_max_percent_split_change(void)
{
	int val = -1;

	if (!git_config_get_int("splitindex.maxpercentchange", &val)) {
		if (0 <= val && val <= 100)
			return val;

		return error(_("splitIndex.maxPercentChange value '%d' "
			       "should be between 0 and 100"), val);
	}

	return -1; /* default value */
}

int git_config_get_index_threads(int *dest)
{
	int is_bool, val;

	val = git_env_ulong("GIT_TEST_INDEX_THREADS", 0);
	if (val) {
		*dest = val;
		return 0;
	}

	if (!git_config_get_bool_or_int("index.threads", &is_bool, &val)) {
		if (is_bool)
			*dest = val ? 0 : 1;
		else
			*dest = val;
		return 0;
	}

	return 1;
}

NORETURN
void git_die_config_linenr(const char *key, const char *filename, int linenr)
{
	if (!filename)
		die(_("unable to parse '%s' from command-line config"), key);
	else
		die(_("bad config variable '%s' in file '%s' at line %d"),
		    key, filename, linenr);
}

NORETURN __attribute__((format(printf, 2, 3)))
void git_die_config(const char *key, const char *err, ...)
{
	const struct string_list *values;
	struct key_value_info *kv_info;
	report_fn error_fn = get_error_routine();

	if (err) {
		va_list params;
		va_start(params, err);
		error_fn(err, params);
		va_end(params);
	}
	if (git_config_get_value_multi(key, &values))
		BUG("for key '%s' we must have a value to report on", key);
	kv_info = values->items[values->nr - 1].util;
	git_die_config_linenr(key, kv_info->filename, kv_info->linenr);
}

/*
 * Find all the stuff for git_config_set() below.
 */

struct config_store_data {
	size_t baselen;
	char *key;
	int do_not_match;
	const char *fixed_value;
	regex_t *value_pattern;
	int multi_replace;
	struct {
		size_t begin, end;
		enum config_event_t type;
		int is_keys_section;
	} *parsed;
	unsigned int parsed_nr, parsed_alloc, *seen, seen_nr, seen_alloc;
	unsigned int key_seen:1, section_seen:1, is_keys_section:1;
};
#define CONFIG_STORE_INIT { 0 }

static void config_store_data_clear(struct config_store_data *store)
{
	free(store->key);
	if (store->value_pattern != NULL &&
	    store->value_pattern != CONFIG_REGEX_NONE) {
		regfree(store->value_pattern);
		free(store->value_pattern);
	}
	free(store->parsed);
	free(store->seen);
	memset(store, 0, sizeof(*store));
}

static int matches(const char *key, const char *value,
		   const struct config_store_data *store)
{
	if (strcmp(key, store->key))
		return 0; /* not ours */
	if (store->fixed_value)
		return !strcmp(store->fixed_value, value);
	if (!store->value_pattern)
		return 1; /* always matches */
	if (store->value_pattern == CONFIG_REGEX_NONE)
		return 0; /* never matches */

	return store->do_not_match ^
		(value && !regexec(store->value_pattern, value, 0, NULL, 0));
}

static int store_aux_event(enum config_event_t type, size_t begin, size_t end,
			   struct config_source *cs, void *data)
{
	struct config_store_data *store = data;

	ALLOC_GROW(store->parsed, store->parsed_nr + 1, store->parsed_alloc);
	store->parsed[store->parsed_nr].begin = begin;
	store->parsed[store->parsed_nr].end = end;
	store->parsed[store->parsed_nr].type = type;

	if (type == CONFIG_EVENT_SECTION) {
		int (*cmpfn)(const char *, const char *, size_t);

		if (cs->var.len < 2 || cs->var.buf[cs->var.len - 1] != '.')
			return error(_("invalid section name '%s'"), cs->var.buf);

		if (cs->subsection_case_sensitive)
			cmpfn = strncasecmp;
		else
			cmpfn = strncmp;

		/* Is this the section we were looking for? */
		store->is_keys_section =
			store->parsed[store->parsed_nr].is_keys_section =
			cs->var.len - 1 == store->baselen &&
			!cmpfn(cs->var.buf, store->key, store->baselen);
		if (store->is_keys_section) {
			store->section_seen = 1;
			ALLOC_GROW(store->seen, store->seen_nr + 1,
				   store->seen_alloc);
			store->seen[store->seen_nr] = store->parsed_nr;
		}
	}

	store->parsed_nr++;

	return 0;
}

static int store_aux(const char *key, const char *value,
		     const struct config_context *ctx UNUSED, void *cb)
{
	struct config_store_data *store = cb;

	if (store->key_seen) {
		if (matches(key, value, store)) {
			if (store->seen_nr == 1 && store->multi_replace == 0) {
				warning(_("%s has multiple values"), key);
			}

			ALLOC_GROW(store->seen, store->seen_nr + 1,
				   store->seen_alloc);

			store->seen[store->seen_nr] = store->parsed_nr;
			store->seen_nr++;
		}
	} else if (store->is_keys_section) {
		/*
		 * Do not increment matches yet: this may not be a match, but we
		 * are in the desired section.
		 */
		ALLOC_GROW(store->seen, store->seen_nr + 1, store->seen_alloc);
		store->seen[store->seen_nr] = store->parsed_nr;
		store->section_seen = 1;

		if (matches(key, value, store)) {
			store->seen_nr++;
			store->key_seen = 1;
		}
	}

	return 0;
}

static int write_error(const char *filename)
{
	error(_("failed to write new configuration file %s"), filename);

	/* Same error code as "failed to rename". */
	return 4;
}

static struct strbuf store_create_section(const char *key,
					  const struct config_store_data *store)
{
	const char *dot;
	size_t i;
	struct strbuf sb = STRBUF_INIT;

	dot = memchr(key, '.', store->baselen);
	if (dot) {
		strbuf_addf(&sb, "[%.*s \"", (int)(dot - key), key);
		for (i = dot - key + 1; i < store->baselen; i++) {
			if (key[i] == '"' || key[i] == '\\')
				strbuf_addch(&sb, '\\');
			strbuf_addch(&sb, key[i]);
		}
		strbuf_addstr(&sb, "\"]\n");
	} else {
		strbuf_addch(&sb, '[');
		strbuf_add(&sb, key, store->baselen);
		strbuf_addstr(&sb, "]\n");
	}

	return sb;
}

static ssize_t write_section(int fd, const char *key,
			     const struct config_store_data *store)
{
	struct strbuf sb = store_create_section(key, store);
	ssize_t ret;

	ret = write_in_full(fd, sb.buf, sb.len);
	strbuf_release(&sb);

	return ret;
}

static ssize_t write_pair(int fd, const char *key, const char *value,
			  const struct config_store_data *store)
{
	int i;
	ssize_t ret;
	const char *quote = "";
	struct strbuf sb = STRBUF_INIT;

	/*
	 * Check to see if the value needs to be surrounded with a dq pair.
	 * Note that problematic characters are always backslash-quoted; this
	 * check is about not losing leading or trailing SP and strings that
	 * follow beginning-of-comment characters (i.e. ';' and '#') by the
	 * configuration parser.
	 */
	if (value[0] == ' ')
		quote = "\"";
	for (i = 0; value[i]; i++)
		if (value[i] == ';' || value[i] == '#')
			quote = "\"";
	if (i && value[i - 1] == ' ')
		quote = "\"";

	strbuf_addf(&sb, "\t%s = %s", key + store->baselen + 1, quote);

	for (i = 0; value[i]; i++)
		switch (value[i]) {
		case '\n':
			strbuf_addstr(&sb, "\\n");
			break;
		case '\t':
			strbuf_addstr(&sb, "\\t");
			break;
		case '"':
		case '\\':
			strbuf_addch(&sb, '\\');
			/* fallthrough */
		default:
			strbuf_addch(&sb, value[i]);
			break;
		}
	strbuf_addf(&sb, "%s\n", quote);

	ret = write_in_full(fd, sb.buf, sb.len);
	strbuf_release(&sb);

	return ret;
}

/*
 * If we are about to unset the last key(s) in a section, and if there are
 * no comments surrounding (or included in) the section, we will want to
 * extend begin/end to remove the entire section.
 *
 * Note: the parameter `seen_ptr` points to the index into the store.seen
 * array.  * This index may be incremented if a section has more than one
 * entry (which all are to be removed).
 */
static void maybe_remove_section(struct config_store_data *store,
				 size_t *begin_offset, size_t *end_offset,
				 int *seen_ptr)
{
	size_t begin;
	int i, seen, section_seen = 0;

	/*
	 * First, ensure that this is the first key, and that there are no
	 * comments before the entry nor before the section header.
	 */
	seen = *seen_ptr;
	for (i = store->seen[seen]; i > 0; i--) {
		enum config_event_t type = store->parsed[i - 1].type;

		if (type == CONFIG_EVENT_COMMENT)
			/* There is a comment before this entry or section */
			return;
		if (type == CONFIG_EVENT_ENTRY) {
			if (!section_seen)
				/* This is not the section's first entry. */
				return;
			/* We encountered no comment before the section. */
			break;
		}
		if (type == CONFIG_EVENT_SECTION) {
			if (!store->parsed[i - 1].is_keys_section)
				break;
			section_seen = 1;
		}
	}
	begin = store->parsed[i].begin;

	/*
	 * Next, make sure that we are removing the last key(s) in the section,
	 * and that there are no comments that are possibly about the current
	 * section.
	 */
	for (i = store->seen[seen] + 1; i < store->parsed_nr; i++) {
		enum config_event_t type = store->parsed[i].type;

		if (type == CONFIG_EVENT_COMMENT)
			return;
		if (type == CONFIG_EVENT_SECTION) {
			if (store->parsed[i].is_keys_section)
				continue;
			break;
		}
		if (type == CONFIG_EVENT_ENTRY) {
			if (++seen < store->seen_nr &&
			    i == store->seen[seen])
				/* We want to remove this entry, too */
				continue;
			/* There is another entry in this section. */
			return;
		}
	}

	/*
	 * We are really removing the last entry/entries from this section, and
	 * there are no enclosed or surrounding comments. Remove the entire,
	 * now-empty section.
	 */
	*seen_ptr = seen;
	*begin_offset = begin;
	if (i < store->parsed_nr)
		*end_offset = store->parsed[i].begin;
	else
		*end_offset = store->parsed[store->parsed_nr - 1].end;
}

int git_config_set_in_file_gently(const char *config_filename,
				  const char *key, const char *value)
{
	return git_config_set_multivar_in_file_gently(config_filename, key, value, NULL, 0);
}

void git_config_set_in_file(const char *config_filename,
			    const char *key, const char *value)
{
	git_config_set_multivar_in_file(config_filename, key, value, NULL, 0);
}

int git_config_set_gently(const char *key, const char *value)
{
	return git_config_set_multivar_gently(key, value, NULL, 0);
}

int repo_config_set_worktree_gently(struct repository *r,
				    const char *key, const char *value)
{
	/* Only use worktree-specific config if it is already enabled. */
	if (r->repository_format_worktree_config) {
		char *file = repo_git_path(r, "config.worktree");
		int ret = git_config_set_multivar_in_file_gently(
					file, key, value, NULL, 0);
		free(file);
		return ret;
	}
	return repo_config_set_multivar_gently(r, key, value, NULL, 0);
}

void git_config_set(const char *key, const char *value)
{
	git_config_set_multivar(key, value, NULL, 0);

	trace2_cmd_set_config(key, value);
}

/*
 * If value==NULL, unset in (remove from) config,
 * if value_pattern!=NULL, disregard key/value pairs where value does not match.
 * if value_pattern==CONFIG_REGEX_NONE, do not match any existing values
 *     (only add a new one)
 * if flags contains the CONFIG_FLAGS_MULTI_REPLACE flag, all matching
 *     key/values are removed before a single new pair is written. If the
 *     flag is not present, then replace only the first match.
 *
 * Returns 0 on success.
 *
 * This function does this:
 *
 * - it locks the config file by creating ".git/config.lock"
 *
 * - it then parses the config using store_aux() as validator to find
 *   the position on the key/value pair to replace. If it is to be unset,
 *   it must be found exactly once.
 *
 * - the config file is mmap()ed and the part before the match (if any) is
 *   written to the lock file, then the changed part and the rest.
 *
 * - the config file is removed and the lock file rename()d to it.
 *
 */
int git_config_set_multivar_in_file_gently(const char *config_filename,
					   const char *key, const char *value,
					   const char *value_pattern,
					   unsigned flags)
{
	int fd = -1, in_fd = -1;
	int ret;
	struct lock_file lock = LOCK_INIT;
	char *filename_buf = NULL;
	char *contents = NULL;
	size_t contents_sz;
	struct config_store_data store = CONFIG_STORE_INIT;

	/* parse-key returns negative; flip the sign to feed exit(3) */
	ret = 0 - git_config_parse_key(key, &store.key, &store.baselen);
	if (ret)
		goto out_free;

	store.multi_replace = (flags & CONFIG_FLAGS_MULTI_REPLACE) != 0;

	if (!config_filename)
		config_filename = filename_buf = git_pathdup("config");

	/*
	 * The lock serves a purpose in addition to locking: the new
	 * contents of .git/config will be written into it.
	 */
	fd = hold_lock_file_for_update(&lock, config_filename, 0);
	if (fd < 0) {
		error_errno(_("could not lock config file %s"), config_filename);
		ret = CONFIG_NO_LOCK;
		goto out_free;
	}

	/*
	 * If .git/config does not exist yet, write a minimal version.
	 */
	in_fd = open(config_filename, O_RDONLY);
	if ( in_fd < 0 ) {
		if ( ENOENT != errno ) {
			error_errno(_("opening %s"), config_filename);
			ret = CONFIG_INVALID_FILE; /* same as "invalid config file" */
			goto out_free;
		}
		/* if nothing to unset, error out */
		if (!value) {
			ret = CONFIG_NOTHING_SET;
			goto out_free;
		}

		free(store.key);
		store.key = xstrdup(key);
		if (write_section(fd, key, &store) < 0 ||
		    write_pair(fd, key, value, &store) < 0)
			goto write_err_out;
	} else {
		struct stat st;
		size_t copy_begin, copy_end;
		int i, new_line = 0;
		struct config_options opts;

		if (!value_pattern)
			store.value_pattern = NULL;
		else if (value_pattern == CONFIG_REGEX_NONE)
			store.value_pattern = CONFIG_REGEX_NONE;
		else if (flags & CONFIG_FLAGS_FIXED_VALUE)
			store.fixed_value = value_pattern;
		else {
			if (value_pattern[0] == '!') {
				store.do_not_match = 1;
				value_pattern++;
			} else
				store.do_not_match = 0;

			store.value_pattern = (regex_t*)xmalloc(sizeof(regex_t));
			if (regcomp(store.value_pattern, value_pattern,
					REG_EXTENDED)) {
				error(_("invalid pattern: %s"), value_pattern);
				FREE_AND_NULL(store.value_pattern);
				ret = CONFIG_INVALID_PATTERN;
				goto out_free;
			}
		}

		ALLOC_GROW(store.parsed, 1, store.parsed_alloc);
		store.parsed[0].end = 0;

		memset(&opts, 0, sizeof(opts));
		opts.event_fn = store_aux_event;
		opts.event_fn_data = &store;

		/*
		 * After this, store.parsed will contain offsets of all the
		 * parsed elements, and store.seen will contain a list of
		 * matches, as indices into store.parsed.
		 *
		 * As a side effect, we make sure to transform only a valid
		 * existing config file.
		 */
		if (git_config_from_file_with_options(store_aux,
						      config_filename,
						      &store, CONFIG_SCOPE_UNKNOWN,
						      &opts)) {
			error(_("invalid config file %s"), config_filename);
			ret = CONFIG_INVALID_FILE;
			goto out_free;
		}

		/* if nothing to unset, or too many matches, error out */
		if ((store.seen_nr == 0 && value == NULL) ||
		    (store.seen_nr > 1 && !store.multi_replace)) {
			ret = CONFIG_NOTHING_SET;
			goto out_free;
		}

		if (fstat(in_fd, &st) == -1) {
			error_errno(_("fstat on %s failed"), config_filename);
			ret = CONFIG_INVALID_FILE;
			goto out_free;
		}

		contents_sz = xsize_t(st.st_size);
		contents = xmmap_gently(NULL, contents_sz, PROT_READ,
					MAP_PRIVATE, in_fd, 0);
		if (contents == MAP_FAILED) {
			if (errno == ENODEV && S_ISDIR(st.st_mode))
				errno = EISDIR;
			error_errno(_("unable to mmap '%s'%s"),
					config_filename, mmap_os_err());
			ret = CONFIG_INVALID_FILE;
			contents = NULL;
			goto out_free;
		}
		close(in_fd);
		in_fd = -1;

		if (chmod(get_lock_file_path(&lock), st.st_mode & 07777) < 0) {
			error_errno(_("chmod on %s failed"), get_lock_file_path(&lock));
			ret = CONFIG_NO_WRITE;
			goto out_free;
		}

		if (store.seen_nr == 0) {
			if (!store.seen_alloc) {
				/* Did not see key nor section */
				ALLOC_GROW(store.seen, 1, store.seen_alloc);
				store.seen[0] = store.parsed_nr
					- !!store.parsed_nr;
			}
			store.seen_nr = 1;
		}

		for (i = 0, copy_begin = 0; i < store.seen_nr; i++) {
			size_t replace_end;
			int j = store.seen[i];

			new_line = 0;
			if (!store.key_seen) {
				copy_end = store.parsed[j].end;
				/* include '\n' when copying section header */
				if (copy_end > 0 && copy_end < contents_sz &&
				    contents[copy_end - 1] != '\n' &&
				    contents[copy_end] == '\n')
					copy_end++;
				replace_end = copy_end;
			} else {
				replace_end = store.parsed[j].end;
				copy_end = store.parsed[j].begin;
				if (!value)
					maybe_remove_section(&store,
							     &copy_end,
							     &replace_end, &i);
				/*
				 * Swallow preceding white-space on the same
				 * line.
				 */
				while (copy_end > 0 ) {
					char c = contents[copy_end - 1];

					if (isspace(c) && c != '\n')
						copy_end--;
					else
						break;
				}
			}

			if (copy_end > 0 && contents[copy_end-1] != '\n')
				new_line = 1;

			/* write the first part of the config */
			if (copy_end > copy_begin) {
				if (write_in_full(fd, contents + copy_begin,
						  copy_end - copy_begin) < 0)
					goto write_err_out;
				if (new_line &&
				    write_str_in_full(fd, "\n") < 0)
					goto write_err_out;
			}
			copy_begin = replace_end;
		}

		/* write the pair (value == NULL means unset) */
		if (value) {
			if (!store.section_seen) {
				if (write_section(fd, key, &store) < 0)
					goto write_err_out;
			}
			if (write_pair(fd, key, value, &store) < 0)
				goto write_err_out;
		}

		/* write the rest of the config */
		if (copy_begin < contents_sz)
			if (write_in_full(fd, contents + copy_begin,
					  contents_sz - copy_begin) < 0)
				goto write_err_out;

		munmap(contents, contents_sz);
		contents = NULL;
	}

	if (commit_lock_file(&lock) < 0) {
		error_errno(_("could not write config file %s"), config_filename);
		ret = CONFIG_NO_WRITE;
		goto out_free;
	}

	ret = 0;

	/* Invalidate the config cache */
	git_config_clear();

out_free:
	rollback_lock_file(&lock);
	free(filename_buf);
	if (contents)
		munmap(contents, contents_sz);
	if (in_fd >= 0)
		close(in_fd);
	config_store_data_clear(&store);
	return ret;

write_err_out:
	ret = write_error(get_lock_file_path(&lock));
	goto out_free;

}

void git_config_set_multivar_in_file(const char *config_filename,
				     const char *key, const char *value,
				     const char *value_pattern, unsigned flags)
{
	if (!git_config_set_multivar_in_file_gently(config_filename, key, value,
						    value_pattern, flags))
		return;
	if (value)
		die(_("could not set '%s' to '%s'"), key, value);
	else
		die(_("could not unset '%s'"), key);
}

int git_config_set_multivar_gently(const char *key, const char *value,
				   const char *value_pattern, unsigned flags)
{
	return repo_config_set_multivar_gently(the_repository, key, value,
					       value_pattern, flags);
}

int repo_config_set_multivar_gently(struct repository *r, const char *key,
				    const char *value,
				    const char *value_pattern, unsigned flags)
{
	char *file = repo_git_path(r, "config");
	int res = git_config_set_multivar_in_file_gently(file,
							 key, value,
							 value_pattern,
							 flags);
	free(file);
	return res;
}

void git_config_set_multivar(const char *key, const char *value,
			     const char *value_pattern, unsigned flags)
{
	git_config_set_multivar_in_file(git_path("config"),
					key, value, value_pattern,
					flags);
}

static size_t section_name_match (const char *buf, const char *name)
{
	size_t i = 0, j = 0;
	int dot = 0;
	if (buf[i] != '[')
		return 0;
	for (i = 1; buf[i] && buf[i] != ']'; i++) {
		if (!dot && isspace(buf[i])) {
			dot = 1;
			if (name[j++] != '.')
				break;
			for (i++; isspace(buf[i]); i++)
				; /* do nothing */
			if (buf[i] != '"')
				break;
			continue;
		}
		if (buf[i] == '\\' && dot)
			i++;
		else if (buf[i] == '"' && dot) {
			for (i++; isspace(buf[i]); i++)
				; /* do_nothing */
			break;
		}
		if (buf[i] != name[j++])
			break;
	}
	if (buf[i] == ']' && name[j] == 0) {
		/*
		 * We match, now just find the right length offset by
		 * gobbling up any whitespace after it, as well
		 */
		i++;
		for (; buf[i] && isspace(buf[i]); i++)
			; /* do nothing */
		return i;
	}
	return 0;
}

static int section_name_is_ok(const char *name)
{
	/* Empty section names are bogus. */
	if (!*name)
		return 0;

	/*
	 * Before a dot, we must be alphanumeric or dash. After the first dot,
	 * anything goes, so we can stop checking.
	 */
	for (; *name && *name != '.'; name++)
		if (*name != '-' && !isalnum(*name))
			return 0;
	return 1;
}

#define GIT_CONFIG_MAX_LINE_LEN (512 * 1024)

/* if new_name == NULL, the section is removed instead */
static int git_config_copy_or_rename_section_in_file(const char *config_filename,
				      const char *old_name,
				      const char *new_name, int copy)
{
	int ret = 0, remove = 0;
	char *filename_buf = NULL;
	struct lock_file lock = LOCK_INIT;
	int out_fd;
	struct strbuf buf = STRBUF_INIT;
	FILE *config_file = NULL;
	struct stat st;
	struct strbuf copystr = STRBUF_INIT;
	struct config_store_data store;
	uint32_t line_nr = 0;

	memset(&store, 0, sizeof(store));

	if (new_name && !section_name_is_ok(new_name)) {
		ret = error(_("invalid section name: %s"), new_name);
		goto out_no_rollback;
	}

	if (!config_filename)
		config_filename = filename_buf = git_pathdup("config");

	out_fd = hold_lock_file_for_update(&lock, config_filename, 0);
	if (out_fd < 0) {
		ret = error(_("could not lock config file %s"), config_filename);
		goto out;
	}

	if (!(config_file = fopen(config_filename, "rb"))) {
		ret = warn_on_fopen_errors(config_filename);
		if (ret)
			goto out;
		/* no config file means nothing to rename, no error */
		goto commit_and_out;
	}

	if (fstat(fileno(config_file), &st) == -1) {
		ret = error_errno(_("fstat on %s failed"), config_filename);
		goto out;
	}

	if (chmod(get_lock_file_path(&lock), st.st_mode & 07777) < 0) {
		ret = error_errno(_("chmod on %s failed"),
				  get_lock_file_path(&lock));
		goto out;
	}

	while (!strbuf_getwholeline(&buf, config_file, '\n')) {
		size_t i, length;
		int is_section = 0;
		char *output = buf.buf;

		line_nr++;

		if (buf.len >= GIT_CONFIG_MAX_LINE_LEN) {
			ret = error(_("refusing to work with overly long line "
				      "in '%s' on line %"PRIuMAX),
				    config_filename, (uintmax_t)line_nr);
			goto out;
		}

		for (i = 0; buf.buf[i] && isspace(buf.buf[i]); i++)
			; /* do nothing */
		if (buf.buf[i] == '[') {
			/* it's a section */
			size_t offset;
			is_section = 1;

			/*
			 * When encountering a new section under -c we
			 * need to flush out any section we're already
			 * coping and begin anew. There might be
			 * multiple [branch "$name"] sections.
			 */
			if (copystr.len > 0) {
				if (write_in_full(out_fd, copystr.buf, copystr.len) < 0) {
					ret = write_error(get_lock_file_path(&lock));
					goto out;
				}
				strbuf_reset(&copystr);
			}

			offset = section_name_match(&buf.buf[i], old_name);
			if (offset > 0) {
				ret++;
				if (!new_name) {
					remove = 1;
					continue;
				}
				store.baselen = strlen(new_name);
				if (!copy) {
					if (write_section(out_fd, new_name, &store) < 0) {
						ret = write_error(get_lock_file_path(&lock));
						goto out;
					}
					/*
					 * We wrote out the new section, with
					 * a newline, now skip the old
					 * section's length
					 */
					output += offset + i;
					if (strlen(output) > 0) {
						/*
						 * More content means there's
						 * a declaration to put on the
						 * next line; indent with a
						 * tab
						 */
						output -= 1;
						output[0] = '\t';
					}
				} else {
					strbuf_release(&copystr);
					copystr = store_create_section(new_name, &store);
				}
			}
			remove = 0;
		}
		if (remove)
			continue;
		length = strlen(output);

		if (!is_section && copystr.len > 0) {
			strbuf_add(&copystr, output, length);
		}

		if (write_in_full(out_fd, output, length) < 0) {
			ret = write_error(get_lock_file_path(&lock));
			goto out;
		}
	}

	/*
	 * Copy a trailing section at the end of the config, won't be
	 * flushed by the usual "flush because we have a new section
	 * logic in the loop above.
	 */
	if (copystr.len > 0) {
		if (write_in_full(out_fd, copystr.buf, copystr.len) < 0) {
			ret = write_error(get_lock_file_path(&lock));
			goto out;
		}
		strbuf_reset(&copystr);
	}

	fclose(config_file);
	config_file = NULL;
commit_and_out:
	if (commit_lock_file(&lock) < 0)
		ret = error_errno(_("could not write config file %s"),
				  config_filename);
out:
	if (config_file)
		fclose(config_file);
	rollback_lock_file(&lock);
out_no_rollback:
	free(filename_buf);
	config_store_data_clear(&store);
	strbuf_release(&buf);
	strbuf_release(&copystr);
	return ret;
}

int git_config_rename_section_in_file(const char *config_filename,
				      const char *old_name, const char *new_name)
{
	return git_config_copy_or_rename_section_in_file(config_filename,
					 old_name, new_name, 0);
}

int git_config_rename_section(const char *old_name, const char *new_name)
{
	return git_config_rename_section_in_file(NULL, old_name, new_name);
}

int git_config_copy_section_in_file(const char *config_filename,
				      const char *old_name, const char *new_name)
{
	return git_config_copy_or_rename_section_in_file(config_filename,
					 old_name, new_name, 1);
}

int git_config_copy_section(const char *old_name, const char *new_name)
{
	return git_config_copy_section_in_file(NULL, old_name, new_name);
}

/*
 * Call this to report error for your variable that should not
 * get a boolean value (i.e. "[my] var" means "true").
 */
#undef config_error_nonbool
int config_error_nonbool(const char *var)
{
	return error(_("missing value for '%s'"), var);
}

int parse_config_key(const char *var,
		     const char *section,
		     const char **subsection, size_t *subsection_len,
		     const char **key)
{
	const char *dot;

	/* Does it start with "section." ? */
	if (!skip_prefix(var, section, &var) || *var != '.')
		return -1;

	/*
	 * Find the key; we don't know yet if we have a subsection, but we must
	 * parse backwards from the end, since the subsection may have dots in
	 * it, too.
	 */
	dot = strrchr(var, '.');
	*key = dot + 1;

	/* Did we have a subsection at all? */
	if (dot == var) {
		if (subsection) {
			*subsection = NULL;
			*subsection_len = 0;
		}
	}
	else {
		if (!subsection)
			return -1;
		*subsection = var + 1;
		*subsection_len = dot - *subsection;
	}

	return 0;
}

const char *config_origin_type_name(enum config_origin_type type)
{
	switch (type) {
	case CONFIG_ORIGIN_BLOB:
		return "blob";
	case CONFIG_ORIGIN_FILE:
		return "file";
	case CONFIG_ORIGIN_STDIN:
		return "standard input";
	case CONFIG_ORIGIN_SUBMODULE_BLOB:
		return "submodule-blob";
	case CONFIG_ORIGIN_CMDLINE:
		return "command line";
	default:
		BUG("unknown config origin type");
	}
}

const char *config_scope_name(enum config_scope scope)
{
	switch (scope) {
	case CONFIG_SCOPE_SYSTEM:
		return "system";
	case CONFIG_SCOPE_GLOBAL:
		return "global";
	case CONFIG_SCOPE_LOCAL:
		return "local";
	case CONFIG_SCOPE_WORKTREE:
		return "worktree";
	case CONFIG_SCOPE_COMMAND:
		return "command";
	case CONFIG_SCOPE_SUBMODULE:
		return "submodule";
	default:
		return "unknown";
	}
}

int lookup_config(const char **mapping, int nr_mapping, const char *var)
{
	int i;

	for (i = 0; i < nr_mapping; i++) {
		const char *name = mapping[i];

		if (name && !strcasecmp(var, name))
			return i;
	}
	return -1;
}<|MERGE_RESOLUTION|>--- conflicted
+++ resolved
@@ -1558,21 +1558,7 @@
 	if (!strcmp(var, "core.attributesfile"))
 		return git_config_pathname(&git_attributes_file, var, value);
 
-<<<<<<< HEAD
-	if (!strcmp(var, "core.hookspath")) {
-		if (ctx->kvi && ctx->kvi->scope == CONFIG_SCOPE_LOCAL &&
-		    git_env_bool("GIT_CLONE_PROTECTION_ACTIVE", 0))
-			die(_("active `core.hooksPath` found in the local "
-			      "repository config:\n\t%s\nFor security "
-			      "reasons, this is disallowed by default.\nIf "
-			      "this is intentional and the hook should "
-			      "actually be run, please\nrun the command "
-			      "again with "
-			      "`GIT_CLONE_PROTECTION_ACTIVE=false`"),
-			    value);
-=======
 	if (!strcmp(var, "core.hookspath"))
->>>>>>> 4f215d21
 		return git_config_pathname(&git_hooks_path, var, value);
 
 	if (!strcmp(var, "core.bare")) {
