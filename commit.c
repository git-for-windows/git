#include "git-compat-util.h"
#include "tag.h"
#include "commit.h"
#include "commit-graph.h"
#include "environment.h"
#include "gettext.h"
#include "hex.h"
#include "repository.h"
#include "object-name.h"
#include "object-store-ll.h"
#include "utf8.h"
#include "diff.h"
#include "revision.h"
#include "notes.h"
#include "alloc.h"
#include "gpg-interface.h"
#include "mergesort.h"
#include "commit-slab.h"
#include "prio-queue.h"
#include "hash-lookup.h"
#include "wt-status.h"
#include "advice.h"
#include "refs.h"
#include "commit-reach.h"
#include "setup.h"
#include "shallow.h"
#include "tree.h"
#include "hook.h"
<<<<<<< HEAD
#include "parse.h"
=======
#include "object-file-convert.h"
>>>>>>> 7673ecd2

static struct commit_extra_header *read_commit_extra_header_lines(const char *buf, size_t len, const char **);

int save_commit_buffer = 1;
int no_graft_file_deprecated_advice;

const char *commit_type = "commit";

struct commit *lookup_commit_reference_gently(struct repository *r,
		const struct object_id *oid, int quiet)
{
	struct object *obj = deref_tag(r,
				       parse_object(r, oid),
				       NULL, 0);

	if (!obj)
		return NULL;
	return object_as_type(obj, OBJ_COMMIT, quiet);
}

struct commit *lookup_commit_reference(struct repository *r, const struct object_id *oid)
{
	return lookup_commit_reference_gently(r, oid, 0);
}

struct commit *lookup_commit_or_die(const struct object_id *oid, const char *ref_name)
{
	struct commit *c = lookup_commit_reference(the_repository, oid);
	if (!c)
		die(_("could not parse %s"), ref_name);
	if (!oideq(oid, &c->object.oid)) {
		warning(_("%s %s is not a commit!"),
			ref_name, oid_to_hex(oid));
	}
	return c;
}

struct commit *lookup_commit_object(struct repository *r,
				    const struct object_id *oid)
{
	struct object *obj = parse_object(r, oid);
	return obj ? object_as_type(obj, OBJ_COMMIT, 0) : NULL;

}

struct commit *lookup_commit(struct repository *r, const struct object_id *oid)
{
	struct object *obj = lookup_object(r, oid);
	if (!obj)
		return create_object(r, oid, alloc_commit_node(r));
	return object_as_type(obj, OBJ_COMMIT, 0);
}

struct commit *lookup_commit_reference_by_name(const char *name)
{
	struct object_id oid;
	struct commit *commit;

	if (repo_get_oid_committish(the_repository, name, &oid))
		return NULL;
	commit = lookup_commit_reference(the_repository, &oid);
	if (repo_parse_commit(the_repository, commit))
		return NULL;
	return commit;
}

static timestamp_t parse_commit_date(const char *buf, const char *tail)
{
	const char *dateptr;
	const char *eol;

	if (buf + 6 >= tail)
		return 0;
	if (memcmp(buf, "author", 6))
		return 0;
	while (buf < tail && *buf++ != '\n')
		/* nada */;
	if (buf + 9 >= tail)
		return 0;
	if (memcmp(buf, "committer", 9))
		return 0;

	/*
	 * Jump to end-of-line so that we can walk backwards to find the
	 * end-of-email ">". This is more forgiving of malformed cases
	 * because unexpected characters tend to be in the name and email
	 * fields.
	 */
	eol = memchr(buf, '\n', tail - buf);
	if (!eol)
		return 0;
	dateptr = eol;
	while (dateptr > buf && dateptr[-1] != '>')
		dateptr--;
	if (dateptr == buf)
		return 0;

	/*
	 * Trim leading whitespace, but make sure we have at least one
	 * non-whitespace character, as parse_timestamp() will otherwise walk
	 * right past the newline we found in "eol" when skipping whitespace
	 * itself.
	 *
	 * In theory it would be sufficient to allow any character not matched
	 * by isspace(), but there's a catch: our isspace() does not
	 * necessarily match the behavior of parse_timestamp(), as the latter
	 * is implemented by system routines which match more exotic control
	 * codes, or even locale-dependent sequences.
	 *
	 * Since we expect the timestamp to be a number, we can check for that.
	 * Anything else (e.g., a non-numeric token like "foo") would just
	 * cause parse_timestamp() to return 0 anyway.
	 */
	while (dateptr < eol && isspace(*dateptr))
		dateptr++;
	if (!isdigit(*dateptr) && *dateptr != '-')
		return 0;

	/*
	 * We know there is at least one digit (or dash), so we'll begin
	 * parsing there and stop at worst case at eol.
	 *
	 * Note that we may feed parse_timestamp() extra characters here if the
	 * commit is malformed, and it will parse as far as it can. For
	 * example, "123foo456" would return "123". That might be questionable
	 * (versus returning "0"), but it would help in a hypothetical case
	 * like "123456+0100", where the whitespace from the timezone is
	 * missing. Since such syntactic errors may be baked into history and
	 * hard to correct now, let's err on trying to make our best guess
	 * here, rather than insist on perfect syntax.
	 */
	return parse_timestamp(dateptr, NULL, 10);
}

static const struct object_id *commit_graft_oid_access(size_t index, const void *table)
{
	const struct commit_graft * const *commit_graft_table = table;
	return &commit_graft_table[index]->oid;
}

int commit_graft_pos(struct repository *r, const struct object_id *oid)
{
	return oid_pos(oid, r->parsed_objects->grafts,
		       r->parsed_objects->grafts_nr,
		       commit_graft_oid_access);
}

static void unparse_commit(struct repository *r, const struct object_id *oid)
{
	struct commit *c = lookup_commit(r, oid);

	if (!c->object.parsed)
		return;
	free_commit_list(c->parents);
	c->parents = NULL;
	c->object.parsed = 0;
}

int register_commit_graft(struct repository *r, struct commit_graft *graft,
			  int ignore_dups)
{
	int pos = commit_graft_pos(r, &graft->oid);

	if (0 <= pos) {
		if (ignore_dups)
			free(graft);
		else {
			free(r->parsed_objects->grafts[pos]);
			r->parsed_objects->grafts[pos] = graft;
		}
		return 1;
	}
	pos = -pos - 1;
	ALLOC_GROW(r->parsed_objects->grafts,
		   r->parsed_objects->grafts_nr + 1,
		   r->parsed_objects->grafts_alloc);
	r->parsed_objects->grafts_nr++;
	if (pos < r->parsed_objects->grafts_nr)
		memmove(r->parsed_objects->grafts + pos + 1,
			r->parsed_objects->grafts + pos,
			(r->parsed_objects->grafts_nr - pos - 1) *
			sizeof(*r->parsed_objects->grafts));
	r->parsed_objects->grafts[pos] = graft;
	unparse_commit(r, &graft->oid);
	return 0;
}

struct commit_graft *read_graft_line(struct strbuf *line)
{
	/* The format is just "Commit Parent1 Parent2 ...\n" */
	int i, phase;
	const char *tail = NULL;
	struct commit_graft *graft = NULL;
	struct object_id dummy_oid, *oid;

	strbuf_rtrim(line);
	if (!line->len || line->buf[0] == '#')
		return NULL;
	/*
	 * phase 0 verifies line, counts hashes in line and allocates graft
	 * phase 1 fills graft
	 */
	for (phase = 0; phase < 2; phase++) {
		oid = graft ? &graft->oid : &dummy_oid;
		if (parse_oid_hex(line->buf, oid, &tail))
			goto bad_graft_data;
		for (i = 0; *tail != '\0'; i++) {
			oid = graft ? &graft->parent[i] : &dummy_oid;
			if (!isspace(*tail++) || parse_oid_hex(tail, oid, &tail))
				goto bad_graft_data;
		}
		if (!graft) {
			graft = xmalloc(st_add(sizeof(*graft),
					       st_mult(sizeof(struct object_id), i)));
			graft->nr_parent = i;
		}
	}
	return graft;

bad_graft_data:
	error("bad graft data: %s", line->buf);
	assert(!graft);
	return NULL;
}

static int read_graft_file(struct repository *r, const char *graft_file)
{
	FILE *fp = fopen_or_warn(graft_file, "r");
	struct strbuf buf = STRBUF_INIT;
	if (!fp)
		return -1;
	if (!no_graft_file_deprecated_advice &&
	    advice_enabled(ADVICE_GRAFT_FILE_DEPRECATED))
		advise(_("Support for <GIT_DIR>/info/grafts is deprecated\n"
			 "and will be removed in a future Git version.\n"
			 "\n"
			 "Please use \"git replace --convert-graft-file\"\n"
			 "to convert the grafts into replace refs.\n"
			 "\n"
			 "Turn this message off by running\n"
			 "\"git config advice.graftFileDeprecated false\""));
	while (!strbuf_getwholeline(&buf, fp, '\n')) {
		/* The format is just "Commit Parent1 Parent2 ...\n" */
		struct commit_graft *graft = read_graft_line(&buf);
		if (!graft)
			continue;
		if (register_commit_graft(r, graft, 1))
			error("duplicate graft data: %s", buf.buf);
	}
	fclose(fp);
	strbuf_release(&buf);
	return 0;
}

void prepare_commit_graft(struct repository *r)
{
	char *graft_file;

	if (r->parsed_objects->commit_graft_prepared)
		return;
	if (!startup_info->have_repository)
		return;

	graft_file = get_graft_file(r);
	read_graft_file(r, graft_file);
	/* make sure shallows are read */
	is_repository_shallow(r);
	r->parsed_objects->commit_graft_prepared = 1;
}

struct commit_graft *lookup_commit_graft(struct repository *r, const struct object_id *oid)
{
	int pos;
	prepare_commit_graft(r);
	pos = commit_graft_pos(r, oid);
	if (pos < 0)
		return NULL;
	return r->parsed_objects->grafts[pos];
}

int for_each_commit_graft(each_commit_graft_fn fn, void *cb_data)
{
	int i, ret;
	for (i = ret = 0; i < the_repository->parsed_objects->grafts_nr && !ret; i++)
		ret = fn(the_repository->parsed_objects->grafts[i], cb_data);
	return ret;
}

void reset_commit_grafts(struct repository *r)
{
	int i;

	for (i = 0; i < r->parsed_objects->grafts_nr; i++) {
		unparse_commit(r, &r->parsed_objects->grafts[i]->oid);
		free(r->parsed_objects->grafts[i]);
	}
	r->parsed_objects->grafts_nr = 0;
	r->parsed_objects->commit_graft_prepared = 0;
}

struct commit_buffer {
	void *buffer;
	unsigned long size;
};
define_commit_slab(buffer_slab, struct commit_buffer);

struct buffer_slab *allocate_commit_buffer_slab(void)
{
	struct buffer_slab *bs = xmalloc(sizeof(*bs));
	init_buffer_slab(bs);
	return bs;
}

void free_commit_buffer_slab(struct buffer_slab *bs)
{
	clear_buffer_slab(bs);
	free(bs);
}

void set_commit_buffer(struct repository *r, struct commit *commit, void *buffer, unsigned long size)
{
	struct commit_buffer *v = buffer_slab_at(
		r->parsed_objects->buffer_slab, commit);
	v->buffer = buffer;
	v->size = size;
}

const void *get_cached_commit_buffer(struct repository *r, const struct commit *commit, unsigned long *sizep)
{
	struct commit_buffer *v = buffer_slab_peek(
		r->parsed_objects->buffer_slab, commit);
	if (!v) {
		if (sizep)
			*sizep = 0;
		return NULL;
	}
	if (sizep)
		*sizep = v->size;
	return v->buffer;
}

const void *repo_get_commit_buffer(struct repository *r,
				   const struct commit *commit,
				   unsigned long *sizep)
{
	const void *ret = get_cached_commit_buffer(r, commit, sizep);
	if (!ret) {
		enum object_type type;
		unsigned long size;
		ret = repo_read_object_file(r, &commit->object.oid, &type, &size);
		if (!ret)
			die("cannot read commit object %s",
			    oid_to_hex(&commit->object.oid));
		if (type != OBJ_COMMIT)
			die("expected commit for %s, got %s",
			    oid_to_hex(&commit->object.oid), type_name(type));
		if (sizep)
			*sizep = size;
	}
	return ret;
}

void repo_unuse_commit_buffer(struct repository *r,
			      const struct commit *commit,
			      const void *buffer)
{
	struct commit_buffer *v = buffer_slab_peek(
		r->parsed_objects->buffer_slab, commit);
	if (!(v && v->buffer == buffer))
		free((void *)buffer);
}

void free_commit_buffer(struct parsed_object_pool *pool, struct commit *commit)
{
	struct commit_buffer *v = buffer_slab_peek(
		pool->buffer_slab, commit);
	if (v) {
		FREE_AND_NULL(v->buffer);
		v->size = 0;
	}
}

static inline void set_commit_tree(struct commit *c, struct tree *t)
{
	c->maybe_tree = t;
}

struct tree *repo_get_commit_tree(struct repository *r,
				  const struct commit *commit)
{
	if (commit->maybe_tree || !commit->object.parsed)
		return commit->maybe_tree;

	if (commit_graph_position(commit) != COMMIT_NOT_FROM_GRAPH)
		return get_commit_tree_in_graph(r, commit);

	return NULL;
}

struct object_id *get_commit_tree_oid(const struct commit *commit)
{
	struct tree *tree = repo_get_commit_tree(the_repository, commit);
	return tree ? &tree->object.oid : NULL;
}

void release_commit_memory(struct parsed_object_pool *pool, struct commit *c)
{
	set_commit_tree(c, NULL);
	free_commit_buffer(pool, c);
	c->index = 0;
	free_commit_list(c->parents);

	c->object.parsed = 0;
}

const void *detach_commit_buffer(struct commit *commit, unsigned long *sizep)
{
	struct commit_buffer *v = buffer_slab_peek(
		the_repository->parsed_objects->buffer_slab, commit);
	void *ret;

	if (!v) {
		if (sizep)
			*sizep = 0;
		return NULL;
	}
	ret = v->buffer;
	if (sizep)
		*sizep = v->size;

	v->buffer = NULL;
	v->size = 0;
	return ret;
}

int parse_commit_buffer(struct repository *r, struct commit *item, const void *buffer, unsigned long size, int check_graph)
{
	const char *tail = buffer;
	const char *bufptr = buffer;
	struct object_id parent;
	struct commit_list **pptr;
	struct commit_graft *graft;
	const int tree_entry_len = the_hash_algo->hexsz + 5;
	const int parent_entry_len = the_hash_algo->hexsz + 7;
	struct tree *tree;

	if (item->object.parsed)
		return 0;
	/*
	 * Presumably this is leftover from an earlier failed parse;
	 * clear it out in preparation for us re-parsing (we'll hit the
	 * same error, but that's good, since it lets our caller know
	 * the result cannot be trusted.
	 */
	free_commit_list(item->parents);
	item->parents = NULL;

	tail += size;
	if (tail <= bufptr + tree_entry_len + 1 || memcmp(bufptr, "tree ", 5) ||
			bufptr[tree_entry_len] != '\n')
		return error("bogus commit object %s", oid_to_hex(&item->object.oid));
	if (get_oid_hex(bufptr + 5, &parent) < 0)
		return error("bad tree pointer in commit %s",
			     oid_to_hex(&item->object.oid));
	tree = lookup_tree(r, &parent);
	if (!tree)
		return error("bad tree pointer %s in commit %s",
			     oid_to_hex(&parent),
			     oid_to_hex(&item->object.oid));
	set_commit_tree(item, tree);
	bufptr += tree_entry_len + 1; /* "tree " + "hex sha1" + "\n" */
	pptr = &item->parents;

	graft = lookup_commit_graft(r, &item->object.oid);
	if (graft)
		r->parsed_objects->substituted_parent = 1;
	while (bufptr + parent_entry_len < tail && !memcmp(bufptr, "parent ", 7)) {
		struct commit *new_parent;

		if (tail <= bufptr + parent_entry_len + 1 ||
		    get_oid_hex(bufptr + 7, &parent) ||
		    bufptr[parent_entry_len] != '\n')
			return error("bad parents in commit %s", oid_to_hex(&item->object.oid));
		bufptr += parent_entry_len + 1;
		/*
		 * The clone is shallow if nr_parent < 0, and we must
		 * not traverse its real parents even when we unhide them.
		 */
		if (graft && (graft->nr_parent < 0 || !grafts_keep_true_parents))
			continue;
		new_parent = lookup_commit(r, &parent);
		if (!new_parent)
			return error("bad parent %s in commit %s",
				     oid_to_hex(&parent),
				     oid_to_hex(&item->object.oid));
		pptr = &commit_list_insert(new_parent, pptr)->next;
	}
	if (graft) {
		int i;
		struct commit *new_parent;
		for (i = 0; i < graft->nr_parent; i++) {
			new_parent = lookup_commit(r,
						   &graft->parent[i]);
			if (!new_parent)
				return error("bad graft parent %s in commit %s",
					     oid_to_hex(&graft->parent[i]),
					     oid_to_hex(&item->object.oid));
			pptr = &commit_list_insert(new_parent, pptr)->next;
		}
	}
	item->date = parse_commit_date(bufptr, tail);

	if (check_graph)
		load_commit_graph_info(r, item);

	item->object.parsed = 1;
	return 0;
}

int repo_parse_commit_internal(struct repository *r,
			       struct commit *item,
			       int quiet_on_missing,
			       int use_commit_graph)
{
	enum object_type type;
	void *buffer;
	unsigned long size;
	struct object_info oi = {
		.typep = &type,
		.sizep = &size,
		.contentp = &buffer,
	};
	/*
	 * Git does not support partial clones that exclude commits, so set
	 * OBJECT_INFO_SKIP_FETCH_OBJECT to fail fast when an object is missing.
	 */
	int flags = OBJECT_INFO_LOOKUP_REPLACE | OBJECT_INFO_SKIP_FETCH_OBJECT |
		OBJECT_INFO_DIE_IF_CORRUPT;
	int ret;

	if (!item)
		return -1;
	if (item->object.parsed)
		return 0;
	if (use_commit_graph && parse_commit_in_graph(r, item)) {
		static int commit_graph_paranoia = -1;

		if (commit_graph_paranoia == -1)
			commit_graph_paranoia = git_env_bool(GIT_COMMIT_GRAPH_PARANOIA, 0);

		if (commit_graph_paranoia && !has_object(r, &item->object.oid, 0)) {
			unparse_commit(r, &item->object.oid);
			return quiet_on_missing ? -1 :
				error(_("commit %s exists in commit-graph but not in the object database"),
				      oid_to_hex(&item->object.oid));
		}

		return 0;
	}

	if (oid_object_info_extended(r, &item->object.oid, &oi, flags) < 0)
		return quiet_on_missing ? -1 :
			error("Could not read %s",
			     oid_to_hex(&item->object.oid));
	if (type != OBJ_COMMIT) {
		free(buffer);
		return error("Object %s not a commit",
			     oid_to_hex(&item->object.oid));
	}

	ret = parse_commit_buffer(r, item, buffer, size, 0);
	if (save_commit_buffer && !ret) {
		set_commit_buffer(r, item, buffer, size);
		return 0;
	}
	free(buffer);
	return ret;
}

int repo_parse_commit_gently(struct repository *r,
			     struct commit *item, int quiet_on_missing)
{
	return repo_parse_commit_internal(r, item, quiet_on_missing, 1);
}

void parse_commit_or_die(struct commit *item)
{
	if (repo_parse_commit(the_repository, item))
		die("unable to parse commit %s",
		    item ? oid_to_hex(&item->object.oid) : "(null)");
}

int find_commit_subject(const char *commit_buffer, const char **subject)
{
	const char *eol;
	const char *p = commit_buffer;

	while (*p && (*p != '\n' || p[1] != '\n'))
		p++;
	if (*p) {
		p = skip_blank_lines(p + 2);
		eol = strchrnul(p, '\n');
	} else
		eol = p;

	*subject = p;

	return eol - p;
}

size_t commit_subject_length(const char *body)
{
	const char *p = body;
	while (*p) {
		const char *next = skip_blank_lines(p);
		if (next != p)
			break;
		p = strchrnul(p, '\n');
		if (*p)
			p++;
	}
	return p - body;
}

struct commit_list *commit_list_insert(struct commit *item, struct commit_list **list_p)
{
	struct commit_list *new_list = xmalloc(sizeof(struct commit_list));
	new_list->item = item;
	new_list->next = *list_p;
	*list_p = new_list;
	return new_list;
}

int commit_list_contains(struct commit *item, struct commit_list *list)
{
	while (list) {
		if (list->item == item)
			return 1;
		list = list->next;
	}

	return 0;
}

unsigned commit_list_count(const struct commit_list *l)
{
	unsigned c = 0;
	for (; l; l = l->next )
		c++;
	return c;
}

struct commit_list *copy_commit_list(struct commit_list *list)
{
	struct commit_list *head = NULL;
	struct commit_list **pp = &head;
	while (list) {
		pp = commit_list_append(list->item, pp);
		list = list->next;
	}
	return head;
}

struct commit_list *reverse_commit_list(struct commit_list *list)
{
	struct commit_list *next = NULL, *current, *backup;
	for (current = list; current; current = backup) {
		backup = current->next;
		current->next = next;
		next = current;
	}
	return next;
}

void free_commit_list(struct commit_list *list)
{
	while (list)
		pop_commit(&list);
}

struct commit_list * commit_list_insert_by_date(struct commit *item, struct commit_list **list)
{
	struct commit_list **pp = list;
	struct commit_list *p;
	while ((p = *pp) != NULL) {
		if (p->item->date < item->date) {
			break;
		}
		pp = &p->next;
	}
	return commit_list_insert(item, pp);
}

static int commit_list_compare_by_date(const struct commit_list *a,
				       const struct commit_list *b)
{
	timestamp_t a_date = a->item->date;
	timestamp_t b_date = b->item->date;
	if (a_date < b_date)
		return 1;
	if (a_date > b_date)
		return -1;
	return 0;
}

DEFINE_LIST_SORT(static, commit_list_sort, struct commit_list, next);

void commit_list_sort_by_date(struct commit_list **list)
{
	commit_list_sort(list, commit_list_compare_by_date);
}

struct commit *pop_most_recent_commit(struct commit_list **list,
				      unsigned int mark)
{
	struct commit *ret = pop_commit(list);
	struct commit_list *parents = ret->parents;

	while (parents) {
		struct commit *commit = parents->item;
		if (!repo_parse_commit(the_repository, commit) && !(commit->object.flags & mark)) {
			commit->object.flags |= mark;
			commit_list_insert_by_date(commit, list);
		}
		parents = parents->next;
	}
	return ret;
}

static void clear_commit_marks_1(struct commit_list **plist,
				 struct commit *commit, unsigned int mark)
{
	while (commit) {
		struct commit_list *parents;

		if (!(mark & commit->object.flags))
			return;

		commit->object.flags &= ~mark;

		parents = commit->parents;
		if (!parents)
			return;

		while ((parents = parents->next)) {
			if (parents->item->object.flags & mark)
				commit_list_insert(parents->item, plist);
		}

		commit = commit->parents->item;
	}
}

void clear_commit_marks_many(int nr, struct commit **commit, unsigned int mark)
{
	struct commit_list *list = NULL;

	while (nr--) {
		clear_commit_marks_1(&list, *commit, mark);
		commit++;
	}
	while (list)
		clear_commit_marks_1(&list, pop_commit(&list), mark);
}

void clear_commit_marks(struct commit *commit, unsigned int mark)
{
	clear_commit_marks_many(1, &commit, mark);
}

struct commit *pop_commit(struct commit_list **stack)
{
	struct commit_list *top = *stack;
	struct commit *item = top ? top->item : NULL;

	if (top) {
		*stack = top->next;
		free(top);
	}
	return item;
}

/*
 * Topological sort support
 */

/* count number of children that have not been emitted */
define_commit_slab(indegree_slab, int);

define_commit_slab(author_date_slab, timestamp_t);

void record_author_date(struct author_date_slab *author_date,
			struct commit *commit)
{
	const char *buffer = repo_get_commit_buffer(the_repository, commit,
						    NULL);
	struct ident_split ident;
	const char *ident_line;
	size_t ident_len;
	char *date_end;
	timestamp_t date;

	ident_line = find_commit_header(buffer, "author", &ident_len);
	if (!ident_line)
		goto fail_exit; /* no author line */
	if (split_ident_line(&ident, ident_line, ident_len) ||
	    !ident.date_begin || !ident.date_end)
		goto fail_exit; /* malformed "author" line */

	date = parse_timestamp(ident.date_begin, &date_end, 10);
	if (date_end != ident.date_end)
		goto fail_exit; /* malformed date */
	*(author_date_slab_at(author_date, commit)) = date;

fail_exit:
	repo_unuse_commit_buffer(the_repository, commit, buffer);
}

int compare_commits_by_author_date(const void *a_, const void *b_,
				   void *cb_data)
{
	const struct commit *a = a_, *b = b_;
	struct author_date_slab *author_date = cb_data;
	timestamp_t a_date = *(author_date_slab_at(author_date, a));
	timestamp_t b_date = *(author_date_slab_at(author_date, b));

	/* newer commits with larger date first */
	if (a_date < b_date)
		return 1;
	else if (a_date > b_date)
		return -1;
	return 0;
}

int compare_commits_by_gen_then_commit_date(const void *a_, const void *b_,
					    void *unused UNUSED)
{
	const struct commit *a = a_, *b = b_;
	const timestamp_t generation_a = commit_graph_generation(a),
			  generation_b = commit_graph_generation(b);

	/* newer commits first */
	if (generation_a < generation_b)
		return 1;
	else if (generation_a > generation_b)
		return -1;

	/* use date as a heuristic when generations are equal */
	if (a->date < b->date)
		return 1;
	else if (a->date > b->date)
		return -1;
	return 0;
}

int compare_commits_by_commit_date(const void *a_, const void *b_,
				   void *unused UNUSED)
{
	const struct commit *a = a_, *b = b_;
	/* newer commits with larger date first */
	if (a->date < b->date)
		return 1;
	else if (a->date > b->date)
		return -1;
	return 0;
}

/*
 * Performs an in-place topological sort on the list supplied.
 */
void sort_in_topological_order(struct commit_list **list, enum rev_sort_order sort_order)
{
	struct commit_list *next, *orig = *list;
	struct commit_list **pptr;
	struct indegree_slab indegree;
	struct prio_queue queue;
	struct commit *commit;
	struct author_date_slab author_date;

	if (!orig)
		return;
	*list = NULL;

	init_indegree_slab(&indegree);
	memset(&queue, '\0', sizeof(queue));

	switch (sort_order) {
	default: /* REV_SORT_IN_GRAPH_ORDER */
		queue.compare = NULL;
		break;
	case REV_SORT_BY_COMMIT_DATE:
		queue.compare = compare_commits_by_commit_date;
		break;
	case REV_SORT_BY_AUTHOR_DATE:
		init_author_date_slab(&author_date);
		queue.compare = compare_commits_by_author_date;
		queue.cb_data = &author_date;
		break;
	}

	/* Mark them and clear the indegree */
	for (next = orig; next; next = next->next) {
		struct commit *commit = next->item;
		*(indegree_slab_at(&indegree, commit)) = 1;
		/* also record the author dates, if needed */
		if (sort_order == REV_SORT_BY_AUTHOR_DATE)
			record_author_date(&author_date, commit);
	}

	/* update the indegree */
	for (next = orig; next; next = next->next) {
		struct commit_list *parents = next->item->parents;
		while (parents) {
			struct commit *parent = parents->item;
			int *pi = indegree_slab_at(&indegree, parent);

			if (*pi)
				(*pi)++;
			parents = parents->next;
		}
	}

	/*
	 * find the tips
	 *
	 * tips are nodes not reachable from any other node in the list
	 *
	 * the tips serve as a starting set for the work queue.
	 */
	for (next = orig; next; next = next->next) {
		struct commit *commit = next->item;

		if (*(indegree_slab_at(&indegree, commit)) == 1)
			prio_queue_put(&queue, commit);
	}

	/*
	 * This is unfortunate; the initial tips need to be shown
	 * in the order given from the revision traversal machinery.
	 */
	if (sort_order == REV_SORT_IN_GRAPH_ORDER)
		prio_queue_reverse(&queue);

	/* We no longer need the commit list */
	free_commit_list(orig);

	pptr = list;
	*list = NULL;
	while ((commit = prio_queue_get(&queue)) != NULL) {
		struct commit_list *parents;

		for (parents = commit->parents; parents ; parents = parents->next) {
			struct commit *parent = parents->item;
			int *pi = indegree_slab_at(&indegree, parent);

			if (!*pi)
				continue;

			/*
			 * parents are only enqueued for emission
			 * when all their children have been emitted thereby
			 * guaranteeing topological order.
			 */
			if (--(*pi) == 1)
				prio_queue_put(&queue, parent);
		}
		/*
		 * all children of commit have already been
		 * emitted. we can emit it now.
		 */
		*(indegree_slab_at(&indegree, commit)) = 0;

		pptr = &commit_list_insert(commit, pptr)->next;
	}

	clear_indegree_slab(&indegree);
	clear_prio_queue(&queue);
	if (sort_order == REV_SORT_BY_AUTHOR_DATE)
		clear_author_date_slab(&author_date);
}

struct rev_collect {
	struct commit **commit;
	int nr;
	int alloc;
	unsigned int initial : 1;
};

static void add_one_commit(struct object_id *oid, struct rev_collect *revs)
{
	struct commit *commit;

	if (is_null_oid(oid))
		return;

	commit = lookup_commit(the_repository, oid);
	if (!commit ||
	    (commit->object.flags & TMP_MARK) ||
	    repo_parse_commit(the_repository, commit))
		return;

	ALLOC_GROW(revs->commit, revs->nr + 1, revs->alloc);
	revs->commit[revs->nr++] = commit;
	commit->object.flags |= TMP_MARK;
}

static int collect_one_reflog_ent(struct object_id *ooid, struct object_id *noid,
				  const char *ident UNUSED,
				  timestamp_t timestamp UNUSED, int tz UNUSED,
				  const char *message UNUSED, void *cbdata)
{
	struct rev_collect *revs = cbdata;

	if (revs->initial) {
		revs->initial = 0;
		add_one_commit(ooid, revs);
	}
	add_one_commit(noid, revs);
	return 0;
}

struct commit *get_fork_point(const char *refname, struct commit *commit)
{
	struct object_id oid;
	struct rev_collect revs;
	struct commit_list *bases = NULL;
	int i;
	struct commit *ret = NULL;
	char *full_refname;

	switch (repo_dwim_ref(the_repository, refname, strlen(refname), &oid,
			      &full_refname, 0)) {
	case 0:
		die("No such ref: '%s'", refname);
	case 1:
		break; /* good */
	default:
		die("Ambiguous refname: '%s'", refname);
	}

	memset(&revs, 0, sizeof(revs));
	revs.initial = 1;
	for_each_reflog_ent(full_refname, collect_one_reflog_ent, &revs);

	if (!revs.nr)
		add_one_commit(&oid, &revs);

	for (i = 0; i < revs.nr; i++)
		revs.commit[i]->object.flags &= ~TMP_MARK;

	if (repo_get_merge_bases_many(the_repository, commit, revs.nr,
				      revs.commit, &bases) < 0)
		exit(128);

	/*
	 * There should be one and only one merge base, when we found
	 * a common ancestor among reflog entries.
	 */
	if (!bases || bases->next)
		goto cleanup_return;

	/* And the found one must be one of the reflog entries */
	for (i = 0; i < revs.nr; i++)
		if (&bases->item->object == &revs.commit[i]->object)
			break; /* found */
	if (revs.nr <= i)
		goto cleanup_return;

	ret = bases->item;

cleanup_return:
	free(revs.commit);
	free_commit_list(bases);
	free(full_refname);
	return ret;
}

/*
 * Indexed by hash algorithm identifier.
 */
static const char *gpg_sig_headers[] = {
	NULL,
	"gpgsig",
	"gpgsig-sha256",
};

int add_header_signature(struct strbuf *buf, struct strbuf *sig, const struct git_hash_algo *algo)
{
	int inspos, copypos;
	const char *eoh;
	const char *gpg_sig_header = gpg_sig_headers[hash_algo_by_ptr(algo)];
	int gpg_sig_header_len = strlen(gpg_sig_header);

	/* find the end of the header */
	eoh = strstr(buf->buf, "\n\n");
	if (!eoh)
		inspos = buf->len;
	else
		inspos = eoh - buf->buf + 1;

	for (copypos = 0; sig->buf[copypos]; ) {
		const char *bol = sig->buf + copypos;
		const char *eol = strchrnul(bol, '\n');
		int len = (eol - bol) + !!*eol;

		if (!copypos) {
			strbuf_insert(buf, inspos, gpg_sig_header, gpg_sig_header_len);
			inspos += gpg_sig_header_len;
		}
		strbuf_insertstr(buf, inspos++, " ");
		strbuf_insert(buf, inspos, bol, len);
		inspos += len;
		copypos += len;
	}
	return 0;
}

static int sign_commit_to_strbuf(struct strbuf *sig, struct strbuf *buf, const char *keyid)
{
	if (!keyid || !*keyid)
		keyid = get_signing_key();
	if (sign_buffer(buf, sig, keyid))
		return -1;
	return 0;
}

int parse_signed_commit(const struct commit *commit,
			struct strbuf *payload, struct strbuf *signature,
			const struct git_hash_algo *algop)
{
	unsigned long size;
	const char *buffer = repo_get_commit_buffer(the_repository, commit,
						    &size);
	int ret = parse_buffer_signed_by_header(buffer, size, payload, signature, algop);

	repo_unuse_commit_buffer(the_repository, commit, buffer);
	return ret;
}

int parse_buffer_signed_by_header(const char *buffer,
				  unsigned long size,
				  struct strbuf *payload,
				  struct strbuf *signature,
				  const struct git_hash_algo *algop)
{
	int in_signature = 0, saw_signature = 0, other_signature = 0;
	const char *line, *tail, *p;
	const char *gpg_sig_header = gpg_sig_headers[hash_algo_by_ptr(algop)];

	line = buffer;
	tail = buffer + size;
	while (line < tail) {
		const char *sig = NULL;
		const char *next = memchr(line, '\n', tail - line);

		next = next ? next + 1 : tail;
		if (in_signature && line[0] == ' ')
			sig = line + 1;
		else if (skip_prefix(line, gpg_sig_header, &p) &&
			 *p == ' ') {
			sig = line + strlen(gpg_sig_header) + 1;
			other_signature = 0;
		}
		else if (starts_with(line, "gpgsig"))
			other_signature = 1;
		else if (other_signature && line[0] != ' ')
			other_signature = 0;
		if (sig) {
			strbuf_add(signature, sig, next - sig);
			saw_signature = 1;
			in_signature = 1;
		} else {
			if (*line == '\n')
				/* dump the whole remainder of the buffer */
				next = tail;
			if (!other_signature)
				strbuf_add(payload, line, next - line);
			in_signature = 0;
		}
		line = next;
	}
	return saw_signature;
}

int remove_signature(struct strbuf *buf)
{
	const char *line = buf->buf;
	const char *tail = buf->buf + buf->len;
	int in_signature = 0;
	struct sigbuf {
		const char *start;
		const char *end;
	} sigs[2], *sigp = &sigs[0];
	int i;
	const char *orig_buf = buf->buf;

	memset(sigs, 0, sizeof(sigs));

	while (line < tail) {
		const char *next = memchr(line, '\n', tail - line);
		next = next ? next + 1 : tail;

		if (in_signature && line[0] == ' ')
			sigp->end = next;
		else if (starts_with(line, "gpgsig")) {
			int i;
			for (i = 1; i < GIT_HASH_NALGOS; i++) {
				const char *p;
				if (skip_prefix(line, gpg_sig_headers[i], &p) &&
				    *p == ' ') {
					sigp->start = line;
					sigp->end = next;
					in_signature = 1;
				}
			}
		} else {
			if (*line == '\n')
				/* dump the whole remainder of the buffer */
				next = tail;
			if (in_signature && sigp - sigs != ARRAY_SIZE(sigs))
				sigp++;
			in_signature = 0;
		}
		line = next;
	}

	for (i = ARRAY_SIZE(sigs) - 1; i >= 0; i--)
		if (sigs[i].start)
			strbuf_remove(buf, sigs[i].start - orig_buf, sigs[i].end - sigs[i].start);

	return sigs[0].start != NULL;
}

static void handle_signed_tag(struct commit *parent, struct commit_extra_header ***tail)
{
	struct merge_remote_desc *desc;
	struct commit_extra_header *mergetag;
	char *buf;
	unsigned long size;
	enum object_type type;
	struct strbuf payload = STRBUF_INIT;
	struct strbuf signature = STRBUF_INIT;

	desc = merge_remote_util(parent);
	if (!desc || !desc->obj)
		return;
	buf = repo_read_object_file(the_repository, &desc->obj->oid, &type,
				    &size);
	if (!buf || type != OBJ_TAG)
		goto free_return;
	if (!parse_signature(buf, size, &payload, &signature))
		goto free_return;
	/*
	 * We could verify this signature and either omit the tag when
	 * it does not validate, but the integrator may not have the
	 * public key of the signer of the tag being merged, while a
	 * later auditor may have it while auditing, so let's not run
	 * verify-signed-buffer here for now...
	 *
	 * if (verify_signed_buffer(buf, len, buf + len, size - len, ...))
	 *	warn("warning: signed tag unverified.");
	 */
	CALLOC_ARRAY(mergetag, 1);
	mergetag->key = xstrdup("mergetag");
	mergetag->value = buf;
	mergetag->len = size;

	**tail = mergetag;
	*tail = &mergetag->next;
	strbuf_release(&payload);
	strbuf_release(&signature);
	return;

free_return:
	free(buf);
}

int check_commit_signature(const struct commit *commit, struct signature_check *sigc)
{
	struct strbuf payload = STRBUF_INIT;
	struct strbuf signature = STRBUF_INIT;
	int ret = 1;

	sigc->result = 'N';

	if (parse_signed_commit(commit, &payload, &signature, the_hash_algo) <= 0)
		goto out;

	sigc->payload_type = SIGNATURE_PAYLOAD_COMMIT;
	sigc->payload = strbuf_detach(&payload, &sigc->payload_len);
	ret = check_signature(sigc, signature.buf, signature.len);

 out:
	strbuf_release(&payload);
	strbuf_release(&signature);

	return ret;
}

void verify_merge_signature(struct commit *commit, int verbosity,
			    int check_trust)
{
	char hex[GIT_MAX_HEXSZ + 1];
	struct signature_check signature_check;
	int ret;
	memset(&signature_check, 0, sizeof(signature_check));

	ret = check_commit_signature(commit, &signature_check);

	repo_find_unique_abbrev_r(the_repository, hex, &commit->object.oid,
				  DEFAULT_ABBREV);
	switch (signature_check.result) {
	case 'G':
		if (ret || (check_trust && signature_check.trust_level < TRUST_MARGINAL))
			die(_("Commit %s has an untrusted GPG signature, "
			      "allegedly by %s."), hex, signature_check.signer);
		break;
	case 'B':
		die(_("Commit %s has a bad GPG signature "
		      "allegedly by %s."), hex, signature_check.signer);
	default: /* 'N' */
		die(_("Commit %s does not have a GPG signature."), hex);
	}
	if (verbosity >= 0 && signature_check.result == 'G')
		printf(_("Commit %s has a good GPG signature by %s\n"),
		       hex, signature_check.signer);

	signature_check_clear(&signature_check);
}

void append_merge_tag_headers(struct commit_list *parents,
			      struct commit_extra_header ***tail)
{
	while (parents) {
		struct commit *parent = parents->item;
		handle_signed_tag(parent, tail);
		parents = parents->next;
	}
}

static int convert_commit_extra_headers(struct commit_extra_header *orig,
					struct commit_extra_header **result)
{
	const struct git_hash_algo *compat = the_repository->compat_hash_algo;
	const struct git_hash_algo *algo = the_repository->hash_algo;
	struct commit_extra_header *extra = NULL, **tail = &extra;
	struct strbuf out = STRBUF_INIT;
	while (orig) {
		struct commit_extra_header *new;
		CALLOC_ARRAY(new, 1);
		if (!strcmp(orig->key, "mergetag")) {
			if (convert_object_file(&out, algo, compat,
						orig->value, orig->len,
						OBJ_TAG, 1)) {
				free(new);
				free_commit_extra_headers(extra);
				return -1;
			}
			new->key = xstrdup("mergetag");
			new->value = strbuf_detach(&out, &new->len);
		} else {
			new->key = xstrdup(orig->key);
			new->len = orig->len;
			new->value = xmemdupz(orig->value, orig->len);
		}
		*tail = new;
		tail = &new->next;
		orig = orig->next;
	}
	*result = extra;
	return 0;
}

static void add_extra_header(struct strbuf *buffer,
			     struct commit_extra_header *extra)
{
	strbuf_addstr(buffer, extra->key);
	if (extra->len)
		strbuf_add_lines(buffer, " ", extra->value, extra->len);
	else
		strbuf_addch(buffer, '\n');
}

struct commit_extra_header *read_commit_extra_headers(struct commit *commit,
						      const char **exclude)
{
	struct commit_extra_header *extra = NULL;
	unsigned long size;
	const char *buffer = repo_get_commit_buffer(the_repository, commit,
						    &size);
	extra = read_commit_extra_header_lines(buffer, size, exclude);
	repo_unuse_commit_buffer(the_repository, commit, buffer);
	return extra;
}

int for_each_mergetag(each_mergetag_fn fn, struct commit *commit, void *data)
{
	struct commit_extra_header *extra, *to_free;
	int res = 0;

	to_free = read_commit_extra_headers(commit, NULL);
	for (extra = to_free; !res && extra; extra = extra->next) {
		if (strcmp(extra->key, "mergetag"))
			continue; /* not a merge tag */
		res = fn(commit, extra, data);
	}
	free_commit_extra_headers(to_free);
	return res;
}

static inline int standard_header_field(const char *field, size_t len)
{
	return ((len == 4 && !memcmp(field, "tree", 4)) ||
		(len == 6 && !memcmp(field, "parent", 6)) ||
		(len == 6 && !memcmp(field, "author", 6)) ||
		(len == 9 && !memcmp(field, "committer", 9)) ||
		(len == 8 && !memcmp(field, "encoding", 8)));
}

static int excluded_header_field(const char *field, size_t len, const char **exclude)
{
	if (!exclude)
		return 0;

	while (*exclude) {
		size_t xlen = strlen(*exclude);
		if (len == xlen && !memcmp(field, *exclude, xlen))
			return 1;
		exclude++;
	}
	return 0;
}

static struct commit_extra_header *read_commit_extra_header_lines(
	const char *buffer, size_t size,
	const char **exclude)
{
	struct commit_extra_header *extra = NULL, **tail = &extra, *it = NULL;
	const char *line, *next, *eof, *eob;
	struct strbuf buf = STRBUF_INIT;

	for (line = buffer, eob = line + size;
	     line < eob && *line != '\n';
	     line = next) {
		next = memchr(line, '\n', eob - line);
		next = next ? next + 1 : eob;
		if (*line == ' ') {
			/* continuation */
			if (it)
				strbuf_add(&buf, line + 1, next - (line + 1));
			continue;
		}
		if (it)
			it->value = strbuf_detach(&buf, &it->len);
		strbuf_reset(&buf);
		it = NULL;

		eof = memchr(line, ' ', next - line);
		if (!eof)
			eof = next;
		else if (standard_header_field(line, eof - line) ||
			 excluded_header_field(line, eof - line, exclude))
			continue;

		CALLOC_ARRAY(it, 1);
		it->key = xmemdupz(line, eof-line);
		*tail = it;
		tail = &it->next;
		if (eof + 1 < next)
			strbuf_add(&buf, eof + 1, next - (eof + 1));
	}
	if (it)
		it->value = strbuf_detach(&buf, &it->len);
	return extra;
}

void free_commit_extra_headers(struct commit_extra_header *extra)
{
	while (extra) {
		struct commit_extra_header *next = extra->next;
		free(extra->key);
		free(extra->value);
		free(extra);
		extra = next;
	}
}

int commit_tree(const char *msg, size_t msg_len, const struct object_id *tree,
		struct commit_list *parents, struct object_id *ret,
		const char *author, const char *sign_commit)
{
	struct commit_extra_header *extra = NULL, **tail = &extra;
	int result;

	append_merge_tag_headers(parents, &tail);
	result = commit_tree_extended(msg, msg_len, tree, parents, ret, author,
				      NULL, sign_commit, extra);
	free_commit_extra_headers(extra);
	return result;
}

static int find_invalid_utf8(const char *buf, int len)
{
	int offset = 0;
	static const unsigned int max_codepoint[] = {
		0x7f, 0x7ff, 0xffff, 0x10ffff
	};

	while (len) {
		unsigned char c = *buf++;
		int bytes, bad_offset;
		unsigned int codepoint;
		unsigned int min_val, max_val;

		len--;
		offset++;

		/* Simple US-ASCII? No worries. */
		if (c < 0x80)
			continue;

		bad_offset = offset-1;

		/*
		 * Count how many more high bits set: that's how
		 * many more bytes this sequence should have.
		 */
		bytes = 0;
		while (c & 0x40) {
			c <<= 1;
			bytes++;
		}

		/*
		 * Must be between 1 and 3 more bytes.  Longer sequences result in
		 * codepoints beyond U+10FFFF, which are guaranteed never to exist.
		 */
		if (bytes < 1 || 3 < bytes)
			return bad_offset;

		/* Do we *have* that many bytes? */
		if (len < bytes)
			return bad_offset;

		/*
		 * Place the encoded bits at the bottom of the value and compute the
		 * valid range.
		 */
		codepoint = (c & 0x7f) >> bytes;
		min_val = max_codepoint[bytes-1] + 1;
		max_val = max_codepoint[bytes];

		offset += bytes;
		len -= bytes;

		/* And verify that they are good continuation bytes */
		do {
			codepoint <<= 6;
			codepoint |= *buf & 0x3f;
			if ((*buf++ & 0xc0) != 0x80)
				return bad_offset;
		} while (--bytes);

		/* Reject codepoints that are out of range for the sequence length. */
		if (codepoint < min_val || codepoint > max_val)
			return bad_offset;
		/* Surrogates are only for UTF-16 and cannot be encoded in UTF-8. */
		if ((codepoint & 0x1ff800) == 0xd800)
			return bad_offset;
		/* U+xxFFFE and U+xxFFFF are guaranteed non-characters. */
		if ((codepoint & 0xfffe) == 0xfffe)
			return bad_offset;
		/* So are anything in the range U+FDD0..U+FDEF. */
		if (codepoint >= 0xfdd0 && codepoint <= 0xfdef)
			return bad_offset;
	}
	return -1;
}

/*
 * This verifies that the buffer is in proper utf8 format.
 *
 * If it isn't, it assumes any non-utf8 characters are Latin1,
 * and does the conversion.
 */
static int verify_utf8(struct strbuf *buf)
{
	int ok = 1;
	long pos = 0;

	for (;;) {
		int bad;
		unsigned char c;
		unsigned char replace[2];

		bad = find_invalid_utf8(buf->buf + pos, buf->len - pos);
		if (bad < 0)
			return ok;
		pos += bad;
		ok = 0;
		c = buf->buf[pos];
		strbuf_remove(buf, pos, 1);

		/* We know 'c' must be in the range 128-255 */
		replace[0] = 0xc0 + (c >> 6);
		replace[1] = 0x80 + (c & 0x3f);
		strbuf_insert(buf, pos, replace, 2);
		pos += 2;
	}
}

static const char commit_utf8_warn[] =
N_("Warning: commit message did not conform to UTF-8.\n"
   "You may want to amend it after fixing the message, or set the config\n"
   "variable i18n.commitEncoding to the encoding your project uses.\n");

static void write_commit_tree(struct strbuf *buffer, const char *msg, size_t msg_len,
			      const struct object_id *tree,
			      const struct object_id *parents, size_t parents_len,
			      const char *author, const char *committer,
			      struct commit_extra_header *extra)
{
	int encoding_is_utf8;
	size_t i;

	/* Not having i18n.commitencoding is the same as having utf-8 */
	encoding_is_utf8 = is_encoding_utf8(git_commit_encoding);

	strbuf_grow(buffer, 8192); /* should avoid reallocs for the headers */
	strbuf_addf(buffer, "tree %s\n", oid_to_hex(tree));

	/*
	 * NOTE! This ordering means that the same exact tree merged with a
	 * different order of parents will be a _different_ changeset even
	 * if everything else stays the same.
	 */
	for (i = 0; i < parents_len; i++)
		strbuf_addf(buffer, "parent %s\n", oid_to_hex(&parents[i]));

	/* Person/date information */
	if (!author)
		author = git_author_info(IDENT_STRICT);
	strbuf_addf(buffer, "author %s\n", author);
	if (!committer)
		committer = git_committer_info(IDENT_STRICT);
	strbuf_addf(buffer, "committer %s\n", committer);
	if (!encoding_is_utf8)
		strbuf_addf(buffer, "encoding %s\n", git_commit_encoding);

	while (extra) {
		add_extra_header(buffer, extra);
		extra = extra->next;
	}
	strbuf_addch(buffer, '\n');

	/* And add the comment */
	strbuf_add(buffer, msg, msg_len);
}

int commit_tree_extended(const char *msg, size_t msg_len,
			 const struct object_id *tree,
			 struct commit_list *parents, struct object_id *ret,
			 const char *author, const char *committer,
			 const char *sign_commit,
			 struct commit_extra_header *extra)
{
	struct repository *r = the_repository;
	int result = 0;
	int encoding_is_utf8;
	struct strbuf buffer = STRBUF_INIT, compat_buffer = STRBUF_INIT;
	struct strbuf sig = STRBUF_INIT, compat_sig = STRBUF_INIT;
	struct object_id *parent_buf = NULL, *compat_oid = NULL;
	struct object_id compat_oid_buf;
	size_t i, nparents;

	/* Not having i18n.commitencoding is the same as having utf-8 */
	encoding_is_utf8 = is_encoding_utf8(git_commit_encoding);

	assert_oid_type(tree, OBJ_TREE);

	if (memchr(msg, '\0', msg_len))
		return error("a NUL byte in commit log message not allowed.");

	nparents = commit_list_count(parents);
	CALLOC_ARRAY(parent_buf, nparents);
	i = 0;
	while (parents) {
		struct commit *parent = pop_commit(&parents);
		oidcpy(&parent_buf[i++], &parent->object.oid);
	}

	write_commit_tree(&buffer, msg, msg_len, tree, parent_buf, nparents, author, committer, extra);
	if (sign_commit && sign_commit_to_strbuf(&sig, &buffer, sign_commit)) {
		result = -1;
		goto out;
	}
	if (r->compat_hash_algo) {
		struct commit_extra_header *compat_extra = NULL;
		struct object_id mapped_tree;
		struct object_id *mapped_parents;

		CALLOC_ARRAY(mapped_parents, nparents);

		if (repo_oid_to_algop(r, tree, r->compat_hash_algo, &mapped_tree)) {
			result = -1;
			free(mapped_parents);
			goto out;
		}
		for (i = 0; i < nparents; i++)
			if (repo_oid_to_algop(r, &parent_buf[i], r->compat_hash_algo, &mapped_parents[i])) {
				result = -1;
				free(mapped_parents);
				goto out;
			}
		if (convert_commit_extra_headers(extra, &compat_extra)) {
			result = -1;
			free(mapped_parents);
			goto out;
		}
		write_commit_tree(&compat_buffer, msg, msg_len, &mapped_tree,
				  mapped_parents, nparents, author, committer, compat_extra);
		free_commit_extra_headers(compat_extra);
		free(mapped_parents);

		if (sign_commit && sign_commit_to_strbuf(&compat_sig, &compat_buffer, sign_commit)) {
			result = -1;
			goto out;
		}
	}

	if (sign_commit) {
		struct sig_pairs {
			struct strbuf *sig;
			const struct git_hash_algo *algo;
		} bufs [2] = {
			{ &compat_sig, r->compat_hash_algo },
			{ &sig, r->hash_algo },
		};
		int i;

		/*
		 * We write algorithms in the order they were implemented in
		 * Git to produce a stable hash when multiple algorithms are
		 * used.
		 */
		if (r->compat_hash_algo && hash_algo_by_ptr(bufs[0].algo) > hash_algo_by_ptr(bufs[1].algo))
			SWAP(bufs[0], bufs[1]);

		/*
		 * We traverse each algorithm in order, and apply the signature
		 * to each buffer.
		 */
		for (i = 0; i < ARRAY_SIZE(bufs); i++) {
			if (!bufs[i].algo)
				continue;
			add_header_signature(&buffer, bufs[i].sig, bufs[i].algo);
			if (r->compat_hash_algo)
				add_header_signature(&compat_buffer, bufs[i].sig, bufs[i].algo);
		}
	}

	/* And check the encoding. */
	if (encoding_is_utf8 && (!verify_utf8(&buffer) || !verify_utf8(&compat_buffer)))
		fprintf(stderr, _(commit_utf8_warn));

	if (r->compat_hash_algo) {
		hash_object_file(r->compat_hash_algo, compat_buffer.buf, compat_buffer.len,
			OBJ_COMMIT, &compat_oid_buf);
		compat_oid = &compat_oid_buf;
	}

	result = write_object_file_flags(buffer.buf, buffer.len, OBJ_COMMIT,
					 ret, compat_oid, 0);
out:
	free(parent_buf);
	strbuf_release(&buffer);
	strbuf_release(&compat_buffer);
	strbuf_release(&sig);
	strbuf_release(&compat_sig);
	return result;
}

define_commit_slab(merge_desc_slab, struct merge_remote_desc *);
static struct merge_desc_slab merge_desc_slab = COMMIT_SLAB_INIT(1, merge_desc_slab);

struct merge_remote_desc *merge_remote_util(struct commit *commit)
{
	return *merge_desc_slab_at(&merge_desc_slab, commit);
}

void set_merge_remote_desc(struct commit *commit,
			   const char *name, struct object *obj)
{
	struct merge_remote_desc *desc;
	FLEX_ALLOC_STR(desc, name, name);
	desc->obj = obj;
	*merge_desc_slab_at(&merge_desc_slab, commit) = desc;
}

struct commit *get_merge_parent(const char *name)
{
	struct object *obj;
	struct commit *commit;
	struct object_id oid;
	if (repo_get_oid(the_repository, name, &oid))
		return NULL;
	obj = parse_object(the_repository, &oid);
	commit = (struct commit *)repo_peel_to_type(the_repository, name, 0,
						    obj, OBJ_COMMIT);
	if (commit && !merge_remote_util(commit))
		set_merge_remote_desc(commit, name, obj);
	return commit;
}

/*
 * Append a commit to the end of the commit_list.
 *
 * next starts by pointing to the variable that holds the head of an
 * empty commit_list, and is updated to point to the "next" field of
 * the last item on the list as new commits are appended.
 *
 * Usage example:
 *
 *     struct commit_list *list;
 *     struct commit_list **next = &list;
 *
 *     next = commit_list_append(c1, next);
 *     next = commit_list_append(c2, next);
 *     assert(commit_list_count(list) == 2);
 *     return list;
 */
struct commit_list **commit_list_append(struct commit *commit,
					struct commit_list **next)
{
	struct commit_list *new_commit = xmalloc(sizeof(struct commit_list));
	new_commit->item = commit;
	*next = new_commit;
	new_commit->next = NULL;
	return &new_commit->next;
}

const char *find_header_mem(const char *msg, size_t len,
			const char *key, size_t *out_len)
{
	int key_len = strlen(key);
	const char *line = msg;

	/*
	 * NEEDSWORK: It's possible for strchrnul() to scan beyond the range
	 * given by len. However, current callers are safe because they compute
	 * len by scanning a NUL-terminated block of memory starting at msg.
	 * Nonetheless, it would be better to ensure the function does not look
	 * at msg beyond the len provided by the caller.
	 */
	while (line && line < msg + len) {
		const char *eol = strchrnul(line, '\n');

		if (line == eol)
			return NULL;

		if (eol - line > key_len &&
		    !strncmp(line, key, key_len) &&
		    line[key_len] == ' ') {
			*out_len = eol - line - key_len - 1;
			return line + key_len + 1;
		}
		line = *eol ? eol + 1 : NULL;
	}
	return NULL;
}

const char *find_commit_header(const char *msg, const char *key, size_t *out_len)
{
	return find_header_mem(msg, strlen(msg), key, out_len);
}
/*
 * Inspect the given string and determine the true "end" of the log message, in
 * order to find where to put a new Signed-off-by trailer.  Ignored are
 * trailing comment lines and blank lines.  To support "git commit -s
 * --amend" on an existing commit, we also ignore "Conflicts:".  To
 * support "git commit -v", we truncate at cut lines.
 *
 * Returns the number of bytes from the tail to ignore, to be fed as
 * the second parameter to append_signoff().
 */
size_t ignored_log_message_bytes(const char *buf, size_t len)
{
	size_t boc = 0;
	size_t bol = 0;
	int in_old_conflicts_block = 0;
	size_t cutoff = wt_status_locate_end(buf, len);

	while (bol < cutoff) {
		const char *next_line = memchr(buf + bol, '\n', len - bol);

		if (!next_line)
			next_line = buf + len;
		else
			next_line++;

		if (buf[bol] == comment_line_char || buf[bol] == '\n') {
			/* is this the first of the run of comments? */
			if (!boc)
				boc = bol;
			/* otherwise, it is just continuing */
		} else if (starts_with(buf + bol, "Conflicts:\n")) {
			in_old_conflicts_block = 1;
			if (!boc)
				boc = bol;
		} else if (in_old_conflicts_block && buf[bol] == '\t') {
			; /* a pathname in the conflicts block */
		} else if (boc) {
			/* the previous was not trailing comment */
			boc = 0;
			in_old_conflicts_block = 0;
		}
		bol = next_line - buf;
	}
	return boc ? len - boc : len - cutoff;
}

int run_commit_hook(int editor_is_used, const char *index_file,
		    int *invoked_hook, const char *name, ...)
{
	struct run_hooks_opt opt = RUN_HOOKS_OPT_INIT;
	va_list args;
	const char *arg;

	strvec_pushf(&opt.env, "GIT_INDEX_FILE=%s", index_file);

	/*
	 * Let the hook know that no editor will be launched.
	 */
	if (!editor_is_used)
		strvec_push(&opt.env, "GIT_EDITOR=:");

	va_start(args, name);
	while ((arg = va_arg(args, const char *)))
		strvec_push(&opt.args, arg);
	va_end(args);

	opt.invoked_hook = invoked_hook;
	return run_hooks_opt(name, &opt);
}<|MERGE_RESOLUTION|>--- conflicted
+++ resolved
@@ -26,11 +26,8 @@
 #include "shallow.h"
 #include "tree.h"
 #include "hook.h"
-<<<<<<< HEAD
 #include "parse.h"
-=======
 #include "object-file-convert.h"
->>>>>>> 7673ecd2
 
 static struct commit_extra_header *read_commit_extra_header_lines(const char *buf, size_t len, const char **);
 
