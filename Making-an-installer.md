--- conflicted
+++ resolved
@@ -53,11 +53,7 @@
 
 # Why is this installer so much larger than the official installer?
 
-<<<<<<< HEAD
 Short version: you will need to run `make strip` in `/usr/src/git` before `make install`, and you will also need to run to call `pacman -S mingw-w64-x86_64-git-extra` afterwards (replace `x86_64` with `i686` for 32-bit builds and with `clang-aarch64` for Windows/ARM64 builds).
-=======
-Short version: you will need to run `make strip` in `/usr/src/git` before `make install`, and you will also need to run to call `pacman -S mingw-w64-x86_64-git-extra` (or `mingw-w64-clang-aarch64-git-extra` for arm64, or `mingw-w64-i686-git-extra` for x86) afterwards.
->>>>>>> 2ba8cbf8
 
 ## Why `make strip`?
 
