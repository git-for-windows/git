--- conflicted
+++ resolved
@@ -1,11 +1,7 @@
 #!/bin/sh
 
 GVF=GIT-VERSION-FILE
-<<<<<<< HEAD
-DEF_VER=v2.47.1
-=======
 DEF_VER=v2.47.3
->>>>>>> a52a24e0
 
 LF='
 '
