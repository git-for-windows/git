--- conflicted
+++ resolved
@@ -2168,10 +2168,6 @@
 	return !item->commit;
 }
 
-<<<<<<< HEAD
-int todo_list_parse_insn_buffer(struct repository *r, char *buf,
-				struct todo_list *todo_list)
-=======
 int sequencer_get_last_command(struct repository *r, enum replay_action *action)
 {
 	struct todo_item item;
@@ -2190,7 +2186,7 @@
 	eol = strchrnul(buf.buf, '\n');
 	if (buf.buf != eol && eol[-1] == '\r')
 		eol--; /* strip Carriage Return */
-	if (parse_insn_line(r, &item, buf.buf, eol))
+	if (parse_insn_line(r, &item, buf.buf, buf.buf, eol))
 		goto fail;
 	if (item.command == TODO_PICK)
 		*action = REPLAY_PICK;
@@ -2207,9 +2203,8 @@
 	return ret;
 }
 
-static int parse_insn_buffer(struct repository *r, char *buf,
-			     struct todo_list *todo_list)
->>>>>>> 4a72486d
+int todo_list_parse_insn_buffer(struct repository *r, char *buf,
+				struct todo_list *todo_list)
 {
 	struct todo_item *item;
 	char *p = buf, *next_p;
@@ -2316,19 +2311,23 @@
 	return ret;
 }
 
-void sequencer_post_commit_cleanup(struct repository *r)
+void sequencer_post_commit_cleanup(struct repository *r, int verbose)
 {
 	struct replay_opts opts = REPLAY_OPTS_INIT;
 	int need_cleanup = 0;
 
 	if (file_exists(git_path_cherry_pick_head(r))) {
 		unlink(git_path_cherry_pick_head(r));
+		if (verbose)
+			warning(_("cancelling a cherry picking in progress"));
 		opts.action = REPLAY_PICK;
 		need_cleanup = 1;
 	}
 
 	if (file_exists(git_path_revert_head(r))) {
 		unlink(git_path_revert_head(r));
+		if (verbose)
+			warning(_("cancelling a revert in progress"));
 		opts.action = REPLAY_REVERT;
 		need_cleanup = 1;
 	}
