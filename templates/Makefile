# make and install sample templates

ifndef V
	QUIET = @
endif

INSTALL ?= install
TAR ?= tar
RM ?= rm -f
prefix ?= $(HOME)
template_instdir ?= $(prefix)/share/git-core/templates
# DESTDIR=
# set NOEXECTEMPL to non-empty to change the names of hook scripts
# so that the tools will not find them

# Shell quote (do not use $(call) to accommodate ancient setups);
DESTDIR_SQ = $(subst ','\'',$(DESTDIR))
template_instdir_SQ = $(subst ','\'',$(template_instdir))

all: boilerplates.made custom

# Put templates that can be copied straight from the source
# in a file direc--tory--file in the source.  They will be
# just copied to the destination.

bpsrc = $(filter-out %~,$(wildcard *--*))
boilerplates.made : $(bpsrc)
	$(QUIET)ls *--* 2>/dev/null | \
	while read boilerplate; \
	do \
		case "$$boilerplate" in *~) continue ;; esac && \
		dst=`echo "$$boilerplate" | sed -e 's|^this|.|;s|--|/|g'` && \
		dir=`expr "$$dst" : '\(.*\)/'` && \
		$(INSTALL) -d -m 755 blt/$$dir && \
		case "$$boilerplate" in \
		*--) ;; \
<<<<<<< HEAD
		*) if test -n "$$(sed -ne '/^#!\//p' -e '1q' < "$$boilerplate")"; then \
			cp "$$boilerplate" "blt/$${dst}$(NOEXECTEMPL)"; \
		   else \
			cp "$$boilerplate" "blt/$$dst"; \
		   fi ;; \
=======
		*) cp -p $$boilerplate blt/$$dst ;; \
>>>>>>> c1491841
		esac || exit; \
	done && \
	date >$@

# If you need build-tailored templates, build them into blt/
# directory yourself here.
custom:
	$(QUIET): no custom templates yet

clean:
	$(RM) -r blt boilerplates.made

install: all
	$(INSTALL) -d -m 755 '$(DESTDIR_SQ)$(template_instdir_SQ)'
	(cd blt && $(TAR) cf - .) | \
<<<<<<< HEAD
	(cd '$(DESTDIR_SQ)$(template_instdir_SQ)' && $(TAR) xf -)
=======
	(cd '$(DESTDIR_SQ)$(template_dir_SQ)' && umask 022 && $(TAR) xf -)
>>>>>>> c1491841
<|MERGE_RESOLUTION|>--- conflicted
+++ resolved
@@ -34,15 +34,11 @@
 		$(INSTALL) -d -m 755 blt/$$dir && \
 		case "$$boilerplate" in \
 		*--) ;; \
-<<<<<<< HEAD
 		*) if test -n "$$(sed -ne '/^#!\//p' -e '1q' < "$$boilerplate")"; then \
-			cp "$$boilerplate" "blt/$${dst}$(NOEXECTEMPL)"; \
+			cp -p "$$boilerplate" "blt/$${dst}$(NOEXECTEMPL)"; \
 		   else \
-			cp "$$boilerplate" "blt/$$dst"; \
+			cp -p "$$boilerplate" "blt/$$dst"; \
 		   fi ;; \
-=======
-		*) cp -p $$boilerplate blt/$$dst ;; \
->>>>>>> c1491841
 		esac || exit; \
 	done && \
 	date >$@
@@ -58,8 +54,4 @@
 install: all
 	$(INSTALL) -d -m 755 '$(DESTDIR_SQ)$(template_instdir_SQ)'
 	(cd blt && $(TAR) cf - .) | \
-<<<<<<< HEAD
-	(cd '$(DESTDIR_SQ)$(template_instdir_SQ)' && $(TAR) xf -)
-=======
-	(cd '$(DESTDIR_SQ)$(template_dir_SQ)' && umask 022 && $(TAR) xf -)
->>>>>>> c1491841
+	(cd '$(DESTDIR_SQ)$(template_instdir_SQ)' && umask 022 && $(TAR) xf -)