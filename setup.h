#ifndef SETUP_H
#define SETUP_H

#include "string-list.h"

int is_inside_git_dir(void);
int is_inside_work_tree(void);
int get_common_dir_noenv(struct strbuf *sb, const char *gitdir);
int get_common_dir(struct strbuf *sb, const char *gitdir);

/*
 * Return true if the given path is a git directory; note that this _just_
 * looks at the directory itself. If you want to know whether "foo/.git"
 * is a repository, you must feed that path, not just "foo".
 */
int is_git_directory(const char *path);

/*
 * Return 1 if the given path is the root of a git repository or
 * submodule, else 0. Will not return 1 for bare repositories with the
 * exception of creating a bare repository in "foo/.git" and calling
 * is_git_repository("foo").
 *
 * If we run into read errors, we err on the side of saying "yes, it is",
 * as we usually consider sub-repos precious, and would prefer to err on the
 * side of not disrupting or deleting them.
 */
int is_nonbare_repository_dir(struct strbuf *path);

#define READ_GITFILE_ERR_STAT_FAILED 1
#define READ_GITFILE_ERR_NOT_A_FILE 2
#define READ_GITFILE_ERR_OPEN_FAILED 3
#define READ_GITFILE_ERR_READ_FAILED 4
#define READ_GITFILE_ERR_INVALID_FORMAT 5
#define READ_GITFILE_ERR_NO_PATH 6
#define READ_GITFILE_ERR_NOT_A_REPO 7
#define READ_GITFILE_ERR_TOO_LARGE 8
void read_gitfile_error_die(int error_code, const char *path, const char *dir);
const char *read_gitfile_gently(const char *path, int *return_error_code);
#define read_gitfile(path) read_gitfile_gently((path), NULL)
const char *resolve_gitdir_gently(const char *suspect, int *return_error_code);
#define resolve_gitdir(path) resolve_gitdir_gently((path), NULL)

/*
 * Check if a repository is safe and die if it is not, by verifying the
 * ownership of the worktree (if any), the git directory, and the gitfile (if
 * any).
 *
 * Exemptions for known-safe repositories can be added via `safe.directory`
 * config settings; for non-bare repositories, their worktree needs to be
 * added, for bare ones their git directory.
 */
void die_upon_dubious_ownership(const char *gitfile, const char *worktree,
				const char *gitdir);

void setup_work_tree(void);

/*
 * discover_git_directory_reason() is similar to discover_git_directory(),
 * except it returns an enum value instead. It is important to note that
 * a zero-valued return here is actually GIT_DIR_NONE, which is different
 * from discover_git_directory.
 */
enum discovery_result {
	GIT_DIR_EXPLICIT = 1,
	GIT_DIR_DISCOVERED = 2,
	GIT_DIR_BARE = 3,
	/* these are errors */
	GIT_DIR_HIT_CEILING = -1,
	GIT_DIR_HIT_MOUNT_POINT = -2,
	GIT_DIR_INVALID_GITFILE = -3,
	GIT_DIR_INVALID_OWNERSHIP = -4,
	GIT_DIR_DISALLOWED_BARE = -5,
	GIT_DIR_INVALID_FORMAT = -6,
	GIT_DIR_CWD_FAILURE = -7,
};
enum discovery_result discover_git_directory_reason(struct strbuf *commondir,
						    struct strbuf *gitdir);

/*
 * Find the commondir and gitdir of the repository that contains the current
 * working directory, without changing the working directory or other global
 * state. The result is appended to commondir and gitdir.  If the discovered
 * gitdir does not correspond to a worktree, then 'commondir' and 'gitdir' will
 * both have the same result appended to the buffer.  The return value is
 * either 0 upon success and -1 if no repository was found.
 */
static inline int discover_git_directory(struct strbuf *commondir,
					 struct strbuf *gitdir)
{
	if (discover_git_directory_reason(commondir, gitdir) <= 0)
		return -1;
	return 0;
}

const char *setup_git_directory_gently(int *);
const char *setup_git_directory(void);
char *prefix_path(const char *prefix, int len, const char *path);
char *prefix_path_gently(const char *prefix, int len, int *remaining, const char *path);

int check_filename(const char *prefix, const char *name);
void verify_filename(const char *prefix,
		     const char *name,
		     int diagnose_misspelt_rev);
void verify_non_filename(const char *prefix, const char *name);
int path_inside_repo(const char *prefix, const char *path);

void sanitize_stdfds(void);
int daemonize(void);

/*
 * GIT_REPO_VERSION is the version we write by default. The
 * _READ variant is the highest number we know how to
 * handle.
 */
#define GIT_REPO_VERSION 0
#define GIT_REPO_VERSION_READ 1

/*
 * You _have_ to initialize a `struct repository_format` using
 * `= REPOSITORY_FORMAT_INIT` before calling `read_repository_format()`.
 */
struct repository_format {
	int version;
	int precious_objects;
	char *partial_clone; /* value of extensions.partialclone */
	int worktree_config;
	int is_bare;
	int hash_algo;
	unsigned int ref_storage_format;
	int sparse_index;
	char *work_tree;
	struct string_list unknown_extensions;
	struct string_list v1_only_extensions;
};

/*
 * Always use this to initialize a `struct repository_format`
 * to a well-defined, default state before calling
 * `read_repository()`.
 */
#define REPOSITORY_FORMAT_INIT \
{ \
	.version = -1, \
	.is_bare = -1, \
	.hash_algo = GIT_HASH_SHA1, \
	.ref_storage_format = REF_STORAGE_FORMAT_FILES, \
	.unknown_extensions = STRING_LIST_INIT_DUP, \
	.v1_only_extensions = STRING_LIST_INIT_DUP, \
}

/*
 * Read the repository format characteristics from the config file "path" into
 * "format" struct. Returns the numeric version. On error, or if no version is
 * found in the configuration, -1 is returned, format->version is set to -1,
 * and all other fields in the struct are set to the default configuration
 * (REPOSITORY_FORMAT_INIT). Always initialize the struct using
 * REPOSITORY_FORMAT_INIT before calling this function.
 */
int read_repository_format(struct repository_format *format, const char *path);

/*
 * Free the memory held onto by `format`, but not the struct itself.
 * (No need to use this after `read_repository_format()` fails.)
 */
void clear_repository_format(struct repository_format *format);

/*
 * Verify that the repository described by repository_format is something we
 * can read. If it is, return 0. Otherwise, return -1, and "err" will describe
 * any errors encountered.
 */
int verify_repository_format(const struct repository_format *format,
			     struct strbuf *err);

/*
 * Check the repository format version in the path found in get_git_dir(),
 * and die if it is a version we don't understand. Generally one would
 * set_git_dir() before calling this, and use it only for "are we in a valid
 * repo?".
 *
 * If successful and fmt is not NULL, fill fmt with data.
 */
void check_repository_format(struct repository_format *fmt);

<<<<<<< HEAD
#define INIT_DB_QUIET      (1 << 0)
#define INIT_DB_EXIST_OK   (1 << 1)
#define INIT_DB_SKIP_REFDB (1 << 2)
=======
const char *get_template_dir(const char *option_template);

#define INIT_DB_QUIET 0x0001
#define INIT_DB_EXIST_OK 0x0002
>>>>>>> 1f2e64e2

int init_db(const char *git_dir, const char *real_git_dir,
	    const char *template_dir, int hash_algo,
	    unsigned int ref_storage_format,
	    const char *initial_branch, int init_shared_repository,
	    unsigned int flags);
void initialize_repository_version(int hash_algo,
				   unsigned int ref_storage_format,
				   int reinit);
void create_reference_database(unsigned int ref_storage_format,
			       const char *initial_branch, int quiet);

/*
 * NOTE NOTE NOTE!!
 *
 * PERM_UMASK, OLD_PERM_GROUP and OLD_PERM_EVERYBODY enumerations must
 * not be changed. Old repositories have core.sharedrepository written in
 * numeric format, and therefore these values are preserved for compatibility
 * reasons.
 */
enum sharedrepo {
	PERM_UMASK          = 0,
	OLD_PERM_GROUP      = 1,
	OLD_PERM_EVERYBODY  = 2,
	PERM_GROUP          = 0660,
	PERM_EVERYBODY      = 0664
};
int git_config_perm(const char *var, const char *value);

struct startup_info {
	int have_repository;
	const char *prefix;
	const char *original_cwd;
};
extern struct startup_info *startup_info;
extern const char *tmp_original_cwd;

#endif /* SETUP_H */<|MERGE_RESOLUTION|>--- conflicted
+++ resolved
@@ -183,16 +183,11 @@
  */
 void check_repository_format(struct repository_format *fmt);
 
-<<<<<<< HEAD
+const char *get_template_dir(const char *option_template);
+
 #define INIT_DB_QUIET      (1 << 0)
 #define INIT_DB_EXIST_OK   (1 << 1)
 #define INIT_DB_SKIP_REFDB (1 << 2)
-=======
-const char *get_template_dir(const char *option_template);
-
-#define INIT_DB_QUIET 0x0001
-#define INIT_DB_EXIST_OK 0x0002
->>>>>>> 1f2e64e2
 
 int init_db(const char *git_dir, const char *real_git_dir,
 	    const char *template_dir, int hash_algo,
