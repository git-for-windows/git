--- conflicted
+++ resolved
@@ -598,13 +598,8 @@
 	uint32_t nr_remaining = nr_result;
 
 	if (do_progress)
-<<<<<<< HEAD
 		progress_state = start_progress("Writing objects", nr_result);
-	written_list = xmalloc(nr_objects * sizeof(struct object_entry *));
-=======
-		start_progress(&progress_state, "Writing %u objects...", "", nr_result);
 	written_list = xmalloc(nr_objects * sizeof(*written_list));
->>>>>>> 79814f42
 
 	do {
 		unsigned char sha1[20];
@@ -656,14 +651,8 @@
 			umask(mode);
 			mode = 0444 & ~mode;
 
-<<<<<<< HEAD
-			idx_tmp_name = write_idx_file(NULL,
-					(struct pack_idx_entry **) written_list,
-					nr_written, sha1);
-=======
 			idx_tmp_name = write_idx_file(NULL, written_list,
 						      nr_written, sha1);
->>>>>>> 79814f42
 			snprintf(tmpname, sizeof(tmpname), "%s-%s.pack",
 				 base_name, sha1_to_hex(sha1));
 			if (adjust_perm(pack_tmp_name, mode))
