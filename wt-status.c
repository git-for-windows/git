--- conflicted
+++ resolved
@@ -269,20 +269,6 @@
 static void wt_status_print_verbose(struct wt_status *s)
 {
 	struct rev_info rev;
-<<<<<<< HEAD
-	int saved_stdout = -1;
-
-	fflush(s->fp);
-
-	/* Sigh, the entire diff machinery is hardcoded to output to
-	 * stdout.  Do the dup-dance...*/
-	if (fileno(s->fp) != STDOUT_FILENO) {
-		saved_stdout = dup(STDOUT_FILENO);
-		if (saved_stdout < 0 ||dup2(fileno(s->fp), STDOUT_FILENO) < 0)
-			die("couldn't redirect stdout\n");
-	}
-=======
->>>>>>> 7092882c
 
 	init_revisions(&rev, NULL);
 	setup_revisions(0, NULL, &rev, s->reference);
@@ -291,15 +277,6 @@
 	rev.diffopt.file = s->fp;
 	rev.diffopt.close_file = 0;
 	run_diff_index(&rev, 1);
-<<<<<<< HEAD
-
-	fflush(stdout);
-
-	if (saved_stdout >= 0 && dup2(saved_stdout, STDOUT_FILENO) < 0)
-		die("couldn't restore stdout\n");
-	close(saved_stdout);
-=======
->>>>>>> 7092882c
 }
 
 void wt_status_print(struct wt_status *s)
