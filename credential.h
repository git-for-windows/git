--- conflicted
+++ resolved
@@ -150,12 +150,9 @@
 #define CREDENTIAL_INIT { \
 	.helpers = STRING_LIST_INIT_DUP, \
 	.password_expiry_utc = TIME_MAX, \
-<<<<<<< HEAD
 	.wwwauth_headers = STRVEC_INIT, \
-=======
 	.sanitize_prompt = 1, \
 	.protect_protocol = 1, \
->>>>>>> 54a3711a
 }
 
 /* Initialize a credential structure, setting all fields to empty. */
