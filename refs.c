--- conflicted
+++ resolved
@@ -1861,14 +1861,11 @@
 	return refs->be->create_on_disk(refs, flags, err);
 }
 
-<<<<<<< HEAD
-=======
 int ref_store_remove_on_disk(struct ref_store *refs, struct strbuf *err)
 {
 	return refs->be->remove_on_disk(refs, err);
 }
 
->>>>>>> 25a0023f
 int repo_resolve_gitlink_ref(struct repository *r,
 			     const char *submodule, const char *refname,
 			     struct object_id *oid)
@@ -2028,21 +2025,12 @@
 		struct strbuf common_path = STRBUF_INIT;
 		strbuf_git_common_path(&common_path, wt->repo,
 				      "worktrees/%s", wt->id);
-<<<<<<< HEAD
-		refs = ref_store_init(wt->repo, common_path.buf,
-				      REF_STORE_ALL_CAPS);
-		strbuf_release(&common_path);
-	} else {
-		refs = ref_store_init(wt->repo, wt->repo->commondir,
-				      REF_STORE_ALL_CAPS);
-=======
 		refs = ref_store_init(wt->repo, wt->repo->ref_storage_format,
 				      common_path.buf, REF_STORE_ALL_CAPS);
 		strbuf_release(&common_path);
 	} else {
 		refs = ref_store_init(wt->repo, the_repository->ref_storage_format,
 				      wt->repo->commondir, REF_STORE_ALL_CAPS);
->>>>>>> 25a0023f
 	}
 
 	if (refs)
