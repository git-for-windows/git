--- conflicted
+++ resolved
@@ -396,13 +396,10 @@
 #define query_user_email() NULL
 #endif
 
-<<<<<<< HEAD
-=======
 #ifndef git_program_data_config
 #define git_program_data_config() NULL
 #endif
 
->>>>>>> b2fb0fb3
 #if defined(__HP_cc) && (__HP_cc >= 61000)
 #define NORETURN __attribute__((noreturn))
 #define NORETURN_PTR
