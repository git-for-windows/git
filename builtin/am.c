/*
 * Builtin "git am"
 *
 * Based on git-am.sh by Junio C Hamano.
 */
#include "cache.h"
#include "builtin.h"
#include "exec_cmd.h"
#include "parse-options.h"
#include "dir.h"
#include "run-command.h"
#include "quote.h"
#include "tempfile.h"
#include "lockfile.h"
#include "cache-tree.h"
#include "refs.h"
#include "commit.h"
#include "diff.h"
#include "diffcore.h"
#include "unpack-trees.h"
#include "branch.h"
#include "sequencer.h"
#include "revision.h"
#include "merge-recursive.h"
#include "revision.h"
#include "log-tree.h"
#include "notes-utils.h"
#include "rerere.h"
#include "prompt.h"
#include "mailinfo.h"

/**
 * Returns 1 if the file is empty or does not exist, 0 otherwise.
 */
static int is_empty_file(const char *filename)
{
	struct stat st;

	if (stat(filename, &st) < 0) {
		if (errno == ENOENT)
			return 1;
		die_errno(_("could not stat %s"), filename);
	}

	return !st.st_size;
}

/**
 * Like strbuf_getline(), but treats both '\n' and "\r\n" as line terminators.
 */
static int strbuf_getline_crlf(struct strbuf *sb, FILE *fp)
{
	if (strbuf_getwholeline(sb, fp, '\n'))
		return EOF;
	if (sb->buf[sb->len - 1] == '\n') {
		strbuf_setlen(sb, sb->len - 1);
		if (sb->len > 0 && sb->buf[sb->len - 1] == '\r')
			strbuf_setlen(sb, sb->len - 1);
	}
	return 0;
}

/**
 * Returns the length of the first line of msg.
 */
static int linelen(const char *msg)
{
	return strchrnul(msg, '\n') - msg;
}

/**
 * Returns true if `str` consists of only whitespace, false otherwise.
 */
static int str_isspace(const char *str)
{
	for (; *str; str++)
		if (!isspace(*str))
			return 0;

	return 1;
}

enum patch_format {
	PATCH_FORMAT_UNKNOWN = 0,
	PATCH_FORMAT_MBOX,
	PATCH_FORMAT_STGIT,
	PATCH_FORMAT_STGIT_SERIES,
	PATCH_FORMAT_HG
};

enum keep_type {
	KEEP_FALSE = 0,
	KEEP_TRUE,      /* pass -k flag to git-mailinfo */
	KEEP_NON_PATCH  /* pass -b flag to git-mailinfo */
};

enum scissors_type {
	SCISSORS_UNSET = -1,
	SCISSORS_FALSE = 0,  /* pass --no-scissors to git-mailinfo */
	SCISSORS_TRUE        /* pass --scissors to git-mailinfo */
};

enum signoff_type {
	SIGNOFF_FALSE = 0,
	SIGNOFF_TRUE = 1,
	SIGNOFF_EXPLICIT /* --signoff was set on the command-line */
};

struct am_state {
	/* state directory path */
	char *dir;

	/* current and last patch numbers, 1-indexed */
	int cur;
	int last;

	/* commit metadata and message */
	char *author_name;
	char *author_email;
	char *author_date;
	char *msg;
	size_t msg_len;

	/* when --rebasing, records the original commit the patch came from */
	unsigned char orig_commit[GIT_SHA1_RAWSZ];

	/* number of digits in patch filename */
	int prec;

	/* various operating modes and command line options */
	int interactive;
	int threeway;
	int quiet;
	int signoff; /* enum signoff_type */
	int utf8;
	int keep; /* enum keep_type */
	int message_id;
	int scissors; /* enum scissors_type */
	struct argv_array git_apply_opts;
	const char *resolvemsg;
	int committer_date_is_author_date;
	int ignore_date;
	int allow_rerere_autoupdate;
	const char *sign_commit;
	int rebasing;
};

/**
 * Initializes am_state with the default values. The state directory is set to
 * dir.
 */
static void am_state_init(struct am_state *state, const char *dir)
{
	int gpgsign;

	memset(state, 0, sizeof(*state));

	assert(dir);
	state->dir = xstrdup(dir);

	state->prec = 4;

	git_config_get_bool("am.threeway", &state->threeway);

	state->utf8 = 1;

	git_config_get_bool("am.messageid", &state->message_id);

	state->scissors = SCISSORS_UNSET;

	argv_array_init(&state->git_apply_opts);

	if (!git_config_get_bool("commit.gpgsign", &gpgsign))
		state->sign_commit = gpgsign ? "" : NULL;
}

/**
 * Releases memory allocated by an am_state.
 */
static void am_state_release(struct am_state *state)
{
	free(state->dir);
	free(state->author_name);
	free(state->author_email);
	free(state->author_date);
	free(state->msg);
	argv_array_clear(&state->git_apply_opts);
}

/**
 * Returns path relative to the am_state directory.
 */
static inline const char *am_path(const struct am_state *state, const char *path)
{
	return mkpath("%s/%s", state->dir, path);
}

/**
 * For convenience to call write_file()
 */
static int write_state_text(const struct am_state *state,
			    const char *name, const char *string)
{
	return write_file(am_path(state, name), "%s", string);
}

static int write_state_count(const struct am_state *state,
			     const char *name, int value)
{
	return write_file(am_path(state, name), "%d", value);
}

static int write_state_bool(const struct am_state *state,
			    const char *name, int value)
{
	return write_state_text(state, name, value ? "t" : "f");
}

/**
 * If state->quiet is false, calls fprintf(fp, fmt, ...), and appends a newline
 * at the end.
 */
static void say(const struct am_state *state, FILE *fp, const char *fmt, ...)
{
	va_list ap;

	va_start(ap, fmt);
	if (!state->quiet) {
		vfprintf(fp, fmt, ap);
		putc('\n', fp);
	}
	va_end(ap);
}

/**
 * Returns 1 if there is an am session in progress, 0 otherwise.
 */
static int am_in_progress(const struct am_state *state)
{
	struct stat st;

	if (lstat(state->dir, &st) < 0 || !S_ISDIR(st.st_mode))
		return 0;
	if (lstat(am_path(state, "last"), &st) || !S_ISREG(st.st_mode))
		return 0;
	if (lstat(am_path(state, "next"), &st) || !S_ISREG(st.st_mode))
		return 0;
	return 1;
}

/**
 * Reads the contents of `file` in the `state` directory into `sb`. Returns the
 * number of bytes read on success, -1 if the file does not exist. If `trim` is
 * set, trailing whitespace will be removed.
 */
static int read_state_file(struct strbuf *sb, const struct am_state *state,
			const char *file, int trim)
{
	strbuf_reset(sb);

	if (strbuf_read_file(sb, am_path(state, file), 0) >= 0) {
		if (trim)
			strbuf_trim(sb);

		return sb->len;
	}

	if (errno == ENOENT)
		return -1;

	die_errno(_("could not read '%s'"), am_path(state, file));
}

/**
 * Reads a KEY=VALUE shell variable assignment from `fp`, returning the VALUE
 * as a newly-allocated string. VALUE must be a quoted string, and the KEY must
 * match `key`. Returns NULL on failure.
 *
 * This is used by read_author_script() to read the GIT_AUTHOR_* variables from
 * the author-script.
 */
static char *read_shell_var(FILE *fp, const char *key)
{
	struct strbuf sb = STRBUF_INIT;
	const char *str;

	if (strbuf_getline(&sb, fp, '\n'))
		goto fail;

	if (!skip_prefix(sb.buf, key, &str))
		goto fail;

	if (!skip_prefix(str, "=", &str))
		goto fail;

	strbuf_remove(&sb, 0, str - sb.buf);

	str = sq_dequote(sb.buf);
	if (!str)
		goto fail;

	return strbuf_detach(&sb, NULL);

fail:
	strbuf_release(&sb);
	return NULL;
}

/**
 * Reads and parses the state directory's "author-script" file, and sets
 * state->author_name, state->author_email and state->author_date accordingly.
 * Returns 0 on success, -1 if the file could not be parsed.
 *
 * The author script is of the format:
 *
 *	GIT_AUTHOR_NAME='$author_name'
 *	GIT_AUTHOR_EMAIL='$author_email'
 *	GIT_AUTHOR_DATE='$author_date'
 *
 * where $author_name, $author_email and $author_date are quoted. We are strict
 * with our parsing, as the file was meant to be eval'd in the old git-am.sh
 * script, and thus if the file differs from what this function expects, it is
 * better to bail out than to do something that the user does not expect.
 */
static int read_author_script(struct am_state *state)
{
	const char *filename = am_path(state, "author-script");
	FILE *fp;

	assert(!state->author_name);
	assert(!state->author_email);
	assert(!state->author_date);

	fp = fopen(filename, "r");
	if (!fp) {
		if (errno == ENOENT)
			return 0;
		die_errno(_("could not open '%s' for reading"), filename);
	}

	state->author_name = read_shell_var(fp, "GIT_AUTHOR_NAME");
	if (!state->author_name) {
		fclose(fp);
		return -1;
	}

	state->author_email = read_shell_var(fp, "GIT_AUTHOR_EMAIL");
	if (!state->author_email) {
		fclose(fp);
		return -1;
	}

	state->author_date = read_shell_var(fp, "GIT_AUTHOR_DATE");
	if (!state->author_date) {
		fclose(fp);
		return -1;
	}

	if (fgetc(fp) != EOF) {
		fclose(fp);
		return -1;
	}

	fclose(fp);
	return 0;
}

/**
 * Saves state->author_name, state->author_email and state->author_date in the
 * state directory's "author-script" file.
 */
static void write_author_script(const struct am_state *state)
{
	struct strbuf sb = STRBUF_INIT;

	strbuf_addstr(&sb, "GIT_AUTHOR_NAME=");
	sq_quote_buf(&sb, state->author_name);
	strbuf_addch(&sb, '\n');

	strbuf_addstr(&sb, "GIT_AUTHOR_EMAIL=");
	sq_quote_buf(&sb, state->author_email);
	strbuf_addch(&sb, '\n');

	strbuf_addstr(&sb, "GIT_AUTHOR_DATE=");
	sq_quote_buf(&sb, state->author_date);
	strbuf_addch(&sb, '\n');

	write_state_text(state, "author-script", sb.buf);

	strbuf_release(&sb);
}

/**
 * Reads the commit message from the state directory's "final-commit" file,
 * setting state->msg to its contents and state->msg_len to the length of its
 * contents in bytes.
 *
 * Returns 0 on success, -1 if the file does not exist.
 */
static int read_commit_msg(struct am_state *state)
{
	struct strbuf sb = STRBUF_INIT;

	assert(!state->msg);

	if (read_state_file(&sb, state, "final-commit", 0) < 0) {
		strbuf_release(&sb);
		return -1;
	}

	state->msg = strbuf_detach(&sb, &state->msg_len);
	return 0;
}

/**
 * Saves state->msg in the state directory's "final-commit" file.
 */
static void write_commit_msg(const struct am_state *state)
{
	int fd;
	const char *filename = am_path(state, "final-commit");

	fd = xopen(filename, O_WRONLY | O_CREAT, 0666);
	if (write_in_full(fd, state->msg, state->msg_len) < 0)
		die_errno(_("could not write to %s"), filename);
	close(fd);
}

/**
 * Loads state from disk.
 */
static void am_load(struct am_state *state)
{
	struct strbuf sb = STRBUF_INIT;

	if (read_state_file(&sb, state, "next", 1) < 0)
		die("BUG: state file 'next' does not exist");
	state->cur = strtol(sb.buf, NULL, 10);

	if (read_state_file(&sb, state, "last", 1) < 0)
		die("BUG: state file 'last' does not exist");
	state->last = strtol(sb.buf, NULL, 10);

	if (read_author_script(state) < 0)
		die(_("could not parse author script"));

	read_commit_msg(state);

	if (read_state_file(&sb, state, "original-commit", 1) < 0)
		hashclr(state->orig_commit);
	else if (get_sha1_hex(sb.buf, state->orig_commit) < 0)
		die(_("could not parse %s"), am_path(state, "original-commit"));

	read_state_file(&sb, state, "threeway", 1);
	state->threeway = !strcmp(sb.buf, "t");

	read_state_file(&sb, state, "quiet", 1);
	state->quiet = !strcmp(sb.buf, "t");

	read_state_file(&sb, state, "sign", 1);
	state->signoff = !strcmp(sb.buf, "t");

	read_state_file(&sb, state, "utf8", 1);
	state->utf8 = !strcmp(sb.buf, "t");

	read_state_file(&sb, state, "keep", 1);
	if (!strcmp(sb.buf, "t"))
		state->keep = KEEP_TRUE;
	else if (!strcmp(sb.buf, "b"))
		state->keep = KEEP_NON_PATCH;
	else
		state->keep = KEEP_FALSE;

	read_state_file(&sb, state, "messageid", 1);
	state->message_id = !strcmp(sb.buf, "t");

	read_state_file(&sb, state, "scissors", 1);
	if (!strcmp(sb.buf, "t"))
		state->scissors = SCISSORS_TRUE;
	else if (!strcmp(sb.buf, "f"))
		state->scissors = SCISSORS_FALSE;
	else
		state->scissors = SCISSORS_UNSET;

	read_state_file(&sb, state, "apply-opt", 1);
	argv_array_clear(&state->git_apply_opts);
	if (sq_dequote_to_argv_array(sb.buf, &state->git_apply_opts) < 0)
		die(_("could not parse %s"), am_path(state, "apply-opt"));

	state->rebasing = !!file_exists(am_path(state, "rebasing"));

	strbuf_release(&sb);
}

/**
 * Removes the am_state directory, forcefully terminating the current am
 * session.
 */
static void am_destroy(const struct am_state *state)
{
	struct strbuf sb = STRBUF_INIT;

	strbuf_addstr(&sb, state->dir);
	remove_dir_recursively(&sb, 0);
	strbuf_release(&sb);
}

/**
 * Runs applypatch-msg hook. Returns its exit code.
 */
static int run_applypatch_msg_hook(struct am_state *state)
{
	int ret;

	assert(state->msg);
	ret = run_hook_le(NULL, "applypatch-msg", am_path(state, "final-commit"), NULL);

	if (!ret) {
		free(state->msg);
		state->msg = NULL;
		if (read_commit_msg(state) < 0)
			die(_("'%s' was deleted by the applypatch-msg hook"),
				am_path(state, "final-commit"));
	}

	return ret;
}

/**
 * Runs post-rewrite hook. Returns it exit code.
 */
static int run_post_rewrite_hook(const struct am_state *state)
{
	struct child_process cp = CHILD_PROCESS_INIT;
	const char *hook = find_hook("post-rewrite");
	int ret;

	if (!hook)
		return 0;

	argv_array_push(&cp.args, hook);
	argv_array_push(&cp.args, "rebase");

	cp.in = xopen(am_path(state, "rewritten"), O_RDONLY);
	cp.stdout_to_stderr = 1;

	ret = run_command(&cp);

	close(cp.in);
	return ret;
}

/**
 * Reads the state directory's "rewritten" file, and copies notes from the old
 * commits listed in the file to their rewritten commits.
 *
 * Returns 0 on success, -1 on failure.
 */
static int copy_notes_for_rebase(const struct am_state *state)
{
	struct notes_rewrite_cfg *c;
	struct strbuf sb = STRBUF_INIT;
	const char *invalid_line = _("Malformed input line: '%s'.");
	const char *msg = "Notes added by 'git rebase'";
	FILE *fp;
	int ret = 0;

	assert(state->rebasing);

	c = init_copy_notes_for_rewrite("rebase");
	if (!c)
		return 0;

	fp = xfopen(am_path(state, "rewritten"), "r");

	while (!strbuf_getline(&sb, fp, '\n')) {
		unsigned char from_obj[GIT_SHA1_RAWSZ], to_obj[GIT_SHA1_RAWSZ];

		if (sb.len != GIT_SHA1_HEXSZ * 2 + 1) {
			ret = error(invalid_line, sb.buf);
			goto finish;
		}

		if (get_sha1_hex(sb.buf, from_obj)) {
			ret = error(invalid_line, sb.buf);
			goto finish;
		}

		if (sb.buf[GIT_SHA1_HEXSZ] != ' ') {
			ret = error(invalid_line, sb.buf);
			goto finish;
		}

		if (get_sha1_hex(sb.buf + GIT_SHA1_HEXSZ + 1, to_obj)) {
			ret = error(invalid_line, sb.buf);
			goto finish;
		}

		if (copy_note_for_rewrite(c, from_obj, to_obj))
			ret = error(_("Failed to copy notes from '%s' to '%s'"),
					sha1_to_hex(from_obj), sha1_to_hex(to_obj));
	}

finish:
	finish_copy_notes_for_rewrite(c, msg);
	fclose(fp);
	strbuf_release(&sb);
	return ret;
}

/**
 * Determines if the file looks like a piece of RFC2822 mail by grabbing all
 * non-indented lines and checking if they look like they begin with valid
 * header field names.
 *
 * Returns 1 if the file looks like a piece of mail, 0 otherwise.
 */
static int is_mail(FILE *fp)
{
	const char *header_regex = "^[!-9;-~]+:";
	struct strbuf sb = STRBUF_INIT;
	regex_t regex;
	int ret = 1;

	if (fseek(fp, 0L, SEEK_SET))
		die_errno(_("fseek failed"));

	if (regcomp(&regex, header_regex, REG_NOSUB | REG_EXTENDED))
		die("invalid pattern: %s", header_regex);

	while (!strbuf_getline_crlf(&sb, fp)) {
		if (!sb.len)
			break; /* End of header */

		/* Ignore indented folded lines */
		if (*sb.buf == '\t' || *sb.buf == ' ')
			continue;

		/* It's a header if it matches header_regex */
		if (regexec(&regex, sb.buf, 0, NULL, 0)) {
			ret = 0;
			goto done;
		}
	}

done:
	regfree(&regex);
	strbuf_release(&sb);
	return ret;
}

/**
 * Attempts to detect the patch_format of the patches contained in `paths`,
 * returning the PATCH_FORMAT_* enum value. Returns PATCH_FORMAT_UNKNOWN if
 * detection fails.
 */
static int detect_patch_format(const char **paths)
{
	enum patch_format ret = PATCH_FORMAT_UNKNOWN;
	struct strbuf l1 = STRBUF_INIT;
	struct strbuf l2 = STRBUF_INIT;
	struct strbuf l3 = STRBUF_INIT;
	FILE *fp;

	/*
	 * We default to mbox format if input is from stdin and for directories
	 */
	if (!*paths || !strcmp(*paths, "-") || is_directory(*paths))
		return PATCH_FORMAT_MBOX;

	/*
	 * Otherwise, check the first few lines of the first patch, starting
	 * from the first non-blank line, to try to detect its format.
	 */

	fp = xfopen(*paths, "r");

	while (!strbuf_getline_crlf(&l1, fp)) {
		if (l1.len)
			break;
	}

	if (starts_with(l1.buf, "From ") || starts_with(l1.buf, "From: ")) {
		ret = PATCH_FORMAT_MBOX;
		goto done;
	}

	if (starts_with(l1.buf, "# This series applies on GIT commit")) {
		ret = PATCH_FORMAT_STGIT_SERIES;
		goto done;
	}

	if (!strcmp(l1.buf, "# HG changeset patch")) {
		ret = PATCH_FORMAT_HG;
		goto done;
	}

	strbuf_reset(&l2);
	strbuf_getline_crlf(&l2, fp);
	strbuf_reset(&l3);
	strbuf_getline_crlf(&l3, fp);

	/*
	 * If the second line is empty and the third is a From, Author or Date
	 * entry, this is likely an StGit patch.
	 */
	if (l1.len && !l2.len &&
		(starts_with(l3.buf, "From:") ||
		 starts_with(l3.buf, "Author:") ||
		 starts_with(l3.buf, "Date:"))) {
		ret = PATCH_FORMAT_STGIT;
		goto done;
	}

	if (l1.len && is_mail(fp)) {
		ret = PATCH_FORMAT_MBOX;
		goto done;
	}

done:
	fclose(fp);
	strbuf_release(&l1);
	return ret;
}

/**
 * Splits out individual email patches from `paths`, where each path is either
 * a mbox file or a Maildir. Returns 0 on success, -1 on failure.
 */
static int split_mail_mbox(struct am_state *state, const char **paths, int keep_cr)
{
	struct child_process cp = CHILD_PROCESS_INIT;
	struct strbuf last = STRBUF_INIT;

	cp.git_cmd = 1;
	argv_array_push(&cp.args, "mailsplit");
	argv_array_pushf(&cp.args, "-d%d", state->prec);
	argv_array_pushf(&cp.args, "-o%s", state->dir);
	argv_array_push(&cp.args, "-b");
	if (keep_cr)
		argv_array_push(&cp.args, "--keep-cr");
	argv_array_push(&cp.args, "--");
	argv_array_pushv(&cp.args, paths);

	if (capture_command(&cp, &last, 8))
		return -1;

	state->cur = 1;
	state->last = strtol(last.buf, NULL, 10);

	return 0;
}

/**
 * Callback signature for split_mail_conv(). The foreign patch should be
 * read from `in`, and the converted patch (in RFC2822 mail format) should be
 * written to `out`. Return 0 on success, or -1 on failure.
 */
typedef int (*mail_conv_fn)(FILE *out, FILE *in, int keep_cr);

/**
 * Calls `fn` for each file in `paths` to convert the foreign patch to the
 * RFC2822 mail format suitable for parsing with git-mailinfo.
 *
 * Returns 0 on success, -1 on failure.
 */
static int split_mail_conv(mail_conv_fn fn, struct am_state *state,
			const char **paths, int keep_cr)
{
	static const char *stdin_only[] = {"-", NULL};
	int i;

	if (!*paths)
		paths = stdin_only;

	for (i = 0; *paths; paths++, i++) {
		FILE *in, *out;
		const char *mail;
		int ret;

		if (!strcmp(*paths, "-"))
			in = stdin;
		else
			in = fopen(*paths, "r");

		if (!in)
			return error(_("could not open '%s' for reading: %s"),
					*paths, strerror(errno));

		mail = mkpath("%s/%0*d", state->dir, state->prec, i + 1);

		out = fopen(mail, "w");
		if (!out)
			return error(_("could not open '%s' for writing: %s"),
					mail, strerror(errno));

		ret = fn(out, in, keep_cr);

		fclose(out);
		fclose(in);

		if (ret)
			return error(_("could not parse patch '%s'"), *paths);
	}

	state->cur = 1;
	state->last = i;
	return 0;
}

/**
 * A split_mail_conv() callback that converts an StGit patch to an RFC2822
 * message suitable for parsing with git-mailinfo.
 */
static int stgit_patch_to_mail(FILE *out, FILE *in, int keep_cr)
{
	struct strbuf sb = STRBUF_INIT;
	int subject_printed = 0;

	while (!strbuf_getline(&sb, in, '\n')) {
		const char *str;

		if (str_isspace(sb.buf))
			continue;
		else if (skip_prefix(sb.buf, "Author:", &str))
			fprintf(out, "From:%s\n", str);
		else if (starts_with(sb.buf, "From") || starts_with(sb.buf, "Date"))
			fprintf(out, "%s\n", sb.buf);
		else if (!subject_printed) {
			fprintf(out, "Subject: %s\n", sb.buf);
			subject_printed = 1;
		} else {
			fprintf(out, "\n%s\n", sb.buf);
			break;
		}
	}

	strbuf_reset(&sb);
	while (strbuf_fread(&sb, 8192, in) > 0) {
		fwrite(sb.buf, 1, sb.len, out);
		strbuf_reset(&sb);
	}

	strbuf_release(&sb);
	return 0;
}

/**
 * This function only supports a single StGit series file in `paths`.
 *
 * Given an StGit series file, converts the StGit patches in the series into
 * RFC2822 messages suitable for parsing with git-mailinfo, and queues them in
 * the state directory.
 *
 * Returns 0 on success, -1 on failure.
 */
static int split_mail_stgit_series(struct am_state *state, const char **paths,
					int keep_cr)
{
	const char *series_dir;
	char *series_dir_buf;
	FILE *fp;
	struct argv_array patches = ARGV_ARRAY_INIT;
	struct strbuf sb = STRBUF_INIT;
	int ret;

	if (!paths[0] || paths[1])
		return error(_("Only one StGIT patch series can be applied at once"));

	series_dir_buf = xstrdup(*paths);
	series_dir = dirname(series_dir_buf);

	fp = fopen(*paths, "r");
	if (!fp)
		return error(_("could not open '%s' for reading: %s"), *paths,
				strerror(errno));

	while (!strbuf_getline(&sb, fp, '\n')) {
		if (*sb.buf == '#')
			continue; /* skip comment lines */

		argv_array_push(&patches, mkpath("%s/%s", series_dir, sb.buf));
	}

	fclose(fp);
	strbuf_release(&sb);
	free(series_dir_buf);

	ret = split_mail_conv(stgit_patch_to_mail, state, patches.argv, keep_cr);

	argv_array_clear(&patches);
	return ret;
}

/**
 * A split_patches_conv() callback that converts a mercurial patch to a RFC2822
 * message suitable for parsing with git-mailinfo.
 */
static int hg_patch_to_mail(FILE *out, FILE *in, int keep_cr)
{
	struct strbuf sb = STRBUF_INIT;

	while (!strbuf_getline(&sb, in, '\n')) {
		const char *str;

		if (skip_prefix(sb.buf, "# User ", &str))
			fprintf(out, "From: %s\n", str);
		else if (skip_prefix(sb.buf, "# Date ", &str)) {
			unsigned long timestamp;
			long tz, tz2;
			char *end;

			errno = 0;
			timestamp = strtoul(str, &end, 10);
			if (errno)
				return error(_("invalid timestamp"));

			if (!skip_prefix(end, " ", &str))
				return error(_("invalid Date line"));

			errno = 0;
			tz = strtol(str, &end, 10);
			if (errno)
				return error(_("invalid timezone offset"));

			if (*end)
				return error(_("invalid Date line"));

			/*
			 * mercurial's timezone is in seconds west of UTC,
			 * however git's timezone is in hours + minutes east of
			 * UTC. Convert it.
			 */
			tz2 = labs(tz) / 3600 * 100 + labs(tz) % 3600 / 60;
			if (tz > 0)
				tz2 = -tz2;

			fprintf(out, "Date: %s\n", show_date(timestamp, tz2, DATE_MODE(RFC2822)));
		} else if (starts_with(sb.buf, "# ")) {
			continue;
		} else {
			fprintf(out, "\n%s\n", sb.buf);
			break;
		}
	}

	strbuf_reset(&sb);
	while (strbuf_fread(&sb, 8192, in) > 0) {
		fwrite(sb.buf, 1, sb.len, out);
		strbuf_reset(&sb);
	}

	strbuf_release(&sb);
	return 0;
}

/**
 * Splits a list of files/directories into individual email patches. Each path
 * in `paths` must be a file/directory that is formatted according to
 * `patch_format`.
 *
 * Once split out, the individual email patches will be stored in the state
 * directory, with each patch's filename being its index, padded to state->prec
 * digits.
 *
 * state->cur will be set to the index of the first mail, and state->last will
 * be set to the index of the last mail.
 *
 * Set keep_cr to 0 to convert all lines ending with \r\n to end with \n, 1
 * to disable this behavior, -1 to use the default configured setting.
 *
 * Returns 0 on success, -1 on failure.
 */
static int split_mail(struct am_state *state, enum patch_format patch_format,
			const char **paths, int keep_cr)
{
	if (keep_cr < 0) {
		keep_cr = 0;
		git_config_get_bool("am.keepcr", &keep_cr);
	}

	switch (patch_format) {
	case PATCH_FORMAT_MBOX:
		return split_mail_mbox(state, paths, keep_cr);
	case PATCH_FORMAT_STGIT:
		return split_mail_conv(stgit_patch_to_mail, state, paths, keep_cr);
	case PATCH_FORMAT_STGIT_SERIES:
		return split_mail_stgit_series(state, paths, keep_cr);
	case PATCH_FORMAT_HG:
		return split_mail_conv(hg_patch_to_mail, state, paths, keep_cr);
	default:
		die("BUG: invalid patch_format");
	}
	return -1;
}

/**
 * Setup a new am session for applying patches
 */
static void am_setup(struct am_state *state, enum patch_format patch_format,
			const char **paths, int keep_cr)
{
	unsigned char curr_head[GIT_SHA1_RAWSZ];
	const char *str;
	struct strbuf sb = STRBUF_INIT;

	if (!patch_format)
		patch_format = detect_patch_format(paths);

	if (!patch_format) {
		fprintf_ln(stderr, _("Patch format detection failed."));
		exit(128);
	}

	if (mkdir(state->dir, 0777) < 0 && errno != EEXIST)
		die_errno(_("failed to create directory '%s'"), state->dir);

	if (split_mail(state, patch_format, paths, keep_cr) < 0) {
		am_destroy(state);
		die(_("Failed to split patches."));
	}

	if (state->rebasing)
		state->threeway = 1;

	write_state_bool(state, "threeway", state->threeway);
	write_state_bool(state, "quiet", state->quiet);
	write_state_bool(state, "sign", state->signoff);
	write_state_bool(state, "utf8", state->utf8);

	switch (state->keep) {
	case KEEP_FALSE:
		str = "f";
		break;
	case KEEP_TRUE:
		str = "t";
		break;
	case KEEP_NON_PATCH:
		str = "b";
		break;
	default:
		die("BUG: invalid value for state->keep");
	}

	write_state_text(state, "keep", str);
	write_state_bool(state, "messageid", state->message_id);

	switch (state->scissors) {
	case SCISSORS_UNSET:
		str = "";
		break;
	case SCISSORS_FALSE:
		str = "f";
		break;
	case SCISSORS_TRUE:
		str = "t";
		break;
	default:
		die("BUG: invalid value for state->scissors");
	}
	write_state_text(state, "scissors", str);

	sq_quote_argv(&sb, state->git_apply_opts.argv, 0);
	write_state_text(state, "apply-opt", sb.buf);

	if (state->rebasing)
		write_state_text(state, "rebasing", "");
	else
		write_state_text(state, "applying", "");

	if (!get_sha1("HEAD", curr_head)) {
		write_state_text(state, "abort-safety", sha1_to_hex(curr_head));
		if (!state->rebasing)
			update_ref("am", "ORIG_HEAD", curr_head, NULL, 0,
					UPDATE_REFS_DIE_ON_ERR);
	} else {
		write_state_text(state, "abort-safety", "");
		if (!state->rebasing)
			delete_ref("ORIG_HEAD", NULL, 0);
	}

	/*
	 * NOTE: Since the "next" and "last" files determine if an am_state
	 * session is in progress, they should be written last.
	 */

	write_state_count(state, "next", state->cur);
	write_state_count(state, "last", state->last);

	strbuf_release(&sb);
}

/**
 * Increments the patch pointer, and cleans am_state for the application of the
 * next patch.
 */
static void am_next(struct am_state *state)
{
	unsigned char head[GIT_SHA1_RAWSZ];

	free(state->author_name);
	state->author_name = NULL;

	free(state->author_email);
	state->author_email = NULL;

	free(state->author_date);
	state->author_date = NULL;

	free(state->msg);
	state->msg = NULL;
	state->msg_len = 0;

	unlink(am_path(state, "author-script"));
	unlink(am_path(state, "final-commit"));

	hashclr(state->orig_commit);
	unlink(am_path(state, "original-commit"));

	if (!get_sha1("HEAD", head))
		write_state_text(state, "abort-safety", sha1_to_hex(head));
	else
		write_state_text(state, "abort-safety", "");

	state->cur++;
	write_state_count(state, "next", state->cur);
}

/**
 * Returns the filename of the current patch email.
 */
static const char *msgnum(const struct am_state *state)
{
	static struct strbuf sb = STRBUF_INIT;

	strbuf_reset(&sb);
	strbuf_addf(&sb, "%0*d", state->prec, state->cur);

	return sb.buf;
}

/**
 * Refresh and write index.
 */
static void refresh_and_write_cache(void)
{
	struct lock_file *lock_file = xcalloc(1, sizeof(struct lock_file));

	hold_locked_index(lock_file, 1);
	refresh_cache(REFRESH_QUIET);
	if (write_locked_index(&the_index, lock_file, COMMIT_LOCK))
		die(_("unable to write index file"));
}

/**
 * Returns 1 if the index differs from HEAD, 0 otherwise. When on an unborn
 * branch, returns 1 if there are entries in the index, 0 otherwise. If an
 * strbuf is provided, the space-separated list of files that differ will be
 * appended to it.
 */
static int index_has_changes(struct strbuf *sb)
{
	unsigned char head[GIT_SHA1_RAWSZ];
	int i;

	if (!get_sha1_tree("HEAD", head)) {
		struct diff_options opt;

		diff_setup(&opt);
		DIFF_OPT_SET(&opt, EXIT_WITH_STATUS);
		if (!sb)
			DIFF_OPT_SET(&opt, QUICK);
		do_diff_cache(head, &opt);
		diffcore_std(&opt);
		for (i = 0; sb && i < diff_queued_diff.nr; i++) {
			if (i)
				strbuf_addch(sb, ' ');
			strbuf_addstr(sb, diff_queued_diff.queue[i]->two->path);
		}
		diff_flush(&opt);
		return DIFF_OPT_TST(&opt, HAS_CHANGES) != 0;
	} else {
		for (i = 0; sb && i < active_nr; i++) {
			if (i)
				strbuf_addch(sb, ' ');
			strbuf_addstr(sb, active_cache[i]->name);
		}
		return !!active_nr;
	}
}

/**
 * Dies with a user-friendly message on how to proceed after resolving the
 * problem. This message can be overridden with state->resolvemsg.
 */
static void NORETURN die_user_resolve(const struct am_state *state)
{
	if (state->resolvemsg) {
		printf_ln("%s", state->resolvemsg);
	} else {
		const char *cmdline = state->interactive ? "git am -i" : "git am";

		printf_ln(_("When you have resolved this problem, run \"%s --continue\"."), cmdline);
		printf_ln(_("If you prefer to skip this patch, run \"%s --skip\" instead."), cmdline);
		printf_ln(_("To restore the original branch and stop patching, run \"%s --abort\"."), cmdline);
	}

	exit(128);
}

static void am_signoff(struct strbuf *sb)
{
	char *cp;
	struct strbuf mine = STRBUF_INIT;

	/* Does it end with our own sign-off? */
	strbuf_addf(&mine, "\n%s%s\n",
		    sign_off_header,
		    fmt_name(getenv("GIT_COMMITTER_NAME"),
			     getenv("GIT_COMMITTER_EMAIL")));
	if (mine.len < sb->len &&
	    !strcmp(mine.buf, sb->buf + sb->len - mine.len))
		goto exit; /* no need to duplicate */

	/* Does it have any Signed-off-by: in the text */
	for (cp = sb->buf;
	     cp && *cp && (cp = strstr(cp, sign_off_header)) != NULL;
	     cp = strchr(cp, '\n')) {
		if (sb->buf == cp || cp[-1] == '\n')
			break;
	}

	strbuf_addstr(sb, mine.buf + !!cp);
exit:
	strbuf_release(&mine);
}

/**
 * Appends signoff to the "msg" field of the am_state.
 */
static void am_append_signoff(struct am_state *state)
{
	struct strbuf sb = STRBUF_INIT;

	strbuf_attach(&sb, state->msg, state->msg_len, state->msg_len);
	am_signoff(&sb);
	state->msg = strbuf_detach(&sb, &state->msg_len);
}

/**
 * Parses `mail` using git-mailinfo, extracting its patch and authorship info.
 * state->msg will be set to the patch message. state->author_name,
 * state->author_email and state->author_date will be set to the patch author's
 * name, email and date respectively. The patch body will be written to the
 * state directory's "patch" file.
 *
 * Returns 1 if the patch should be skipped, 0 otherwise.
 */
static int parse_mail(struct am_state *state, const char *mail)
{
	FILE *fp;
	struct strbuf sb = STRBUF_INIT;
	struct strbuf msg = STRBUF_INIT;
	struct strbuf author_name = STRBUF_INIT;
	struct strbuf author_date = STRBUF_INIT;
	struct strbuf author_email = STRBUF_INIT;
	int ret = 0;
	struct mailinfo mi;

	setup_mailinfo(&mi);

	if (state->utf8)
		mi.metainfo_charset = get_commit_output_encoding();
	else
		mi.metainfo_charset = NULL;

	switch (state->keep) {
	case KEEP_FALSE:
		break;
	case KEEP_TRUE:
		mi.keep_subject = 1;
		break;
	case KEEP_NON_PATCH:
		mi.keep_non_patch_brackets_in_subject = 1;
		break;
	default:
		die("BUG: invalid value for state->keep");
	}

	if (state->message_id)
		mi.add_message_id = 1;

	switch (state->scissors) {
	case SCISSORS_UNSET:
		break;
	case SCISSORS_FALSE:
		mi.use_scissors = 0;
		break;
	case SCISSORS_TRUE:
		mi.use_scissors = 1;
		break;
	default:
		die("BUG: invalid value for state->scissors");
	}

	mi.input = fopen(mail, "r");
	if (!mi.input)
		die("could not open input");
	mi.output = fopen(am_path(state, "info"), "w");
	if (!mi.output)
		die("could not open output 'info'");
	if (mailinfo(&mi, am_path(state, "msg"), am_path(state, "patch")))
		die("could not parse patch");

	fclose(mi.input);
	fclose(mi.output);

	/* Extract message and author information */
	fp = xfopen(am_path(state, "info"), "r");
	while (!strbuf_getline(&sb, fp, '\n')) {
		const char *x;

		if (skip_prefix(sb.buf, "Subject: ", &x)) {
			if (msg.len)
				strbuf_addch(&msg, '\n');
			strbuf_addstr(&msg, x);
		} else if (skip_prefix(sb.buf, "Author: ", &x))
			strbuf_addstr(&author_name, x);
		else if (skip_prefix(sb.buf, "Email: ", &x))
			strbuf_addstr(&author_email, x);
		else if (skip_prefix(sb.buf, "Date: ", &x))
			strbuf_addstr(&author_date, x);
	}
	fclose(fp);

	/* Skip pine's internal folder data */
	if (!strcmp(author_name.buf, "Mail System Internal Data")) {
		ret = 1;
		goto finish;
	}

	if (is_empty_file(am_path(state, "patch"))) {
		printf_ln(_("Patch is empty. Was it split wrong?"));
		die_user_resolve(state);
	}

	strbuf_addstr(&msg, "\n\n");
<<<<<<< HEAD
	if (strbuf_read_file(&msg, am_path(state, "msg"), 0) < 0)
		die_errno(_("could not read '%s'"), am_path(state, "msg"));
	strbuf_stripspace(&msg, 0);
=======
	strbuf_addbuf(&msg, &mi.log_message);
	stripspace(&msg, 0);
>>>>>>> 4b98bae2

	if (state->signoff)
		am_signoff(&msg);

	assert(!state->author_name);
	state->author_name = strbuf_detach(&author_name, NULL);

	assert(!state->author_email);
	state->author_email = strbuf_detach(&author_email, NULL);

	assert(!state->author_date);
	state->author_date = strbuf_detach(&author_date, NULL);

	assert(!state->msg);
	state->msg = strbuf_detach(&msg, &state->msg_len);

finish:
	strbuf_release(&msg);
	strbuf_release(&author_date);
	strbuf_release(&author_email);
	strbuf_release(&author_name);
	strbuf_release(&sb);
	clear_mailinfo(&mi);
	return ret;
}

/**
 * Sets commit_id to the commit hash where the mail was generated from.
 * Returns 0 on success, -1 on failure.
 */
static int get_mail_commit_sha1(unsigned char *commit_id, const char *mail)
{
	struct strbuf sb = STRBUF_INIT;
	FILE *fp = xfopen(mail, "r");
	const char *x;

	if (strbuf_getline(&sb, fp, '\n'))
		return -1;

	if (!skip_prefix(sb.buf, "From ", &x))
		return -1;

	if (get_sha1_hex(x, commit_id) < 0)
		return -1;

	strbuf_release(&sb);
	fclose(fp);
	return 0;
}

/**
 * Sets state->msg, state->author_name, state->author_email, state->author_date
 * to the commit's respective info.
 */
static void get_commit_info(struct am_state *state, struct commit *commit)
{
	const char *buffer, *ident_line, *author_date, *msg;
	size_t ident_len;
	struct ident_split ident_split;
	struct strbuf sb = STRBUF_INIT;

	buffer = logmsg_reencode(commit, NULL, get_commit_output_encoding());

	ident_line = find_commit_header(buffer, "author", &ident_len);

	if (split_ident_line(&ident_split, ident_line, ident_len) < 0) {
		strbuf_add(&sb, ident_line, ident_len);
		die(_("invalid ident line: %s"), sb.buf);
	}

	assert(!state->author_name);
	if (ident_split.name_begin) {
		strbuf_add(&sb, ident_split.name_begin,
			ident_split.name_end - ident_split.name_begin);
		state->author_name = strbuf_detach(&sb, NULL);
	} else
		state->author_name = xstrdup("");

	assert(!state->author_email);
	if (ident_split.mail_begin) {
		strbuf_add(&sb, ident_split.mail_begin,
			ident_split.mail_end - ident_split.mail_begin);
		state->author_email = strbuf_detach(&sb, NULL);
	} else
		state->author_email = xstrdup("");

	author_date = show_ident_date(&ident_split, DATE_MODE(NORMAL));
	strbuf_addstr(&sb, author_date);
	assert(!state->author_date);
	state->author_date = strbuf_detach(&sb, NULL);

	assert(!state->msg);
	msg = strstr(buffer, "\n\n");
	if (!msg)
		die(_("unable to parse commit %s"), sha1_to_hex(commit->object.sha1));
	state->msg = xstrdup(msg + 2);
	state->msg_len = strlen(state->msg);
}

/**
 * Writes `commit` as a patch to the state directory's "patch" file.
 */
static void write_commit_patch(const struct am_state *state, struct commit *commit)
{
	struct rev_info rev_info;
	FILE *fp;

	fp = xfopen(am_path(state, "patch"), "w");
	init_revisions(&rev_info, NULL);
	rev_info.diff = 1;
	rev_info.abbrev = 0;
	rev_info.disable_stdin = 1;
	rev_info.show_root_diff = 1;
	rev_info.diffopt.output_format = DIFF_FORMAT_PATCH;
	rev_info.no_commit_id = 1;
	DIFF_OPT_SET(&rev_info.diffopt, BINARY);
	DIFF_OPT_SET(&rev_info.diffopt, FULL_INDEX);
	rev_info.diffopt.use_color = 0;
	rev_info.diffopt.file = fp;
	rev_info.diffopt.close_file = 1;
	add_pending_object(&rev_info, &commit->object, "");
	diff_setup_done(&rev_info.diffopt);
	log_tree_commit(&rev_info, commit);
}

/**
 * Writes the diff of the index against HEAD as a patch to the state
 * directory's "patch" file.
 */
static void write_index_patch(const struct am_state *state)
{
	struct tree *tree;
	unsigned char head[GIT_SHA1_RAWSZ];
	struct rev_info rev_info;
	FILE *fp;

	if (!get_sha1_tree("HEAD", head))
		tree = lookup_tree(head);
	else
		tree = lookup_tree(EMPTY_TREE_SHA1_BIN);

	fp = xfopen(am_path(state, "patch"), "w");
	init_revisions(&rev_info, NULL);
	rev_info.diff = 1;
	rev_info.disable_stdin = 1;
	rev_info.no_commit_id = 1;
	rev_info.diffopt.output_format = DIFF_FORMAT_PATCH;
	rev_info.diffopt.use_color = 0;
	rev_info.diffopt.file = fp;
	rev_info.diffopt.close_file = 1;
	add_pending_object(&rev_info, &tree->object, "");
	diff_setup_done(&rev_info.diffopt);
	run_diff_index(&rev_info, 1);
}

/**
 * Like parse_mail(), but parses the mail by looking up its commit ID
 * directly. This is used in --rebasing mode to bypass git-mailinfo's munging
 * of patches.
 *
 * state->orig_commit will be set to the original commit ID.
 *
 * Will always return 0 as the patch should never be skipped.
 */
static int parse_mail_rebase(struct am_state *state, const char *mail)
{
	struct commit *commit;
	unsigned char commit_sha1[GIT_SHA1_RAWSZ];

	if (get_mail_commit_sha1(commit_sha1, mail) < 0)
		die(_("could not parse %s"), mail);

	commit = lookup_commit_or_die(commit_sha1, mail);

	get_commit_info(state, commit);

	write_commit_patch(state, commit);

	hashcpy(state->orig_commit, commit_sha1);
	write_state_text(state, "original-commit", sha1_to_hex(commit_sha1));

	return 0;
}

/**
 * Applies current patch with git-apply. Returns 0 on success, -1 otherwise. If
 * `index_file` is not NULL, the patch will be applied to that index.
 */
static int run_apply(const struct am_state *state, const char *index_file)
{
	struct child_process cp = CHILD_PROCESS_INIT;

	cp.git_cmd = 1;

	if (index_file)
		argv_array_pushf(&cp.env_array, "GIT_INDEX_FILE=%s", index_file);

	/*
	 * If we are allowed to fall back on 3-way merge, don't give false
	 * errors during the initial attempt.
	 */
	if (state->threeway && !index_file) {
		cp.no_stdout = 1;
		cp.no_stderr = 1;
	}

	argv_array_push(&cp.args, "apply");

	argv_array_pushv(&cp.args, state->git_apply_opts.argv);

	if (index_file)
		argv_array_push(&cp.args, "--cached");
	else
		argv_array_push(&cp.args, "--index");

	argv_array_push(&cp.args, am_path(state, "patch"));

	if (run_command(&cp))
		return -1;

	/* Reload index as git-apply will have modified it. */
	discard_cache();
	read_cache_from(index_file ? index_file : get_index_file());

	return 0;
}

/**
 * Builds an index that contains just the blobs needed for a 3way merge.
 */
static int build_fake_ancestor(const struct am_state *state, const char *index_file)
{
	struct child_process cp = CHILD_PROCESS_INIT;

	cp.git_cmd = 1;
	argv_array_push(&cp.args, "apply");
	argv_array_pushv(&cp.args, state->git_apply_opts.argv);
	argv_array_pushf(&cp.args, "--build-fake-ancestor=%s", index_file);
	argv_array_push(&cp.args, am_path(state, "patch"));

	if (run_command(&cp))
		return -1;

	return 0;
}

/**
 * Do the three-way merge using fake ancestor, his tree constructed
 * from the fake ancestor and the postimage of the patch, and our
 * state.
 */
static int run_fallback_merge_recursive(const struct am_state *state,
					unsigned char *orig_tree,
					unsigned char *our_tree,
					unsigned char *his_tree)
{
	struct child_process cp = CHILD_PROCESS_INIT;
	int status;

	cp.git_cmd = 1;

	argv_array_pushf(&cp.env_array, "GITHEAD_%s=%.*s",
			 sha1_to_hex(his_tree), linelen(state->msg), state->msg);
	if (state->quiet)
		argv_array_push(&cp.env_array, "GIT_MERGE_VERBOSITY=0");

	argv_array_push(&cp.args, "merge-recursive");
	argv_array_push(&cp.args, sha1_to_hex(orig_tree));
	argv_array_push(&cp.args, "--");
	argv_array_push(&cp.args, sha1_to_hex(our_tree));
	argv_array_push(&cp.args, sha1_to_hex(his_tree));

	status = run_command(&cp) ? (-1) : 0;
	discard_cache();
	read_cache();
	return status;
}

/**
 * Attempt a threeway merge, using index_path as the temporary index.
 */
static int fall_back_threeway(const struct am_state *state, const char *index_path)
{
	unsigned char orig_tree[GIT_SHA1_RAWSZ], his_tree[GIT_SHA1_RAWSZ],
		      our_tree[GIT_SHA1_RAWSZ];

	if (get_sha1("HEAD", our_tree) < 0)
		hashcpy(our_tree, EMPTY_TREE_SHA1_BIN);

	if (build_fake_ancestor(state, index_path))
		return error("could not build fake ancestor");

	discard_cache();
	read_cache_from(index_path);

	if (write_index_as_tree(orig_tree, &the_index, index_path, 0, NULL))
		return error(_("Repository lacks necessary blobs to fall back on 3-way merge."));

	say(state, stdout, _("Using index info to reconstruct a base tree..."));

	if (!state->quiet) {
		/*
		 * List paths that needed 3-way fallback, so that the user can
		 * review them with extra care to spot mismerges.
		 */
		struct rev_info rev_info;
		const char *diff_filter_str = "--diff-filter=AM";

		init_revisions(&rev_info, NULL);
		rev_info.diffopt.output_format = DIFF_FORMAT_NAME_STATUS;
		diff_opt_parse(&rev_info.diffopt, &diff_filter_str, 1);
		add_pending_sha1(&rev_info, "HEAD", our_tree, 0);
		diff_setup_done(&rev_info.diffopt);
		run_diff_index(&rev_info, 1);
	}

	if (run_apply(state, index_path))
		return error(_("Did you hand edit your patch?\n"
				"It does not apply to blobs recorded in its index."));

	if (write_index_as_tree(his_tree, &the_index, index_path, 0, NULL))
		return error("could not write tree");

	say(state, stdout, _("Falling back to patching base and 3-way merge..."));

	discard_cache();
	read_cache();

	/*
	 * This is not so wrong. Depending on which base we picked, orig_tree
	 * may be wildly different from ours, but his_tree has the same set of
	 * wildly different changes in parts the patch did not touch, so
	 * recursive ends up canceling them, saying that we reverted all those
	 * changes.
	 */

	if (run_fallback_merge_recursive(state, orig_tree, our_tree, his_tree)) {
		rerere(state->allow_rerere_autoupdate);
		return error(_("Failed to merge in the changes."));
	}

	return 0;
}

/**
 * Commits the current index with state->msg as the commit message and
 * state->author_name, state->author_email and state->author_date as the author
 * information.
 */
static void do_commit(const struct am_state *state)
{
	unsigned char tree[GIT_SHA1_RAWSZ], parent[GIT_SHA1_RAWSZ],
		      commit[GIT_SHA1_RAWSZ];
	unsigned char *ptr;
	struct commit_list *parents = NULL;
	const char *reflog_msg, *author;
	struct strbuf sb = STRBUF_INIT;

	if (run_hook_le(NULL, "pre-applypatch", NULL))
		exit(1);

	if (write_cache_as_tree(tree, 0, NULL))
		die(_("git write-tree failed to write a tree"));

	if (!get_sha1_commit("HEAD", parent)) {
		ptr = parent;
		commit_list_insert(lookup_commit(parent), &parents);
	} else {
		ptr = NULL;
		say(state, stderr, _("applying to an empty history"));
	}

	author = fmt_ident(state->author_name, state->author_email,
			state->ignore_date ? NULL : state->author_date,
			IDENT_STRICT);

	if (state->committer_date_is_author_date)
		setenv("GIT_COMMITTER_DATE",
			state->ignore_date ? "" : state->author_date, 1);

	if (commit_tree(state->msg, state->msg_len, tree, parents, commit,
				author, state->sign_commit))
		die(_("failed to write commit object"));

	reflog_msg = getenv("GIT_REFLOG_ACTION");
	if (!reflog_msg)
		reflog_msg = "am";

	strbuf_addf(&sb, "%s: %.*s", reflog_msg, linelen(state->msg),
			state->msg);

	update_ref(sb.buf, "HEAD", commit, ptr, 0, UPDATE_REFS_DIE_ON_ERR);

	if (state->rebasing) {
		FILE *fp = xfopen(am_path(state, "rewritten"), "a");

		assert(!is_null_sha1(state->orig_commit));
		fprintf(fp, "%s ", sha1_to_hex(state->orig_commit));
		fprintf(fp, "%s\n", sha1_to_hex(commit));
		fclose(fp);
	}

	run_hook_le(NULL, "post-applypatch", NULL);

	strbuf_release(&sb);
}

/**
 * Validates the am_state for resuming -- the "msg" and authorship fields must
 * be filled up.
 */
static void validate_resume_state(const struct am_state *state)
{
	if (!state->msg)
		die(_("cannot resume: %s does not exist."),
			am_path(state, "final-commit"));

	if (!state->author_name || !state->author_email || !state->author_date)
		die(_("cannot resume: %s does not exist."),
			am_path(state, "author-script"));
}

/**
 * Interactively prompt the user on whether the current patch should be
 * applied.
 *
 * Returns 0 if the user chooses to apply the patch, 1 if the user chooses to
 * skip it.
 */
static int do_interactive(struct am_state *state)
{
	assert(state->msg);

	if (!isatty(0))
		die(_("cannot be interactive without stdin connected to a terminal."));

	for (;;) {
		const char *reply;

		puts(_("Commit Body is:"));
		puts("--------------------------");
		printf("%s", state->msg);
		puts("--------------------------");

		/*
		 * TRANSLATORS: Make sure to include [y], [n], [e], [v] and [a]
		 * in your translation. The program will only accept English
		 * input at this point.
		 */
		reply = git_prompt(_("Apply? [y]es/[n]o/[e]dit/[v]iew patch/[a]ccept all: "), PROMPT_ECHO);

		if (!reply) {
			continue;
		} else if (*reply == 'y' || *reply == 'Y') {
			return 0;
		} else if (*reply == 'a' || *reply == 'A') {
			state->interactive = 0;
			return 0;
		} else if (*reply == 'n' || *reply == 'N') {
			return 1;
		} else if (*reply == 'e' || *reply == 'E') {
			struct strbuf msg = STRBUF_INIT;

			if (!launch_editor(am_path(state, "final-commit"), &msg, NULL)) {
				free(state->msg);
				state->msg = strbuf_detach(&msg, &state->msg_len);
			}
			strbuf_release(&msg);
		} else if (*reply == 'v' || *reply == 'V') {
			const char *pager = git_pager(1);
			struct child_process cp = CHILD_PROCESS_INIT;

			if (!pager)
				pager = "cat";
			argv_array_push(&cp.args, pager);
			argv_array_push(&cp.args, am_path(state, "patch"));
			run_command(&cp);
		}
	}
}

/**
 * Applies all queued mail.
 *
 * If `resume` is true, we are "resuming". The "msg" and authorship fields, as
 * well as the state directory's "patch" file is used as-is for applying the
 * patch and committing it.
 */
static void am_run(struct am_state *state, int resume)
{
	const char *argv_gc_auto[] = {"gc", "--auto", NULL};
	struct strbuf sb = STRBUF_INIT;

	unlink(am_path(state, "dirtyindex"));

	refresh_and_write_cache();

	if (index_has_changes(&sb)) {
		write_state_bool(state, "dirtyindex", 1);
		die(_("Dirty index: cannot apply patches (dirty: %s)"), sb.buf);
	}

	strbuf_release(&sb);

	while (state->cur <= state->last) {
		const char *mail = am_path(state, msgnum(state));
		int apply_status;

		if (!file_exists(mail))
			goto next;

		if (resume) {
			validate_resume_state(state);
		} else {
			int skip;

			if (state->rebasing)
				skip = parse_mail_rebase(state, mail);
			else
				skip = parse_mail(state, mail);

			if (skip)
				goto next; /* mail should be skipped */

			write_author_script(state);
			write_commit_msg(state);
		}

		if (state->interactive && do_interactive(state))
			goto next;

		if (run_applypatch_msg_hook(state))
			exit(1);

		say(state, stdout, _("Applying: %.*s"), linelen(state->msg), state->msg);

		apply_status = run_apply(state, NULL);

		if (apply_status && state->threeway) {
			struct strbuf sb = STRBUF_INIT;

			strbuf_addstr(&sb, am_path(state, "patch-merge-index"));
			apply_status = fall_back_threeway(state, sb.buf);
			strbuf_release(&sb);

			/*
			 * Applying the patch to an earlier tree and merging
			 * the result may have produced the same tree as ours.
			 */
			if (!apply_status && !index_has_changes(NULL)) {
				say(state, stdout, _("No changes -- Patch already applied."));
				goto next;
			}
		}

		if (apply_status) {
			int advice_amworkdir = 1;

			printf_ln(_("Patch failed at %s %.*s"), msgnum(state),
				linelen(state->msg), state->msg);

			git_config_get_bool("advice.amworkdir", &advice_amworkdir);

			if (advice_amworkdir)
				printf_ln(_("The copy of the patch that failed is found in: %s"),
						am_path(state, "patch"));

			die_user_resolve(state);
		}

		do_commit(state);

next:
		am_next(state);

		if (resume)
			am_load(state);
		resume = 0;
	}

	if (!is_empty_file(am_path(state, "rewritten"))) {
		assert(state->rebasing);
		copy_notes_for_rebase(state);
		run_post_rewrite_hook(state);
	}

	/*
	 * In rebasing mode, it's up to the caller to take care of
	 * housekeeping.
	 */
	if (!state->rebasing) {
		am_destroy(state);
		run_command_v_opt(argv_gc_auto, RUN_GIT_CMD);
	}
}

/**
 * Resume the current am session after patch application failure. The user did
 * all the hard work, and we do not have to do any patch application. Just
 * trust and commit what the user has in the index and working tree.
 */
static void am_resolve(struct am_state *state)
{
	validate_resume_state(state);

	say(state, stdout, _("Applying: %.*s"), linelen(state->msg), state->msg);

	if (!index_has_changes(NULL)) {
		printf_ln(_("No changes - did you forget to use 'git add'?\n"
			"If there is nothing left to stage, chances are that something else\n"
			"already introduced the same changes; you might want to skip this patch."));
		die_user_resolve(state);
	}

	if (unmerged_cache()) {
		printf_ln(_("You still have unmerged paths in your index.\n"
			"Did you forget to use 'git add'?"));
		die_user_resolve(state);
	}

	if (state->interactive) {
		write_index_patch(state);
		if (do_interactive(state))
			goto next;
	}

	rerere(0);

	do_commit(state);

next:
	am_next(state);
	am_load(state);
	am_run(state, 0);
}

/**
 * Performs a checkout fast-forward from `head` to `remote`. If `reset` is
 * true, any unmerged entries will be discarded. Returns 0 on success, -1 on
 * failure.
 */
static int fast_forward_to(struct tree *head, struct tree *remote, int reset)
{
	struct lock_file *lock_file;
	struct unpack_trees_options opts;
	struct tree_desc t[2];

	if (parse_tree(head) || parse_tree(remote))
		return -1;

	lock_file = xcalloc(1, sizeof(struct lock_file));
	hold_locked_index(lock_file, 1);

	refresh_cache(REFRESH_QUIET);

	memset(&opts, 0, sizeof(opts));
	opts.head_idx = 1;
	opts.src_index = &the_index;
	opts.dst_index = &the_index;
	opts.update = 1;
	opts.merge = 1;
	opts.reset = reset;
	opts.fn = twoway_merge;
	init_tree_desc(&t[0], head->buffer, head->size);
	init_tree_desc(&t[1], remote->buffer, remote->size);

	if (unpack_trees(2, t, &opts)) {
		rollback_lock_file(lock_file);
		return -1;
	}

	if (write_locked_index(&the_index, lock_file, COMMIT_LOCK))
		die(_("unable to write new index file"));

	return 0;
}

/**
 * Merges a tree into the index. The index's stat info will take precedence
 * over the merged tree's. Returns 0 on success, -1 on failure.
 */
static int merge_tree(struct tree *tree)
{
	struct lock_file *lock_file;
	struct unpack_trees_options opts;
	struct tree_desc t[1];

	if (parse_tree(tree))
		return -1;

	lock_file = xcalloc(1, sizeof(struct lock_file));
	hold_locked_index(lock_file, 1);

	memset(&opts, 0, sizeof(opts));
	opts.head_idx = 1;
	opts.src_index = &the_index;
	opts.dst_index = &the_index;
	opts.merge = 1;
	opts.fn = oneway_merge;
	init_tree_desc(&t[0], tree->buffer, tree->size);

	if (unpack_trees(1, t, &opts)) {
		rollback_lock_file(lock_file);
		return -1;
	}

	if (write_locked_index(&the_index, lock_file, COMMIT_LOCK))
		die(_("unable to write new index file"));

	return 0;
}

/**
 * Clean the index without touching entries that are not modified between
 * `head` and `remote`.
 */
static int clean_index(const unsigned char *head, const unsigned char *remote)
{
	struct tree *head_tree, *remote_tree, *index_tree;
	unsigned char index[GIT_SHA1_RAWSZ];

	head_tree = parse_tree_indirect(head);
	if (!head_tree)
		return error(_("Could not parse object '%s'."), sha1_to_hex(head));

	remote_tree = parse_tree_indirect(remote);
	if (!remote_tree)
		return error(_("Could not parse object '%s'."), sha1_to_hex(remote));

	read_cache_unmerged();

	if (fast_forward_to(head_tree, head_tree, 1))
		return -1;

	if (write_cache_as_tree(index, 0, NULL))
		return -1;

	index_tree = parse_tree_indirect(index);
	if (!index_tree)
		return error(_("Could not parse object '%s'."), sha1_to_hex(index));

	if (fast_forward_to(index_tree, remote_tree, 0))
		return -1;

	if (merge_tree(remote_tree))
		return -1;

	remove_branch_state();

	return 0;
}

/**
 * Resets rerere's merge resolution metadata.
 */
static void am_rerere_clear(void)
{
	struct string_list merge_rr = STRING_LIST_INIT_DUP;
	rerere_clear(&merge_rr);
	string_list_clear(&merge_rr, 1);
}

/**
 * Resume the current am session by skipping the current patch.
 */
static void am_skip(struct am_state *state)
{
	unsigned char head[GIT_SHA1_RAWSZ];

	am_rerere_clear();

	if (get_sha1("HEAD", head))
		hashcpy(head, EMPTY_TREE_SHA1_BIN);

	if (clean_index(head, head))
		die(_("failed to clean index"));

	am_next(state);
	am_load(state);
	am_run(state, 0);
}

/**
 * Returns true if it is safe to reset HEAD to the ORIG_HEAD, false otherwise.
 *
 * It is not safe to reset HEAD when:
 * 1. git-am previously failed because the index was dirty.
 * 2. HEAD has moved since git-am previously failed.
 */
static int safe_to_abort(const struct am_state *state)
{
	struct strbuf sb = STRBUF_INIT;
	unsigned char abort_safety[GIT_SHA1_RAWSZ], head[GIT_SHA1_RAWSZ];

	if (file_exists(am_path(state, "dirtyindex")))
		return 0;

	if (read_state_file(&sb, state, "abort-safety", 1) > 0) {
		if (get_sha1_hex(sb.buf, abort_safety))
			die(_("could not parse %s"), am_path(state, "abort_safety"));
	} else
		hashclr(abort_safety);

	if (get_sha1("HEAD", head))
		hashclr(head);

	if (!hashcmp(head, abort_safety))
		return 1;

	error(_("You seem to have moved HEAD since the last 'am' failure.\n"
		"Not rewinding to ORIG_HEAD"));

	return 0;
}

/**
 * Aborts the current am session if it is safe to do so.
 */
static void am_abort(struct am_state *state)
{
	unsigned char curr_head[GIT_SHA1_RAWSZ], orig_head[GIT_SHA1_RAWSZ];
	int has_curr_head, has_orig_head;
	char *curr_branch;

	if (!safe_to_abort(state)) {
		am_destroy(state);
		return;
	}

	am_rerere_clear();

	curr_branch = resolve_refdup("HEAD", 0, curr_head, NULL);
	has_curr_head = !is_null_sha1(curr_head);
	if (!has_curr_head)
		hashcpy(curr_head, EMPTY_TREE_SHA1_BIN);

	has_orig_head = !get_sha1("ORIG_HEAD", orig_head);
	if (!has_orig_head)
		hashcpy(orig_head, EMPTY_TREE_SHA1_BIN);

	clean_index(curr_head, orig_head);

	if (has_orig_head)
		update_ref("am --abort", "HEAD", orig_head,
				has_curr_head ? curr_head : NULL, 0,
				UPDATE_REFS_DIE_ON_ERR);
	else if (curr_branch)
		delete_ref(curr_branch, NULL, REF_NODEREF);

	free(curr_branch);
	am_destroy(state);
}

/**
 * parse_options() callback that validates and sets opt->value to the
 * PATCH_FORMAT_* enum value corresponding to `arg`.
 */
static int parse_opt_patchformat(const struct option *opt, const char *arg, int unset)
{
	int *opt_value = opt->value;

	if (!strcmp(arg, "mbox"))
		*opt_value = PATCH_FORMAT_MBOX;
	else if (!strcmp(arg, "stgit"))
		*opt_value = PATCH_FORMAT_STGIT;
	else if (!strcmp(arg, "stgit-series"))
		*opt_value = PATCH_FORMAT_STGIT_SERIES;
	else if (!strcmp(arg, "hg"))
		*opt_value = PATCH_FORMAT_HG;
	else
		return error(_("Invalid value for --patch-format: %s"), arg);
	return 0;
}

enum resume_mode {
	RESUME_FALSE = 0,
	RESUME_APPLY,
	RESUME_RESOLVED,
	RESUME_SKIP,
	RESUME_ABORT
};

static int git_am_config(const char *k, const char *v, void *cb)
{
	int status;

	status = git_gpg_config(k, v, NULL);
	if (status)
		return status;

	return git_default_config(k, v, NULL);
}

int cmd_am(int argc, const char **argv, const char *prefix)
{
	struct am_state state;
	int binary = -1;
	int keep_cr = -1;
	int patch_format = PATCH_FORMAT_UNKNOWN;
	enum resume_mode resume = RESUME_FALSE;
	int in_progress;

	const char * const usage[] = {
		N_("git am [<options>] [(<mbox>|<Maildir>)...]"),
		N_("git am [<options>] (--continue | --skip | --abort)"),
		NULL
	};

	struct option options[] = {
		OPT_BOOL('i', "interactive", &state.interactive,
			N_("run interactively")),
		OPT_HIDDEN_BOOL('b', "binary", &binary,
			N_("historical option -- no-op")),
		OPT_BOOL('3', "3way", &state.threeway,
			N_("allow fall back on 3way merging if needed")),
		OPT__QUIET(&state.quiet, N_("be quiet")),
		OPT_SET_INT('s', "signoff", &state.signoff,
			N_("add a Signed-off-by line to the commit message"),
			SIGNOFF_EXPLICIT),
		OPT_BOOL('u', "utf8", &state.utf8,
			N_("recode into utf8 (default)")),
		OPT_SET_INT('k', "keep", &state.keep,
			N_("pass -k flag to git-mailinfo"), KEEP_TRUE),
		OPT_SET_INT(0, "keep-non-patch", &state.keep,
			N_("pass -b flag to git-mailinfo"), KEEP_NON_PATCH),
		OPT_BOOL('m', "message-id", &state.message_id,
			N_("pass -m flag to git-mailinfo")),
		{ OPTION_SET_INT, 0, "keep-cr", &keep_cr, NULL,
		  N_("pass --keep-cr flag to git-mailsplit for mbox format"),
		  PARSE_OPT_NOARG | PARSE_OPT_NONEG, NULL, 1},
		{ OPTION_SET_INT, 0, "no-keep-cr", &keep_cr, NULL,
		  N_("do not pass --keep-cr flag to git-mailsplit independent of am.keepcr"),
		  PARSE_OPT_NOARG | PARSE_OPT_NONEG, NULL, 0},
		OPT_BOOL('c', "scissors", &state.scissors,
			N_("strip everything before a scissors line")),
		OPT_PASSTHRU_ARGV(0, "whitespace", &state.git_apply_opts, N_("action"),
			N_("pass it through git-apply"),
			0),
		OPT_PASSTHRU_ARGV(0, "ignore-space-change", &state.git_apply_opts, NULL,
			N_("pass it through git-apply"),
			PARSE_OPT_NOARG),
		OPT_PASSTHRU_ARGV(0, "ignore-whitespace", &state.git_apply_opts, NULL,
			N_("pass it through git-apply"),
			PARSE_OPT_NOARG),
		OPT_PASSTHRU_ARGV(0, "directory", &state.git_apply_opts, N_("root"),
			N_("pass it through git-apply"),
			0),
		OPT_PASSTHRU_ARGV(0, "exclude", &state.git_apply_opts, N_("path"),
			N_("pass it through git-apply"),
			0),
		OPT_PASSTHRU_ARGV(0, "include", &state.git_apply_opts, N_("path"),
			N_("pass it through git-apply"),
			0),
		OPT_PASSTHRU_ARGV('C', NULL, &state.git_apply_opts, N_("n"),
			N_("pass it through git-apply"),
			0),
		OPT_PASSTHRU_ARGV('p', NULL, &state.git_apply_opts, N_("num"),
			N_("pass it through git-apply"),
			0),
		OPT_CALLBACK(0, "patch-format", &patch_format, N_("format"),
			N_("format the patch(es) are in"),
			parse_opt_patchformat),
		OPT_PASSTHRU_ARGV(0, "reject", &state.git_apply_opts, NULL,
			N_("pass it through git-apply"),
			PARSE_OPT_NOARG),
		OPT_STRING(0, "resolvemsg", &state.resolvemsg, NULL,
			N_("override error message when patch failure occurs")),
		OPT_CMDMODE(0, "continue", &resume,
			N_("continue applying patches after resolving a conflict"),
			RESUME_RESOLVED),
		OPT_CMDMODE('r', "resolved", &resume,
			N_("synonyms for --continue"),
			RESUME_RESOLVED),
		OPT_CMDMODE(0, "skip", &resume,
			N_("skip the current patch"),
			RESUME_SKIP),
		OPT_CMDMODE(0, "abort", &resume,
			N_("restore the original branch and abort the patching operation."),
			RESUME_ABORT),
		OPT_BOOL(0, "committer-date-is-author-date",
			&state.committer_date_is_author_date,
			N_("lie about committer date")),
		OPT_BOOL(0, "ignore-date", &state.ignore_date,
			N_("use current timestamp for author date")),
		OPT_RERERE_AUTOUPDATE(&state.allow_rerere_autoupdate),
		{ OPTION_STRING, 'S', "gpg-sign", &state.sign_commit, N_("key-id"),
		  N_("GPG-sign commits"),
		  PARSE_OPT_OPTARG, NULL, (intptr_t) "" },
		OPT_HIDDEN_BOOL(0, "rebasing", &state.rebasing,
			N_("(internal use for git-rebase)")),
		OPT_END()
	};

	git_config(git_am_config, NULL);

	am_state_init(&state, git_path("rebase-apply"));

	in_progress = am_in_progress(&state);
	if (in_progress)
		am_load(&state);

	argc = parse_options(argc, argv, prefix, options, usage, 0);

	if (binary >= 0)
		fprintf_ln(stderr, _("The -b/--binary option has been a no-op for long time, and\n"
				"it will be removed. Please do not use it anymore."));

	/* Ensure a valid committer ident can be constructed */
	git_committer_info(IDENT_STRICT);

	if (read_index_preload(&the_index, NULL) < 0)
		die(_("failed to read the index"));

	if (in_progress) {
		/*
		 * Catch user error to feed us patches when there is a session
		 * in progress:
		 *
		 * 1. mbox path(s) are provided on the command-line.
		 * 2. stdin is not a tty: the user is trying to feed us a patch
		 *    from standard input. This is somewhat unreliable -- stdin
		 *    could be /dev/null for example and the caller did not
		 *    intend to feed us a patch but wanted to continue
		 *    unattended.
		 */
		if (argc || (resume == RESUME_FALSE && !isatty(0)))
			die(_("previous rebase directory %s still exists but mbox given."),
				state.dir);

		if (resume == RESUME_FALSE)
			resume = RESUME_APPLY;

		if (state.signoff == SIGNOFF_EXPLICIT)
			am_append_signoff(&state);
	} else {
		struct argv_array paths = ARGV_ARRAY_INIT;
		int i;

		/*
		 * Handle stray state directory in the independent-run case. In
		 * the --rebasing case, it is up to the caller to take care of
		 * stray directories.
		 */
		if (file_exists(state.dir) && !state.rebasing) {
			if (resume == RESUME_ABORT) {
				am_destroy(&state);
				am_state_release(&state);
				return 0;
			}

			die(_("Stray %s directory found.\n"
				"Use \"git am --abort\" to remove it."),
				state.dir);
		}

		if (resume)
			die(_("Resolve operation not in progress, we are not resuming."));

		for (i = 0; i < argc; i++) {
			if (is_absolute_path(argv[i]) || !prefix)
				argv_array_push(&paths, argv[i]);
			else
				argv_array_push(&paths, mkpath("%s/%s", prefix, argv[i]));
		}

		am_setup(&state, patch_format, paths.argv, keep_cr);

		argv_array_clear(&paths);
	}

	switch (resume) {
	case RESUME_FALSE:
		am_run(&state, 0);
		break;
	case RESUME_APPLY:
		am_run(&state, 1);
		break;
	case RESUME_RESOLVED:
		am_resolve(&state);
		break;
	case RESUME_SKIP:
		am_skip(&state);
		break;
	case RESUME_ABORT:
		am_abort(&state);
		break;
	default:
		die("BUG: invalid resume value");
	}

	am_state_release(&state);

	return 0;
}<|MERGE_RESOLUTION|>--- conflicted
+++ resolved
@@ -1345,14 +1345,8 @@
 	}
 
 	strbuf_addstr(&msg, "\n\n");
-<<<<<<< HEAD
-	if (strbuf_read_file(&msg, am_path(state, "msg"), 0) < 0)
-		die_errno(_("could not read '%s'"), am_path(state, "msg"));
+	strbuf_addbuf(&msg, &mi.log_message);
 	strbuf_stripspace(&msg, 0);
-=======
-	strbuf_addbuf(&msg, &mi.log_message);
-	stripspace(&msg, 0);
->>>>>>> 4b98bae2
 
 	if (state->signoff)
 		am_signoff(&msg);
