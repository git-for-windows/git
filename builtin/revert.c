--- conflicted
+++ resolved
@@ -39,17 +39,12 @@
 	NULL
 };
 
-<<<<<<< HEAD
-enum replay_subcommand { REPLAY_NONE, REPLAY_RESET, REPLAY_CONTINUE };
-=======
-enum replay_action { REVERT, CHERRY_PICK };
 enum replay_subcommand {
 	REPLAY_NONE,
 	REPLAY_REMOVE_STATE,
 	REPLAY_CONTINUE,
 	REPLAY_ROLLBACK
 };
->>>>>>> 017d1e13
 
 struct replay_opts {
 	enum replay_action action;
@@ -623,15 +618,10 @@
 	 * However, if the merge did not even start, then we don't want to
 	 * write it at all.
 	 */
-<<<<<<< HEAD
-	if (action == REPLAY_PICK && !opts->no_commit && (res == 0 || res == 1))
-		write_cherry_pick_head(commit);
-=======
-	if (opts->action == CHERRY_PICK && !opts->no_commit && (res == 0 || res == 1))
+	if (opts->action == REPLAY_PICK && !opts->no_commit && (res == 0 || res == 1))
 		write_cherry_pick_head(commit, "CHERRY_PICK_HEAD");
-	if (opts->action == REVERT && ((opts->no_commit && res == 0) || res == 1))
+	if (opts->action == REPLAY_REVERT && ((opts->no_commit && res == 0) || res == 1))
 		write_cherry_pick_head(commit, "REVERT_HEAD");
->>>>>>> 017d1e13
 
 	if (res) {
 		error(action == REPLAY_REVERT
@@ -887,9 +877,6 @@
 		die(_("Error wrapping up %s."), head_file);
 }
 
-<<<<<<< HEAD
-static void save_todo(struct replay_insn_list *todo_list)
-=======
 static int reset_for_rollback(const unsigned char *sha1)
 {
 	const char *argv[4];	/* reset --merge <arg> + NULL */
@@ -955,8 +942,7 @@
 	return -1;
 }
 
-static void save_todo(struct commit_list *todo_list, struct replay_opts *opts)
->>>>>>> 017d1e13
+static void save_todo(struct replay_insn_list *todo_list)
 {
 	const char *todo_file = git_path(SEQ_TODO_FILE);
 	static struct lock_file todo_lock;
@@ -1078,22 +1064,6 @@
 		return pick_commits(todo_list, opts);
 	}
 
-<<<<<<< HEAD
-		walk_revs_populate_todo(&todo_list, opts);
-		if (create_seq_dir() < 0) {
-			error(_("A cherry-pick or revert is in progress."));
-			advise(_("Use --continue to continue the operation"));
-			advise(_("or --reset to forget about it"));
-			return -1;
-		}
-		if (get_sha1("HEAD", sha1)) {
-			if (opts->action == REPLAY_REVERT)
-				return error(_("Can't revert as initial commit"));
-			return error(_("Can't cherry-pick into empty head"));
-		}
-		save_head(sha1_to_hex(sha1));
-		save_opts(opts);
-=======
 	/*
 	 * Start a new cherry-pick/ revert sequence; but
 	 * first, make sure that an existing one isn't in
@@ -1104,10 +1074,9 @@
 	if (create_seq_dir() < 0)
 		return -1;
 	if (get_sha1("HEAD", sha1)) {
-		if (opts->action == REVERT)
+		if (opts->action == REPLAY_REVERT)
 			return error(_("Can't revert as initial commit"));
 		return error(_("Can't cherry-pick into empty head"));
->>>>>>> 017d1e13
 	}
 	save_head(sha1_to_hex(sha1));
 	save_opts(opts);
