#include "builtin.h"
#include "config.h"
#include "cache.h"
#include "refs.h"
#include "parse-options.h"

static const char * const git_symbolic_ref_usage[] = {
<<<<<<< HEAD
	N_("git symbolic-ref [<options>] <name> [<ref>]"),
	N_("git symbolic-ref -d [-q] [--no-recurse] <name>"),
=======
	N_("git symbolic-ref [-m <reason>] <name> <ref>"),
	N_("git symbolic-ref [-q] [--short] <name>"),
	N_("git symbolic-ref --delete [-q] <name>"),
>>>>>>> a0343f30
	NULL
};

static int check_symref(const char *HEAD, int quiet, int shorten, int recurse, int print)
{
	int resolve_flags, flag;
	const char *refname;

	resolve_flags = (recurse ? 0 : RESOLVE_REF_NO_RECURSE);
	refname = resolve_ref_unsafe(HEAD, resolve_flags, NULL, &flag);

	if (!refname)
		die("No such ref: %s", HEAD);
	else if (!(flag & REF_ISSYMREF)) {
		if (!quiet)
			die("ref %s is not a symbolic ref", HEAD);
		else
			return 1;
	}
	if (print) {
		char *to_free = NULL;
		if (shorten)
			refname = to_free = shorten_unambiguous_ref(refname, 0);
		puts(refname);
		free(to_free);
	}
	return 0;
}

int cmd_symbolic_ref(int argc, const char **argv, const char *prefix)
{
	int quiet = 0, delete = 0, shorten = 0, recurse = 1, ret = 0;
	const char *msg = NULL;
	struct option options[] = {
		OPT__QUIET(&quiet,
			N_("suppress error message for non-symbolic (detached) refs")),
		OPT_BOOL('d', "delete", &delete, N_("delete symbolic ref")),
		OPT_BOOL(0, "short", &shorten, N_("shorten ref output")),
		OPT_BOOL(0, "recurse", &recurse, N_("recursively dereference (default)")),
		OPT_STRING('m', NULL, &msg, N_("reason"), N_("reason of the update")),
		OPT_END(),
	};

	git_config(git_default_config, NULL);
	argc = parse_options(argc, argv, prefix, options,
			     git_symbolic_ref_usage, 0);
	if (msg && !*msg)
		die("Refusing to perform update with empty message");

	if (delete) {
		if (argc != 1)
			usage_with_options(git_symbolic_ref_usage, options);
		ret = check_symref(argv[0], 1, 0, 0, 0);
		if (ret)
			die("Cannot delete %s, not a symbolic ref", argv[0]);
		if (!strcmp(argv[0], "HEAD"))
			die("deleting '%s' is not allowed", argv[0]);
		return delete_ref(NULL, argv[0], NULL, REF_NO_DEREF);
	}

	switch (argc) {
	case 1:
		ret = check_symref(argv[0], quiet, shorten, recurse, 1);
		break;
	case 2:
		if (!strcmp(argv[0], "HEAD") &&
		    !starts_with(argv[1], "refs/"))
			die("Refusing to point HEAD outside of refs/");
		if (check_refname_format(argv[1], REFNAME_ALLOW_ONELEVEL) < 0)
			die("Refusing to set '%s' to invalid ref '%s'", argv[0], argv[1]);
		ret = !!create_symref(argv[0], argv[1], msg);
		break;
	default:
		usage_with_options(git_symbolic_ref_usage, options);
	}
	return ret;
}<|MERGE_RESOLUTION|>--- conflicted
+++ resolved
@@ -5,14 +5,9 @@
 #include "parse-options.h"
 
 static const char * const git_symbolic_ref_usage[] = {
-<<<<<<< HEAD
-	N_("git symbolic-ref [<options>] <name> [<ref>]"),
-	N_("git symbolic-ref -d [-q] [--no-recurse] <name>"),
-=======
 	N_("git symbolic-ref [-m <reason>] <name> <ref>"),
-	N_("git symbolic-ref [-q] [--short] <name>"),
+	N_("git symbolic-ref [-q] [--short] [--no-recurse] <name>"),
 	N_("git symbolic-ref --delete [-q] <name>"),
->>>>>>> a0343f30
 	NULL
 };
 
