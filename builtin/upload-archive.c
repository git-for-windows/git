/*
 * Copyright (c) 2006 Franck Bui-Huu
 */
#include "cache.h"
#include "builtin.h"
#include "archive.h"
#include "pkt-line.h"
#include "sideband.h"
#include "run-command.h"
#include "strvec.h"
<<<<<<< HEAD
#include "config.h"
=======
>>>>>>> d70a9eb6

static const char upload_archive_usage[] =
	"git upload-archive <repo>";

static const char deadchild[] =
"git upload-archive: archiver died with error";

#define MAX_ARGS (64)

int cmd_upload_archive_writer(int argc, const char **argv, const char *prefix)
{
	struct strvec sent_argv = STRVEC_INIT;
	const char *arg_cmd = "argument ";

	if (argc != 2 || !strcmp(argv[1], "-h"))
		usage(upload_archive_usage);

	if (!enter_repo(argv[1], 0))
		die("'%s' does not appear to be a git repository", argv[1]);

	git_config(git_default_config, NULL);
	init_archivers();

	/* put received options in sent_argv[] */
	strvec_push(&sent_argv, "git-upload-archive");
	for (;;) {
		char *buf = packet_read_line(0, NULL);
		if (!buf)
			break;	/* got a flush */
		if (sent_argv.nr > MAX_ARGS)
			die("Too many options (>%d)", MAX_ARGS - 1);

		if (!starts_with(buf, arg_cmd))
			die("'argument' token or flush expected");
		strvec_push(&sent_argv, buf + strlen(arg_cmd));
	}

	/* parse all options sent by the client */
	return write_archive(sent_argv.nr, sent_argv.v, prefix,
			     the_repository, NULL, 1);
}

__attribute__((format (printf, 1, 2)))
static void error_clnt(const char *fmt, ...)
{
	struct strbuf buf = STRBUF_INIT;
	va_list params;

	va_start(params, fmt);
	strbuf_vaddf(&buf, fmt, params);
	va_end(params);
	send_sideband(1, 3, buf.buf, buf.len, LARGE_PACKET_MAX);
	die("sent error to the client: %s", buf.buf);
}

static ssize_t process_input(int child_fd, int band)
{
	char buf[16384];
	ssize_t sz = read(child_fd, buf, sizeof(buf));
	if (sz < 0) {
		if (errno != EAGAIN && errno != EINTR)
			error_clnt("read error: %s\n", strerror(errno));
		return sz;
	}
	send_sideband(1, band, buf, sz, LARGE_PACKET_MAX);
	return sz;
}

int cmd_upload_archive(int argc, const char **argv, const char *prefix)
{
	struct child_process writer = { argv };

	git_config(git_default_config, NULL);
	if (argc == 2 && !strcmp(argv[1], "-h"))
		usage(upload_archive_usage);

	/*
	 * Set up sideband subprocess.
	 *
	 * We (parent) monitor and read from child, sending its fd#1 and fd#2
	 * multiplexed out to our fd#1.  If the child dies, we tell the other
	 * end over channel #3.
	 */
	argv[0] = "upload-archive--writer";
	writer.out = writer.err = -1;
	writer.git_cmd = 1;
	if (start_command(&writer)) {
		int err = errno;
		packet_write_fmt(1, "NACK unable to spawn subprocess\n");
		die("upload-archive: %s", strerror(err));
	}

	packet_write_fmt(1, "ACK\n");
	packet_flush(1);

	while (1) {
		struct pollfd pfd[2];

		pfd[0].fd = writer.out;
		pfd[0].events = POLLIN;
		pfd[1].fd = writer.err;
		pfd[1].events = POLLIN;
		if (poll(pfd, 2, -1) < 0) {
			if (errno != EINTR) {
				error_errno("poll failed resuming");
				sleep(1);
			}
			continue;
		}
		if (pfd[1].revents & POLLIN)
			/* Status stream ready */
			if (process_input(pfd[1].fd, 2))
				continue;
		if (pfd[0].revents & POLLIN)
			/* Data stream ready */
			if (process_input(pfd[0].fd, 1))
				continue;

		if (finish_command(&writer))
			error_clnt("%s", deadchild);
		packet_flush(1);
		break;
	}
	return 0;
}<|MERGE_RESOLUTION|>--- conflicted
+++ resolved
@@ -8,10 +8,7 @@
 #include "sideband.h"
 #include "run-command.h"
 #include "strvec.h"
-<<<<<<< HEAD
 #include "config.h"
-=======
->>>>>>> d70a9eb6
 
 static const char upload_archive_usage[] =
 	"git upload-archive <repo>";
