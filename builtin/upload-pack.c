--- conflicted
+++ resolved
@@ -9,6 +9,7 @@
 #include "upload-pack.h"
 #include "serve.h"
 #include "commit.h"
+#include "environment.h"
 
 static const char * const upload_pack_usage[] = {
 	N_("git-upload-pack [--[no-]strict] [--timeout=<n>] [--stateless-rpc]\n"
@@ -38,12 +39,8 @@
 
 	packet_trace_identity("upload-pack");
 	disable_replace_refs();
-<<<<<<< HEAD
 	save_commit_buffer = 0;
-=======
-	/* TODO: This should use NO_LAZY_FETCH_ENVIRONMENT */
-	xsetenv("GIT_NO_LAZY_FETCH", "1", 0);
->>>>>>> 10dc9846
+	xsetenv(NO_LAZY_FETCH_ENVIRONMENT, "1", 0);
 
 	argc = parse_options(argc, argv, prefix, options, upload_pack_usage, 0);
 
