/*
 * Builtin "git log" and related commands (show, whatchanged)
 *
 * (C) Copyright 2006 Linus Torvalds
 *		 2006 Junio Hamano
 */
#include "cache.h"
#include "color.h"
#include "commit.h"
#include "diff.h"
#include "revision.h"
#include "log-tree.h"
#include "builtin.h"
#include "tag.h"
#include "reflog-walk.h"
#include "patch-ids.h"
#include "run-command.h"
#include "shortlog.h"
#include "remote.h"
#include "string-list.h"
#include "parse-options.h"

/* Set a default date-time format for git log ("log.date" config variable) */
static const char *default_date_mode = NULL;

static int default_show_root = 1;
static int decoration_style;
static const char *fmt_patch_subject_prefix = "PATCH";
static const char *fmt_pretty;

static const char * const builtin_log_usage =
	"git log [<options>] [<since>..<until>] [[--] <path>...]\n"
	"   or: git show [options] <object>...";

static int parse_decoration_style(const char *var, const char *value)
{
	switch (git_config_maybe_bool(var, value)) {
	case 1:
		return DECORATE_SHORT_REFS;
	case 0:
		return 0;
	default:
		break;
	}
	if (!strcmp(value, "full"))
		return DECORATE_FULL_REFS;
	else if (!strcmp(value, "short"))
		return DECORATE_SHORT_REFS;
	return -1;
}

static void cmd_log_init(int argc, const char **argv, const char *prefix,
			 struct rev_info *rev, struct setup_revision_opt *opt)
{
	int i;
<<<<<<< HEAD
	int decoration_given = 0;
=======
	int decoration_style = 0;
	struct userformat_want w;
>>>>>>> 5469e2da

	rev->abbrev = DEFAULT_ABBREV;
	rev->commit_format = CMIT_FMT_DEFAULT;
	if (fmt_pretty)
		get_commit_format(fmt_pretty, rev);
	rev->verbose_header = 1;
	DIFF_OPT_SET(&rev->diffopt, RECURSIVE);
	rev->show_root_diff = default_show_root;
	rev->subject_prefix = fmt_patch_subject_prefix;
	DIFF_OPT_SET(&rev->diffopt, ALLOW_TEXTCONV);

	if (default_date_mode)
		rev->date_mode = parse_date_format(default_date_mode);

	/*
	 * Check for -h before setup_revisions(), or "git log -h" will
	 * fail when run without a git directory.
	 */
	if (argc == 2 && !strcmp(argv[1], "-h"))
		usage(builtin_log_usage);
	argc = setup_revisions(argc, argv, rev, opt);

	memset(&w, 0, sizeof(w));
	userformat_find_requirements(NULL, &w);

	if (!rev->show_notes_given && (!rev->pretty_given || w.notes))
		rev->show_notes = 1;
	if (rev->show_notes)
		init_display_notes(&rev->notes_opt);

	if (rev->diffopt.pickaxe || rev->diffopt.filter)
		rev->always_show_header = 0;
	if (DIFF_OPT_TST(&rev->diffopt, FOLLOW_RENAMES)) {
		rev->always_show_header = 0;
		if (rev->diffopt.nr_paths != 1)
			usage("git logs can only follow renames on one pathname at a time");
	}
	for (i = 1; i < argc; i++) {
		const char *arg = argv[i];
		if (!strcmp(arg, "--decorate")) {
			decoration_style = DECORATE_SHORT_REFS;
			decoration_given = 1;
		} else if (!prefixcmp(arg, "--decorate=")) {
			const char *v = skip_prefix(arg, "--decorate=");
			decoration_style = parse_decoration_style(arg, v);
			if (decoration_style < 0)
				die("invalid --decorate option: %s", arg);
			decoration_given = 1;
		} else if (!strcmp(arg, "--no-decorate")) {
			decoration_style = 0;
		} else if (!strcmp(arg, "--source")) {
			rev->show_source = 1;
		} else if (!strcmp(arg, "-h")) {
			usage(builtin_log_usage);
		} else
			die("unrecognized argument: %s", arg);
	}

	/*
	 * defeat log.decorate configuration interacting with --pretty=raw
	 * from the command line.
	 */
	if (!decoration_given && rev->pretty_given
	    && rev->commit_format == CMIT_FMT_RAW)
		decoration_style = 0;

	if (decoration_style) {
		rev->show_decorations = 1;
		load_ref_decorations(decoration_style);
	}
}

/*
 * This gives a rough estimate for how many commits we
 * will print out in the list.
 */
static int estimate_commit_count(struct rev_info *rev, struct commit_list *list)
{
	int n = 0;

	while (list) {
		struct commit *commit = list->item;
		unsigned int flags = commit->object.flags;
		list = list->next;
		if (!(flags & (TREESAME | UNINTERESTING)))
			n++;
	}
	return n;
}

static void show_early_header(struct rev_info *rev, const char *stage, int nr)
{
	if (rev->shown_one) {
		rev->shown_one = 0;
		if (rev->commit_format != CMIT_FMT_ONELINE)
			putchar(rev->diffopt.line_termination);
	}
	printf("Final output: %d %s\n", nr, stage);
}

static struct itimerval early_output_timer;

static void log_show_early(struct rev_info *revs, struct commit_list *list)
{
	int i = revs->early_output;
	int show_header = 1;

	sort_in_topological_order(&list, revs->lifo);
	while (list && i) {
		struct commit *commit = list->item;
		switch (simplify_commit(revs, commit)) {
		case commit_show:
			if (show_header) {
				int n = estimate_commit_count(revs, list);
				show_early_header(revs, "incomplete", n);
				show_header = 0;
			}
			log_tree_commit(revs, commit);
			i--;
			break;
		case commit_ignore:
			break;
		case commit_error:
			return;
		}
		list = list->next;
	}

	/* Did we already get enough commits for the early output? */
	if (!i)
		return;

	/*
	 * ..if no, then repeat it twice a second until we
	 * do.
	 *
	 * NOTE! We don't use "it_interval", because if the
	 * reader isn't listening, we want our output to be
	 * throttled by the writing, and not have the timer
	 * trigger every second even if we're blocked on a
	 * reader!
	 */
	early_output_timer.it_value.tv_sec = 0;
	early_output_timer.it_value.tv_usec = 500000;
	setitimer(ITIMER_REAL, &early_output_timer, NULL);
}

static void early_output(int signal)
{
	show_early_output = log_show_early;
}

static void setup_early_output(struct rev_info *rev)
{
	struct sigaction sa;

	/*
	 * Set up the signal handler, minimally intrusively:
	 * we only set a single volatile integer word (not
	 * using sigatomic_t - trying to avoid unnecessary
	 * system dependencies and headers), and using
	 * SA_RESTART.
	 */
	memset(&sa, 0, sizeof(sa));
	sa.sa_handler = early_output;
	sigemptyset(&sa.sa_mask);
	sa.sa_flags = SA_RESTART;
	sigaction(SIGALRM, &sa, NULL);

	/*
	 * If we can get the whole output in less than a
	 * tenth of a second, don't even bother doing the
	 * early-output thing..
	 *
	 * This is a one-time-only trigger.
	 */
	early_output_timer.it_value.tv_sec = 0;
	early_output_timer.it_value.tv_usec = 100000;
	setitimer(ITIMER_REAL, &early_output_timer, NULL);
}

static void finish_early_output(struct rev_info *rev)
{
	int n = estimate_commit_count(rev, rev->commits);
	signal(SIGALRM, SIG_IGN);
	show_early_header(rev, "done", n);
}

static int cmd_log_walk(struct rev_info *rev)
{
	struct commit *commit;

	if (rev->early_output)
		setup_early_output(rev);

	if (prepare_revision_walk(rev))
		die("revision walk setup failed");

	if (rev->early_output)
		finish_early_output(rev);

	/*
	 * For --check and --exit-code, the exit code is based on CHECK_FAILED
	 * and HAS_CHANGES being accumulated in rev->diffopt, so be careful to
	 * retain that state information if replacing rev->diffopt in this loop
	 */
	while ((commit = get_revision(rev)) != NULL) {
		log_tree_commit(rev, commit);
		if (!rev->reflog_info) {
			/* we allow cycles in reflog ancestry */
			free(commit->buffer);
			commit->buffer = NULL;
		}
		free_commit_list(commit->parents);
		commit->parents = NULL;
	}
	if (rev->diffopt.output_format & DIFF_FORMAT_CHECKDIFF &&
	    DIFF_OPT_TST(&rev->diffopt, CHECK_FAILED)) {
		return 02;
	}
	return diff_result_code(&rev->diffopt, 0);
}

static int git_log_config(const char *var, const char *value, void *cb)
{
	if (!strcmp(var, "format.pretty"))
		return git_config_string(&fmt_pretty, var, value);
	if (!strcmp(var, "format.subjectprefix"))
		return git_config_string(&fmt_patch_subject_prefix, var, value);
	if (!strcmp(var, "log.date"))
		return git_config_string(&default_date_mode, var, value);
	if (!strcmp(var, "log.decorate")) {
		decoration_style = parse_decoration_style(var, value);
		if (decoration_style < 0)
			decoration_style = 0; /* maybe warn? */
		return 0;
	}
	if (!strcmp(var, "log.showroot")) {
		default_show_root = git_config_bool(var, value);
		return 0;
	}
	return git_diff_ui_config(var, value, cb);
}

int cmd_whatchanged(int argc, const char **argv, const char *prefix)
{
	struct rev_info rev;
	struct setup_revision_opt opt;

	git_config(git_log_config, NULL);

	if (diff_use_color_default == -1)
		diff_use_color_default = git_use_color_default;

	init_revisions(&rev, prefix);
	rev.diff = 1;
	rev.simplify_history = 0;
	memset(&opt, 0, sizeof(opt));
	opt.def = "HEAD";
	cmd_log_init(argc, argv, prefix, &rev, &opt);
	if (!rev.diffopt.output_format)
		rev.diffopt.output_format = DIFF_FORMAT_RAW;
	return cmd_log_walk(&rev);
}

static void show_tagger(char *buf, int len, struct rev_info *rev)
{
	struct strbuf out = STRBUF_INIT;

	pp_user_info("Tagger", rev->commit_format, &out, buf, rev->date_mode,
		git_log_output_encoding ?
		git_log_output_encoding: git_commit_encoding);
	printf("%s", out.buf);
	strbuf_release(&out);
}

static int show_object(const unsigned char *sha1, int show_tag_object,
	struct rev_info *rev)
{
	unsigned long size;
	enum object_type type;
	char *buf = read_sha1_file(sha1, &type, &size);
	int offset = 0;

	if (!buf)
		return error("Could not read object %s", sha1_to_hex(sha1));

	if (show_tag_object)
		while (offset < size && buf[offset] != '\n') {
			int new_offset = offset + 1;
			while (new_offset < size && buf[new_offset++] != '\n')
				; /* do nothing */
			if (!prefixcmp(buf + offset, "tagger "))
				show_tagger(buf + offset + 7,
					    new_offset - offset - 7, rev);
			offset = new_offset;
		}

	if (offset < size)
		fwrite(buf + offset, size - offset, 1, stdout);
	free(buf);
	return 0;
}

static int show_tree_object(const unsigned char *sha1,
		const char *base, int baselen,
		const char *pathname, unsigned mode, int stage, void *context)
{
	printf("%s%s\n", pathname, S_ISDIR(mode) ? "/" : "");
	return 0;
}

static void show_rev_tweak_rev(struct rev_info *rev, struct setup_revision_opt *opt)
{
	if (rev->ignore_merges) {
		/* There was no "-m" on the command line */
		rev->ignore_merges = 0;
		if (!rev->first_parent_only && !rev->combine_merges) {
			/* No "--first-parent", "-c", nor "--cc" */
			rev->combine_merges = 1;
			rev->dense_combined_merges = 1;
		}
	}
	if (!rev->diffopt.output_format)
		rev->diffopt.output_format = DIFF_FORMAT_PATCH;
}

int cmd_show(int argc, const char **argv, const char *prefix)
{
	struct rev_info rev;
	struct object_array_entry *objects;
	struct setup_revision_opt opt;
	int i, count, ret = 0;

	git_config(git_log_config, NULL);

	if (diff_use_color_default == -1)
		diff_use_color_default = git_use_color_default;

	init_revisions(&rev, prefix);
	rev.diff = 1;
	rev.always_show_header = 1;
	rev.no_walk = 1;
	memset(&opt, 0, sizeof(opt));
	opt.def = "HEAD";
	opt.tweak = show_rev_tweak_rev;
	cmd_log_init(argc, argv, prefix, &rev, &opt);

	count = rev.pending.nr;
	objects = rev.pending.objects;
	for (i = 0; i < count && !ret; i++) {
		struct object *o = objects[i].item;
		const char *name = objects[i].name;
		switch (o->type) {
		case OBJ_BLOB:
			ret = show_object(o->sha1, 0, NULL);
			break;
		case OBJ_TAG: {
			struct tag *t = (struct tag *)o;

			if (rev.shown_one)
				putchar('\n');
			printf("%stag %s%s\n",
					diff_get_color_opt(&rev.diffopt, DIFF_COMMIT),
					t->tag,
					diff_get_color_opt(&rev.diffopt, DIFF_RESET));
			ret = show_object(o->sha1, 1, &rev);
			rev.shown_one = 1;
			if (ret)
				break;
			o = parse_object(t->tagged->sha1);
			if (!o)
				ret = error("Could not read object %s",
					    sha1_to_hex(t->tagged->sha1));
			objects[i].item = o;
			i--;
			break;
		}
		case OBJ_TREE:
			if (rev.shown_one)
				putchar('\n');
			printf("%stree %s%s\n\n",
					diff_get_color_opt(&rev.diffopt, DIFF_COMMIT),
					name,
					diff_get_color_opt(&rev.diffopt, DIFF_RESET));
			read_tree_recursive((struct tree *)o, "", 0, 0, NULL,
					show_tree_object, NULL);
			rev.shown_one = 1;
			break;
		case OBJ_COMMIT:
			rev.pending.nr = rev.pending.alloc = 0;
			rev.pending.objects = NULL;
			add_object_array(o, name, &rev.pending);
			ret = cmd_log_walk(&rev);
			break;
		default:
			ret = error("Unknown type: %d", o->type);
		}
	}
	free(objects);
	return ret;
}

/*
 * This is equivalent to "git log -g --abbrev-commit --pretty=oneline"
 */
int cmd_log_reflog(int argc, const char **argv, const char *prefix)
{
	struct rev_info rev;
	struct setup_revision_opt opt;

	git_config(git_log_config, NULL);

	if (diff_use_color_default == -1)
		diff_use_color_default = git_use_color_default;

	init_revisions(&rev, prefix);
	init_reflog_walk(&rev.reflog_info);
	rev.abbrev_commit = 1;
	rev.verbose_header = 1;
	memset(&opt, 0, sizeof(opt));
	opt.def = "HEAD";
	cmd_log_init(argc, argv, prefix, &rev, &opt);

	/*
	 * This means that we override whatever commit format the user gave
	 * on the cmd line.  Sad, but cmd_log_init() currently doesn't
	 * allow us to set a different default.
	 */
	rev.commit_format = CMIT_FMT_ONELINE;
	rev.use_terminator = 1;
	rev.always_show_header = 1;

	/*
	 * We get called through "git reflog", so unlike the other log
	 * routines, we need to set up our pager manually..
	 */
	setup_pager();

	return cmd_log_walk(&rev);
}

int cmd_log(int argc, const char **argv, const char *prefix)
{
	struct rev_info rev;
	struct setup_revision_opt opt;

	git_config(git_log_config, NULL);

	if (diff_use_color_default == -1)
		diff_use_color_default = git_use_color_default;

	init_revisions(&rev, prefix);
	rev.always_show_header = 1;
	memset(&opt, 0, sizeof(opt));
	opt.def = "HEAD";
	cmd_log_init(argc, argv, prefix, &rev, &opt);
	return cmd_log_walk(&rev);
}

/* format-patch */

static const char *fmt_patch_suffix = ".patch";
static int numbered = 0;
static int auto_number = 1;

static char *default_attach = NULL;

static struct string_list extra_hdr;
static struct string_list extra_to;
static struct string_list extra_cc;

static void add_header(const char *value)
{
	struct string_list_item *item;
	int len = strlen(value);
	while (len && value[len - 1] == '\n')
		len--;

	if (!strncasecmp(value, "to: ", 4)) {
		item = string_list_append(value + 4, &extra_to);
		len -= 4;
	} else if (!strncasecmp(value, "cc: ", 4)) {
		item = string_list_append(value + 4, &extra_cc);
		len -= 4;
	} else {
		item = string_list_append(value, &extra_hdr);
	}

	item->string[len] = '\0';
}

#define THREAD_SHALLOW 1
#define THREAD_DEEP 2
static int thread = 0;
static int do_signoff = 0;

static int git_format_config(const char *var, const char *value, void *cb)
{
	if (!strcmp(var, "format.headers")) {
		if (!value)
			die("format.headers without value");
		add_header(value);
		return 0;
	}
	if (!strcmp(var, "format.suffix"))
		return git_config_string(&fmt_patch_suffix, var, value);
	if (!strcmp(var, "format.to")) {
		if (!value)
			return config_error_nonbool(var);
		string_list_append(value, &extra_to);
		return 0;
	}
	if (!strcmp(var, "format.cc")) {
		if (!value)
			return config_error_nonbool(var);
		string_list_append(value, &extra_cc);
		return 0;
	}
	if (!strcmp(var, "diff.color") || !strcmp(var, "color.diff")) {
		return 0;
	}
	if (!strcmp(var, "format.numbered")) {
		if (value && !strcasecmp(value, "auto")) {
			auto_number = 1;
			return 0;
		}
		numbered = git_config_bool(var, value);
		auto_number = auto_number && numbered;
		return 0;
	}
	if (!strcmp(var, "format.attach")) {
		if (value && *value)
			default_attach = xstrdup(value);
		else
			default_attach = xstrdup(git_version_string);
		return 0;
	}
	if (!strcmp(var, "format.thread")) {
		if (value && !strcasecmp(value, "deep")) {
			thread = THREAD_DEEP;
			return 0;
		}
		if (value && !strcasecmp(value, "shallow")) {
			thread = THREAD_SHALLOW;
			return 0;
		}
		thread = git_config_bool(var, value) && THREAD_SHALLOW;
		return 0;
	}
	if (!strcmp(var, "format.signoff")) {
		do_signoff = git_config_bool(var, value);
		return 0;
	}

	return git_log_config(var, value, cb);
}

static FILE *realstdout = NULL;
static const char *output_directory = NULL;
static int outdir_offset;

static int reopen_stdout(struct commit *commit, struct rev_info *rev)
{
	struct strbuf filename = STRBUF_INIT;
	int suffix_len = strlen(fmt_patch_suffix) + 1;

	if (output_directory) {
		strbuf_addstr(&filename, output_directory);
		if (filename.len >=
		    PATH_MAX - FORMAT_PATCH_NAME_MAX - suffix_len)
			return error("name of output directory is too long");
		if (filename.buf[filename.len - 1] != '/')
			strbuf_addch(&filename, '/');
	}

	get_patch_filename(commit, rev->nr, fmt_patch_suffix, &filename);

	if (!DIFF_OPT_TST(&rev->diffopt, QUICK))
		fprintf(realstdout, "%s\n", filename.buf + outdir_offset);

	if (freopen(filename.buf, "w", stdout) == NULL)
		return error("Cannot open patch file %s", filename.buf);

	strbuf_release(&filename);
	return 0;
}

static void get_patch_ids(struct rev_info *rev, struct patch_ids *ids, const char *prefix)
{
	struct rev_info check_rev;
	struct commit *commit;
	struct object *o1, *o2;
	unsigned flags1, flags2;

	if (rev->pending.nr != 2)
		die("Need exactly one range.");

	o1 = rev->pending.objects[0].item;
	flags1 = o1->flags;
	o2 = rev->pending.objects[1].item;
	flags2 = o2->flags;

	if ((flags1 & UNINTERESTING) == (flags2 & UNINTERESTING))
		die("Not a range.");

	init_patch_ids(ids);

	/* given a range a..b get all patch ids for b..a */
	init_revisions(&check_rev, prefix);
	o1->flags ^= UNINTERESTING;
	o2->flags ^= UNINTERESTING;
	add_pending_object(&check_rev, o1, "o1");
	add_pending_object(&check_rev, o2, "o2");
	if (prepare_revision_walk(&check_rev))
		die("revision walk setup failed");

	while ((commit = get_revision(&check_rev)) != NULL) {
		/* ignore merges */
		if (commit->parents && commit->parents->next)
			continue;

		add_commit_patch_id(commit, ids);
	}

	/* reset for next revision walk */
	clear_commit_marks((struct commit *)o1,
			SEEN | UNINTERESTING | SHOWN | ADDED);
	clear_commit_marks((struct commit *)o2,
			SEEN | UNINTERESTING | SHOWN | ADDED);
	o1->flags = flags1;
	o2->flags = flags2;
}

static void gen_message_id(struct rev_info *info, char *base)
{
	const char *committer = git_committer_info(IDENT_WARN_ON_NO_NAME);
	const char *email_start = strrchr(committer, '<');
	const char *email_end = strrchr(committer, '>');
	struct strbuf buf = STRBUF_INIT;
	if (!email_start || !email_end || email_start > email_end - 1)
		die("Could not extract email from committer identity.");
	strbuf_addf(&buf, "%s.%lu.git.%.*s", base,
		    (unsigned long) time(NULL),
		    (int)(email_end - email_start - 1), email_start + 1);
	info->message_id = strbuf_detach(&buf, NULL);
}

static void make_cover_letter(struct rev_info *rev, int use_stdout,
			      int numbered, int numbered_files,
			      struct commit *origin,
			      int nr, struct commit **list, struct commit *head)
{
	const char *committer;
	const char *subject_start = NULL;
	const char *body = "*** SUBJECT HERE ***\n\n*** BLURB HERE ***\n";
	const char *msg;
	const char *extra_headers = rev->extra_headers;
	struct shortlog log;
	struct strbuf sb = STRBUF_INIT;
	int i;
	const char *encoding = "UTF-8";
	struct diff_options opts;
	int need_8bit_cte = 0;
	struct commit *commit = NULL;

	if (rev->commit_format != CMIT_FMT_EMAIL)
		die("Cover letter needs email format");

	committer = git_committer_info(0);

	if (!numbered_files) {
		/*
		 * We fake a commit for the cover letter so we get the filename
		 * desired.
		 */
		commit = xcalloc(1, sizeof(*commit));
		commit->buffer = xmalloc(400);
		snprintf(commit->buffer, 400,
			"tree 0000000000000000000000000000000000000000\n"
			"parent %s\n"
			"author %s\n"
			"committer %s\n\n"
			"cover letter\n",
			sha1_to_hex(head->object.sha1), committer, committer);
	}

	if (!use_stdout && reopen_stdout(commit, rev))
		return;

	if (commit) {

		free(commit->buffer);
		free(commit);
	}

	log_write_email_headers(rev, head, &subject_start, &extra_headers,
				&need_8bit_cte);

	for (i = 0; !need_8bit_cte && i < nr; i++)
		if (has_non_ascii(list[i]->buffer))
			need_8bit_cte = 1;

	msg = body;
	pp_user_info(NULL, CMIT_FMT_EMAIL, &sb, committer, DATE_RFC2822,
		     encoding);
	pp_title_line(CMIT_FMT_EMAIL, &msg, &sb, subject_start, extra_headers,
		      encoding, need_8bit_cte);
	pp_remainder(CMIT_FMT_EMAIL, &msg, &sb, 0);
	printf("%s\n", sb.buf);

	strbuf_release(&sb);

	shortlog_init(&log);
	log.wrap_lines = 1;
	log.wrap = 72;
	log.in1 = 2;
	log.in2 = 4;
	for (i = 0; i < nr; i++)
		shortlog_add_commit(&log, list[i]);

	shortlog_output(&log);

	/*
	 * We can only do diffstat with a unique reference point
	 */
	if (!origin)
		return;

	memcpy(&opts, &rev->diffopt, sizeof(opts));
	opts.output_format = DIFF_FORMAT_SUMMARY | DIFF_FORMAT_DIFFSTAT;

	diff_setup_done(&opts);

	diff_tree_sha1(origin->tree->object.sha1,
		       head->tree->object.sha1,
		       "", &opts);
	diffcore_std(&opts);
	diff_flush(&opts);

	printf("\n");
}

static const char *clean_message_id(const char *msg_id)
{
	char ch;
	const char *a, *z, *m;

	m = msg_id;
	while ((ch = *m) && (isspace(ch) || (ch == '<')))
		m++;
	a = m;
	z = NULL;
	while ((ch = *m)) {
		if (!isspace(ch) && (ch != '>'))
			z = m;
		m++;
	}
	if (!z)
		die("insane in-reply-to: %s", msg_id);
	if (++z == m)
		return a;
	return xmemdupz(a, z - a);
}

static const char *set_outdir(const char *prefix, const char *output_directory)
{
	if (output_directory && is_absolute_path(output_directory))
		return output_directory;

	if (!prefix || !*prefix) {
		if (output_directory)
			return output_directory;
		/* The user did not explicitly ask for "./" */
		outdir_offset = 2;
		return "./";
	}

	outdir_offset = strlen(prefix);
	if (!output_directory)
		return prefix;

	return xstrdup(prefix_filename(prefix, outdir_offset,
				       output_directory));
}

static const char * const builtin_format_patch_usage[] = {
	"git format-patch [options] [<since> | <revision range>]",
	NULL
};

static int keep_subject = 0;

static int keep_callback(const struct option *opt, const char *arg, int unset)
{
	((struct rev_info *)opt->value)->total = -1;
	keep_subject = 1;
	return 0;
}

static int subject_prefix = 0;

static int subject_prefix_callback(const struct option *opt, const char *arg,
			    int unset)
{
	subject_prefix = 1;
	((struct rev_info *)opt->value)->subject_prefix = arg;
	return 0;
}

static int numbered_cmdline_opt = 0;

static int numbered_callback(const struct option *opt, const char *arg,
			     int unset)
{
	*(int *)opt->value = numbered_cmdline_opt = unset ? 0 : 1;
	if (unset)
		auto_number =  0;
	return 0;
}

static int no_numbered_callback(const struct option *opt, const char *arg,
				int unset)
{
	return numbered_callback(opt, arg, 1);
}

static int output_directory_callback(const struct option *opt, const char *arg,
			      int unset)
{
	const char **dir = (const char **)opt->value;
	if (*dir)
		die("Two output directories?");
	*dir = arg;
	return 0;
}

static int thread_callback(const struct option *opt, const char *arg, int unset)
{
	int *thread = (int *)opt->value;
	if (unset)
		*thread = 0;
	else if (!arg || !strcmp(arg, "shallow"))
		*thread = THREAD_SHALLOW;
	else if (!strcmp(arg, "deep"))
		*thread = THREAD_DEEP;
	else
		return 1;
	return 0;
}

static int attach_callback(const struct option *opt, const char *arg, int unset)
{
	struct rev_info *rev = (struct rev_info *)opt->value;
	if (unset)
		rev->mime_boundary = NULL;
	else if (arg)
		rev->mime_boundary = arg;
	else
		rev->mime_boundary = git_version_string;
	rev->no_inline = unset ? 0 : 1;
	return 0;
}

static int inline_callback(const struct option *opt, const char *arg, int unset)
{
	struct rev_info *rev = (struct rev_info *)opt->value;
	if (unset)
		rev->mime_boundary = NULL;
	else if (arg)
		rev->mime_boundary = arg;
	else
		rev->mime_boundary = git_version_string;
	rev->no_inline = 0;
	return 0;
}

static int header_callback(const struct option *opt, const char *arg, int unset)
{
	if (unset) {
		string_list_clear(&extra_hdr, 0);
		string_list_clear(&extra_to, 0);
		string_list_clear(&extra_cc, 0);
	} else {
	    add_header(arg);
	}
	return 0;
}

static int to_callback(const struct option *opt, const char *arg, int unset)
{
	if (unset)
		string_list_clear(&extra_to, 0);
	else
		string_list_append(arg, &extra_to);
	return 0;
}

static int cc_callback(const struct option *opt, const char *arg, int unset)
{
	if (unset)
		string_list_clear(&extra_cc, 0);
	else
		string_list_append(arg, &extra_cc);
	return 0;
}

int cmd_format_patch(int argc, const char **argv, const char *prefix)
{
	struct commit *commit;
	struct commit **list = NULL;
	struct rev_info rev;
	struct setup_revision_opt s_r_opt;
	int nr = 0, total, i;
	int use_stdout = 0;
	int start_number = -1;
	int numbered_files = 0;		/* _just_ numbers */
	int ignore_if_in_upstream = 0;
	int cover_letter = 0;
	int boundary_count = 0;
	int no_binary_diff = 0;
	struct commit *origin = NULL, *head = NULL;
	const char *in_reply_to = NULL;
	struct patch_ids ids;
	char *add_signoff = NULL;
	struct strbuf buf = STRBUF_INIT;
	int use_patch_format = 0;
	const struct option builtin_format_patch_options[] = {
		{ OPTION_CALLBACK, 'n', "numbered", &numbered, NULL,
			    "use [PATCH n/m] even with a single patch",
			    PARSE_OPT_NOARG, numbered_callback },
		{ OPTION_CALLBACK, 'N', "no-numbered", &numbered, NULL,
			    "use [PATCH] even with multiple patches",
			    PARSE_OPT_NOARG, no_numbered_callback },
		OPT_BOOLEAN('s', "signoff", &do_signoff, "add Signed-off-by:"),
		OPT_BOOLEAN(0, "stdout", &use_stdout,
			    "print patches to standard out"),
		OPT_BOOLEAN(0, "cover-letter", &cover_letter,
			    "generate a cover letter"),
		OPT_BOOLEAN(0, "numbered-files", &numbered_files,
			    "use simple number sequence for output file names"),
		OPT_STRING(0, "suffix", &fmt_patch_suffix, "sfx",
			    "use <sfx> instead of '.patch'"),
		OPT_INTEGER(0, "start-number", &start_number,
			    "start numbering patches at <n> instead of 1"),
		{ OPTION_CALLBACK, 0, "subject-prefix", &rev, "prefix",
			    "Use [<prefix>] instead of [PATCH]",
			    PARSE_OPT_NONEG, subject_prefix_callback },
		{ OPTION_CALLBACK, 'o', "output-directory", &output_directory,
			    "dir", "store resulting files in <dir>",
			    PARSE_OPT_NONEG, output_directory_callback },
		{ OPTION_CALLBACK, 'k', "keep-subject", &rev, NULL,
			    "don't strip/add [PATCH]",
			    PARSE_OPT_NOARG | PARSE_OPT_NONEG, keep_callback },
		OPT_BOOLEAN(0, "no-binary", &no_binary_diff,
			    "don't output binary diffs"),
		OPT_BOOLEAN(0, "ignore-if-in-upstream", &ignore_if_in_upstream,
			    "don't include a patch matching a commit upstream"),
		{ OPTION_BOOLEAN, 'p', "no-stat", &use_patch_format, NULL,
		  "show patch format instead of default (patch + stat)",
		  PARSE_OPT_NONEG | PARSE_OPT_NOARG },
		OPT_GROUP("Messaging"),
		{ OPTION_CALLBACK, 0, "add-header", NULL, "header",
			    "add email header", 0, header_callback },
		{ OPTION_CALLBACK, 0, "to", NULL, "email", "add To: header",
			    0, to_callback },
		{ OPTION_CALLBACK, 0, "cc", NULL, "email", "add Cc: header",
			    0, cc_callback },
		OPT_STRING(0, "in-reply-to", &in_reply_to, "message-id",
			    "make first mail a reply to <message-id>"),
		{ OPTION_CALLBACK, 0, "attach", &rev, "boundary",
			    "attach the patch", PARSE_OPT_OPTARG,
			    attach_callback },
		{ OPTION_CALLBACK, 0, "inline", &rev, "boundary",
			    "inline the patch",
			    PARSE_OPT_OPTARG | PARSE_OPT_NONEG,
			    inline_callback },
		{ OPTION_CALLBACK, 0, "thread", &thread, "style",
			    "enable message threading, styles: shallow, deep",
			    PARSE_OPT_OPTARG, thread_callback },
		OPT_END()
	};

	extra_hdr.strdup_strings = 1;
	extra_to.strdup_strings = 1;
	extra_cc.strdup_strings = 1;
	git_config(git_format_config, NULL);
	init_revisions(&rev, prefix);
	rev.commit_format = CMIT_FMT_EMAIL;
	rev.verbose_header = 1;
	rev.diff = 1;
	rev.combine_merges = 0;
	rev.ignore_merges = 1;
	DIFF_OPT_SET(&rev.diffopt, RECURSIVE);
	rev.subject_prefix = fmt_patch_subject_prefix;
	memset(&s_r_opt, 0, sizeof(s_r_opt));
	s_r_opt.def = "HEAD";

	if (default_attach) {
		rev.mime_boundary = default_attach;
		rev.no_inline = 1;
	}

	/*
	 * Parse the arguments before setup_revisions(), or something
	 * like "git format-patch -o a123 HEAD^.." may fail; a123 is
	 * possibly a valid SHA1.
	 */
	argc = parse_options(argc, argv, prefix, builtin_format_patch_options,
			     builtin_format_patch_usage,
			     PARSE_OPT_KEEP_ARGV0 | PARSE_OPT_KEEP_UNKNOWN |
			     PARSE_OPT_KEEP_DASHDASH);

	if (do_signoff) {
		const char *committer;
		const char *endpos;
		committer = git_committer_info(IDENT_ERROR_ON_NO_NAME);
		endpos = strchr(committer, '>');
		if (!endpos)
			die("bogus committer info %s", committer);
		add_signoff = xmemdupz(committer, endpos - committer + 1);
	}

	for (i = 0; i < extra_hdr.nr; i++) {
		strbuf_addstr(&buf, extra_hdr.items[i].string);
		strbuf_addch(&buf, '\n');
	}

	if (extra_to.nr)
		strbuf_addstr(&buf, "To: ");
	for (i = 0; i < extra_to.nr; i++) {
		if (i)
			strbuf_addstr(&buf, "    ");
		strbuf_addstr(&buf, extra_to.items[i].string);
		if (i + 1 < extra_to.nr)
			strbuf_addch(&buf, ',');
		strbuf_addch(&buf, '\n');
	}

	if (extra_cc.nr)
		strbuf_addstr(&buf, "Cc: ");
	for (i = 0; i < extra_cc.nr; i++) {
		if (i)
			strbuf_addstr(&buf, "    ");
		strbuf_addstr(&buf, extra_cc.items[i].string);
		if (i + 1 < extra_cc.nr)
			strbuf_addch(&buf, ',');
		strbuf_addch(&buf, '\n');
	}

	rev.extra_headers = strbuf_detach(&buf, NULL);

	if (start_number < 0)
		start_number = 1;

	/*
	 * If numbered is set solely due to format.numbered in config,
	 * and it would conflict with --keep-subject (-k) from the
	 * command line, reset "numbered".
	 */
	if (numbered && keep_subject && !numbered_cmdline_opt)
		numbered = 0;

	if (numbered && keep_subject)
		die ("-n and -k are mutually exclusive.");
	if (keep_subject && subject_prefix)
		die ("--subject-prefix and -k are mutually exclusive.");

	argc = setup_revisions(argc, argv, &rev, &s_r_opt);
	if (argc > 1)
		die ("unrecognized argument: %s", argv[1]);

	if (rev.diffopt.output_format & DIFF_FORMAT_NAME)
		die("--name-only does not make sense");
	if (rev.diffopt.output_format & DIFF_FORMAT_NAME_STATUS)
		die("--name-status does not make sense");
	if (rev.diffopt.output_format & DIFF_FORMAT_CHECKDIFF)
		die("--check does not make sense");

	if (!use_patch_format &&
		(!rev.diffopt.output_format ||
		 rev.diffopt.output_format == DIFF_FORMAT_PATCH))
		rev.diffopt.output_format = DIFF_FORMAT_DIFFSTAT | DIFF_FORMAT_SUMMARY;

	/* Always generate a patch */
	rev.diffopt.output_format |= DIFF_FORMAT_PATCH;

	if (!DIFF_OPT_TST(&rev.diffopt, TEXT) && !no_binary_diff)
		DIFF_OPT_SET(&rev.diffopt, BINARY);

	if (rev.show_notes)
		init_display_notes(&rev.notes_opt);

	if (!use_stdout)
		output_directory = set_outdir(prefix, output_directory);

	if (output_directory) {
		if (use_stdout)
			die("standard output, or directory, which one?");
		if (mkdir(output_directory, 0777) < 0 && errno != EEXIST)
			die_errno("Could not create directory '%s'",
				  output_directory);
	}

	if (rev.pending.nr == 1) {
		if (rev.max_count < 0 && !rev.show_root_diff) {
			/*
			 * This is traditional behaviour of "git format-patch
			 * origin" that prepares what the origin side still
			 * does not have.
			 */
			rev.pending.objects[0].item->flags |= UNINTERESTING;
			add_head_to_pending(&rev);
		}
		/*
		 * Otherwise, it is "format-patch -22 HEAD", and/or
		 * "format-patch --root HEAD".  The user wants
		 * get_revision() to do the usual traversal.
		 */
	}

	/*
	 * We cannot move this anywhere earlier because we do want to
	 * know if --root was given explicitly from the command line.
	 */
	rev.show_root_diff = 1;

	if (cover_letter) {
		/* remember the range */
		int i;
		for (i = 0; i < rev.pending.nr; i++) {
			struct object *o = rev.pending.objects[i].item;
			if (!(o->flags & UNINTERESTING))
				head = (struct commit *)o;
		}
		/* We can't generate a cover letter without any patches */
		if (!head)
			return 0;
	}

	if (ignore_if_in_upstream) {
		/* Don't say anything if head and upstream are the same. */
		if (rev.pending.nr == 2) {
			struct object_array_entry *o = rev.pending.objects;
			if (hashcmp(o[0].item->sha1, o[1].item->sha1) == 0)
				return 0;
		}
		get_patch_ids(&rev, &ids, prefix);
	}

	if (!use_stdout)
		realstdout = xfdopen(xdup(1), "w");

	if (prepare_revision_walk(&rev))
		die("revision walk setup failed");
	rev.boundary = 1;
	while ((commit = get_revision(&rev)) != NULL) {
		if (commit->object.flags & BOUNDARY) {
			boundary_count++;
			origin = (boundary_count == 1) ? commit : NULL;
			continue;
		}

		/* ignore merges */
		if (commit->parents && commit->parents->next)
			continue;

		if (ignore_if_in_upstream &&
				has_commit_patch_id(commit, &ids))
			continue;

		nr++;
		list = xrealloc(list, nr * sizeof(list[0]));
		list[nr - 1] = commit;
	}
	total = nr;
	if (!keep_subject && auto_number && total > 1)
		numbered = 1;
	if (numbered)
		rev.total = total + start_number - 1;
	if (in_reply_to || thread || cover_letter)
		rev.ref_message_ids = xcalloc(1, sizeof(struct string_list));
	if (in_reply_to) {
		const char *msgid = clean_message_id(in_reply_to);
		string_list_append(msgid, rev.ref_message_ids);
	}
	rev.numbered_files = numbered_files;
	rev.patch_suffix = fmt_patch_suffix;
	if (cover_letter) {
		if (thread)
			gen_message_id(&rev, "cover");
		make_cover_letter(&rev, use_stdout, numbered, numbered_files,
				  origin, nr, list, head);
		total++;
		start_number--;
	}
	rev.add_signoff = add_signoff;
	while (0 <= --nr) {
		int shown;
		commit = list[nr];
		rev.nr = total - nr + (start_number - 1);
		/* Make the second and subsequent mails replies to the first */
		if (thread) {
			/* Have we already had a message ID? */
			if (rev.message_id) {
				/*
				 * For deep threading: make every mail
				 * a reply to the previous one, no
				 * matter what other options are set.
				 *
				 * For shallow threading:
				 *
				 * Without --cover-letter and
				 * --in-reply-to, make every mail a
				 * reply to the one before.
				 *
				 * With --in-reply-to but no
				 * --cover-letter, make every mail a
				 * reply to the <reply-to>.
				 *
				 * With --cover-letter, make every
				 * mail but the cover letter a reply
				 * to the cover letter.  The cover
				 * letter is a reply to the
				 * --in-reply-to, if specified.
				 */
				if (thread == THREAD_SHALLOW
				    && rev.ref_message_ids->nr > 0
				    && (!cover_letter || rev.nr > 1))
					free(rev.message_id);
				else
					string_list_append(rev.message_id,
							   rev.ref_message_ids);
			}
			gen_message_id(&rev, sha1_to_hex(commit->object.sha1));
		}

		if (!use_stdout && reopen_stdout(numbered_files ? NULL : commit,
						 &rev))
			die("Failed to create output files");
		shown = log_tree_commit(&rev, commit);
		free(commit->buffer);
		commit->buffer = NULL;

		/* We put one extra blank line between formatted
		 * patches and this flag is used by log-tree code
		 * to see if it needs to emit a LF before showing
		 * the log; when using one file per patch, we do
		 * not want the extra blank line.
		 */
		if (!use_stdout)
			rev.shown_one = 0;
		if (shown) {
			if (rev.mime_boundary)
				printf("\n--%s%s--\n\n\n",
				       mime_boundary_leader,
				       rev.mime_boundary);
			else
				printf("-- \n%s\n\n", git_version_string);
		}
		if (!use_stdout)
			fclose(stdout);
	}
	free(list);
	string_list_clear(&extra_to, 0);
	string_list_clear(&extra_cc, 0);
	string_list_clear(&extra_hdr, 0);
	if (ignore_if_in_upstream)
		free_patch_ids(&ids);
	return 0;
}

static int add_pending_commit(const char *arg, struct rev_info *revs, int flags)
{
	unsigned char sha1[20];
	if (get_sha1(arg, sha1) == 0) {
		struct commit *commit = lookup_commit_reference(sha1);
		if (commit) {
			commit->object.flags |= flags;
			add_pending_object(revs, &commit->object, arg);
			return 0;
		}
	}
	return -1;
}

static const char * const cherry_usage[] = {
	"git cherry [-v] [<upstream> [<head> [<limit>]]]",
	NULL
};

int cmd_cherry(int argc, const char **argv, const char *prefix)
{
	struct rev_info revs;
	struct patch_ids ids;
	struct commit *commit;
	struct commit_list *list = NULL;
	struct branch *current_branch;
	const char *upstream;
	const char *head = "HEAD";
	const char *limit = NULL;
	int verbose = 0, abbrev = 0;

	struct option options[] = {
		OPT__ABBREV(&abbrev),
		OPT__VERBOSE(&verbose),
		OPT_END()
	};

	argc = parse_options(argc, argv, prefix, options, cherry_usage, 0);

	switch (argc) {
	case 3:
		limit = argv[2];
		/* FALLTHROUGH */
	case 2:
		head = argv[1];
		/* FALLTHROUGH */
	case 1:
		upstream = argv[0];
		break;
	default:
		current_branch = branch_get(NULL);
		if (!current_branch || !current_branch->merge
					|| !current_branch->merge[0]
					|| !current_branch->merge[0]->dst) {
			fprintf(stderr, "Could not find a tracked"
					" remote branch, please"
					" specify <upstream> manually.\n");
			usage_with_options(cherry_usage, options);
		}

		upstream = current_branch->merge[0]->dst;
	}

	init_revisions(&revs, prefix);
	revs.diff = 1;
	revs.combine_merges = 0;
	revs.ignore_merges = 1;
	DIFF_OPT_SET(&revs.diffopt, RECURSIVE);

	if (add_pending_commit(head, &revs, 0))
		die("Unknown commit %s", head);
	if (add_pending_commit(upstream, &revs, UNINTERESTING))
		die("Unknown commit %s", upstream);

	/* Don't say anything if head and upstream are the same. */
	if (revs.pending.nr == 2) {
		struct object_array_entry *o = revs.pending.objects;
		if (hashcmp(o[0].item->sha1, o[1].item->sha1) == 0)
			return 0;
	}

	get_patch_ids(&revs, &ids, prefix);

	if (limit && add_pending_commit(limit, &revs, UNINTERESTING))
		die("Unknown commit %s", limit);

	/* reverse the list of commits */
	if (prepare_revision_walk(&revs))
		die("revision walk setup failed");
	while ((commit = get_revision(&revs)) != NULL) {
		/* ignore merges */
		if (commit->parents && commit->parents->next)
			continue;

		commit_list_insert(commit, &list);
	}

	while (list) {
		char sign = '+';

		commit = list->item;
		if (has_commit_patch_id(commit, &ids))
			sign = '-';

		if (verbose) {
			struct strbuf buf = STRBUF_INIT;
			struct pretty_print_context ctx = {0};
			pretty_print_commit(CMIT_FMT_ONELINE, commit,
					    &buf, &ctx);
			printf("%c %s %s\n", sign,
			       find_unique_abbrev(commit->object.sha1, abbrev),
			       buf.buf);
			strbuf_release(&buf);
		}
		else {
			printf("%c %s\n", sign,
			       find_unique_abbrev(commit->object.sha1, abbrev));
		}

		list = list->next;
	}

	free_patch_ids(&ids);
	return 0;
}<|MERGE_RESOLUTION|>--- conflicted
+++ resolved
@@ -53,12 +53,8 @@
 			 struct rev_info *rev, struct setup_revision_opt *opt)
 {
 	int i;
-<<<<<<< HEAD
 	int decoration_given = 0;
-=======
-	int decoration_style = 0;
 	struct userformat_want w;
->>>>>>> 5469e2da
 
 	rev->abbrev = DEFAULT_ABBREV;
 	rev->commit_format = CMIT_FMT_DEFAULT;
