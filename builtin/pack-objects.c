#include "builtin.h"
#include "cache.h"
#include "repository.h"
#include "config.h"
#include "attr.h"
#include "object.h"
#include "blob.h"
#include "commit.h"
#include "tag.h"
#include "tree.h"
#include "delta.h"
#include "pack.h"
#include "pack-revindex.h"
#include "csum-file.h"
#include "tree-walk.h"
#include "diff.h"
#include "revision.h"
#include "list-objects.h"
#include "list-objects-filter.h"
#include "list-objects-filter-options.h"
#include "pack-objects.h"
#include "progress.h"
#include "refs.h"
#include "streaming.h"
#include "thread-utils.h"
#include "pack-bitmap.h"
#include "delta-islands.h"
#include "reachable.h"
#include "sha1-array.h"
#include "argv-array.h"
#include "list.h"
#include "packfile.h"
#include "object-store.h"
#include "dir.h"
#include "midx.h"
#include "trace2.h"

#define IN_PACK(obj) oe_in_pack(&to_pack, obj)
#define SIZE(obj) oe_size(&to_pack, obj)
#define SET_SIZE(obj,size) oe_set_size(&to_pack, obj, size)
#define DELTA_SIZE(obj) oe_delta_size(&to_pack, obj)
#define DELTA(obj) oe_delta(&to_pack, obj)
#define DELTA_CHILD(obj) oe_delta_child(&to_pack, obj)
#define DELTA_SIBLING(obj) oe_delta_sibling(&to_pack, obj)
#define SET_DELTA(obj, val) oe_set_delta(&to_pack, obj, val)
#define SET_DELTA_EXT(obj, oid) oe_set_delta_ext(&to_pack, obj, oid)
#define SET_DELTA_SIZE(obj, val) oe_set_delta_size(&to_pack, obj, val)
#define SET_DELTA_CHILD(obj, val) oe_set_delta_child(&to_pack, obj, val)
#define SET_DELTA_SIBLING(obj, val) oe_set_delta_sibling(&to_pack, obj, val)

static const char *pack_usage[] = {
	N_("git pack-objects --stdout [<options>...] [< <ref-list> | < <object-list>]"),
	N_("git pack-objects [<options>...] <base-name> [< <ref-list> | < <object-list>]"),
	NULL
};

/*
 * Objects we are going to pack are collected in the `to_pack` structure.
 * It contains an array (dynamically expanded) of the object data, and a map
 * that can resolve SHA1s to their position in the array.
 */
static struct packing_data to_pack;

static struct pack_idx_entry **written_list;
static uint32_t nr_result, nr_written, nr_seen;
static struct bitmap_index *bitmap_git;
static uint32_t write_layer;

static int non_empty;
static int reuse_delta = 1, reuse_object = 1;
static int keep_unreachable, unpack_unreachable, include_tag;
static timestamp_t unpack_unreachable_expiration;
static int pack_loose_unreachable;
static int local;
static int have_non_local_packs;
static int incremental;
static int ignore_packed_keep_on_disk;
static int ignore_packed_keep_in_core;
static int allow_ofs_delta;
static struct pack_idx_option pack_idx_opts;
static const char *base_name;
static int progress = 1;
static int window = 10;
static unsigned long pack_size_limit;
static int depth = 50;
static int delta_search_threads;
static int pack_to_stdout;
static int sparse;
static int thin;
static int num_preferred_base;
static struct progress *progress_state;

static struct packed_git *reuse_packfile;
static uint32_t reuse_packfile_objects;
static struct bitmap *reuse_packfile_bitmap;

static int use_bitmap_index_default = 1;
static int use_bitmap_index = -1;
static int allow_pack_reuse = 1;
static enum {
	WRITE_BITMAP_FALSE = 0,
	WRITE_BITMAP_QUIET,
	WRITE_BITMAP_TRUE,
} write_bitmap_index;
static uint16_t write_bitmap_options = BITMAP_OPT_HASH_CACHE;

static int exclude_promisor_objects;

static int use_delta_islands;

static unsigned long delta_cache_size = 0;
static unsigned long max_delta_cache_size = DEFAULT_DELTA_CACHE_SIZE;
static unsigned long cache_max_small_delta_size = 1000;

static unsigned long window_memory_limit = 0;

static struct list_objects_filter_options filter_options;

enum missing_action {
	MA_ERROR = 0,      /* fail if any missing objects are encountered */
	MA_ALLOW_ANY,      /* silently allow ALL missing objects */
	MA_ALLOW_PROMISOR, /* silently allow all missing PROMISOR objects */
};
static enum missing_action arg_missing_action;
static show_object_fn fn_show_object;

/*
 * stats
 */
static uint32_t written, written_delta;
static uint32_t reused, reused_delta;

/*
 * Indexed commits
 */
static struct commit **indexed_commits;
static unsigned int indexed_commits_nr;
static unsigned int indexed_commits_alloc;

static void index_commit_for_bitmap(struct commit *commit)
{
	if (indexed_commits_nr >= indexed_commits_alloc) {
		indexed_commits_alloc = (indexed_commits_alloc + 32) * 2;
		REALLOC_ARRAY(indexed_commits, indexed_commits_alloc);
	}

	indexed_commits[indexed_commits_nr++] = commit;
}

static void *get_delta(struct object_entry *entry)
{
	unsigned long size, base_size, delta_size;
	void *buf, *base_buf, *delta_buf;
	enum object_type type;

	buf = read_object_file(&entry->idx.oid, &type, &size);
	if (!buf)
		die(_("unable to read %s"), oid_to_hex(&entry->idx.oid));
	base_buf = read_object_file(&DELTA(entry)->idx.oid, &type,
				    &base_size);
	if (!base_buf)
		die("unable to read %s",
		    oid_to_hex(&DELTA(entry)->idx.oid));
	delta_buf = diff_delta(base_buf, base_size,
			       buf, size, &delta_size, 0);
	/*
	 * We succesfully computed this delta once but dropped it for
	 * memory reasons. Something is very wrong if this time we
	 * recompute and create a different delta.
	 */
	if (!delta_buf || delta_size != DELTA_SIZE(entry))
		BUG("delta size changed");
	free(buf);
	free(base_buf);
	return delta_buf;
}

static unsigned long do_compress(void **pptr, unsigned long size)
{
	git_zstream stream;
	void *in, *out;
	unsigned long maxsize;

	git_deflate_init(&stream, pack_compression_level);
	maxsize = git_deflate_bound(&stream, size);

	in = *pptr;
	out = xmalloc(maxsize);
	*pptr = out;

	stream.next_in = in;
	stream.avail_in = size;
	stream.next_out = out;
	stream.avail_out = maxsize;
	while (git_deflate(&stream, Z_FINISH) == Z_OK)
		; /* nothing */
	git_deflate_end(&stream);

	free(in);
	return stream.total_out;
}

static unsigned long write_large_blob_data(struct git_istream *st, struct hashfile *f,
					   const struct object_id *oid)
{
	git_zstream stream;
	unsigned char ibuf[1024 * 16];
	unsigned char obuf[1024 * 16];
	unsigned long olen = 0;

	git_deflate_init(&stream, pack_compression_level);

	for (;;) {
		ssize_t readlen;
		int zret = Z_OK;
		readlen = read_istream(st, ibuf, sizeof(ibuf));
		if (readlen == -1)
			die(_("unable to read %s"), oid_to_hex(oid));

		stream.next_in = ibuf;
		stream.avail_in = readlen;
		while ((stream.avail_in || readlen == 0) &&
		       (zret == Z_OK || zret == Z_BUF_ERROR)) {
			stream.next_out = obuf;
			stream.avail_out = sizeof(obuf);
			zret = git_deflate(&stream, readlen ? 0 : Z_FINISH);
			hashwrite(f, obuf, stream.next_out - obuf);
			olen += stream.next_out - obuf;
		}
		if (stream.avail_in)
			die(_("deflate error (%d)"), zret);
		if (readlen == 0) {
			if (zret != Z_STREAM_END)
				die(_("deflate error (%d)"), zret);
			break;
		}
	}
	git_deflate_end(&stream);
	return olen;
}

/*
 * we are going to reuse the existing object data as is.  make
 * sure it is not corrupt.
 */
static int check_pack_inflate(struct packed_git *p,
		struct pack_window **w_curs,
		off_t offset,
		off_t len,
		unsigned long expect)
{
	git_zstream stream;
	unsigned char fakebuf[4096], *in;
	int st;

	memset(&stream, 0, sizeof(stream));
	git_inflate_init(&stream);
	do {
		in = use_pack(p, w_curs, offset, &stream.avail_in);
		stream.next_in = in;
		stream.next_out = fakebuf;
		stream.avail_out = sizeof(fakebuf);
		st = git_inflate(&stream, Z_FINISH);
		offset += stream.next_in - in;
	} while (st == Z_OK || st == Z_BUF_ERROR);
	git_inflate_end(&stream);
	return (st == Z_STREAM_END &&
		stream.total_out == expect &&
		stream.total_in == len) ? 0 : -1;
}

static void copy_pack_data(struct hashfile *f,
		struct packed_git *p,
		struct pack_window **w_curs,
		off_t offset,
		off_t len)
{
	unsigned char *in;
	unsigned long avail;

	while (len) {
		in = use_pack(p, w_curs, offset, &avail);
		if (avail > len)
			avail = (unsigned long)len;
		hashwrite(f, in, avail);
		offset += avail;
		len -= avail;
	}
}

/* Return 0 if we will bust the pack-size limit */
static unsigned long write_no_reuse_object(struct hashfile *f, struct object_entry *entry,
					   unsigned long limit, int usable_delta)
{
	unsigned long size, datalen;
	unsigned char header[MAX_PACK_OBJECT_HEADER],
		      dheader[MAX_PACK_OBJECT_HEADER];
	unsigned hdrlen;
	enum object_type type;
	void *buf;
	struct git_istream *st = NULL;
	const unsigned hashsz = the_hash_algo->rawsz;

	if (!usable_delta) {
		if (oe_type(entry) == OBJ_BLOB &&
		    oe_size_greater_than(&to_pack, entry, big_file_threshold) &&
		    (st = open_istream(&entry->idx.oid, &type, &size, NULL)) != NULL)
			buf = NULL;
		else {
			buf = read_object_file(&entry->idx.oid, &type, &size);
			if (!buf)
				die(_("unable to read %s"),
				    oid_to_hex(&entry->idx.oid));
		}
		/*
		 * make sure no cached delta data remains from a
		 * previous attempt before a pack split occurred.
		 */
		FREE_AND_NULL(entry->delta_data);
		entry->z_delta_size = 0;
	} else if (entry->delta_data) {
		size = DELTA_SIZE(entry);
		buf = entry->delta_data;
		entry->delta_data = NULL;
		type = (allow_ofs_delta && DELTA(entry)->idx.offset) ?
			OBJ_OFS_DELTA : OBJ_REF_DELTA;
	} else {
		buf = get_delta(entry);
		size = DELTA_SIZE(entry);
		type = (allow_ofs_delta && DELTA(entry)->idx.offset) ?
			OBJ_OFS_DELTA : OBJ_REF_DELTA;
	}

	if (st)	/* large blob case, just assume we don't compress well */
		datalen = size;
	else if (entry->z_delta_size)
		datalen = entry->z_delta_size;
	else
		datalen = do_compress(&buf, size);

	/*
	 * The object header is a byte of 'type' followed by zero or
	 * more bytes of length.
	 */
	hdrlen = encode_in_pack_object_header(header, sizeof(header),
					      type, size);

	if (type == OBJ_OFS_DELTA) {
		/*
		 * Deltas with relative base contain an additional
		 * encoding of the relative offset for the delta
		 * base from this object's position in the pack.
		 */
		off_t ofs = entry->idx.offset - DELTA(entry)->idx.offset;
		unsigned pos = sizeof(dheader) - 1;
		dheader[pos] = ofs & 127;
		while (ofs >>= 7)
			dheader[--pos] = 128 | (--ofs & 127);
		if (limit && hdrlen + sizeof(dheader) - pos + datalen + hashsz >= limit) {
			if (st)
				close_istream(st);
			free(buf);
			return 0;
		}
		hashwrite(f, header, hdrlen);
		hashwrite(f, dheader + pos, sizeof(dheader) - pos);
		hdrlen += sizeof(dheader) - pos;
	} else if (type == OBJ_REF_DELTA) {
		/*
		 * Deltas with a base reference contain
		 * additional bytes for the base object ID.
		 */
		if (limit && hdrlen + hashsz + datalen + hashsz >= limit) {
			if (st)
				close_istream(st);
			free(buf);
			return 0;
		}
		hashwrite(f, header, hdrlen);
		hashwrite(f, DELTA(entry)->idx.oid.hash, hashsz);
		hdrlen += hashsz;
	} else {
		if (limit && hdrlen + datalen + hashsz >= limit) {
			if (st)
				close_istream(st);
			free(buf);
			return 0;
		}
		hashwrite(f, header, hdrlen);
	}
	if (st) {
		datalen = write_large_blob_data(st, f, &entry->idx.oid);
		close_istream(st);
	} else {
		hashwrite(f, buf, datalen);
		free(buf);
	}

	return hdrlen + datalen;
}

/* Return 0 if we will bust the pack-size limit */
static off_t write_reuse_object(struct hashfile *f, struct object_entry *entry,
				unsigned long limit, int usable_delta)
{
	struct packed_git *p = IN_PACK(entry);
	struct pack_window *w_curs = NULL;
	struct revindex_entry *revidx;
	off_t offset;
	enum object_type type = oe_type(entry);
	off_t datalen;
	unsigned char header[MAX_PACK_OBJECT_HEADER],
		      dheader[MAX_PACK_OBJECT_HEADER];
	unsigned hdrlen;
	const unsigned hashsz = the_hash_algo->rawsz;
	unsigned long entry_size = SIZE(entry);

	if (DELTA(entry))
		type = (allow_ofs_delta && DELTA(entry)->idx.offset) ?
			OBJ_OFS_DELTA : OBJ_REF_DELTA;
	hdrlen = encode_in_pack_object_header(header, sizeof(header),
					      type, entry_size);

	offset = entry->in_pack_offset;
	revidx = find_pack_revindex(p, offset);
	datalen = revidx[1].offset - offset;
	if (!pack_to_stdout && p->index_version > 1 &&
	    check_pack_crc(p, &w_curs, offset, datalen, revidx->nr)) {
		error(_("bad packed object CRC for %s"),
		      oid_to_hex(&entry->idx.oid));
		unuse_pack(&w_curs);
		return write_no_reuse_object(f, entry, limit, usable_delta);
	}

	offset += entry->in_pack_header_size;
	datalen -= entry->in_pack_header_size;

	if (!pack_to_stdout && p->index_version == 1 &&
	    check_pack_inflate(p, &w_curs, offset, datalen, entry_size)) {
		error(_("corrupt packed object for %s"),
		      oid_to_hex(&entry->idx.oid));
		unuse_pack(&w_curs);
		return write_no_reuse_object(f, entry, limit, usable_delta);
	}

	if (type == OBJ_OFS_DELTA) {
		off_t ofs = entry->idx.offset - DELTA(entry)->idx.offset;
		unsigned pos = sizeof(dheader) - 1;
		dheader[pos] = ofs & 127;
		while (ofs >>= 7)
			dheader[--pos] = 128 | (--ofs & 127);
		if (limit && hdrlen + sizeof(dheader) - pos + datalen + hashsz >= limit) {
			unuse_pack(&w_curs);
			return 0;
		}
		hashwrite(f, header, hdrlen);
		hashwrite(f, dheader + pos, sizeof(dheader) - pos);
		hdrlen += sizeof(dheader) - pos;
		reused_delta++;
	} else if (type == OBJ_REF_DELTA) {
		if (limit && hdrlen + hashsz + datalen + hashsz >= limit) {
			unuse_pack(&w_curs);
			return 0;
		}
		hashwrite(f, header, hdrlen);
		hashwrite(f, DELTA(entry)->idx.oid.hash, hashsz);
		hdrlen += hashsz;
		reused_delta++;
	} else {
		if (limit && hdrlen + datalen + hashsz >= limit) {
			unuse_pack(&w_curs);
			return 0;
		}
		hashwrite(f, header, hdrlen);
	}
	copy_pack_data(f, p, &w_curs, offset, datalen);
	unuse_pack(&w_curs);
	reused++;
	return hdrlen + datalen;
}

/* Return 0 if we will bust the pack-size limit */
static off_t write_object(struct hashfile *f,
			  struct object_entry *entry,
			  off_t write_offset)
{
	unsigned long limit;
	off_t len;
	int usable_delta, to_reuse;

	if (!pack_to_stdout)
		crc32_begin(f);

	/* apply size limit if limited packsize and not first object */
	if (!pack_size_limit || !nr_written)
		limit = 0;
	else if (pack_size_limit <= write_offset)
		/*
		 * the earlier object did not fit the limit; avoid
		 * mistaking this with unlimited (i.e. limit = 0).
		 */
		limit = 1;
	else
		limit = pack_size_limit - write_offset;

	if (!DELTA(entry))
		usable_delta = 0;	/* no delta */
	else if (!pack_size_limit)
	       usable_delta = 1;	/* unlimited packfile */
	else if (DELTA(entry)->idx.offset == (off_t)-1)
		usable_delta = 0;	/* base was written to another pack */
	else if (DELTA(entry)->idx.offset)
		usable_delta = 1;	/* base already exists in this pack */
	else
		usable_delta = 0;	/* base could end up in another pack */

	if (!reuse_object)
		to_reuse = 0;	/* explicit */
	else if (!IN_PACK(entry))
		to_reuse = 0;	/* can't reuse what we don't have */
	else if (oe_type(entry) == OBJ_REF_DELTA ||
		 oe_type(entry) == OBJ_OFS_DELTA)
				/* check_object() decided it for us ... */
		to_reuse = usable_delta;
				/* ... but pack split may override that */
	else if (oe_type(entry) != entry->in_pack_type)
		to_reuse = 0;	/* pack has delta which is unusable */
	else if (DELTA(entry))
		to_reuse = 0;	/* we want to pack afresh */
	else
		to_reuse = 1;	/* we have it in-pack undeltified,
				 * and we do not need to deltify it.
				 */

	if (!to_reuse)
		len = write_no_reuse_object(f, entry, limit, usable_delta);
	else
		len = write_reuse_object(f, entry, limit, usable_delta);
	if (!len)
		return 0;

	if (usable_delta)
		written_delta++;
	written++;
	if (!pack_to_stdout)
		entry->idx.crc32 = crc32_end(f);
	return len;
}

enum write_one_status {
	WRITE_ONE_SKIP = -1, /* already written */
	WRITE_ONE_BREAK = 0, /* writing this will bust the limit; not written */
	WRITE_ONE_WRITTEN = 1, /* normal */
	WRITE_ONE_RECURSIVE = 2 /* already scheduled to be written */
};

static enum write_one_status write_one(struct hashfile *f,
				       struct object_entry *e,
				       off_t *offset)
{
	off_t size;
	int recursing;

	/*
	 * we set offset to 1 (which is an impossible value) to mark
	 * the fact that this object is involved in "write its base
	 * first before writing a deltified object" recursion.
	 */
	recursing = (e->idx.offset == 1);
	if (recursing) {
		warning(_("recursive delta detected for object %s"),
			oid_to_hex(&e->idx.oid));
		return WRITE_ONE_RECURSIVE;
	} else if (e->idx.offset || e->preferred_base) {
		/* offset is non zero if object is written already. */
		return WRITE_ONE_SKIP;
	}

	/* if we are deltified, write out base object first. */
	if (DELTA(e)) {
		e->idx.offset = 1; /* now recurse */
		switch (write_one(f, DELTA(e), offset)) {
		case WRITE_ONE_RECURSIVE:
			/* we cannot depend on this one */
			SET_DELTA(e, NULL);
			break;
		default:
			break;
		case WRITE_ONE_BREAK:
			e->idx.offset = recursing;
			return WRITE_ONE_BREAK;
		}
	}

	e->idx.offset = *offset;
	size = write_object(f, e, *offset);
	if (!size) {
		e->idx.offset = recursing;
		return WRITE_ONE_BREAK;
	}
	written_list[nr_written++] = &e->idx;

	/* make sure off_t is sufficiently large not to wrap */
	if (signed_add_overflows(*offset, size))
		die(_("pack too large for current definition of off_t"));
	*offset += size;
	return WRITE_ONE_WRITTEN;
}

static int mark_tagged(const char *path, const struct object_id *oid, int flag,
		       void *cb_data)
{
	struct object_id peeled;
	struct object_entry *entry = packlist_find(&to_pack, oid);

	if (entry)
		entry->tagged = 1;
	if (!peel_ref(path, &peeled)) {
		entry = packlist_find(&to_pack, &peeled);
		if (entry)
			entry->tagged = 1;
	}
	return 0;
}

static inline void add_to_write_order(struct object_entry **wo,
			       unsigned int *endp,
			       struct object_entry *e)
{
	if (e->filled || oe_layer(&to_pack, e) != write_layer)
		return;
	wo[(*endp)++] = e;
	e->filled = 1;
}

static void add_descendants_to_write_order(struct object_entry **wo,
					   unsigned int *endp,
					   struct object_entry *e)
{
	int add_to_order = 1;
	while (e) {
		if (add_to_order) {
			struct object_entry *s;
			/* add this node... */
			add_to_write_order(wo, endp, e);
			/* all its siblings... */
			for (s = DELTA_SIBLING(e); s; s = DELTA_SIBLING(s)) {
				add_to_write_order(wo, endp, s);
			}
		}
		/* drop down a level to add left subtree nodes if possible */
		if (DELTA_CHILD(e)) {
			add_to_order = 1;
			e = DELTA_CHILD(e);
		} else {
			add_to_order = 0;
			/* our sibling might have some children, it is next */
			if (DELTA_SIBLING(e)) {
				e = DELTA_SIBLING(e);
				continue;
			}
			/* go back to our parent node */
			e = DELTA(e);
			while (e && !DELTA_SIBLING(e)) {
				/* we're on the right side of a subtree, keep
				 * going up until we can go right again */
				e = DELTA(e);
			}
			if (!e) {
				/* done- we hit our original root node */
				return;
			}
			/* pass it off to sibling at this level */
			e = DELTA_SIBLING(e);
		}
	};
}

static void add_family_to_write_order(struct object_entry **wo,
				      unsigned int *endp,
				      struct object_entry *e)
{
	struct object_entry *root;

	for (root = e; DELTA(root); root = DELTA(root))
		; /* nothing */
	add_descendants_to_write_order(wo, endp, root);
}

static void compute_layer_order(struct object_entry **wo, unsigned int *wo_end)
{
	unsigned int i, last_untagged;
	struct object_entry *objects = to_pack.objects;

	for (i = 0; i < to_pack.nr_objects; i++) {
		if (objects[i].tagged)
			break;
		add_to_write_order(wo, wo_end, &objects[i]);
	}
	last_untagged = i;

	/*
	 * Then fill all the tagged tips.
	 */
	for (; i < to_pack.nr_objects; i++) {
		if (objects[i].tagged)
			add_to_write_order(wo, wo_end, &objects[i]);
	}

	/*
	 * And then all remaining commits and tags.
	 */
	for (i = last_untagged; i < to_pack.nr_objects; i++) {
		if (oe_type(&objects[i]) != OBJ_COMMIT &&
		    oe_type(&objects[i]) != OBJ_TAG)
			continue;
		add_to_write_order(wo, wo_end, &objects[i]);
	}

	/*
	 * And then all the trees.
	 */
	for (i = last_untagged; i < to_pack.nr_objects; i++) {
		if (oe_type(&objects[i]) != OBJ_TREE)
			continue;
		add_to_write_order(wo, wo_end, &objects[i]);
	}

	/*
	 * Finally all the rest in really tight order
	 */
	for (i = last_untagged; i < to_pack.nr_objects; i++) {
		if (!objects[i].filled && oe_layer(&to_pack, &objects[i]) == write_layer)
			add_family_to_write_order(wo, wo_end, &objects[i]);
	}
}

static struct object_entry **compute_write_order(void)
{
	uint32_t max_layers = 1;
	unsigned int i, wo_end;

	struct object_entry **wo;
	struct object_entry *objects = to_pack.objects;

	for (i = 0; i < to_pack.nr_objects; i++) {
		objects[i].tagged = 0;
		objects[i].filled = 0;
		SET_DELTA_CHILD(&objects[i], NULL);
		SET_DELTA_SIBLING(&objects[i], NULL);
	}

	/*
	 * Fully connect delta_child/delta_sibling network.
	 * Make sure delta_sibling is sorted in the original
	 * recency order.
	 */
	for (i = to_pack.nr_objects; i > 0;) {
		struct object_entry *e = &objects[--i];
		if (!DELTA(e))
			continue;
		/* Mark me as the first child */
		e->delta_sibling_idx = DELTA(e)->delta_child_idx;
		SET_DELTA_CHILD(DELTA(e), e);
	}

	/*
	 * Mark objects that are at the tip of tags.
	 */
	for_each_tag_ref(mark_tagged, NULL);

	if (use_delta_islands)
		max_layers = compute_pack_layers(&to_pack);

	ALLOC_ARRAY(wo, to_pack.nr_objects);
	wo_end = 0;

	for (; write_layer < max_layers; ++write_layer)
		compute_layer_order(wo, &wo_end);

	if (wo_end != to_pack.nr_objects)
		die(_("ordered %u objects, expected %"PRIu32),
		    wo_end, to_pack.nr_objects);

	return wo;
}

/*
 * Record the offsets needed in our reused packfile chunks due to
 * "gaps" where we omitted some objects.
 */
static struct reused_chunk {
	off_t start;
	off_t offset;
} *reused_chunks;
static int reused_chunks_nr;
static int reused_chunks_alloc;

static void record_reused_object(off_t where, off_t offset)
{
	if (reused_chunks_nr && reused_chunks[reused_chunks_nr-1].offset == offset)
		return;

	ALLOC_GROW(reused_chunks, reused_chunks_nr + 1,
		   reused_chunks_alloc);
	reused_chunks[reused_chunks_nr].start = where;
	reused_chunks[reused_chunks_nr].offset = offset;
	reused_chunks_nr++;
}

/*
 * Binary search to find the chunk that "where" is in. Note
 * that we're not looking for an exact match, just the first
 * chunk that contains it (which implicitly ends at the start
 * of the next chunk.
 */
static off_t find_reused_offset(off_t where)
{
	int lo = 0, hi = reused_chunks_nr;
	while (lo < hi) {
		int mi = lo + ((hi - lo) / 2);
		if (where == reused_chunks[mi].start)
			return reused_chunks[mi].offset;
		if (where < reused_chunks[mi].start)
			hi = mi;
		else
			lo = mi + 1;
	}

	/*
	 * The first chunk starts at zero, so we can't have gone below
	 * there.
	 */
	assert(lo);
	return reused_chunks[lo-1].offset;
}

static void write_reused_pack_one(size_t pos, struct hashfile *out,
				  struct pack_window **w_curs)
{
	off_t offset, next, cur;
	enum object_type type;
	unsigned long size;

	offset = reuse_packfile->revindex[pos].offset;
	next = reuse_packfile->revindex[pos + 1].offset;

	record_reused_object(offset, offset - hashfile_total(out));

	cur = offset;
	type = unpack_object_header(reuse_packfile, w_curs, &cur, &size);
	assert(type >= 0);

	if (type == OBJ_OFS_DELTA) {
		off_t base_offset;
		off_t fixup;

		unsigned char header[MAX_PACK_OBJECT_HEADER];
		unsigned len;

		base_offset = get_delta_base(reuse_packfile, w_curs, &cur, type, offset);
		assert(base_offset != 0);

		/* Convert to REF_DELTA if we must... */
		if (!allow_ofs_delta) {
			int base_pos = find_revindex_position(reuse_packfile, base_offset);
			const unsigned char *base_sha1 =
				nth_packed_object_sha1(reuse_packfile,
						       reuse_packfile->revindex[base_pos].nr);

			len = encode_in_pack_object_header(header, sizeof(header),
							   OBJ_REF_DELTA, size);
			hashwrite(out, header, len);
			hashwrite(out, base_sha1, 20);
			copy_pack_data(out, reuse_packfile, w_curs, cur, next - cur);
			return;
		}

		/* Otherwise see if we need to rewrite the offset... */
		fixup = find_reused_offset(offset) -
			find_reused_offset(base_offset);
		if (fixup) {
			unsigned char ofs_header[10];
			unsigned i, ofs_len;
			off_t ofs = offset - base_offset - fixup;

			len = encode_in_pack_object_header(header, sizeof(header),
							   OBJ_OFS_DELTA, size);

			i = sizeof(ofs_header) - 1;
			ofs_header[i] = ofs & 127;
			while (ofs >>= 7)
				ofs_header[--i] = 128 | (--ofs & 127);

			ofs_len = sizeof(ofs_header) - i;

			if (0) {
				off_t expected_size = cur - offset;

				if (len + ofs_len < expected_size) {
					unsigned max_pad = (len >= 4) ? 9 : 5;
					header[len - 1] |= 0x80;
					while (len < max_pad && len + ofs_len < expected_size)
						header[len++] = 0x80;
					header[len - 1] &= 0x7F;
				}
			}

			hashwrite(out, header, len);
			hashwrite(out, ofs_header + sizeof(ofs_header) - ofs_len, ofs_len);
			copy_pack_data(out, reuse_packfile, w_curs, cur, next - cur);
			return;
		}

		/* ...otherwise we have no fixup, and can write it verbatim */
	}

	copy_pack_data(out, reuse_packfile, w_curs, offset, next - offset);
}

static size_t write_reused_pack_verbatim(struct hashfile *out,
					 struct pack_window **w_curs)
{
	size_t pos = 0;

	while (pos < reuse_packfile_bitmap->word_alloc &&
			reuse_packfile_bitmap->words[pos] == (eword_t)~0)
		pos++;

	if (pos) {
		off_t to_write;

		written = (pos * BITS_IN_EWORD);
		to_write = reuse_packfile->revindex[written].offset
			- sizeof(struct pack_header);

		record_reused_object(sizeof(struct pack_header), 0);
		hashflush(out);
		copy_pack_data(out, reuse_packfile, w_curs,
			sizeof(struct pack_header), to_write);

		display_progress(progress_state, written);
	}
	return pos;
}

static void write_reused_pack(struct hashfile *f)
{
	size_t i = 0;
	uint32_t offset;
	struct pack_window *w_curs = NULL;

	if (allow_ofs_delta)
		i = write_reused_pack_verbatim(f, &w_curs);

	for (; i < reuse_packfile_bitmap->word_alloc; ++i) {
		eword_t word = reuse_packfile_bitmap->words[i];
		size_t pos = (i * BITS_IN_EWORD);

		for (offset = 0; offset < BITS_IN_EWORD; ++offset) {
			if ((word >> offset) == 0)
				break;

			offset += ewah_bit_ctz64(word >> offset);
			write_reused_pack_one(pos + offset, f, &w_curs);
			display_progress(progress_state, ++written);
		}
	}

	unuse_pack(&w_curs);
}

static const char no_split_warning[] = N_(
"disabling bitmap writing, packs are split due to pack.packSizeLimit"
);

static void write_pack_file(void)
{
	uint32_t i = 0, j;
	struct hashfile *f;
	off_t offset;
	uint32_t nr_remaining = nr_result;
	time_t last_mtime = 0;
	struct object_entry **write_order;

	if (progress > pack_to_stdout)
		progress_state = start_progress(_("Writing objects"), nr_result);
	ALLOC_ARRAY(written_list, to_pack.nr_objects);
	write_order = compute_write_order();

	do {
		struct object_id oid;
		char *pack_tmp_name = NULL;

		if (pack_to_stdout)
			f = hashfd_throughput(1, "<stdout>", progress_state);
		else
			f = create_tmp_packfile(&pack_tmp_name);

		offset = write_pack_header(f, nr_remaining);

		if (reuse_packfile) {
			assert(pack_to_stdout);
			write_reused_pack(f);
			offset = hashfile_total(f);
		}

		nr_written = 0;
		for (; i < to_pack.nr_objects; i++) {
			struct object_entry *e = write_order[i];
			if (write_one(f, e, &offset) == WRITE_ONE_BREAK)
				break;
			display_progress(progress_state, written);
		}

		/*
		 * Did we write the wrong # entries in the header?
		 * If so, rewrite it like in fast-import
		 */
		if (pack_to_stdout) {
			finalize_hashfile(f, oid.hash, CSUM_HASH_IN_STREAM | CSUM_CLOSE);
		} else if (nr_written == nr_remaining) {
			finalize_hashfile(f, oid.hash, CSUM_HASH_IN_STREAM | CSUM_FSYNC | CSUM_CLOSE);
		} else {
			int fd = finalize_hashfile(f, oid.hash, 0);
			fixup_pack_header_footer(fd, oid.hash, pack_tmp_name,
						 nr_written, oid.hash, offset);
			close(fd);
			if (write_bitmap_index) {
				if (write_bitmap_index != WRITE_BITMAP_QUIET)
					warning(_(no_split_warning));
				write_bitmap_index = 0;
			}
		}

		if (!pack_to_stdout) {
			struct stat st;
			struct strbuf tmpname = STRBUF_INIT;

			/*
			 * Packs are runtime accessed in their mtime
			 * order since newer packs are more likely to contain
			 * younger objects.  So if we are creating multiple
			 * packs then we should modify the mtime of later ones
			 * to preserve this property.
			 */
			if (stat(pack_tmp_name, &st) < 0) {
				warning_errno(_("failed to stat %s"), pack_tmp_name);
			} else if (!last_mtime) {
				last_mtime = st.st_mtime;
			} else {
				struct utimbuf utb;
				utb.actime = st.st_atime;
				utb.modtime = --last_mtime;
				if (utime(pack_tmp_name, &utb) < 0)
					warning_errno(_("failed utime() on %s"), pack_tmp_name);
			}

			strbuf_addf(&tmpname, "%s-", base_name);

			if (write_bitmap_index) {
				bitmap_writer_set_checksum(oid.hash);
				bitmap_writer_build_type_index(
					&to_pack, written_list, nr_written);
			}

			finish_tmp_packfile(&tmpname, pack_tmp_name,
					    written_list, nr_written,
					    &pack_idx_opts, oid.hash);

			if (write_bitmap_index) {
				strbuf_addf(&tmpname, "%s.bitmap", oid_to_hex(&oid));

				stop_progress(&progress_state);

				bitmap_writer_show_progress(progress);
				bitmap_writer_reuse_bitmaps(&to_pack);
				bitmap_writer_select_commits(indexed_commits, indexed_commits_nr, -1);
				bitmap_writer_build(&to_pack);
				bitmap_writer_finish(written_list, nr_written,
						     tmpname.buf, write_bitmap_options);
				write_bitmap_index = 0;
			}

			strbuf_release(&tmpname);
			free(pack_tmp_name);
			puts(oid_to_hex(&oid));
		}

		/* mark written objects as written to previous pack */
		for (j = 0; j < nr_written; j++) {
			written_list[j]->offset = (off_t)-1;
		}
		nr_remaining -= nr_written;
	} while (nr_remaining && i < to_pack.nr_objects);

	free(written_list);
	free(write_order);
	stop_progress(&progress_state);
	if (written != nr_result)
		die(_("wrote %"PRIu32" objects while expecting %"PRIu32),
		    written, nr_result);
	trace2_data_intmax("pack-objects", the_repository,
			   "write_pack_file/wrote", nr_result);
}

static int no_try_delta(const char *path)
{
	static struct attr_check *check;

	if (!check)
		check = attr_check_initl("delta", NULL);
	git_check_attr(the_repository->index, path, check);
	if (ATTR_FALSE(check->items[0].value))
		return 1;
	return 0;
}

/*
 * When adding an object, check whether we have already added it
 * to our packing list. If so, we can skip. However, if we are
 * being asked to excludei t, but the previous mention was to include
 * it, make sure to adjust its flags and tweak our numbers accordingly.
 *
 * As an optimization, we pass out the index position where we would have
 * found the item, since that saves us from having to look it up again a
 * few lines later when we want to add the new entry.
 */
static int have_duplicate_entry(const struct object_id *oid,
				int exclude)
{
	struct object_entry *entry;

<<<<<<< HEAD
	entry = packlist_find(&to_pack, oid);
=======
	if (reuse_packfile_bitmap &&
	    bitmap_walk_contains(bitmap_git, reuse_packfile_bitmap, oid))
		return 1;

	entry = packlist_find(&to_pack, oid, index_pos);
>>>>>>> 7c59828b
	if (!entry)
		return 0;

	if (exclude) {
		if (!entry->preferred_base)
			nr_result--;
		entry->preferred_base = 1;
	}

	return 1;
}

static int want_found_object(int exclude, struct packed_git *p)
{
	if (exclude)
		return 1;
	if (incremental)
		return 0;

	/*
	 * When asked to do --local (do not include an object that appears in a
	 * pack we borrow from elsewhere) or --honor-pack-keep (do not include
	 * an object that appears in a pack marked with .keep), finding a pack
	 * that matches the criteria is sufficient for us to decide to omit it.
	 * However, even if this pack does not satisfy the criteria, we need to
	 * make sure no copy of this object appears in _any_ pack that makes us
	 * to omit the object, so we need to check all the packs.
	 *
	 * We can however first check whether these options can possible matter;
	 * if they do not matter we know we want the object in generated pack.
	 * Otherwise, we signal "-1" at the end to tell the caller that we do
	 * not know either way, and it needs to check more packs.
	 */
	if (!ignore_packed_keep_on_disk &&
	    !ignore_packed_keep_in_core &&
	    (!local || !have_non_local_packs))
		return 1;

	if (local && !p->pack_local)
		return 0;
	if (p->pack_local &&
	    ((ignore_packed_keep_on_disk && p->pack_keep) ||
	     (ignore_packed_keep_in_core && p->pack_keep_in_core)))
		return 0;

	/* we don't know yet; keep looking for more packs */
	return -1;
}

/*
 * Check whether we want the object in the pack (e.g., we do not want
 * objects found in non-local stores if the "--local" option was used).
 *
 * If the caller already knows an existing pack it wants to take the object
 * from, that is passed in *found_pack and *found_offset; otherwise this
 * function finds if there is any pack that has the object and returns the pack
 * and its offset in these variables.
 */
static int want_object_in_pack(const struct object_id *oid,
			       int exclude,
			       struct packed_git **found_pack,
			       off_t *found_offset)
{
	int want;
	struct list_head *pos;
	struct multi_pack_index *m;

	if (!exclude && local && has_loose_object_nonlocal(oid))
		return 0;

	/*
	 * If we already know the pack object lives in, start checks from that
	 * pack - in the usual case when neither --local was given nor .keep files
	 * are present we will determine the answer right now.
	 */
	if (*found_pack) {
		want = want_found_object(exclude, *found_pack);
		if (want != -1)
			return want;
	}

	for (m = get_multi_pack_index(the_repository); m; m = m->next) {
		struct pack_entry e;
		if (fill_midx_entry(the_repository, oid, &e, m)) {
			struct packed_git *p = e.p;
			off_t offset;

			if (p == *found_pack)
				offset = *found_offset;
			else
				offset = find_pack_entry_one(oid->hash, p);

			if (offset) {
				if (!*found_pack) {
					if (!is_pack_valid(p))
						continue;
					*found_offset = offset;
					*found_pack = p;
				}
				want = want_found_object(exclude, p);
				if (want != -1)
					return want;
			}
		}
	}

	list_for_each(pos, get_packed_git_mru(the_repository)) {
		struct packed_git *p = list_entry(pos, struct packed_git, mru);
		off_t offset;

		if (p == *found_pack)
			offset = *found_offset;
		else
			offset = find_pack_entry_one(oid->hash, p);

		if (offset) {
			if (!*found_pack) {
				if (!is_pack_valid(p))
					continue;
				*found_offset = offset;
				*found_pack = p;
			}
			want = want_found_object(exclude, p);
			if (!exclude && want > 0)
				list_move(&p->mru,
					  get_packed_git_mru(the_repository));
			if (want != -1)
				return want;
		}
	}

	return 1;
}

static void create_object_entry(const struct object_id *oid,
				enum object_type type,
				uint32_t hash,
				int exclude,
				int no_try_delta,
				struct packed_git *found_pack,
				off_t found_offset)
{
	struct object_entry *entry;

	entry = packlist_alloc(&to_pack, oid);
	entry->hash = hash;
	oe_set_type(entry, type);
	if (exclude)
		entry->preferred_base = 1;
	else
		nr_result++;
	if (found_pack) {
		oe_set_in_pack(&to_pack, entry, found_pack);
		entry->in_pack_offset = found_offset;
	}

	entry->no_try_delta = no_try_delta;
}

static const char no_closure_warning[] = N_(
"disabling bitmap writing, as some objects are not being packed"
);

static int add_object_entry(const struct object_id *oid, enum object_type type,
			    const char *name, int exclude)
{
	struct packed_git *found_pack = NULL;
	off_t found_offset = 0;

	display_progress(progress_state, ++nr_seen);

	if (have_duplicate_entry(oid, exclude))
		return 0;

	if (!want_object_in_pack(oid, exclude, &found_pack, &found_offset)) {
		/* The pack is missing an object, so it will not have closure */
		if (write_bitmap_index) {
			if (write_bitmap_index != WRITE_BITMAP_QUIET)
				warning(_(no_closure_warning));
			write_bitmap_index = 0;
		}
		return 0;
	}

	create_object_entry(oid, type, pack_name_hash(name),
			    exclude, name && no_try_delta(name),
<<<<<<< HEAD
			    found_pack, found_offset);
=======
			    index_pos, found_pack, found_offset);

>>>>>>> 7c59828b
	return 1;
}

static int add_object_entry_from_bitmap(const struct object_id *oid,
					enum object_type type,
					int flags, uint32_t name_hash,
					struct packed_git *pack, off_t offset)
{
	display_progress(progress_state, ++nr_seen);

	if (have_duplicate_entry(oid, 0))
		return 0;

	if (!want_object_in_pack(oid, 0, &pack, &offset))
		return 0;

	create_object_entry(oid, type, name_hash, 0, 0, pack, offset);
	return 1;
}

struct pbase_tree_cache {
	struct object_id oid;
	int ref;
	int temporary;
	void *tree_data;
	unsigned long tree_size;
};

static struct pbase_tree_cache *(pbase_tree_cache[256]);
static int pbase_tree_cache_ix(const struct object_id *oid)
{
	return oid->hash[0] % ARRAY_SIZE(pbase_tree_cache);
}
static int pbase_tree_cache_ix_incr(int ix)
{
	return (ix+1) % ARRAY_SIZE(pbase_tree_cache);
}

static struct pbase_tree {
	struct pbase_tree *next;
	/* This is a phony "cache" entry; we are not
	 * going to evict it or find it through _get()
	 * mechanism -- this is for the toplevel node that
	 * would almost always change with any commit.
	 */
	struct pbase_tree_cache pcache;
} *pbase_tree;

static struct pbase_tree_cache *pbase_tree_get(const struct object_id *oid)
{
	struct pbase_tree_cache *ent, *nent;
	void *data;
	unsigned long size;
	enum object_type type;
	int neigh;
	int my_ix = pbase_tree_cache_ix(oid);
	int available_ix = -1;

	/* pbase-tree-cache acts as a limited hashtable.
	 * your object will be found at your index or within a few
	 * slots after that slot if it is cached.
	 */
	for (neigh = 0; neigh < 8; neigh++) {
		ent = pbase_tree_cache[my_ix];
		if (ent && oideq(&ent->oid, oid)) {
			ent->ref++;
			return ent;
		}
		else if (((available_ix < 0) && (!ent || !ent->ref)) ||
			 ((0 <= available_ix) &&
			  (!ent && pbase_tree_cache[available_ix])))
			available_ix = my_ix;
		if (!ent)
			break;
		my_ix = pbase_tree_cache_ix_incr(my_ix);
	}

	/* Did not find one.  Either we got a bogus request or
	 * we need to read and perhaps cache.
	 */
	data = read_object_file(oid, &type, &size);
	if (!data)
		return NULL;
	if (type != OBJ_TREE) {
		free(data);
		return NULL;
	}

	/* We need to either cache or return a throwaway copy */

	if (available_ix < 0)
		ent = NULL;
	else {
		ent = pbase_tree_cache[available_ix];
		my_ix = available_ix;
	}

	if (!ent) {
		nent = xmalloc(sizeof(*nent));
		nent->temporary = (available_ix < 0);
	}
	else {
		/* evict and reuse */
		free(ent->tree_data);
		nent = ent;
	}
	oidcpy(&nent->oid, oid);
	nent->tree_data = data;
	nent->tree_size = size;
	nent->ref = 1;
	if (!nent->temporary)
		pbase_tree_cache[my_ix] = nent;
	return nent;
}

static void pbase_tree_put(struct pbase_tree_cache *cache)
{
	if (!cache->temporary) {
		cache->ref--;
		return;
	}
	free(cache->tree_data);
	free(cache);
}

static int name_cmp_len(const char *name)
{
	int i;
	for (i = 0; name[i] && name[i] != '\n' && name[i] != '/'; i++)
		;
	return i;
}

static void add_pbase_object(struct tree_desc *tree,
			     const char *name,
			     int cmplen,
			     const char *fullname)
{
	struct name_entry entry;
	int cmp;

	while (tree_entry(tree,&entry)) {
		if (S_ISGITLINK(entry.mode))
			continue;
		cmp = tree_entry_len(&entry) != cmplen ? 1 :
		      memcmp(name, entry.path, cmplen);
		if (cmp > 0)
			continue;
		if (cmp < 0)
			return;
		if (name[cmplen] != '/') {
			add_object_entry(&entry.oid,
					 object_type(entry.mode),
					 fullname, 1);
			return;
		}
		if (S_ISDIR(entry.mode)) {
			struct tree_desc sub;
			struct pbase_tree_cache *tree;
			const char *down = name+cmplen+1;
			int downlen = name_cmp_len(down);

			tree = pbase_tree_get(&entry.oid);
			if (!tree)
				return;
			init_tree_desc(&sub, tree->tree_data, tree->tree_size);

			add_pbase_object(&sub, down, downlen, fullname);
			pbase_tree_put(tree);
		}
	}
}

static unsigned *done_pbase_paths;
static int done_pbase_paths_num;
static int done_pbase_paths_alloc;
static int done_pbase_path_pos(unsigned hash)
{
	int lo = 0;
	int hi = done_pbase_paths_num;
	while (lo < hi) {
		int mi = lo + (hi - lo) / 2;
		if (done_pbase_paths[mi] == hash)
			return mi;
		if (done_pbase_paths[mi] < hash)
			hi = mi;
		else
			lo = mi + 1;
	}
	return -lo-1;
}

static int check_pbase_path(unsigned hash)
{
	int pos = done_pbase_path_pos(hash);
	if (0 <= pos)
		return 1;
	pos = -pos - 1;
	ALLOC_GROW(done_pbase_paths,
		   done_pbase_paths_num + 1,
		   done_pbase_paths_alloc);
	done_pbase_paths_num++;
	if (pos < done_pbase_paths_num)
		MOVE_ARRAY(done_pbase_paths + pos + 1, done_pbase_paths + pos,
			   done_pbase_paths_num - pos - 1);
	done_pbase_paths[pos] = hash;
	return 0;
}

static void add_preferred_base_object(const char *name)
{
	struct pbase_tree *it;
	int cmplen;
	unsigned hash = pack_name_hash(name);

	if (!num_preferred_base || check_pbase_path(hash))
		return;

	cmplen = name_cmp_len(name);
	for (it = pbase_tree; it; it = it->next) {
		if (cmplen == 0) {
			add_object_entry(&it->pcache.oid, OBJ_TREE, NULL, 1);
		}
		else {
			struct tree_desc tree;
			init_tree_desc(&tree, it->pcache.tree_data, it->pcache.tree_size);
			add_pbase_object(&tree, name, cmplen, name);
		}
	}
}

static void add_preferred_base(struct object_id *oid)
{
	struct pbase_tree *it;
	void *data;
	unsigned long size;
	struct object_id tree_oid;

	if (window <= num_preferred_base++)
		return;

	data = read_object_with_reference(the_repository, oid,
					  tree_type, &size, &tree_oid);
	if (!data)
		return;

	for (it = pbase_tree; it; it = it->next) {
		if (oideq(&it->pcache.oid, &tree_oid)) {
			free(data);
			return;
		}
	}

	it = xcalloc(1, sizeof(*it));
	it->next = pbase_tree;
	pbase_tree = it;

	oidcpy(&it->pcache.oid, &tree_oid);
	it->pcache.tree_data = data;
	it->pcache.tree_size = size;
}

static void cleanup_preferred_base(void)
{
	struct pbase_tree *it;
	unsigned i;

	it = pbase_tree;
	pbase_tree = NULL;
	while (it) {
		struct pbase_tree *tmp = it;
		it = tmp->next;
		free(tmp->pcache.tree_data);
		free(tmp);
	}

	for (i = 0; i < ARRAY_SIZE(pbase_tree_cache); i++) {
		if (!pbase_tree_cache[i])
			continue;
		free(pbase_tree_cache[i]->tree_data);
		FREE_AND_NULL(pbase_tree_cache[i]);
	}

	FREE_AND_NULL(done_pbase_paths);
	done_pbase_paths_num = done_pbase_paths_alloc = 0;
}

/*
 * Return 1 iff the object specified by "delta" can be sent
 * literally as a delta against the base in "base_sha1". If
 * so, then *base_out will point to the entry in our packing
 * list, or NULL if we must use the external-base list.
 *
 * Depth value does not matter - find_deltas() will
 * never consider reused delta as the base object to
 * deltify other objects against, in order to avoid
 * circular deltas.
 */
static int can_reuse_delta(const unsigned char *base_sha1,
			   struct object_entry *delta,
			   struct object_entry **base_out)
{
	struct object_entry *base;
	struct object_id base_oid;

	if (!base_sha1)
		return 0;

	oidread(&base_oid, base_sha1);

	/*
	 * First see if we're already sending the base (or it's explicitly in
	 * our "excluded" list).
	 */
	base = packlist_find(&to_pack, &base_oid);
	if (base) {
		if (!in_same_island(&delta->idx.oid, &base->idx.oid))
			return 0;
		*base_out = base;
		return 1;
	}

	/*
	 * Otherwise, reachability bitmaps may tell us if the receiver has it,
	 * even if it was buried too deep in history to make it into the
	 * packing list.
	 */
	if (thin && bitmap_has_oid_in_uninteresting(bitmap_git, &base_oid)) {
		if (use_delta_islands) {
			if (!in_same_island(&delta->idx.oid, &base_oid))
				return 0;
		}
		*base_out = NULL;
		return 1;
	}

	return 0;
}

static void check_object(struct object_entry *entry)
{
	unsigned long canonical_size;

	if (IN_PACK(entry)) {
		struct packed_git *p = IN_PACK(entry);
		struct pack_window *w_curs = NULL;
		const unsigned char *base_ref = NULL;
		struct object_entry *base_entry;
		unsigned long used, used_0;
		unsigned long avail;
		off_t ofs;
		unsigned char *buf, c;
		enum object_type type;
		unsigned long in_pack_size;

		buf = use_pack(p, &w_curs, entry->in_pack_offset, &avail);

		/*
		 * We want in_pack_type even if we do not reuse delta
		 * since non-delta representations could still be reused.
		 */
		used = unpack_object_header_buffer(buf, avail,
						   &type,
						   &in_pack_size);
		if (used == 0)
			goto give_up;

		if (type < 0)
			BUG("invalid type %d", type);
		entry->in_pack_type = type;

		/*
		 * Determine if this is a delta and if so whether we can
		 * reuse it or not.  Otherwise let's find out as cheaply as
		 * possible what the actual type and size for this object is.
		 */
		switch (entry->in_pack_type) {
		default:
			/* Not a delta hence we've already got all we need. */
			oe_set_type(entry, entry->in_pack_type);
			SET_SIZE(entry, in_pack_size);
			entry->in_pack_header_size = used;
			if (oe_type(entry) < OBJ_COMMIT || oe_type(entry) > OBJ_BLOB)
				goto give_up;
			unuse_pack(&w_curs);
			return;
		case OBJ_REF_DELTA:
			if (reuse_delta && !entry->preferred_base)
				base_ref = use_pack(p, &w_curs,
						entry->in_pack_offset + used, NULL);
			entry->in_pack_header_size = used + the_hash_algo->rawsz;
			break;
		case OBJ_OFS_DELTA:
			buf = use_pack(p, &w_curs,
				       entry->in_pack_offset + used, NULL);
			used_0 = 0;
			c = buf[used_0++];
			ofs = c & 127;
			while (c & 128) {
				ofs += 1;
				if (!ofs || MSB(ofs, 7)) {
					error(_("delta base offset overflow in pack for %s"),
					      oid_to_hex(&entry->idx.oid));
					goto give_up;
				}
				c = buf[used_0++];
				ofs = (ofs << 7) + (c & 127);
			}
			ofs = entry->in_pack_offset - ofs;
			if (ofs <= 0 || ofs >= entry->in_pack_offset) {
				error(_("delta base offset out of bound for %s"),
				      oid_to_hex(&entry->idx.oid));
				goto give_up;
			}
			if (reuse_delta && !entry->preferred_base) {
				struct revindex_entry *revidx;
				revidx = find_pack_revindex(p, ofs);
				if (!revidx)
					goto give_up;
				base_ref = nth_packed_object_sha1(p, revidx->nr);
			}
			entry->in_pack_header_size = used + used_0;
			break;
		}

		if (can_reuse_delta(base_ref, entry, &base_entry)) {
			oe_set_type(entry, entry->in_pack_type);
			SET_SIZE(entry, in_pack_size); /* delta size */
			SET_DELTA_SIZE(entry, in_pack_size);

			if (base_entry) {
				SET_DELTA(entry, base_entry);
				entry->delta_sibling_idx = base_entry->delta_child_idx;
				SET_DELTA_CHILD(base_entry, entry);
			} else {
				SET_DELTA_EXT(entry, base_ref);
			}

			unuse_pack(&w_curs);
			return;
		}

		if (oe_type(entry)) {
			off_t delta_pos;

			/*
			 * This must be a delta and we already know what the
			 * final object type is.  Let's extract the actual
			 * object size from the delta header.
			 */
			delta_pos = entry->in_pack_offset + entry->in_pack_header_size;
			canonical_size = get_size_from_delta(p, &w_curs, delta_pos);
			if (canonical_size == 0)
				goto give_up;
			SET_SIZE(entry, canonical_size);
			unuse_pack(&w_curs);
			return;
		}

		/*
		 * No choice but to fall back to the recursive delta walk
		 * with oid_object_info() to find about the object type
		 * at this point...
		 */
		give_up:
		unuse_pack(&w_curs);
	}

	oe_set_type(entry,
		    oid_object_info(the_repository, &entry->idx.oid, &canonical_size));
	if (entry->type_valid) {
		SET_SIZE(entry, canonical_size);
	} else {
		/*
		 * Bad object type is checked in prepare_pack().  This is
		 * to permit a missing preferred base object to be ignored
		 * as a preferred base.  Doing so can result in a larger
		 * pack file, but the transfer will still take place.
		 */
	}
}

static int pack_offset_sort(const void *_a, const void *_b)
{
	const struct object_entry *a = *(struct object_entry **)_a;
	const struct object_entry *b = *(struct object_entry **)_b;
	const struct packed_git *a_in_pack = IN_PACK(a);
	const struct packed_git *b_in_pack = IN_PACK(b);

	/* avoid filesystem trashing with loose objects */
	if (!a_in_pack && !b_in_pack)
		return oidcmp(&a->idx.oid, &b->idx.oid);

	if (a_in_pack < b_in_pack)
		return -1;
	if (a_in_pack > b_in_pack)
		return 1;
	return a->in_pack_offset < b->in_pack_offset ? -1 :
			(a->in_pack_offset > b->in_pack_offset);
}

/*
 * Drop an on-disk delta we were planning to reuse. Naively, this would
 * just involve blanking out the "delta" field, but we have to deal
 * with some extra book-keeping:
 *
 *   1. Removing ourselves from the delta_sibling linked list.
 *
 *   2. Updating our size/type to the non-delta representation. These were
 *      either not recorded initially (size) or overwritten with the delta type
 *      (type) when check_object() decided to reuse the delta.
 *
 *   3. Resetting our delta depth, as we are now a base object.
 */
static void drop_reused_delta(struct object_entry *entry)
{
	unsigned *idx = &to_pack.objects[entry->delta_idx - 1].delta_child_idx;
	struct object_info oi = OBJECT_INFO_INIT;
	enum object_type type;
	unsigned long size;

	while (*idx) {
		struct object_entry *oe = &to_pack.objects[*idx - 1];

		if (oe == entry)
			*idx = oe->delta_sibling_idx;
		else
			idx = &oe->delta_sibling_idx;
	}
	SET_DELTA(entry, NULL);
	entry->depth = 0;

	oi.sizep = &size;
	oi.typep = &type;
	if (packed_object_info(the_repository, IN_PACK(entry), entry->in_pack_offset, &oi) < 0) {
		/*
		 * We failed to get the info from this pack for some reason;
		 * fall back to oid_object_info, which may find another copy.
		 * And if that fails, the error will be recorded in oe_type(entry)
		 * and dealt with in prepare_pack().
		 */
		oe_set_type(entry,
			    oid_object_info(the_repository, &entry->idx.oid, &size));
	} else {
		oe_set_type(entry, type);
	}
	SET_SIZE(entry, size);
}

/*
 * Follow the chain of deltas from this entry onward, throwing away any links
 * that cause us to hit a cycle (as determined by the DFS state flags in
 * the entries).
 *
 * We also detect too-long reused chains that would violate our --depth
 * limit.
 */
static void break_delta_chains(struct object_entry *entry)
{
	/*
	 * The actual depth of each object we will write is stored as an int,
	 * as it cannot exceed our int "depth" limit. But before we break
	 * changes based no that limit, we may potentially go as deep as the
	 * number of objects, which is elsewhere bounded to a uint32_t.
	 */
	uint32_t total_depth;
	struct object_entry *cur, *next;

	for (cur = entry, total_depth = 0;
	     cur;
	     cur = DELTA(cur), total_depth++) {
		if (cur->dfs_state == DFS_DONE) {
			/*
			 * We've already seen this object and know it isn't
			 * part of a cycle. We do need to append its depth
			 * to our count.
			 */
			total_depth += cur->depth;
			break;
		}

		/*
		 * We break cycles before looping, so an ACTIVE state (or any
		 * other cruft which made its way into the state variable)
		 * is a bug.
		 */
		if (cur->dfs_state != DFS_NONE)
			BUG("confusing delta dfs state in first pass: %d",
			    cur->dfs_state);

		/*
		 * Now we know this is the first time we've seen the object. If
		 * it's not a delta, we're done traversing, but we'll mark it
		 * done to save time on future traversals.
		 */
		if (!DELTA(cur)) {
			cur->dfs_state = DFS_DONE;
			break;
		}

		/*
		 * Mark ourselves as active and see if the next step causes
		 * us to cycle to another active object. It's important to do
		 * this _before_ we loop, because it impacts where we make the
		 * cut, and thus how our total_depth counter works.
		 * E.g., We may see a partial loop like:
		 *
		 *   A -> B -> C -> D -> B
		 *
		 * Cutting B->C breaks the cycle. But now the depth of A is
		 * only 1, and our total_depth counter is at 3. The size of the
		 * error is always one less than the size of the cycle we
		 * broke. Commits C and D were "lost" from A's chain.
		 *
		 * If we instead cut D->B, then the depth of A is correct at 3.
		 * We keep all commits in the chain that we examined.
		 */
		cur->dfs_state = DFS_ACTIVE;
		if (DELTA(cur)->dfs_state == DFS_ACTIVE) {
			drop_reused_delta(cur);
			cur->dfs_state = DFS_DONE;
			break;
		}
	}

	/*
	 * And now that we've gone all the way to the bottom of the chain, we
	 * need to clear the active flags and set the depth fields as
	 * appropriate. Unlike the loop above, which can quit when it drops a
	 * delta, we need to keep going to look for more depth cuts. So we need
	 * an extra "next" pointer to keep going after we reset cur->delta.
	 */
	for (cur = entry; cur; cur = next) {
		next = DELTA(cur);

		/*
		 * We should have a chain of zero or more ACTIVE states down to
		 * a final DONE. We can quit after the DONE, because either it
		 * has no bases, or we've already handled them in a previous
		 * call.
		 */
		if (cur->dfs_state == DFS_DONE)
			break;
		else if (cur->dfs_state != DFS_ACTIVE)
			BUG("confusing delta dfs state in second pass: %d",
			    cur->dfs_state);

		/*
		 * If the total_depth is more than depth, then we need to snip
		 * the chain into two or more smaller chains that don't exceed
		 * the maximum depth. Most of the resulting chains will contain
		 * (depth + 1) entries (i.e., depth deltas plus one base), and
		 * the last chain (i.e., the one containing entry) will contain
		 * whatever entries are left over, namely
		 * (total_depth % (depth + 1)) of them.
		 *
		 * Since we are iterating towards decreasing depth, we need to
		 * decrement total_depth as we go, and we need to write to the
		 * entry what its final depth will be after all of the
		 * snipping. Since we're snipping into chains of length (depth
		 * + 1) entries, the final depth of an entry will be its
		 * original depth modulo (depth + 1). Any time we encounter an
		 * entry whose final depth is supposed to be zero, we snip it
		 * from its delta base, thereby making it so.
		 */
		cur->depth = (total_depth--) % (depth + 1);
		if (!cur->depth)
			drop_reused_delta(cur);

		cur->dfs_state = DFS_DONE;
	}
}

static void get_object_details(void)
{
	uint32_t i;
	struct object_entry **sorted_by_offset;

	if (progress)
		progress_state = start_progress(_("Counting objects"),
						to_pack.nr_objects);

	sorted_by_offset = xcalloc(to_pack.nr_objects, sizeof(struct object_entry *));
	for (i = 0; i < to_pack.nr_objects; i++)
		sorted_by_offset[i] = to_pack.objects + i;
	QSORT(sorted_by_offset, to_pack.nr_objects, pack_offset_sort);

	for (i = 0; i < to_pack.nr_objects; i++) {
		struct object_entry *entry = sorted_by_offset[i];
		check_object(entry);
		if (entry->type_valid &&
		    oe_size_greater_than(&to_pack, entry, big_file_threshold))
			entry->no_try_delta = 1;
		display_progress(progress_state, i + 1);
	}
	stop_progress(&progress_state);

	/*
	 * This must happen in a second pass, since we rely on the delta
	 * information for the whole list being completed.
	 */
	for (i = 0; i < to_pack.nr_objects; i++)
		break_delta_chains(&to_pack.objects[i]);

	free(sorted_by_offset);
}

/*
 * We search for deltas in a list sorted by type, by filename hash, and then
 * by size, so that we see progressively smaller and smaller files.
 * That's because we prefer deltas to be from the bigger file
 * to the smaller -- deletes are potentially cheaper, but perhaps
 * more importantly, the bigger file is likely the more recent
 * one.  The deepest deltas are therefore the oldest objects which are
 * less susceptible to be accessed often.
 */
static int type_size_sort(const void *_a, const void *_b)
{
	const struct object_entry *a = *(struct object_entry **)_a;
	const struct object_entry *b = *(struct object_entry **)_b;
	const enum object_type a_type = oe_type(a);
	const enum object_type b_type = oe_type(b);
	const unsigned long a_size = SIZE(a);
	const unsigned long b_size = SIZE(b);

	if (a_type > b_type)
		return -1;
	if (a_type < b_type)
		return 1;
	if (a->hash > b->hash)
		return -1;
	if (a->hash < b->hash)
		return 1;
	if (a->preferred_base > b->preferred_base)
		return -1;
	if (a->preferred_base < b->preferred_base)
		return 1;
	if (use_delta_islands) {
		const int island_cmp = island_delta_cmp(&a->idx.oid, &b->idx.oid);
		if (island_cmp)
			return island_cmp;
	}
	if (a_size > b_size)
		return -1;
	if (a_size < b_size)
		return 1;
	return a < b ? -1 : (a > b);  /* newest first */
}

struct unpacked {
	struct object_entry *entry;
	void *data;
	struct delta_index *index;
	unsigned depth;
};

static int delta_cacheable(unsigned long src_size, unsigned long trg_size,
			   unsigned long delta_size)
{
	if (max_delta_cache_size && delta_cache_size + delta_size > max_delta_cache_size)
		return 0;

	if (delta_size < cache_max_small_delta_size)
		return 1;

	/* cache delta, if objects are large enough compared to delta size */
	if ((src_size >> 20) + (trg_size >> 21) > (delta_size >> 10))
		return 1;

	return 0;
}

/* Protect delta_cache_size */
static pthread_mutex_t cache_mutex;
#define cache_lock()		pthread_mutex_lock(&cache_mutex)
#define cache_unlock()		pthread_mutex_unlock(&cache_mutex)

/*
 * Protect object list partitioning (e.g. struct thread_param) and
 * progress_state
 */
static pthread_mutex_t progress_mutex;
#define progress_lock()		pthread_mutex_lock(&progress_mutex)
#define progress_unlock()	pthread_mutex_unlock(&progress_mutex)

/*
 * Access to struct object_entry is unprotected since each thread owns
 * a portion of the main object list. Just don't access object entries
 * ahead in the list because they can be stolen and would need
 * progress_mutex for protection.
 */

/*
 * Return the size of the object without doing any delta
 * reconstruction (so non-deltas are true object sizes, but deltas
 * return the size of the delta data).
 */
unsigned long oe_get_size_slow(struct packing_data *pack,
			       const struct object_entry *e)
{
	struct packed_git *p;
	struct pack_window *w_curs;
	unsigned char *buf;
	enum object_type type;
	unsigned long used, avail, size;

	if (e->type_ != OBJ_OFS_DELTA && e->type_ != OBJ_REF_DELTA) {
		packing_data_lock(&to_pack);
		if (oid_object_info(the_repository, &e->idx.oid, &size) < 0)
			die(_("unable to get size of %s"),
			    oid_to_hex(&e->idx.oid));
		packing_data_unlock(&to_pack);
		return size;
	}

	p = oe_in_pack(pack, e);
	if (!p)
		BUG("when e->type is a delta, it must belong to a pack");

	packing_data_lock(&to_pack);
	w_curs = NULL;
	buf = use_pack(p, &w_curs, e->in_pack_offset, &avail);
	used = unpack_object_header_buffer(buf, avail, &type, &size);
	if (used == 0)
		die(_("unable to parse object header of %s"),
		    oid_to_hex(&e->idx.oid));

	unuse_pack(&w_curs);
	packing_data_unlock(&to_pack);
	return size;
}

static int try_delta(struct unpacked *trg, struct unpacked *src,
		     unsigned max_depth, unsigned long *mem_usage)
{
	struct object_entry *trg_entry = trg->entry;
	struct object_entry *src_entry = src->entry;
	unsigned long trg_size, src_size, delta_size, sizediff, max_size, sz;
	unsigned ref_depth;
	enum object_type type;
	void *delta_buf;

	/* Don't bother doing diffs between different types */
	if (oe_type(trg_entry) != oe_type(src_entry))
		return -1;

	/*
	 * We do not bother to try a delta that we discarded on an
	 * earlier try, but only when reusing delta data.  Note that
	 * src_entry that is marked as the preferred_base should always
	 * be considered, as even if we produce a suboptimal delta against
	 * it, we will still save the transfer cost, as we already know
	 * the other side has it and we won't send src_entry at all.
	 */
	if (reuse_delta && IN_PACK(trg_entry) &&
	    IN_PACK(trg_entry) == IN_PACK(src_entry) &&
	    !src_entry->preferred_base &&
	    trg_entry->in_pack_type != OBJ_REF_DELTA &&
	    trg_entry->in_pack_type != OBJ_OFS_DELTA)
		return 0;

	/* Let's not bust the allowed depth. */
	if (src->depth >= max_depth)
		return 0;

	/* Now some size filtering heuristics. */
	trg_size = SIZE(trg_entry);
	if (!DELTA(trg_entry)) {
		max_size = trg_size/2 - the_hash_algo->rawsz;
		ref_depth = 1;
	} else {
		max_size = DELTA_SIZE(trg_entry);
		ref_depth = trg->depth;
	}
	max_size = (uint64_t)max_size * (max_depth - src->depth) /
						(max_depth - ref_depth + 1);
	if (max_size == 0)
		return 0;
	src_size = SIZE(src_entry);
	sizediff = src_size < trg_size ? trg_size - src_size : 0;
	if (sizediff >= max_size)
		return 0;
	if (trg_size < src_size / 32)
		return 0;

	if (!in_same_island(&trg->entry->idx.oid, &src->entry->idx.oid))
		return 0;

	/* Load data if not already done */
	if (!trg->data) {
		packing_data_lock(&to_pack);
		trg->data = read_object_file(&trg_entry->idx.oid, &type, &sz);
		packing_data_unlock(&to_pack);
		if (!trg->data)
			die(_("object %s cannot be read"),
			    oid_to_hex(&trg_entry->idx.oid));
		if (sz != trg_size)
			die(_("object %s inconsistent object length (%"PRIuMAX" vs %"PRIuMAX")"),
			    oid_to_hex(&trg_entry->idx.oid), (uintmax_t)sz,
			    (uintmax_t)trg_size);
		*mem_usage += sz;
	}
	if (!src->data) {
		packing_data_lock(&to_pack);
		src->data = read_object_file(&src_entry->idx.oid, &type, &sz);
		packing_data_unlock(&to_pack);
		if (!src->data) {
			if (src_entry->preferred_base) {
				static int warned = 0;
				if (!warned++)
					warning(_("object %s cannot be read"),
						oid_to_hex(&src_entry->idx.oid));
				/*
				 * Those objects are not included in the
				 * resulting pack.  Be resilient and ignore
				 * them if they can't be read, in case the
				 * pack could be created nevertheless.
				 */
				return 0;
			}
			die(_("object %s cannot be read"),
			    oid_to_hex(&src_entry->idx.oid));
		}
		if (sz != src_size)
			die(_("object %s inconsistent object length (%"PRIuMAX" vs %"PRIuMAX")"),
			    oid_to_hex(&src_entry->idx.oid), (uintmax_t)sz,
			    (uintmax_t)src_size);
		*mem_usage += sz;
	}
	if (!src->index) {
		src->index = create_delta_index(src->data, src_size);
		if (!src->index) {
			static int warned = 0;
			if (!warned++)
				warning(_("suboptimal pack - out of memory"));
			return 0;
		}
		*mem_usage += sizeof_delta_index(src->index);
	}

	delta_buf = create_delta(src->index, trg->data, trg_size, &delta_size, max_size);
	if (!delta_buf)
		return 0;

	if (DELTA(trg_entry)) {
		/* Prefer only shallower same-sized deltas. */
		if (delta_size == DELTA_SIZE(trg_entry) &&
		    src->depth + 1 >= trg->depth) {
			free(delta_buf);
			return 0;
		}
	}

	/*
	 * Handle memory allocation outside of the cache
	 * accounting lock.  Compiler will optimize the strangeness
	 * away when NO_PTHREADS is defined.
	 */
	free(trg_entry->delta_data);
	cache_lock();
	if (trg_entry->delta_data) {
		delta_cache_size -= DELTA_SIZE(trg_entry);
		trg_entry->delta_data = NULL;
	}
	if (delta_cacheable(src_size, trg_size, delta_size)) {
		delta_cache_size += delta_size;
		cache_unlock();
		trg_entry->delta_data = xrealloc(delta_buf, delta_size);
	} else {
		cache_unlock();
		free(delta_buf);
	}

	SET_DELTA(trg_entry, src_entry);
	SET_DELTA_SIZE(trg_entry, delta_size);
	trg->depth = src->depth + 1;

	return 1;
}

static unsigned int check_delta_limit(struct object_entry *me, unsigned int n)
{
	struct object_entry *child = DELTA_CHILD(me);
	unsigned int m = n;
	while (child) {
		const unsigned int c = check_delta_limit(child, n + 1);
		if (m < c)
			m = c;
		child = DELTA_SIBLING(child);
	}
	return m;
}

static unsigned long free_unpacked(struct unpacked *n)
{
	unsigned long freed_mem = sizeof_delta_index(n->index);
	free_delta_index(n->index);
	n->index = NULL;
	if (n->data) {
		freed_mem += SIZE(n->entry);
		FREE_AND_NULL(n->data);
	}
	n->entry = NULL;
	n->depth = 0;
	return freed_mem;
}

static void find_deltas(struct object_entry **list, unsigned *list_size,
			int window, int depth, unsigned *processed)
{
	uint32_t i, idx = 0, count = 0;
	struct unpacked *array;
	unsigned long mem_usage = 0;

	array = xcalloc(window, sizeof(struct unpacked));

	for (;;) {
		struct object_entry *entry;
		struct unpacked *n = array + idx;
		int j, max_depth, best_base = -1;

		progress_lock();
		if (!*list_size) {
			progress_unlock();
			break;
		}
		entry = *list++;
		(*list_size)--;
		if (!entry->preferred_base) {
			(*processed)++;
			display_progress(progress_state, *processed);
		}
		progress_unlock();

		mem_usage -= free_unpacked(n);
		n->entry = entry;

		while (window_memory_limit &&
		       mem_usage > window_memory_limit &&
		       count > 1) {
			const uint32_t tail = (idx + window - count) % window;
			mem_usage -= free_unpacked(array + tail);
			count--;
		}

		/* We do not compute delta to *create* objects we are not
		 * going to pack.
		 */
		if (entry->preferred_base)
			goto next;

		/*
		 * If the current object is at pack edge, take the depth the
		 * objects that depend on the current object into account
		 * otherwise they would become too deep.
		 */
		max_depth = depth;
		if (DELTA_CHILD(entry)) {
			max_depth -= check_delta_limit(entry, 0);
			if (max_depth <= 0)
				goto next;
		}

		j = window;
		while (--j > 0) {
			int ret;
			uint32_t other_idx = idx + j;
			struct unpacked *m;
			if (other_idx >= window)
				other_idx -= window;
			m = array + other_idx;
			if (!m->entry)
				break;
			ret = try_delta(n, m, max_depth, &mem_usage);
			if (ret < 0)
				break;
			else if (ret > 0)
				best_base = other_idx;
		}

		/*
		 * If we decided to cache the delta data, then it is best
		 * to compress it right away.  First because we have to do
		 * it anyway, and doing it here while we're threaded will
		 * save a lot of time in the non threaded write phase,
		 * as well as allow for caching more deltas within
		 * the same cache size limit.
		 * ...
		 * But only if not writing to stdout, since in that case
		 * the network is most likely throttling writes anyway,
		 * and therefore it is best to go to the write phase ASAP
		 * instead, as we can afford spending more time compressing
		 * between writes at that moment.
		 */
		if (entry->delta_data && !pack_to_stdout) {
			unsigned long size;

			size = do_compress(&entry->delta_data, DELTA_SIZE(entry));
			if (size < (1U << OE_Z_DELTA_BITS)) {
				entry->z_delta_size = size;
				cache_lock();
				delta_cache_size -= DELTA_SIZE(entry);
				delta_cache_size += entry->z_delta_size;
				cache_unlock();
			} else {
				FREE_AND_NULL(entry->delta_data);
				entry->z_delta_size = 0;
			}
		}

		/* if we made n a delta, and if n is already at max
		 * depth, leaving it in the window is pointless.  we
		 * should evict it first.
		 */
		if (DELTA(entry) && max_depth <= n->depth)
			continue;

		/*
		 * Move the best delta base up in the window, after the
		 * currently deltified object, to keep it longer.  It will
		 * be the first base object to be attempted next.
		 */
		if (DELTA(entry)) {
			struct unpacked swap = array[best_base];
			int dist = (window + idx - best_base) % window;
			int dst = best_base;
			while (dist--) {
				int src = (dst + 1) % window;
				array[dst] = array[src];
				dst = src;
			}
			array[dst] = swap;
		}

		next:
		idx++;
		if (count + 1 < window)
			count++;
		if (idx >= window)
			idx = 0;
	}

	for (i = 0; i < window; ++i) {
		free_delta_index(array[i].index);
		free(array[i].data);
	}
	free(array);
}

/*
 * The main object list is split into smaller lists, each is handed to
 * one worker.
 *
 * The main thread waits on the condition that (at least) one of the workers
 * has stopped working (which is indicated in the .working member of
 * struct thread_params).
 *
 * When a work thread has completed its work, it sets .working to 0 and
 * signals the main thread and waits on the condition that .data_ready
 * becomes 1.
 *
 * The main thread steals half of the work from the worker that has
 * most work left to hand it to the idle worker.
 */

struct thread_params {
	pthread_t thread;
	struct object_entry **list;
	unsigned list_size;
	unsigned remaining;
	int window;
	int depth;
	int working;
	int data_ready;
	pthread_mutex_t mutex;
	pthread_cond_t cond;
	unsigned *processed;
};

static pthread_cond_t progress_cond;

/*
 * Mutex and conditional variable can't be statically-initialized on Windows.
 */
static void init_threaded_search(void)
{
	pthread_mutex_init(&cache_mutex, NULL);
	pthread_mutex_init(&progress_mutex, NULL);
	pthread_cond_init(&progress_cond, NULL);
}

static void cleanup_threaded_search(void)
{
	pthread_cond_destroy(&progress_cond);
	pthread_mutex_destroy(&cache_mutex);
	pthread_mutex_destroy(&progress_mutex);
}

static void *threaded_find_deltas(void *arg)
{
	struct thread_params *me = arg;

	progress_lock();
	while (me->remaining) {
		progress_unlock();

		find_deltas(me->list, &me->remaining,
			    me->window, me->depth, me->processed);

		progress_lock();
		me->working = 0;
		pthread_cond_signal(&progress_cond);
		progress_unlock();

		/*
		 * We must not set ->data_ready before we wait on the
		 * condition because the main thread may have set it to 1
		 * before we get here. In order to be sure that new
		 * work is available if we see 1 in ->data_ready, it
		 * was initialized to 0 before this thread was spawned
		 * and we reset it to 0 right away.
		 */
		pthread_mutex_lock(&me->mutex);
		while (!me->data_ready)
			pthread_cond_wait(&me->cond, &me->mutex);
		me->data_ready = 0;
		pthread_mutex_unlock(&me->mutex);

		progress_lock();
	}
	progress_unlock();
	/* leave ->working 1 so that this doesn't get more work assigned */
	return NULL;
}

static void ll_find_deltas(struct object_entry **list, unsigned list_size,
			   int window, int depth, unsigned *processed)
{
	struct thread_params *p;
	int i, ret, active_threads = 0;

	init_threaded_search();

	if (delta_search_threads <= 1) {
		find_deltas(list, &list_size, window, depth, processed);
		cleanup_threaded_search();
		return;
	}
	if (progress > pack_to_stdout)
		fprintf_ln(stderr, _("Delta compression using up to %d threads"),
			   delta_search_threads);
	p = xcalloc(delta_search_threads, sizeof(*p));

	/* Partition the work amongst work threads. */
	for (i = 0; i < delta_search_threads; i++) {
		unsigned sub_size = list_size / (delta_search_threads - i);

		/* don't use too small segments or no deltas will be found */
		if (sub_size < 2*window && i+1 < delta_search_threads)
			sub_size = 0;

		p[i].window = window;
		p[i].depth = depth;
		p[i].processed = processed;
		p[i].working = 1;
		p[i].data_ready = 0;

		/* try to split chunks on "path" boundaries */
		while (sub_size && sub_size < list_size &&
		       list[sub_size]->hash &&
		       list[sub_size]->hash == list[sub_size-1]->hash)
			sub_size++;

		p[i].list = list;
		p[i].list_size = sub_size;
		p[i].remaining = sub_size;

		list += sub_size;
		list_size -= sub_size;
	}

	/* Start work threads. */
	for (i = 0; i < delta_search_threads; i++) {
		if (!p[i].list_size)
			continue;
		pthread_mutex_init(&p[i].mutex, NULL);
		pthread_cond_init(&p[i].cond, NULL);
		ret = pthread_create(&p[i].thread, NULL,
				     threaded_find_deltas, &p[i]);
		if (ret)
			die(_("unable to create thread: %s"), strerror(ret));
		active_threads++;
	}

	/*
	 * Now let's wait for work completion.  Each time a thread is done
	 * with its work, we steal half of the remaining work from the
	 * thread with the largest number of unprocessed objects and give
	 * it to that newly idle thread.  This ensure good load balancing
	 * until the remaining object list segments are simply too short
	 * to be worth splitting anymore.
	 */
	while (active_threads) {
		struct thread_params *target = NULL;
		struct thread_params *victim = NULL;
		unsigned sub_size = 0;

		progress_lock();
		for (;;) {
			for (i = 0; !target && i < delta_search_threads; i++)
				if (!p[i].working)
					target = &p[i];
			if (target)
				break;
			pthread_cond_wait(&progress_cond, &progress_mutex);
		}

		for (i = 0; i < delta_search_threads; i++)
			if (p[i].remaining > 2*window &&
			    (!victim || victim->remaining < p[i].remaining))
				victim = &p[i];
		if (victim) {
			sub_size = victim->remaining / 2;
			list = victim->list + victim->list_size - sub_size;
			while (sub_size && list[0]->hash &&
			       list[0]->hash == list[-1]->hash) {
				list++;
				sub_size--;
			}
			if (!sub_size) {
				/*
				 * It is possible for some "paths" to have
				 * so many objects that no hash boundary
				 * might be found.  Let's just steal the
				 * exact half in that case.
				 */
				sub_size = victim->remaining / 2;
				list -= sub_size;
			}
			target->list = list;
			victim->list_size -= sub_size;
			victim->remaining -= sub_size;
		}
		target->list_size = sub_size;
		target->remaining = sub_size;
		target->working = 1;
		progress_unlock();

		pthread_mutex_lock(&target->mutex);
		target->data_ready = 1;
		pthread_cond_signal(&target->cond);
		pthread_mutex_unlock(&target->mutex);

		if (!sub_size) {
			pthread_join(target->thread, NULL);
			pthread_cond_destroy(&target->cond);
			pthread_mutex_destroy(&target->mutex);
			active_threads--;
		}
	}
	cleanup_threaded_search();
	free(p);
}

static int obj_is_packed(const struct object_id *oid)
{
	return packlist_find(&to_pack, oid, NULL) ||
		(reuse_packfile_bitmap &&
		 bitmap_walk_contains(bitmap_git, reuse_packfile_bitmap, oid));
}

static void add_tag_chain(const struct object_id *oid)
{
	struct tag *tag;

	/*
	 * We catch duplicates already in add_object_entry(), but we'd
	 * prefer to do this extra check to avoid having to parse the
	 * tag at all if we already know that it's being packed (e.g., if
	 * it was included via bitmaps, we would not have parsed it
	 * previously).
	 */
<<<<<<< HEAD
	if (packlist_find(&to_pack, oid))
=======
	if (obj_is_packed(oid))
>>>>>>> 7c59828b
		return;

	tag = lookup_tag(the_repository, oid);
	while (1) {
		if (!tag || parse_tag(tag) || !tag->tagged)
			die(_("unable to pack objects reachable from tag %s"),
			    oid_to_hex(oid));

		add_object_entry(&tag->object.oid, OBJ_TAG, NULL, 0);

		if (tag->tagged->type != OBJ_TAG)
			return;

		tag = (struct tag *)tag->tagged;
	}
}

static int add_ref_tag(const char *path, const struct object_id *oid, int flag, void *cb_data)
{
	struct object_id peeled;

	if (starts_with(path, "refs/tags/") && /* is a tag? */
	    !peel_ref(path, &peeled)    && /* peelable? */
<<<<<<< HEAD
	    packlist_find(&to_pack, &peeled))      /* object packed? */
=======
	    obj_is_packed(&peeled)) /* object packed? */
>>>>>>> 7c59828b
		add_tag_chain(oid);
	return 0;
}

static void prepare_pack(int window, int depth)
{
	struct object_entry **delta_list;
	uint32_t i, nr_deltas;
	unsigned n;

	if (use_delta_islands)
		resolve_tree_islands(the_repository, progress, &to_pack);

	get_object_details();

	/*
	 * If we're locally repacking then we need to be doubly careful
	 * from now on in order to make sure no stealth corruption gets
	 * propagated to the new pack.  Clients receiving streamed packs
	 * should validate everything they get anyway so no need to incur
	 * the additional cost here in that case.
	 */
	if (!pack_to_stdout)
		do_check_packed_object_crc = 1;

	if (!to_pack.nr_objects || !window || !depth)
		return;

	ALLOC_ARRAY(delta_list, to_pack.nr_objects);
	nr_deltas = n = 0;

	for (i = 0; i < to_pack.nr_objects; i++) {
		struct object_entry *entry = to_pack.objects + i;

		if (DELTA(entry))
			/* This happens if we decided to reuse existing
			 * delta from a pack.  "reuse_delta &&" is implied.
			 */
			continue;

		if (!entry->type_valid ||
		    oe_size_less_than(&to_pack, entry, 50))
			continue;

		if (entry->no_try_delta)
			continue;

		if (!entry->preferred_base) {
			nr_deltas++;
			if (oe_type(entry) < 0)
				die(_("unable to get type of object %s"),
				    oid_to_hex(&entry->idx.oid));
		} else {
			if (oe_type(entry) < 0) {
				/*
				 * This object is not found, but we
				 * don't have to include it anyway.
				 */
				continue;
			}
		}

		delta_list[n++] = entry;
	}

	if (nr_deltas && n > 1) {
		unsigned nr_done = 0;

		if (progress)
			progress_state = start_progress(_("Compressing objects"),
							nr_deltas);
		QSORT(delta_list, n, type_size_sort);
		ll_find_deltas(delta_list, n, window+1, depth, &nr_done);
		stop_progress(&progress_state);
		if (nr_done != nr_deltas)
			die(_("inconsistency with delta count"));
	}
	free(delta_list);
}

static int git_pack_config(const char *k, const char *v, void *cb)
{
	if (!strcmp(k, "pack.window")) {
		window = git_config_int(k, v);
		return 0;
	}
	if (!strcmp(k, "pack.windowmemory")) {
		window_memory_limit = git_config_ulong(k, v);
		return 0;
	}
	if (!strcmp(k, "pack.depth")) {
		depth = git_config_int(k, v);
		return 0;
	}
	if (!strcmp(k, "pack.deltacachesize")) {
		max_delta_cache_size = git_config_int(k, v);
		return 0;
	}
	if (!strcmp(k, "pack.deltacachelimit")) {
		cache_max_small_delta_size = git_config_int(k, v);
		return 0;
	}
	if (!strcmp(k, "pack.writebitmaphashcache")) {
		if (git_config_bool(k, v))
			write_bitmap_options |= BITMAP_OPT_HASH_CACHE;
		else
			write_bitmap_options &= ~BITMAP_OPT_HASH_CACHE;
	}
	if (!strcmp(k, "pack.usebitmaps")) {
		use_bitmap_index_default = git_config_bool(k, v);
		return 0;
	}
<<<<<<< HEAD
=======
	if (!strcmp(k, "pack.usesparse")) {
		sparse = git_config_bool(k, v);
		return 0;
	}
	if (!strcmp(k, "pack.allowpackreuse")) {
		allow_pack_reuse = git_config_bool(k, v);
		return 0;
	}
>>>>>>> 7c59828b
	if (!strcmp(k, "pack.threads")) {
		delta_search_threads = git_config_int(k, v);
		if (delta_search_threads < 0)
			die(_("invalid number of threads specified (%d)"),
			    delta_search_threads);
		if (!HAVE_THREADS && delta_search_threads != 1) {
			warning(_("no threads support, ignoring %s"), k);
			delta_search_threads = 0;
		}
		return 0;
	}
	if (!strcmp(k, "pack.indexversion")) {
		pack_idx_opts.version = git_config_int(k, v);
		if (pack_idx_opts.version > 2)
			die(_("bad pack.indexversion=%"PRIu32),
			    pack_idx_opts.version);
		return 0;
	}
	return git_default_config(k, v, cb);
}

static void read_object_list_from_stdin(void)
{
	char line[GIT_MAX_HEXSZ + 1 + PATH_MAX + 2];
	struct object_id oid;
	const char *p;

	for (;;) {
		if (!fgets(line, sizeof(line), stdin)) {
			if (feof(stdin))
				break;
			if (!ferror(stdin))
				die("BUG: fgets returned NULL, not EOF, not error!");
			if (errno != EINTR)
				die_errno("fgets");
			clearerr(stdin);
			continue;
		}
		if (line[0] == '-') {
			if (get_oid_hex(line+1, &oid))
				die(_("expected edge object ID, got garbage:\n %s"),
				    line);
			add_preferred_base(&oid);
			continue;
		}
		if (parse_oid_hex(line, &oid, &p))
			die(_("expected object ID, got garbage:\n %s"), line);

		add_preferred_base_object(p + 1);
		add_object_entry(&oid, OBJ_NONE, p + 1, 0);
	}
}

/* Remember to update object flag allocation in object.h */
#define OBJECT_ADDED (1u<<20)

static void show_commit(struct commit *commit, void *data)
{
	add_object_entry(&commit->object.oid, OBJ_COMMIT, NULL, 0);
	commit->object.flags |= OBJECT_ADDED;

	if (write_bitmap_index)
		index_commit_for_bitmap(commit);

	if (use_delta_islands)
		propagate_island_marks(commit);
}

static void show_object(struct object *obj, const char *name, void *data)
{
	add_preferred_base_object(name);
	add_object_entry(&obj->oid, obj->type, name, 0);
	obj->flags |= OBJECT_ADDED;

	if (use_delta_islands) {
		const char *p;
		unsigned depth;
		struct object_entry *ent;

		/* the empty string is a root tree, which is depth 0 */
		depth = *name ? 1 : 0;
		for (p = strchr(name, '/'); p; p = strchr(p + 1, '/'))
			depth++;

		ent = packlist_find(&to_pack, &obj->oid);
		if (ent && depth > oe_tree_depth(&to_pack, ent))
			oe_set_tree_depth(&to_pack, ent, depth);
	}
}

static void show_object__ma_allow_any(struct object *obj, const char *name, void *data)
{
	assert(arg_missing_action == MA_ALLOW_ANY);

	/*
	 * Quietly ignore ALL missing objects.  This avoids problems with
	 * staging them now and getting an odd error later.
	 */
	if (!has_object_file(&obj->oid))
		return;

	show_object(obj, name, data);
}

static void show_object__ma_allow_promisor(struct object *obj, const char *name, void *data)
{
	assert(arg_missing_action == MA_ALLOW_PROMISOR);

	/*
	 * Quietly ignore EXPECTED missing objects.  This avoids problems with
	 * staging them now and getting an odd error later.
	 */
	if (!has_object_file(&obj->oid) && is_promisor_object(&obj->oid))
		return;

	show_object(obj, name, data);
}

static int option_parse_missing_action(const struct option *opt,
				       const char *arg, int unset)
{
	assert(arg);
	assert(!unset);

	if (!strcmp(arg, "error")) {
		arg_missing_action = MA_ERROR;
		fn_show_object = show_object;
		return 0;
	}

	if (!strcmp(arg, "allow-any")) {
		arg_missing_action = MA_ALLOW_ANY;
		fetch_if_missing = 0;
		fn_show_object = show_object__ma_allow_any;
		return 0;
	}

	if (!strcmp(arg, "allow-promisor")) {
		arg_missing_action = MA_ALLOW_PROMISOR;
		fetch_if_missing = 0;
		fn_show_object = show_object__ma_allow_promisor;
		return 0;
	}

	die(_("invalid value for --missing"));
	return 0;
}

static void show_edge(struct commit *commit)
{
	add_preferred_base(&commit->object.oid);
}

struct in_pack_object {
	off_t offset;
	struct object *object;
};

struct in_pack {
	unsigned int alloc;
	unsigned int nr;
	struct in_pack_object *array;
};

static void mark_in_pack_object(struct object *object, struct packed_git *p, struct in_pack *in_pack)
{
	in_pack->array[in_pack->nr].offset = find_pack_entry_one(object->oid.hash, p);
	in_pack->array[in_pack->nr].object = object;
	in_pack->nr++;
}

/*
 * Compare the objects in the offset order, in order to emulate the
 * "git rev-list --objects" output that produced the pack originally.
 */
static int ofscmp(const void *a_, const void *b_)
{
	struct in_pack_object *a = (struct in_pack_object *)a_;
	struct in_pack_object *b = (struct in_pack_object *)b_;

	if (a->offset < b->offset)
		return -1;
	else if (a->offset > b->offset)
		return 1;
	else
		return oidcmp(&a->object->oid, &b->object->oid);
}

static void add_objects_in_unpacked_packs(void)
{
	struct packed_git *p;
	struct in_pack in_pack;
	uint32_t i;

	memset(&in_pack, 0, sizeof(in_pack));

	for (p = get_all_packs(the_repository); p; p = p->next) {
		struct object_id oid;
		struct object *o;

		if (!p->pack_local || p->pack_keep || p->pack_keep_in_core)
			continue;
		if (open_pack_index(p))
			die(_("cannot open pack index"));

		ALLOC_GROW(in_pack.array,
			   in_pack.nr + p->num_objects,
			   in_pack.alloc);

		for (i = 0; i < p->num_objects; i++) {
			nth_packed_object_oid(&oid, p, i);
			o = lookup_unknown_object(&oid);
			if (!(o->flags & OBJECT_ADDED))
				mark_in_pack_object(o, p, &in_pack);
			o->flags |= OBJECT_ADDED;
		}
	}

	if (in_pack.nr) {
		QSORT(in_pack.array, in_pack.nr, ofscmp);
		for (i = 0; i < in_pack.nr; i++) {
			struct object *o = in_pack.array[i].object;
			add_object_entry(&o->oid, o->type, "", 0);
		}
	}
	free(in_pack.array);
}

static int add_loose_object(const struct object_id *oid, const char *path,
			    void *data)
{
	enum object_type type = oid_object_info(the_repository, oid, NULL);

	if (type < 0) {
		warning(_("loose object at %s could not be examined"), path);
		return 0;
	}

	add_object_entry(oid, type, "", 0);
	return 0;
}

/*
 * We actually don't even have to worry about reachability here.
 * add_object_entry will weed out duplicates, so we just add every
 * loose object we find.
 */
static void add_unreachable_loose_objects(void)
{
	for_each_loose_file_in_objdir(get_object_directory(),
				      add_loose_object,
				      NULL, NULL, NULL);
}

static int has_sha1_pack_kept_or_nonlocal(const struct object_id *oid)
{
	static struct packed_git *last_found = (void *)1;
	struct packed_git *p;

	p = (last_found != (void *)1) ? last_found :
					get_all_packs(the_repository);

	while (p) {
		if ((!p->pack_local || p->pack_keep ||
				p->pack_keep_in_core) &&
			find_pack_entry_one(oid->hash, p)) {
			last_found = p;
			return 1;
		}
		if (p == last_found)
			p = get_all_packs(the_repository);
		else
			p = p->next;
		if (p == last_found)
			p = p->next;
	}
	return 0;
}

/*
 * Store a list of sha1s that are should not be discarded
 * because they are either written too recently, or are
 * reachable from another object that was.
 *
 * This is filled by get_object_list.
 */
static struct oid_array recent_objects;

static int loosened_object_can_be_discarded(const struct object_id *oid,
					    timestamp_t mtime)
{
	if (!unpack_unreachable_expiration)
		return 0;
	if (mtime > unpack_unreachable_expiration)
		return 0;
	if (oid_array_lookup(&recent_objects, oid) >= 0)
		return 0;
	return 1;
}

static void loosen_unused_packed_objects(void)
{
	struct packed_git *p;
	uint32_t i;
	struct object_id oid;

	for (p = get_all_packs(the_repository); p; p = p->next) {
		if (!p->pack_local || p->pack_keep || p->pack_keep_in_core)
			continue;

		if (open_pack_index(p))
			die(_("cannot open pack index"));

		for (i = 0; i < p->num_objects; i++) {
			nth_packed_object_oid(&oid, p, i);
			if (!packlist_find(&to_pack, &oid) &&
			    !has_sha1_pack_kept_or_nonlocal(&oid) &&
			    !loosened_object_can_be_discarded(&oid, p->mtime))
				if (force_object_loose(&oid, p->mtime))
					die(_("unable to force loose object"));
		}
	}
}

/*
 * This tracks any options which pack-reuse code expects to be on, or which a
 * reader of the pack might not understand, and which would therefore prevent
 * blind reuse of what we have on disk.
 */
static int pack_options_allow_reuse(void)
{
	return pack_to_stdout &&
	       !ignore_packed_keep_on_disk &&
	       !ignore_packed_keep_in_core &&
	       (!local || !have_non_local_packs) &&
	       !incremental;
}

static int get_object_list_from_bitmap(struct rev_info *revs)
{
	if (!(bitmap_git = prepare_bitmap_walk(revs)))
		return -1;

	if (allow_pack_reuse &&
	    pack_options_allow_reuse() &&
	    !reuse_partial_packfile_from_bitmap(
			bitmap_git,
			&reuse_packfile,
			&reuse_packfile_objects,
			&reuse_packfile_bitmap)) {
		assert(reuse_packfile_objects);
		nr_result += reuse_packfile_objects;
		display_progress(progress_state, nr_result);
	}

	traverse_bitmap_commit_list(bitmap_git, &add_object_entry_from_bitmap);
	return 0;
}

static void record_recent_object(struct object *obj,
				 const char *name,
				 void *data)
{
	oid_array_append(&recent_objects, &obj->oid);
}

static void record_recent_commit(struct commit *commit, void *data)
{
	oid_array_append(&recent_objects, &commit->object.oid);
}

static void get_object_list(int ac, const char **av)
{
	struct rev_info revs;
	struct setup_revision_opt s_r_opt = {
		.allow_exclude_promisor_objects = 1,
	};
	char line[1000];
	int flags = 0;
	int save_warning;

	repo_init_revisions(the_repository, &revs, NULL);
	save_commit_buffer = 0;
	setup_revisions(ac, av, &revs, &s_r_opt);

	/* make sure shallows are read */
	is_repository_shallow(the_repository);

	save_warning = warn_on_object_refname_ambiguity;
	warn_on_object_refname_ambiguity = 0;

	while (fgets(line, sizeof(line), stdin) != NULL) {
		int len = strlen(line);
		if (len && line[len - 1] == '\n')
			line[--len] = 0;
		if (!len)
			break;
		if (*line == '-') {
			if (!strcmp(line, "--not")) {
				flags ^= UNINTERESTING;
				write_bitmap_index = 0;
				continue;
			}
			if (starts_with(line, "--shallow ")) {
				struct object_id oid;
				if (get_oid_hex(line + 10, &oid))
					die("not an SHA-1 '%s'", line + 10);
				register_shallow(the_repository, &oid);
				use_bitmap_index = 0;
				continue;
			}
			die(_("not a rev '%s'"), line);
		}
		if (handle_revision_arg(line, &revs, flags, REVARG_CANNOT_BE_FILENAME))
			die(_("bad revision '%s'"), line);
	}

	warn_on_object_refname_ambiguity = save_warning;

	if (use_bitmap_index && !get_object_list_from_bitmap(&revs))
		return;

	if (use_delta_islands)
		load_delta_islands(the_repository, progress);

	if (prepare_revision_walk(&revs))
		die(_("revision walk setup failed"));
	mark_edges_uninteresting(&revs, show_edge, sparse);

	if (!fn_show_object)
		fn_show_object = show_object;
	traverse_commit_list_filtered(&filter_options, &revs,
				      show_commit, fn_show_object, NULL,
				      NULL);

	if (unpack_unreachable_expiration) {
		revs.ignore_missing_links = 1;
		if (add_unseen_recent_objects_to_traversal(&revs,
				unpack_unreachable_expiration))
			die(_("unable to add recent objects"));
		if (prepare_revision_walk(&revs))
			die(_("revision walk setup failed"));
		traverse_commit_list(&revs, record_recent_commit,
				     record_recent_object, NULL);
	}

	if (keep_unreachable)
		add_objects_in_unpacked_packs();
	if (pack_loose_unreachable)
		add_unreachable_loose_objects();
	if (unpack_unreachable)
		loosen_unused_packed_objects();

	oid_array_clear(&recent_objects);
}

static void add_extra_kept_packs(const struct string_list *names)
{
	struct packed_git *p;

	if (!names->nr)
		return;

	for (p = get_all_packs(the_repository); p; p = p->next) {
		const char *name = basename(p->pack_name);
		int i;

		if (!p->pack_local)
			continue;

		for (i = 0; i < names->nr; i++)
			if (!fspathcmp(name, names->items[i].string))
				break;

		if (i < names->nr) {
			p->pack_keep_in_core = 1;
			ignore_packed_keep_in_core = 1;
			continue;
		}
	}
}

static int option_parse_index_version(const struct option *opt,
				      const char *arg, int unset)
{
	char *c;
	const char *val = arg;

	BUG_ON_OPT_NEG(unset);

	pack_idx_opts.version = strtoul(val, &c, 10);
	if (pack_idx_opts.version > 2)
		die(_("unsupported index version %s"), val);
	if (*c == ',' && c[1])
		pack_idx_opts.off32_limit = strtoul(c+1, &c, 0);
	if (*c || pack_idx_opts.off32_limit & 0x80000000)
		die(_("bad index version '%s'"), val);
	return 0;
}

static int option_parse_unpack_unreachable(const struct option *opt,
					   const char *arg, int unset)
{
	if (unset) {
		unpack_unreachable = 0;
		unpack_unreachable_expiration = 0;
	}
	else {
		unpack_unreachable = 1;
		if (arg)
			unpack_unreachable_expiration = approxidate(arg);
	}
	return 0;
}

int cmd_pack_objects(int argc, const char **argv, const char *prefix)
{
	int use_internal_rev_list = 0;
	int shallow = 0;
	int all_progress_implied = 0;
	struct argv_array rp = ARGV_ARRAY_INIT;
	int rev_list_unpacked = 0, rev_list_all = 0, rev_list_reflog = 0;
	int rev_list_index = 0;
	struct string_list keep_pack_list = STRING_LIST_INIT_NODUP;
	struct option pack_objects_options[] = {
		OPT_SET_INT('q', "quiet", &progress,
			    N_("do not show progress meter"), 0),
		OPT_SET_INT(0, "progress", &progress,
			    N_("show progress meter"), 1),
		OPT_SET_INT(0, "all-progress", &progress,
			    N_("show progress meter during object writing phase"), 2),
		OPT_BOOL(0, "all-progress-implied",
			 &all_progress_implied,
			 N_("similar to --all-progress when progress meter is shown")),
		{ OPTION_CALLBACK, 0, "index-version", NULL, N_("<version>[,<offset>]"),
		  N_("write the pack index file in the specified idx format version"),
		  PARSE_OPT_NONEG, option_parse_index_version },
		OPT_MAGNITUDE(0, "max-pack-size", &pack_size_limit,
			      N_("maximum size of each output pack file")),
		OPT_BOOL(0, "local", &local,
			 N_("ignore borrowed objects from alternate object store")),
		OPT_BOOL(0, "incremental", &incremental,
			 N_("ignore packed objects")),
		OPT_INTEGER(0, "window", &window,
			    N_("limit pack window by objects")),
		OPT_MAGNITUDE(0, "window-memory", &window_memory_limit,
			      N_("limit pack window by memory in addition to object limit")),
		OPT_INTEGER(0, "depth", &depth,
			    N_("maximum length of delta chain allowed in the resulting pack")),
		OPT_BOOL(0, "reuse-delta", &reuse_delta,
			 N_("reuse existing deltas")),
		OPT_BOOL(0, "reuse-object", &reuse_object,
			 N_("reuse existing objects")),
		OPT_BOOL(0, "delta-base-offset", &allow_ofs_delta,
			 N_("use OFS_DELTA objects")),
		OPT_INTEGER(0, "threads", &delta_search_threads,
			    N_("use threads when searching for best delta matches")),
		OPT_BOOL(0, "non-empty", &non_empty,
			 N_("do not create an empty pack output")),
		OPT_BOOL(0, "revs", &use_internal_rev_list,
			 N_("read revision arguments from standard input")),
		OPT_SET_INT_F(0, "unpacked", &rev_list_unpacked,
			      N_("limit the objects to those that are not yet packed"),
			      1, PARSE_OPT_NONEG),
		OPT_SET_INT_F(0, "all", &rev_list_all,
			      N_("include objects reachable from any reference"),
			      1, PARSE_OPT_NONEG),
		OPT_SET_INT_F(0, "reflog", &rev_list_reflog,
			      N_("include objects referred by reflog entries"),
			      1, PARSE_OPT_NONEG),
		OPT_SET_INT_F(0, "indexed-objects", &rev_list_index,
			      N_("include objects referred to by the index"),
			      1, PARSE_OPT_NONEG),
		OPT_BOOL(0, "stdout", &pack_to_stdout,
			 N_("output pack to stdout")),
		OPT_BOOL(0, "include-tag", &include_tag,
			 N_("include tag objects that refer to objects to be packed")),
		OPT_BOOL(0, "keep-unreachable", &keep_unreachable,
			 N_("keep unreachable objects")),
		OPT_BOOL(0, "pack-loose-unreachable", &pack_loose_unreachable,
			 N_("pack loose unreachable objects")),
		{ OPTION_CALLBACK, 0, "unpack-unreachable", NULL, N_("time"),
		  N_("unpack unreachable objects newer than <time>"),
		  PARSE_OPT_OPTARG, option_parse_unpack_unreachable },
		OPT_BOOL(0, "sparse", &sparse,
			 N_("use the sparse reachability algorithm")),
		OPT_BOOL(0, "thin", &thin,
			 N_("create thin packs")),
		OPT_BOOL(0, "shallow", &shallow,
			 N_("create packs suitable for shallow fetches")),
		OPT_BOOL(0, "honor-pack-keep", &ignore_packed_keep_on_disk,
			 N_("ignore packs that have companion .keep file")),
		OPT_STRING_LIST(0, "keep-pack", &keep_pack_list, N_("name"),
				N_("ignore this pack")),
		OPT_INTEGER(0, "compression", &pack_compression_level,
			    N_("pack compression level")),
		OPT_SET_INT(0, "keep-true-parents", &grafts_replace_parents,
			    N_("do not hide commits by grafts"), 0),
		OPT_BOOL(0, "use-bitmap-index", &use_bitmap_index,
			 N_("use a bitmap index if available to speed up counting objects")),
		OPT_SET_INT(0, "write-bitmap-index", &write_bitmap_index,
			    N_("write a bitmap index together with the pack index"),
			    WRITE_BITMAP_TRUE),
		OPT_SET_INT_F(0, "write-bitmap-index-quiet",
			      &write_bitmap_index,
			      N_("write a bitmap index if possible"),
			      WRITE_BITMAP_QUIET, PARSE_OPT_HIDDEN),
		OPT_PARSE_LIST_OBJECTS_FILTER(&filter_options),
		{ OPTION_CALLBACK, 0, "missing", NULL, N_("action"),
		  N_("handling for missing objects"), PARSE_OPT_NONEG,
		  option_parse_missing_action },
		OPT_BOOL(0, "exclude-promisor-objects", &exclude_promisor_objects,
			 N_("do not pack objects in promisor packfiles")),
		OPT_BOOL(0, "delta-islands", &use_delta_islands,
			 N_("respect islands during delta compression")),
		OPT_END(),
	};

	if (DFS_NUM_STATES > (1 << OE_DFS_STATE_BITS))
		BUG("too many dfs states, increase OE_DFS_STATE_BITS");

	read_replace_refs = 0;

	sparse = git_env_bool("GIT_TEST_PACK_SPARSE", 0);
	prepare_repo_settings(the_repository);
	if (!sparse && the_repository->settings.pack_use_sparse != -1)
		sparse = the_repository->settings.pack_use_sparse;

	reset_pack_idx_option(&pack_idx_opts);
	git_config(git_pack_config, NULL);

	progress = isatty(2);
	argc = parse_options(argc, argv, prefix, pack_objects_options,
			     pack_usage, 0);

	if (argc) {
		base_name = argv[0];
		argc--;
	}
	if (pack_to_stdout != !base_name || argc)
		usage_with_options(pack_usage, pack_objects_options);

	if (depth >= (1 << OE_DEPTH_BITS)) {
		warning(_("delta chain depth %d is too deep, forcing %d"),
			depth, (1 << OE_DEPTH_BITS) - 1);
		depth = (1 << OE_DEPTH_BITS) - 1;
	}
	if (cache_max_small_delta_size >= (1U << OE_Z_DELTA_BITS)) {
		warning(_("pack.deltaCacheLimit is too high, forcing %d"),
			(1U << OE_Z_DELTA_BITS) - 1);
		cache_max_small_delta_size = (1U << OE_Z_DELTA_BITS) - 1;
	}

	argv_array_push(&rp, "pack-objects");
	if (thin) {
		use_internal_rev_list = 1;
		argv_array_push(&rp, shallow
				? "--objects-edge-aggressive"
				: "--objects-edge");
	} else
		argv_array_push(&rp, "--objects");

	if (rev_list_all) {
		use_internal_rev_list = 1;
		argv_array_push(&rp, "--all");
	}
	if (rev_list_reflog) {
		use_internal_rev_list = 1;
		argv_array_push(&rp, "--reflog");
	}
	if (rev_list_index) {
		use_internal_rev_list = 1;
		argv_array_push(&rp, "--indexed-objects");
	}
	if (rev_list_unpacked) {
		use_internal_rev_list = 1;
		argv_array_push(&rp, "--unpacked");
	}

	if (exclude_promisor_objects) {
		use_internal_rev_list = 1;
		fetch_if_missing = 0;
		argv_array_push(&rp, "--exclude-promisor-objects");
	}
	if (unpack_unreachable || keep_unreachable || pack_loose_unreachable)
		use_internal_rev_list = 1;

	if (!reuse_object)
		reuse_delta = 0;
	if (pack_compression_level == -1)
		pack_compression_level = Z_DEFAULT_COMPRESSION;
	else if (pack_compression_level < 0 || pack_compression_level > Z_BEST_COMPRESSION)
		die(_("bad pack compression level %d"), pack_compression_level);

	if (!delta_search_threads)	/* --threads=0 means autodetect */
		delta_search_threads = online_cpus();

	if (!HAVE_THREADS && delta_search_threads != 1)
		warning(_("no threads support, ignoring --threads"));
	if (!pack_to_stdout && !pack_size_limit)
		pack_size_limit = pack_size_limit_cfg;
	if (pack_to_stdout && pack_size_limit)
		die(_("--max-pack-size cannot be used to build a pack for transfer"));
	if (pack_size_limit && pack_size_limit < 1024*1024) {
		warning(_("minimum pack size limit is 1 MiB"));
		pack_size_limit = 1024*1024;
	}

	if (!pack_to_stdout && thin)
		die(_("--thin cannot be used to build an indexable pack"));

	if (keep_unreachable && unpack_unreachable)
		die(_("--keep-unreachable and --unpack-unreachable are incompatible"));
	if (!rev_list_all || !rev_list_reflog || !rev_list_index)
		unpack_unreachable_expiration = 0;

	if (filter_options.choice) {
		if (!pack_to_stdout)
			die(_("cannot use --filter without --stdout"));
		use_bitmap_index = 0;
	}

	/*
	 * "soft" reasons not to use bitmaps - for on-disk repack by default we want
	 *
	 * - to produce good pack (with bitmap index not-yet-packed objects are
	 *   packed in suboptimal order).
	 *
	 * - to use more robust pack-generation codepath (avoiding possible
	 *   bugs in bitmap code and possible bitmap index corruption).
	 */
	if (!pack_to_stdout)
		use_bitmap_index_default = 0;

	if (use_bitmap_index < 0)
		use_bitmap_index = use_bitmap_index_default;

	/* "hard" reasons not to use bitmaps; these just won't work at all */
	if (!use_internal_rev_list || (!pack_to_stdout && write_bitmap_index) || is_repository_shallow(the_repository))
		use_bitmap_index = 0;

	if (pack_to_stdout || !rev_list_all)
		write_bitmap_index = 0;

	if (use_delta_islands)
		argv_array_push(&rp, "--topo-order");

	if (progress && all_progress_implied)
		progress = 2;

	add_extra_kept_packs(&keep_pack_list);
	if (ignore_packed_keep_on_disk) {
		struct packed_git *p;
		for (p = get_all_packs(the_repository); p; p = p->next)
			if (p->pack_local && p->pack_keep)
				break;
		if (!p) /* no keep-able packs found */
			ignore_packed_keep_on_disk = 0;
	}
	if (local) {
		/*
		 * unlike ignore_packed_keep_on_disk above, we do not
		 * want to unset "local" based on looking at packs, as
		 * it also covers non-local objects
		 */
		struct packed_git *p;
		for (p = get_all_packs(the_repository); p; p = p->next) {
			if (!p->pack_local) {
				have_non_local_packs = 1;
				break;
			}
		}
	}

	trace2_region_enter("pack-objects", "enumerate-objects",
			    the_repository);
	prepare_packing_data(the_repository, &to_pack);

	if (progress)
		progress_state = start_progress(_("Enumerating objects"), 0);
	if (!use_internal_rev_list)
		read_object_list_from_stdin();
	else {
		get_object_list(rp.argc, rp.argv);
		argv_array_clear(&rp);
	}
	cleanup_preferred_base();
	if (include_tag && nr_result)
		for_each_ref(add_ref_tag, NULL);
	stop_progress(&progress_state);
	trace2_region_leave("pack-objects", "enumerate-objects",
			    the_repository);

	if (non_empty && !nr_result)
		return 0;
	if (nr_result) {
		trace2_region_enter("pack-objects", "prepare-pack",
				    the_repository);
		prepare_pack(window, depth);
		trace2_region_leave("pack-objects", "prepare-pack",
				    the_repository);
	}

	trace2_region_enter("pack-objects", "write-pack-file", the_repository);
	write_pack_file();
	trace2_region_leave("pack-objects", "write-pack-file", the_repository);

	if (progress)
		fprintf_ln(stderr,
			   _("Total %"PRIu32" (delta %"PRIu32"),"
			     " reused %"PRIu32" (delta %"PRIu32"),"
			     " pack-reused %"PRIu32),
			   written, written_delta, reused, reused_delta,
			   reuse_packfile_objects);
	return 0;
}<|MERGE_RESOLUTION|>--- conflicted
+++ resolved
@@ -1131,15 +1131,11 @@
 {
 	struct object_entry *entry;
 
-<<<<<<< HEAD
-	entry = packlist_find(&to_pack, oid);
-=======
 	if (reuse_packfile_bitmap &&
 	    bitmap_walk_contains(bitmap_git, reuse_packfile_bitmap, oid))
 		return 1;
 
-	entry = packlist_find(&to_pack, oid, index_pos);
->>>>>>> 7c59828b
+	entry = packlist_find(&to_pack, oid);
 	if (!entry)
 		return 0;
 
@@ -1326,12 +1322,8 @@
 
 	create_object_entry(oid, type, pack_name_hash(name),
 			    exclude, name && no_try_delta(name),
-<<<<<<< HEAD
 			    found_pack, found_offset);
-=======
-			    index_pos, found_pack, found_offset);
-
->>>>>>> 7c59828b
+
 	return 1;
 }
 
@@ -2698,7 +2690,7 @@
 
 static int obj_is_packed(const struct object_id *oid)
 {
-	return packlist_find(&to_pack, oid, NULL) ||
+	return packlist_find(&to_pack, oid) ||
 		(reuse_packfile_bitmap &&
 		 bitmap_walk_contains(bitmap_git, reuse_packfile_bitmap, oid));
 }
@@ -2714,11 +2706,7 @@
 	 * it was included via bitmaps, we would not have parsed it
 	 * previously).
 	 */
-<<<<<<< HEAD
-	if (packlist_find(&to_pack, oid))
-=======
 	if (obj_is_packed(oid))
->>>>>>> 7c59828b
 		return;
 
 	tag = lookup_tag(the_repository, oid);
@@ -2742,11 +2730,7 @@
 
 	if (starts_with(path, "refs/tags/") && /* is a tag? */
 	    !peel_ref(path, &peeled)    && /* peelable? */
-<<<<<<< HEAD
-	    packlist_find(&to_pack, &peeled))      /* object packed? */
-=======
 	    obj_is_packed(&peeled)) /* object packed? */
->>>>>>> 7c59828b
 		add_tag_chain(oid);
 	return 0;
 }
@@ -2859,17 +2843,10 @@
 		use_bitmap_index_default = git_config_bool(k, v);
 		return 0;
 	}
-<<<<<<< HEAD
-=======
-	if (!strcmp(k, "pack.usesparse")) {
-		sparse = git_config_bool(k, v);
-		return 0;
-	}
 	if (!strcmp(k, "pack.allowpackreuse")) {
 		allow_pack_reuse = git_config_bool(k, v);
 		return 0;
 	}
->>>>>>> 7c59828b
 	if (!strcmp(k, "pack.threads")) {
 		delta_search_threads = git_config_int(k, v);
 		if (delta_search_threads < 0)
