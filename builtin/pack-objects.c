#include "builtin.h"
#include "cache.h"
#include "repository.h"
#include "config.h"
#include "attr.h"
#include "object.h"
#include "blob.h"
#include "commit.h"
#include "tag.h"
#include "tree.h"
#include "delta.h"
#include "pack.h"
#include "pack-revindex.h"
#include "csum-file.h"
#include "tree-walk.h"
#include "diff.h"
#include "revision.h"
#include "list-objects.h"
#include "list-objects-filter.h"
#include "list-objects-filter-options.h"
#include "pack-objects.h"
#include "progress.h"
#include "refs.h"
#include "streaming.h"
#include "thread-utils.h"
#include "pack-bitmap.h"
#include "delta-islands.h"
#include "reachable.h"
#include "sha1-array.h"
#include "argv-array.h"
#include "list.h"
#include "packfile.h"
#include "object-store.h"
#include "dir.h"
#include "midx.h"
#include "trace2.h"

#define IN_PACK(obj) oe_in_pack(&to_pack, obj)
#define SIZE(obj) oe_size(&to_pack, obj)
#define SET_SIZE(obj,size) oe_set_size(&to_pack, obj, size)
#define DELTA_SIZE(obj) oe_delta_size(&to_pack, obj)
#define DELTA(obj) oe_delta(&to_pack, obj)
#define DELTA_CHILD(obj) oe_delta_child(&to_pack, obj)
#define DELTA_SIBLING(obj) oe_delta_sibling(&to_pack, obj)
#define SET_DELTA(obj, val) oe_set_delta(&to_pack, obj, val)
#define SET_DELTA_EXT(obj, oid) oe_set_delta_ext(&to_pack, obj, oid)
#define SET_DELTA_SIZE(obj, val) oe_set_delta_size(&to_pack, obj, val)
#define SET_DELTA_CHILD(obj, val) oe_set_delta_child(&to_pack, obj, val)
#define SET_DELTA_SIBLING(obj, val) oe_set_delta_sibling(&to_pack, obj, val)

static const char *pack_usage[] = {
	N_("git pack-objects --stdout [<options>...] [< <ref-list> | < <object-list>]"),
	N_("git pack-objects [<options>...] <base-name> [< <ref-list> | < <object-list>]"),
	NULL
};

/*
 * Objects we are going to pack are collected in the `to_pack` structure.
 * It contains an array (dynamically expanded) of the object data, and a map
 * that can resolve SHA1s to their position in the array.
 */
static struct packing_data to_pack;

static struct pack_idx_entry **written_list;
static uint32_t nr_result, nr_written, nr_seen;
static struct bitmap_index *bitmap_git;
static uint32_t write_layer;

static int non_empty;
static int reuse_delta = 1, reuse_object = 1;
static int keep_unreachable, unpack_unreachable, include_tag;
static timestamp_t unpack_unreachable_expiration;
static int pack_loose_unreachable;
static int local;
static int have_non_local_packs;
static int incremental;
static int ignore_packed_keep_on_disk;
static int ignore_packed_keep_in_core;
static int allow_ofs_delta;
static struct pack_idx_option pack_idx_opts;
static const char *base_name;
static int progress = 1;
static int window = 10;
static unsigned long pack_size_limit;
static int depth = 50;
static int delta_search_threads;
static int pack_to_stdout;
static int sparse;
static int thin;
static int num_preferred_base;
static struct progress *progress_state;

static struct packed_git *reuse_packfile;
static uint32_t reuse_packfile_objects;
static off_t reuse_packfile_offset;

static int use_bitmap_index_default = 1;
static int use_bitmap_index = -1;
static int write_bitmap_index;
static uint16_t write_bitmap_options = BITMAP_OPT_HASH_CACHE;

static int exclude_promisor_objects;

static int use_delta_islands;

static unsigned long delta_cache_size = 0;
static unsigned long max_delta_cache_size = DEFAULT_DELTA_CACHE_SIZE;
static unsigned long cache_max_small_delta_size = 1000;

static unsigned long window_memory_limit = 0;

static struct list_objects_filter_options filter_options;

static struct string_list uri_protocols = STRING_LIST_INIT_NODUP;

enum missing_action {
	MA_ERROR = 0,      /* fail if any missing objects are encountered */
	MA_ALLOW_ANY,      /* silently allow ALL missing objects */
	MA_ALLOW_PROMISOR, /* silently allow all missing PROMISOR objects */
};
static enum missing_action arg_missing_action;
static show_object_fn fn_show_object;

struct configured_exclusion {
	struct oidmap_entry e;
	char *pack_hash_hex;
	char *uri;
};
static struct oidmap configured_exclusions;

static struct oidset excluded_by_config;

/*
 * stats
 */
static uint32_t written, written_delta;
static uint32_t reused, reused_delta;

/*
 * Indexed commits
 */
static struct commit **indexed_commits;
static unsigned int indexed_commits_nr;
static unsigned int indexed_commits_alloc;

static void index_commit_for_bitmap(struct commit *commit)
{
	if (indexed_commits_nr >= indexed_commits_alloc) {
		indexed_commits_alloc = (indexed_commits_alloc + 32) * 2;
		REALLOC_ARRAY(indexed_commits, indexed_commits_alloc);
	}

	indexed_commits[indexed_commits_nr++] = commit;
}

static void *get_delta(struct object_entry *entry)
{
	unsigned long size, base_size, delta_size;
	void *buf, *base_buf, *delta_buf;
	enum object_type type;

	buf = read_object_file(&entry->idx.oid, &type, &size);
	if (!buf)
		die(_("unable to read %s"), oid_to_hex(&entry->idx.oid));
	base_buf = read_object_file(&DELTA(entry)->idx.oid, &type,
				    &base_size);
	if (!base_buf)
		die("unable to read %s",
		    oid_to_hex(&DELTA(entry)->idx.oid));
	delta_buf = diff_delta(base_buf, base_size,
			       buf, size, &delta_size, 0);
	/*
	 * We succesfully computed this delta once but dropped it for
	 * memory reasons. Something is very wrong if this time we
	 * recompute and create a different delta.
	 */
	if (!delta_buf || delta_size != DELTA_SIZE(entry))
		BUG("delta size changed");
	free(buf);
	free(base_buf);
	return delta_buf;
}

static unsigned long do_compress(void **pptr, unsigned long size)
{
	git_zstream stream;
	void *in, *out;
	unsigned long maxsize;

	git_deflate_init(&stream, pack_compression_level);
	maxsize = git_deflate_bound(&stream, size);

	in = *pptr;
	out = xmalloc(maxsize);
	*pptr = out;

	stream.next_in = in;
	stream.avail_in = size;
	stream.next_out = out;
	stream.avail_out = maxsize;
	while (git_deflate(&stream, Z_FINISH) == Z_OK)
		; /* nothing */
	git_deflate_end(&stream);

	free(in);
	return stream.total_out;
}

static unsigned long write_large_blob_data(struct git_istream *st, struct hashfile *f,
					   const struct object_id *oid)
{
	git_zstream stream;
	unsigned char ibuf[1024 * 16];
	unsigned char obuf[1024 * 16];
	unsigned long olen = 0;

	git_deflate_init(&stream, pack_compression_level);

	for (;;) {
		ssize_t readlen;
		int zret = Z_OK;
		readlen = read_istream(st, ibuf, sizeof(ibuf));
		if (readlen == -1)
			die(_("unable to read %s"), oid_to_hex(oid));

		stream.next_in = ibuf;
		stream.avail_in = readlen;
		while ((stream.avail_in || readlen == 0) &&
		       (zret == Z_OK || zret == Z_BUF_ERROR)) {
			stream.next_out = obuf;
			stream.avail_out = sizeof(obuf);
			zret = git_deflate(&stream, readlen ? 0 : Z_FINISH);
			hashwrite(f, obuf, stream.next_out - obuf);
			olen += stream.next_out - obuf;
		}
		if (stream.avail_in)
			die(_("deflate error (%d)"), zret);
		if (readlen == 0) {
			if (zret != Z_STREAM_END)
				die(_("deflate error (%d)"), zret);
			break;
		}
	}
	git_deflate_end(&stream);
	return olen;
}

/*
 * we are going to reuse the existing object data as is.  make
 * sure it is not corrupt.
 */
static int check_pack_inflate(struct packed_git *p,
		struct pack_window **w_curs,
		off_t offset,
		off_t len,
		unsigned long expect)
{
	git_zstream stream;
	unsigned char fakebuf[4096], *in;
	int st;

	memset(&stream, 0, sizeof(stream));
	git_inflate_init(&stream);
	do {
		in = use_pack(p, w_curs, offset, &stream.avail_in);
		stream.next_in = in;
		stream.next_out = fakebuf;
		stream.avail_out = sizeof(fakebuf);
		st = git_inflate(&stream, Z_FINISH);
		offset += stream.next_in - in;
	} while (st == Z_OK || st == Z_BUF_ERROR);
	git_inflate_end(&stream);
	return (st == Z_STREAM_END &&
		stream.total_out == expect &&
		stream.total_in == len) ? 0 : -1;
}

static void copy_pack_data(struct hashfile *f,
		struct packed_git *p,
		struct pack_window **w_curs,
		off_t offset,
		off_t len)
{
	unsigned char *in;
	size_t avail;

	while (len) {
		in = use_pack(p, w_curs, offset, &avail);
		if (avail > len)
			avail = xsize_t(len);
		hashwrite(f, in, avail);
		offset += avail;
		len -= avail;
	}
}

/* Return 0 if we will bust the pack-size limit */
static unsigned long write_no_reuse_object(struct hashfile *f, struct object_entry *entry,
					   unsigned long limit, int usable_delta)
{
	unsigned long size, datalen;
	unsigned char header[MAX_PACK_OBJECT_HEADER],
		      dheader[MAX_PACK_OBJECT_HEADER];
	unsigned hdrlen;
	enum object_type type;
	void *buf;
	struct git_istream *st = NULL;
	const unsigned hashsz = the_hash_algo->rawsz;

	if (!usable_delta) {
		if (oe_type(entry) == OBJ_BLOB &&
		    oe_size_greater_than(&to_pack, entry, big_file_threshold) &&
		    (st = open_istream(&entry->idx.oid, &type, &size, NULL)) != NULL)
			buf = NULL;
		else {
			buf = read_object_file(&entry->idx.oid, &type, &size);
			if (!buf)
				die(_("unable to read %s"),
				    oid_to_hex(&entry->idx.oid));
		}
		/*
		 * make sure no cached delta data remains from a
		 * previous attempt before a pack split occurred.
		 */
		FREE_AND_NULL(entry->delta_data);
		entry->z_delta_size = 0;
	} else if (entry->delta_data) {
		size = DELTA_SIZE(entry);
		buf = entry->delta_data;
		entry->delta_data = NULL;
		type = (allow_ofs_delta && DELTA(entry)->idx.offset) ?
			OBJ_OFS_DELTA : OBJ_REF_DELTA;
	} else {
		buf = get_delta(entry);
		size = DELTA_SIZE(entry);
		type = (allow_ofs_delta && DELTA(entry)->idx.offset) ?
			OBJ_OFS_DELTA : OBJ_REF_DELTA;
	}

	if (st)	/* large blob case, just assume we don't compress well */
		datalen = size;
	else if (entry->z_delta_size)
		datalen = entry->z_delta_size;
	else
		datalen = do_compress(&buf, size);

	/*
	 * The object header is a byte of 'type' followed by zero or
	 * more bytes of length.
	 */
	hdrlen = encode_in_pack_object_header(header, sizeof(header),
					      type, size);

	if (type == OBJ_OFS_DELTA) {
		/*
		 * Deltas with relative base contain an additional
		 * encoding of the relative offset for the delta
		 * base from this object's position in the pack.
		 */
		off_t ofs = entry->idx.offset - DELTA(entry)->idx.offset;
		unsigned pos = sizeof(dheader) - 1;
		dheader[pos] = ofs & 127;
		while (ofs >>= 7)
			dheader[--pos] = 128 | (--ofs & 127);
		if (limit && hdrlen + sizeof(dheader) - pos + datalen + hashsz >= limit) {
			if (st)
				close_istream(st);
			free(buf);
			return 0;
		}
		hashwrite(f, header, hdrlen);
		hashwrite(f, dheader + pos, sizeof(dheader) - pos);
		hdrlen += sizeof(dheader) - pos;
	} else if (type == OBJ_REF_DELTA) {
		/*
		 * Deltas with a base reference contain
		 * additional bytes for the base object ID.
		 */
		if (limit && hdrlen + hashsz + datalen + hashsz >= limit) {
			if (st)
				close_istream(st);
			free(buf);
			return 0;
		}
		hashwrite(f, header, hdrlen);
		hashwrite(f, DELTA(entry)->idx.oid.hash, hashsz);
		hdrlen += hashsz;
	} else {
		if (limit && hdrlen + datalen + hashsz >= limit) {
			if (st)
				close_istream(st);
			free(buf);
			return 0;
		}
		hashwrite(f, header, hdrlen);
	}
	if (st) {
		datalen = write_large_blob_data(st, f, &entry->idx.oid);
		close_istream(st);
	} else {
		hashwrite(f, buf, datalen);
		free(buf);
	}

	return hdrlen + datalen;
}

/* Return 0 if we will bust the pack-size limit */
static off_t write_reuse_object(struct hashfile *f, struct object_entry *entry,
				unsigned long limit, int usable_delta)
{
	struct packed_git *p = IN_PACK(entry);
	struct pack_window *w_curs = NULL;
	struct revindex_entry *revidx;
	off_t offset;
	enum object_type type = oe_type(entry);
	off_t datalen;
	unsigned char header[MAX_PACK_OBJECT_HEADER],
		      dheader[MAX_PACK_OBJECT_HEADER];
	unsigned hdrlen;
	const unsigned hashsz = the_hash_algo->rawsz;
	unsigned long entry_size = SIZE(entry);

	if (DELTA(entry))
		type = (allow_ofs_delta && DELTA(entry)->idx.offset) ?
			OBJ_OFS_DELTA : OBJ_REF_DELTA;
	hdrlen = encode_in_pack_object_header(header, sizeof(header),
					      type, entry_size);

	offset = entry->in_pack_offset;
	revidx = find_pack_revindex(p, offset);
	datalen = revidx[1].offset - offset;
	if (!pack_to_stdout && p->index_version > 1 &&
	    check_pack_crc(p, &w_curs, offset, datalen, revidx->nr)) {
		error(_("bad packed object CRC for %s"),
		      oid_to_hex(&entry->idx.oid));
		unuse_pack(&w_curs);
		return write_no_reuse_object(f, entry, limit, usable_delta);
	}

	offset += entry->in_pack_header_size;
	datalen -= entry->in_pack_header_size;

	if (!pack_to_stdout && p->index_version == 1 &&
	    check_pack_inflate(p, &w_curs, offset, datalen, entry_size)) {
		error(_("corrupt packed object for %s"),
		      oid_to_hex(&entry->idx.oid));
		unuse_pack(&w_curs);
		return write_no_reuse_object(f, entry, limit, usable_delta);
	}

	if (type == OBJ_OFS_DELTA) {
		off_t ofs = entry->idx.offset - DELTA(entry)->idx.offset;
		unsigned pos = sizeof(dheader) - 1;
		dheader[pos] = ofs & 127;
		while (ofs >>= 7)
			dheader[--pos] = 128 | (--ofs & 127);
		if (limit && hdrlen + sizeof(dheader) - pos + datalen + hashsz >= limit) {
			unuse_pack(&w_curs);
			return 0;
		}
		hashwrite(f, header, hdrlen);
		hashwrite(f, dheader + pos, sizeof(dheader) - pos);
		hdrlen += sizeof(dheader) - pos;
		reused_delta++;
	} else if (type == OBJ_REF_DELTA) {
		if (limit && hdrlen + hashsz + datalen + hashsz >= limit) {
			unuse_pack(&w_curs);
			return 0;
		}
		hashwrite(f, header, hdrlen);
		hashwrite(f, DELTA(entry)->idx.oid.hash, hashsz);
		hdrlen += hashsz;
		reused_delta++;
	} else {
		if (limit && hdrlen + datalen + hashsz >= limit) {
			unuse_pack(&w_curs);
			return 0;
		}
		hashwrite(f, header, hdrlen);
	}
	copy_pack_data(f, p, &w_curs, offset, datalen);
	unuse_pack(&w_curs);
	reused++;
	return hdrlen + datalen;
}

/* Return 0 if we will bust the pack-size limit */
static off_t write_object(struct hashfile *f,
			  struct object_entry *entry,
			  off_t write_offset)
{
	unsigned long limit;
	off_t len;
	int usable_delta, to_reuse;

	if (!pack_to_stdout)
		crc32_begin(f);

	/* apply size limit if limited packsize and not first object */
	if (!pack_size_limit || !nr_written)
		limit = 0;
	else if (pack_size_limit <= write_offset)
		/*
		 * the earlier object did not fit the limit; avoid
		 * mistaking this with unlimited (i.e. limit = 0).
		 */
		limit = 1;
	else
		limit = pack_size_limit - write_offset;

	if (!DELTA(entry))
		usable_delta = 0;	/* no delta */
	else if (!pack_size_limit)
	       usable_delta = 1;	/* unlimited packfile */
	else if (DELTA(entry)->idx.offset == (off_t)-1)
		usable_delta = 0;	/* base was written to another pack */
	else if (DELTA(entry)->idx.offset)
		usable_delta = 1;	/* base already exists in this pack */
	else
		usable_delta = 0;	/* base could end up in another pack */

	if (!reuse_object)
		to_reuse = 0;	/* explicit */
	else if (!IN_PACK(entry))
		to_reuse = 0;	/* can't reuse what we don't have */
	else if (oe_type(entry) == OBJ_REF_DELTA ||
		 oe_type(entry) == OBJ_OFS_DELTA)
				/* check_object() decided it for us ... */
		to_reuse = usable_delta;
				/* ... but pack split may override that */
	else if (oe_type(entry) != entry->in_pack_type)
		to_reuse = 0;	/* pack has delta which is unusable */
	else if (DELTA(entry))
		to_reuse = 0;	/* we want to pack afresh */
	else
		to_reuse = 1;	/* we have it in-pack undeltified,
				 * and we do not need to deltify it.
				 */

	if (!to_reuse)
		len = write_no_reuse_object(f, entry, limit, usable_delta);
	else
		len = write_reuse_object(f, entry, limit, usable_delta);
	if (!len)
		return 0;

	if (usable_delta)
		written_delta++;
	written++;
	if (!pack_to_stdout)
		entry->idx.crc32 = crc32_end(f);
	return len;
}

enum write_one_status {
	WRITE_ONE_SKIP = -1, /* already written */
	WRITE_ONE_BREAK = 0, /* writing this will bust the limit; not written */
	WRITE_ONE_WRITTEN = 1, /* normal */
	WRITE_ONE_RECURSIVE = 2 /* already scheduled to be written */
};

static enum write_one_status write_one(struct hashfile *f,
				       struct object_entry *e,
				       off_t *offset)
{
	off_t size;
	int recursing;

	/*
	 * we set offset to 1 (which is an impossible value) to mark
	 * the fact that this object is involved in "write its base
	 * first before writing a deltified object" recursion.
	 */
	recursing = (e->idx.offset == 1);
	if (recursing) {
		warning(_("recursive delta detected for object %s"),
			oid_to_hex(&e->idx.oid));
		return WRITE_ONE_RECURSIVE;
	} else if (e->idx.offset || e->preferred_base) {
		/* offset is non zero if object is written already. */
		return WRITE_ONE_SKIP;
	}

	/* if we are deltified, write out base object first. */
	if (DELTA(e)) {
		e->idx.offset = 1; /* now recurse */
		switch (write_one(f, DELTA(e), offset)) {
		case WRITE_ONE_RECURSIVE:
			/* we cannot depend on this one */
			SET_DELTA(e, NULL);
			break;
		default:
			break;
		case WRITE_ONE_BREAK:
			e->idx.offset = recursing;
			return WRITE_ONE_BREAK;
		}
	}

	e->idx.offset = *offset;
	size = write_object(f, e, *offset);
	if (!size) {
		e->idx.offset = recursing;
		return WRITE_ONE_BREAK;
	}
	written_list[nr_written++] = &e->idx;

	/* make sure off_t is sufficiently large not to wrap */
	if (signed_add_overflows(*offset, size))
		die(_("pack too large for current definition of off_t"));
	*offset += size;
	return WRITE_ONE_WRITTEN;
}

static int mark_tagged(const char *path, const struct object_id *oid, int flag,
		       void *cb_data)
{
	struct object_id peeled;
	struct object_entry *entry = packlist_find(&to_pack, oid->hash, NULL);

	if (entry)
		entry->tagged = 1;
	if (!peel_ref(path, &peeled)) {
		entry = packlist_find(&to_pack, peeled.hash, NULL);
		if (entry)
			entry->tagged = 1;
	}
	return 0;
}

static inline void add_to_write_order(struct object_entry **wo,
			       unsigned int *endp,
			       struct object_entry *e)
{
	if (e->filled || oe_layer(&to_pack, e) != write_layer)
		return;
	wo[(*endp)++] = e;
	e->filled = 1;
}

static void add_descendants_to_write_order(struct object_entry **wo,
					   unsigned int *endp,
					   struct object_entry *e)
{
	int add_to_order = 1;
	while (e) {
		if (add_to_order) {
			struct object_entry *s;
			/* add this node... */
			add_to_write_order(wo, endp, e);
			/* all its siblings... */
			for (s = DELTA_SIBLING(e); s; s = DELTA_SIBLING(s)) {
				add_to_write_order(wo, endp, s);
			}
		}
		/* drop down a level to add left subtree nodes if possible */
		if (DELTA_CHILD(e)) {
			add_to_order = 1;
			e = DELTA_CHILD(e);
		} else {
			add_to_order = 0;
			/* our sibling might have some children, it is next */
			if (DELTA_SIBLING(e)) {
				e = DELTA_SIBLING(e);
				continue;
			}
			/* go back to our parent node */
			e = DELTA(e);
			while (e && !DELTA_SIBLING(e)) {
				/* we're on the right side of a subtree, keep
				 * going up until we can go right again */
				e = DELTA(e);
			}
			if (!e) {
				/* done- we hit our original root node */
				return;
			}
			/* pass it off to sibling at this level */
			e = DELTA_SIBLING(e);
		}
	};
}

static void add_family_to_write_order(struct object_entry **wo,
				      unsigned int *endp,
				      struct object_entry *e)
{
	struct object_entry *root;

	for (root = e; DELTA(root); root = DELTA(root))
		; /* nothing */
	add_descendants_to_write_order(wo, endp, root);
}

static void compute_layer_order(struct object_entry **wo, unsigned int *wo_end)
{
	unsigned int i, last_untagged;
	struct object_entry *objects = to_pack.objects;

	for (i = 0; i < to_pack.nr_objects; i++) {
		if (objects[i].tagged)
			break;
		add_to_write_order(wo, wo_end, &objects[i]);
	}
	last_untagged = i;

	/*
	 * Then fill all the tagged tips.
	 */
	for (; i < to_pack.nr_objects; i++) {
		if (objects[i].tagged)
			add_to_write_order(wo, wo_end, &objects[i]);
	}

	/*
	 * And then all remaining commits and tags.
	 */
	for (i = last_untagged; i < to_pack.nr_objects; i++) {
		if (oe_type(&objects[i]) != OBJ_COMMIT &&
		    oe_type(&objects[i]) != OBJ_TAG)
			continue;
		add_to_write_order(wo, wo_end, &objects[i]);
	}

	/*
	 * And then all the trees.
	 */
	for (i = last_untagged; i < to_pack.nr_objects; i++) {
		if (oe_type(&objects[i]) != OBJ_TREE)
			continue;
		add_to_write_order(wo, wo_end, &objects[i]);
	}

	/*
	 * Finally all the rest in really tight order
	 */
	for (i = last_untagged; i < to_pack.nr_objects; i++) {
		if (!objects[i].filled && oe_layer(&to_pack, &objects[i]) == write_layer)
			add_family_to_write_order(wo, wo_end, &objects[i]);
	}
}

static struct object_entry **compute_write_order(void)
{
	uint32_t max_layers = 1;
	unsigned int i, wo_end;

	struct object_entry **wo;
	struct object_entry *objects = to_pack.objects;

	for (i = 0; i < to_pack.nr_objects; i++) {
		objects[i].tagged = 0;
		objects[i].filled = 0;
		SET_DELTA_CHILD(&objects[i], NULL);
		SET_DELTA_SIBLING(&objects[i], NULL);
	}

	/*
	 * Fully connect delta_child/delta_sibling network.
	 * Make sure delta_sibling is sorted in the original
	 * recency order.
	 */
	for (i = to_pack.nr_objects; i > 0;) {
		struct object_entry *e = &objects[--i];
		if (!DELTA(e))
			continue;
		/* Mark me as the first child */
		e->delta_sibling_idx = DELTA(e)->delta_child_idx;
		SET_DELTA_CHILD(DELTA(e), e);
	}

	/*
	 * Mark objects that are at the tip of tags.
	 */
	for_each_tag_ref(mark_tagged, NULL);

	if (use_delta_islands)
		max_layers = compute_pack_layers(&to_pack);

	ALLOC_ARRAY(wo, to_pack.nr_objects);
	wo_end = 0;

	for (; write_layer < max_layers; ++write_layer)
		compute_layer_order(wo, &wo_end);

	if (wo_end != to_pack.nr_objects)
		die(_("ordered %u objects, expected %"PRIu32),
		    wo_end, to_pack.nr_objects);

	return wo;
}

static off_t write_reused_pack(struct hashfile *f)
{
	unsigned char buffer[8192];
	off_t to_write, total;
	int fd;

	if (!is_pack_valid(reuse_packfile))
		die(_("packfile is invalid: %s"), reuse_packfile->pack_name);

	fd = git_open(reuse_packfile->pack_name);
	if (fd < 0)
		die_errno(_("unable to open packfile for reuse: %s"),
			  reuse_packfile->pack_name);

	if (lseek(fd, sizeof(struct pack_header), SEEK_SET) == -1)
		die_errno(_("unable to seek in reused packfile"));

	if (reuse_packfile_offset < 0)
		reuse_packfile_offset = reuse_packfile->pack_size - the_hash_algo->rawsz;

	total = to_write = reuse_packfile_offset - sizeof(struct pack_header);

	while (to_write) {
		int read_pack = xread(fd, buffer, sizeof(buffer));

		if (read_pack <= 0)
			die_errno(_("unable to read from reused packfile"));

		if (read_pack > to_write)
			read_pack = to_write;

		hashwrite(f, buffer, read_pack);
		to_write -= read_pack;

		/*
		 * We don't know the actual number of objects written,
		 * only how many bytes written, how many bytes total, and
		 * how many objects total. So we can fake it by pretending all
		 * objects we are writing are the same size. This gives us a
		 * smooth progress meter, and at the end it matches the true
		 * answer.
		 */
		written = reuse_packfile_objects *
				(((double)(total - to_write)) / total);
		display_progress(progress_state, written);
	}

	close(fd);
	written = reuse_packfile_objects;
	display_progress(progress_state, written);
	return reuse_packfile_offset - sizeof(struct pack_header);
}

static void write_excluded_by_configs(void)
{
	struct oidset_iter iter;
	const struct object_id *oid;

	oidset_iter_init(&excluded_by_config, &iter);
	while ((oid = oidset_iter_next(&iter))) {
		struct configured_exclusion *ex =
			oidmap_get(&configured_exclusions, oid);

		if (!ex)
			BUG("configured exclusion wasn't configured");
		write_in_full(1, ex->pack_hash_hex, strlen(ex->pack_hash_hex));
		write_in_full(1, " ", 1);
		write_in_full(1, ex->uri, strlen(ex->uri));
		write_in_full(1, "\n", 1);
	}
}

static const char no_split_warning[] = N_(
"disabling bitmap writing, packs are split due to pack.packSizeLimit"
);

static void write_pack_file(void)
{
	uint32_t i = 0, j;
	struct hashfile *f;
	off_t offset;
	uint32_t nr_remaining = nr_result;
	time_t last_mtime = 0;
	struct object_entry **write_order;

	if (progress > pack_to_stdout)
		progress_state = start_progress(_("Writing objects"), nr_result);
	ALLOC_ARRAY(written_list, to_pack.nr_objects);
	write_order = compute_write_order();

	do {
		struct object_id oid;
		char *pack_tmp_name = NULL;

		if (pack_to_stdout)
			f = hashfd_throughput(1, "<stdout>", progress_state);
		else
			f = create_tmp_packfile(&pack_tmp_name);

		offset = write_pack_header(f, nr_remaining);

		if (reuse_packfile) {
			off_t packfile_size;
			assert(pack_to_stdout);

			packfile_size = write_reused_pack(f);
			offset += packfile_size;
		}

		nr_written = 0;
		for (; i < to_pack.nr_objects; i++) {
			struct object_entry *e = write_order[i];
			if (write_one(f, e, &offset) == WRITE_ONE_BREAK)
				break;
			display_progress(progress_state, written);
		}

		/*
		 * Did we write the wrong # entries in the header?
		 * If so, rewrite it like in fast-import
		 */
		if (pack_to_stdout) {
			finalize_hashfile(f, oid.hash, CSUM_HASH_IN_STREAM | CSUM_CLOSE);
		} else if (nr_written == nr_remaining) {
			finalize_hashfile(f, oid.hash, CSUM_HASH_IN_STREAM | CSUM_FSYNC | CSUM_CLOSE);
		} else {
			int fd = finalize_hashfile(f, oid.hash, 0);
			fixup_pack_header_footer(fd, oid.hash, pack_tmp_name,
						 nr_written, oid.hash, offset);
			close(fd);
			if (write_bitmap_index) {
				warning(_(no_split_warning));
				write_bitmap_index = 0;
			}
		}

		if (!pack_to_stdout) {
			struct stat st;
			struct strbuf tmpname = STRBUF_INIT;

			/*
			 * Packs are runtime accessed in their mtime
			 * order since newer packs are more likely to contain
			 * younger objects.  So if we are creating multiple
			 * packs then we should modify the mtime of later ones
			 * to preserve this property.
			 */
			if (stat(pack_tmp_name, &st) < 0) {
				warning_errno(_("failed to stat %s"), pack_tmp_name);
			} else if (!last_mtime) {
				last_mtime = st.st_mtime;
			} else {
				struct utimbuf utb;
				utb.actime = st.st_atime;
				utb.modtime = --last_mtime;
				if (utime(pack_tmp_name, &utb) < 0)
					warning_errno(_("failed utime() on %s"), pack_tmp_name);
			}

			strbuf_addf(&tmpname, "%s-", base_name);

			if (write_bitmap_index) {
				bitmap_writer_set_checksum(oid.hash);
				bitmap_writer_build_type_index(
					&to_pack, written_list, nr_written);
			}

			finish_tmp_packfile(&tmpname, pack_tmp_name,
					    written_list, nr_written,
					    &pack_idx_opts, oid.hash);

			if (write_bitmap_index) {
				strbuf_addf(&tmpname, "%s.bitmap", oid_to_hex(&oid));

				stop_progress(&progress_state);

				bitmap_writer_show_progress(progress);
				bitmap_writer_reuse_bitmaps(&to_pack);
				bitmap_writer_select_commits(indexed_commits, indexed_commits_nr, -1);
				bitmap_writer_build(&to_pack);
				bitmap_writer_finish(written_list, nr_written,
						     tmpname.buf, write_bitmap_options);
				write_bitmap_index = 0;
			}

			strbuf_release(&tmpname);
			free(pack_tmp_name);
			puts(oid_to_hex(&oid));
		}

		/* mark written objects as written to previous pack */
		for (j = 0; j < nr_written; j++) {
			written_list[j]->offset = (off_t)-1;
		}
		nr_remaining -= nr_written;
	} while (nr_remaining && i < to_pack.nr_objects);

	free(written_list);
	free(write_order);
	stop_progress(&progress_state);
	if (written != nr_result)
		die(_("wrote %"PRIu32" objects while expecting %"PRIu32),
		    written, nr_result);
}

static int no_try_delta(const char *path)
{
	static struct attr_check *check;

	if (!check)
		check = attr_check_initl("delta", NULL);
	git_check_attr(the_repository->index, path, check);
	if (ATTR_FALSE(check->items[0].value))
		return 1;
	return 0;
}

/*
 * When adding an object, check whether we have already added it
 * to our packing list. If so, we can skip. However, if we are
 * being asked to excludei t, but the previous mention was to include
 * it, make sure to adjust its flags and tweak our numbers accordingly.
 *
 * As an optimization, we pass out the index position where we would have
 * found the item, since that saves us from having to look it up again a
 * few lines later when we want to add the new entry.
 */
static int have_duplicate_entry(const struct object_id *oid,
				int exclude,
				uint32_t *index_pos)
{
	struct object_entry *entry;

	entry = packlist_find(&to_pack, oid->hash, index_pos);
	if (!entry)
		return 0;

	if (exclude) {
		if (!entry->preferred_base)
			nr_result--;
		entry->preferred_base = 1;
	}

	return 1;
}

static int want_found_object(int exclude, struct packed_git *p)
{
	if (exclude)
		return 1;
	if (incremental)
		return 0;

	/*
	 * When asked to do --local (do not include an object that appears in a
	 * pack we borrow from elsewhere) or --honor-pack-keep (do not include
	 * an object that appears in a pack marked with .keep), finding a pack
	 * that matches the criteria is sufficient for us to decide to omit it.
	 * However, even if this pack does not satisfy the criteria, we need to
	 * make sure no copy of this object appears in _any_ pack that makes us
	 * to omit the object, so we need to check all the packs.
	 *
	 * We can however first check whether these options can possible matter;
	 * if they do not matter we know we want the object in generated pack.
	 * Otherwise, we signal "-1" at the end to tell the caller that we do
	 * not know either way, and it needs to check more packs.
	 */
	if (!ignore_packed_keep_on_disk &&
	    !ignore_packed_keep_in_core &&
	    (!local || !have_non_local_packs))
		return 1;

	if (local && !p->pack_local)
		return 0;
	if (p->pack_local &&
	    ((ignore_packed_keep_on_disk && p->pack_keep) ||
	     (ignore_packed_keep_in_core && p->pack_keep_in_core)))
		return 0;

	/* we don't know yet; keep looking for more packs */
	return -1;
}

/*
 * Check whether we want the object in the pack (e.g., we do not want
 * objects found in non-local stores if the "--local" option was used).
 *
 * If the caller already knows an existing pack it wants to take the object
 * from, that is passed in *found_pack and *found_offset; otherwise this
 * function finds if there is any pack that has the object and returns the pack
 * and its offset in these variables.
 */
static int want_object_in_pack(const struct object_id *oid,
			       int exclude,
			       struct packed_git **found_pack,
			       off_t *found_offset)
{
	int want;
	struct list_head *pos;
	struct multi_pack_index *m;

	if (!exclude && local && has_loose_object_nonlocal(oid))
		return 0;

	/*
	 * If we already know the pack object lives in, start checks from that
	 * pack - in the usual case when neither --local was given nor .keep files
	 * are present we will determine the answer right now.
	 */
	if (*found_pack) {
		want = want_found_object(exclude, *found_pack);
		if (want != -1)
			return want;
	}

	for (m = get_multi_pack_index(the_repository); m; m = m->next) {
		struct pack_entry e;
		if (fill_midx_entry(oid, &e, m)) {
			struct packed_git *p = e.p;
			off_t offset;

			if (p == *found_pack)
				offset = *found_offset;
			else
				offset = find_pack_entry_one(oid->hash, p);

			if (offset) {
				if (!*found_pack) {
					if (!is_pack_valid(p))
						continue;
					*found_offset = offset;
					*found_pack = p;
				}
				want = want_found_object(exclude, p);
				if (want != -1)
					return want;
			}
		}
	}

	list_for_each(pos, get_packed_git_mru(the_repository)) {
		struct packed_git *p = list_entry(pos, struct packed_git, mru);
		off_t offset;

		if (p == *found_pack)
			offset = *found_offset;
		else
			offset = find_pack_entry_one(oid->hash, p);

		if (offset) {
			if (!*found_pack) {
				if (!is_pack_valid(p))
					continue;
				*found_offset = offset;
				*found_pack = p;
			}
			want = want_found_object(exclude, p);
			if (!exclude && want > 0)
				list_move(&p->mru,
					  get_packed_git_mru(the_repository));
			if (want != -1)
				return want;
		}
	}

	if (uri_protocols.nr) {
		struct configured_exclusion *ex =
			oidmap_get(&configured_exclusions, oid);
		int i;
		const char *p;

		if (ex) {
			for (i = 0; i < uri_protocols.nr; i++) {
				if (skip_prefix(ex->uri,
						uri_protocols.items[i].string,
						&p) &&
				    *p == ':') {
					oidset_insert(&excluded_by_config, oid);
					return 0;
				}
			}
		}
	}

	return 1;
}

static void create_object_entry(const struct object_id *oid,
				enum object_type type,
				uint32_t hash,
				int exclude,
				int no_try_delta,
				uint32_t index_pos,
				struct packed_git *found_pack,
				off_t found_offset)
{
	struct object_entry *entry;

	entry = packlist_alloc(&to_pack, oid->hash, index_pos);
	entry->hash = hash;
	oe_set_type(entry, type);
	if (exclude)
		entry->preferred_base = 1;
	else
		nr_result++;
	if (found_pack) {
		oe_set_in_pack(&to_pack, entry, found_pack);
		entry->in_pack_offset = found_offset;
	}

	entry->no_try_delta = no_try_delta;
}

static const char no_closure_warning[] = N_(
"disabling bitmap writing, as some objects are not being packed"
);

static int add_object_entry(const struct object_id *oid, enum object_type type,
			    const char *name, int exclude)
{
	struct packed_git *found_pack = NULL;
	off_t found_offset = 0;
	uint32_t index_pos;

	display_progress(progress_state, ++nr_seen);

	if (have_duplicate_entry(oid, exclude, &index_pos))
		return 0;

	if (!want_object_in_pack(oid, exclude, &found_pack, &found_offset)) {
		/* The pack is missing an object, so it will not have closure */
		if (write_bitmap_index) {
			warning(_(no_closure_warning));
			write_bitmap_index = 0;
		}
		return 0;
	}

	create_object_entry(oid, type, pack_name_hash(name),
			    exclude, name && no_try_delta(name),
			    index_pos, found_pack, found_offset);
	return 1;
}

static int add_object_entry_from_bitmap(const struct object_id *oid,
					enum object_type type,
					int flags, uint32_t name_hash,
					struct packed_git *pack, off_t offset)
{
	uint32_t index_pos;

	display_progress(progress_state, ++nr_seen);

	if (have_duplicate_entry(oid, 0, &index_pos))
		return 0;

	if (!want_object_in_pack(oid, 0, &pack, &offset))
		return 0;

	create_object_entry(oid, type, name_hash, 0, 0, index_pos, pack, offset);
	return 1;
}

struct pbase_tree_cache {
	struct object_id oid;
	int ref;
	int temporary;
	void *tree_data;
	unsigned long tree_size;
};

static struct pbase_tree_cache *(pbase_tree_cache[256]);
static int pbase_tree_cache_ix(const struct object_id *oid)
{
	return oid->hash[0] % ARRAY_SIZE(pbase_tree_cache);
}
static int pbase_tree_cache_ix_incr(int ix)
{
	return (ix+1) % ARRAY_SIZE(pbase_tree_cache);
}

static struct pbase_tree {
	struct pbase_tree *next;
	/* This is a phony "cache" entry; we are not
	 * going to evict it or find it through _get()
	 * mechanism -- this is for the toplevel node that
	 * would almost always change with any commit.
	 */
	struct pbase_tree_cache pcache;
} *pbase_tree;

static struct pbase_tree_cache *pbase_tree_get(const struct object_id *oid)
{
	struct pbase_tree_cache *ent, *nent;
	void *data;
	unsigned long size;
	enum object_type type;
	int neigh;
	int my_ix = pbase_tree_cache_ix(oid);
	int available_ix = -1;

	/* pbase-tree-cache acts as a limited hashtable.
	 * your object will be found at your index or within a few
	 * slots after that slot if it is cached.
	 */
	for (neigh = 0; neigh < 8; neigh++) {
		ent = pbase_tree_cache[my_ix];
		if (ent && oideq(&ent->oid, oid)) {
			ent->ref++;
			return ent;
		}
		else if (((available_ix < 0) && (!ent || !ent->ref)) ||
			 ((0 <= available_ix) &&
			  (!ent && pbase_tree_cache[available_ix])))
			available_ix = my_ix;
		if (!ent)
			break;
		my_ix = pbase_tree_cache_ix_incr(my_ix);
	}

	/* Did not find one.  Either we got a bogus request or
	 * we need to read and perhaps cache.
	 */
	data = read_object_file(oid, &type, &size);
	if (!data)
		return NULL;
	if (type != OBJ_TREE) {
		free(data);
		return NULL;
	}

	/* We need to either cache or return a throwaway copy */

	if (available_ix < 0)
		ent = NULL;
	else {
		ent = pbase_tree_cache[available_ix];
		my_ix = available_ix;
	}

	if (!ent) {
		nent = xmalloc(sizeof(*nent));
		nent->temporary = (available_ix < 0);
	}
	else {
		/* evict and reuse */
		free(ent->tree_data);
		nent = ent;
	}
	oidcpy(&nent->oid, oid);
	nent->tree_data = data;
	nent->tree_size = size;
	nent->ref = 1;
	if (!nent->temporary)
		pbase_tree_cache[my_ix] = nent;
	return nent;
}

static void pbase_tree_put(struct pbase_tree_cache *cache)
{
	if (!cache->temporary) {
		cache->ref--;
		return;
	}
	free(cache->tree_data);
	free(cache);
}

static int name_cmp_len(const char *name)
{
	int i;
	for (i = 0; name[i] && name[i] != '\n' && name[i] != '/'; i++)
		;
	return i;
}

static void add_pbase_object(struct tree_desc *tree,
			     const char *name,
			     int cmplen,
			     const char *fullname)
{
	struct name_entry entry;
	int cmp;

	while (tree_entry(tree,&entry)) {
		if (S_ISGITLINK(entry.mode))
			continue;
		cmp = tree_entry_len(&entry) != cmplen ? 1 :
		      memcmp(name, entry.path, cmplen);
		if (cmp > 0)
			continue;
		if (cmp < 0)
			return;
		if (name[cmplen] != '/') {
			add_object_entry(&entry.oid,
					 object_type(entry.mode),
					 fullname, 1);
			return;
		}
		if (S_ISDIR(entry.mode)) {
			struct tree_desc sub;
			struct pbase_tree_cache *tree;
			const char *down = name+cmplen+1;
			int downlen = name_cmp_len(down);

			tree = pbase_tree_get(&entry.oid);
			if (!tree)
				return;
			init_tree_desc(&sub, tree->tree_data, tree->tree_size);

			add_pbase_object(&sub, down, downlen, fullname);
			pbase_tree_put(tree);
		}
	}
}

static unsigned *done_pbase_paths;
static int done_pbase_paths_num;
static int done_pbase_paths_alloc;
static int done_pbase_path_pos(unsigned hash)
{
	int lo = 0;
	int hi = done_pbase_paths_num;
	while (lo < hi) {
		int mi = lo + (hi - lo) / 2;
		if (done_pbase_paths[mi] == hash)
			return mi;
		if (done_pbase_paths[mi] < hash)
			hi = mi;
		else
			lo = mi + 1;
	}
	return -lo-1;
}

static int check_pbase_path(unsigned hash)
{
	int pos = done_pbase_path_pos(hash);
	if (0 <= pos)
		return 1;
	pos = -pos - 1;
	ALLOC_GROW(done_pbase_paths,
		   done_pbase_paths_num + 1,
		   done_pbase_paths_alloc);
	done_pbase_paths_num++;
	if (pos < done_pbase_paths_num)
		MOVE_ARRAY(done_pbase_paths + pos + 1, done_pbase_paths + pos,
			   done_pbase_paths_num - pos - 1);
	done_pbase_paths[pos] = hash;
	return 0;
}

static void add_preferred_base_object(const char *name)
{
	struct pbase_tree *it;
	int cmplen;
	unsigned hash = pack_name_hash(name);

	if (!num_preferred_base || check_pbase_path(hash))
		return;

	cmplen = name_cmp_len(name);
	for (it = pbase_tree; it; it = it->next) {
		if (cmplen == 0) {
			add_object_entry(&it->pcache.oid, OBJ_TREE, NULL, 1);
		}
		else {
			struct tree_desc tree;
			init_tree_desc(&tree, it->pcache.tree_data, it->pcache.tree_size);
			add_pbase_object(&tree, name, cmplen, name);
		}
	}
}

static void add_preferred_base(struct object_id *oid)
{
	struct pbase_tree *it;
	void *data;
	unsigned long size;
	struct object_id tree_oid;

	if (window <= num_preferred_base++)
		return;

	data = read_object_with_reference(oid, tree_type, &size, &tree_oid);
	if (!data)
		return;

	for (it = pbase_tree; it; it = it->next) {
		if (oideq(&it->pcache.oid, &tree_oid)) {
			free(data);
			return;
		}
	}

	it = xcalloc(1, sizeof(*it));
	it->next = pbase_tree;
	pbase_tree = it;

	oidcpy(&it->pcache.oid, &tree_oid);
	it->pcache.tree_data = data;
	it->pcache.tree_size = size;
}

static void cleanup_preferred_base(void)
{
	struct pbase_tree *it;
	unsigned i;

	it = pbase_tree;
	pbase_tree = NULL;
	while (it) {
		struct pbase_tree *tmp = it;
		it = tmp->next;
		free(tmp->pcache.tree_data);
		free(tmp);
	}

	for (i = 0; i < ARRAY_SIZE(pbase_tree_cache); i++) {
		if (!pbase_tree_cache[i])
			continue;
		free(pbase_tree_cache[i]->tree_data);
		FREE_AND_NULL(pbase_tree_cache[i]);
	}

	FREE_AND_NULL(done_pbase_paths);
	done_pbase_paths_num = done_pbase_paths_alloc = 0;
}

/*
 * Return 1 iff the object specified by "delta" can be sent
 * literally as a delta against the base in "base_sha1". If
 * so, then *base_out will point to the entry in our packing
 * list, or NULL if we must use the external-base list.
 *
 * Depth value does not matter - find_deltas() will
 * never consider reused delta as the base object to
 * deltify other objects against, in order to avoid
 * circular deltas.
 */
static int can_reuse_delta(const unsigned char *base_sha1,
			   struct object_entry *delta,
			   struct object_entry **base_out)
{
	struct object_entry *base;
	struct object_id base_oid;

	if (!base_sha1)
		return 0;

	/*
	 * First see if we're already sending the base (or it's explicitly in
	 * our "excluded" list).
	 */
	base = packlist_find(&to_pack, base_sha1, NULL);
	if (base) {
		if (!in_same_island(&delta->idx.oid, &base->idx.oid))
			return 0;
		*base_out = base;
		return 1;
	}

	/*
	 * Otherwise, reachability bitmaps may tell us if the receiver has it,
	 * even if it was buried too deep in history to make it into the
	 * packing list.
	 */
	oidread(&base_oid, base_sha1);
	if (thin && bitmap_has_oid_in_uninteresting(bitmap_git, &base_oid)) {
		if (use_delta_islands) {
			if (!in_same_island(&delta->idx.oid, &base_oid))
				return 0;
		}
		*base_out = NULL;
		return 1;
	}

	return 0;
}

static void check_object(struct object_entry *entry)
{
	unsigned long canonical_size;

	if (IN_PACK(entry)) {
		struct packed_git *p = IN_PACK(entry);
		struct pack_window *w_curs = NULL;
		const unsigned char *base_ref = NULL;
		struct object_entry *base_entry;
		size_t used, used_0;
		size_t avail;
		off_t ofs;
		unsigned char *buf, c;
		enum object_type type;
		unsigned long in_pack_size;

		buf = use_pack(p, &w_curs, entry->in_pack_offset, &avail);

		/*
		 * We want in_pack_type even if we do not reuse delta
		 * since non-delta representations could still be reused.
		 */
		used = unpack_object_header_buffer(buf, avail,
						   &type,
						   &in_pack_size);
		if (used == 0)
			goto give_up;

		if (type < 0)
			BUG("invalid type %d", type);
		entry->in_pack_type = type;

		/*
		 * Determine if this is a delta and if so whether we can
		 * reuse it or not.  Otherwise let's find out as cheaply as
		 * possible what the actual type and size for this object is.
		 */
		switch (entry->in_pack_type) {
		default:
			/* Not a delta hence we've already got all we need. */
			oe_set_type(entry, entry->in_pack_type);
			SET_SIZE(entry, in_pack_size);
			entry->in_pack_header_size = used;
			if (oe_type(entry) < OBJ_COMMIT || oe_type(entry) > OBJ_BLOB)
				goto give_up;
			unuse_pack(&w_curs);
			return;
		case OBJ_REF_DELTA:
			if (reuse_delta && !entry->preferred_base)
				base_ref = use_pack(p, &w_curs,
						entry->in_pack_offset + used, NULL);
			entry->in_pack_header_size = used + the_hash_algo->rawsz;
			break;
		case OBJ_OFS_DELTA:
			buf = use_pack(p, &w_curs,
				       entry->in_pack_offset + used, NULL);
			used_0 = 0;
			c = buf[used_0++];
			ofs = c & 127;
			while (c & 128) {
				ofs += 1;
				if (!ofs || MSB(ofs, 7)) {
					error(_("delta base offset overflow in pack for %s"),
					      oid_to_hex(&entry->idx.oid));
					goto give_up;
				}
				c = buf[used_0++];
				ofs = (ofs << 7) + (c & 127);
			}
			ofs = entry->in_pack_offset - ofs;
			if (ofs <= 0 || ofs >= entry->in_pack_offset) {
				error(_("delta base offset out of bound for %s"),
				      oid_to_hex(&entry->idx.oid));
				goto give_up;
			}
			if (reuse_delta && !entry->preferred_base) {
				struct revindex_entry *revidx;
				revidx = find_pack_revindex(p, ofs);
				if (!revidx)
					goto give_up;
				base_ref = nth_packed_object_sha1(p, revidx->nr);
			}
			entry->in_pack_header_size = used + used_0;
			break;
		}

		if (can_reuse_delta(base_ref, entry, &base_entry)) {
			oe_set_type(entry, entry->in_pack_type);
			SET_SIZE(entry, in_pack_size); /* delta size */
			SET_DELTA_SIZE(entry, in_pack_size);

			if (base_entry) {
				SET_DELTA(entry, base_entry);
				entry->delta_sibling_idx = base_entry->delta_child_idx;
				SET_DELTA_CHILD(base_entry, entry);
			} else {
				SET_DELTA_EXT(entry, base_ref);
			}

			unuse_pack(&w_curs);
			return;
		}

		if (oe_type(entry)) {
			off_t delta_pos;

			/*
			 * This must be a delta and we already know what the
			 * final object type is.  Let's extract the actual
			 * object size from the delta header.
			 */
			delta_pos = entry->in_pack_offset + entry->in_pack_header_size;
			canonical_size = get_size_from_delta(p, &w_curs, delta_pos);
			if (canonical_size == 0)
				goto give_up;
			SET_SIZE(entry, canonical_size);
			unuse_pack(&w_curs);
			return;
		}

		/*
		 * No choice but to fall back to the recursive delta walk
		 * with oid_object_info() to find about the object type
		 * at this point...
		 */
		give_up:
		unuse_pack(&w_curs);
	}

	oe_set_type(entry,
		    oid_object_info(the_repository, &entry->idx.oid, &canonical_size));
	if (entry->type_valid) {
		SET_SIZE(entry, canonical_size);
	} else {
		/*
		 * Bad object type is checked in prepare_pack().  This is
		 * to permit a missing preferred base object to be ignored
		 * as a preferred base.  Doing so can result in a larger
		 * pack file, but the transfer will still take place.
		 */
	}
}

static int pack_offset_sort(const void *_a, const void *_b)
{
	const struct object_entry *a = *(struct object_entry **)_a;
	const struct object_entry *b = *(struct object_entry **)_b;
	const struct packed_git *a_in_pack = IN_PACK(a);
	const struct packed_git *b_in_pack = IN_PACK(b);

	/* avoid filesystem trashing with loose objects */
	if (!a_in_pack && !b_in_pack)
		return oidcmp(&a->idx.oid, &b->idx.oid);

	if (a_in_pack < b_in_pack)
		return -1;
	if (a_in_pack > b_in_pack)
		return 1;
	return a->in_pack_offset < b->in_pack_offset ? -1 :
			(a->in_pack_offset > b->in_pack_offset);
}

/*
 * Drop an on-disk delta we were planning to reuse. Naively, this would
 * just involve blanking out the "delta" field, but we have to deal
 * with some extra book-keeping:
 *
 *   1. Removing ourselves from the delta_sibling linked list.
 *
 *   2. Updating our size/type to the non-delta representation. These were
 *      either not recorded initially (size) or overwritten with the delta type
 *      (type) when check_object() decided to reuse the delta.
 *
 *   3. Resetting our delta depth, as we are now a base object.
 */
static void drop_reused_delta(struct object_entry *entry)
{
	unsigned *idx = &to_pack.objects[entry->delta_idx - 1].delta_child_idx;
	struct object_info oi = OBJECT_INFO_INIT;
	enum object_type type;
	unsigned long size;

	while (*idx) {
		struct object_entry *oe = &to_pack.objects[*idx - 1];

		if (oe == entry)
			*idx = oe->delta_sibling_idx;
		else
			idx = &oe->delta_sibling_idx;
	}
	SET_DELTA(entry, NULL);
	entry->depth = 0;

	oi.sizep = &size;
	oi.typep = &type;
	if (packed_object_info(the_repository, IN_PACK(entry), entry->in_pack_offset, &oi) < 0) {
		/*
		 * We failed to get the info from this pack for some reason;
		 * fall back to oid_object_info, which may find another copy.
		 * And if that fails, the error will be recorded in oe_type(entry)
		 * and dealt with in prepare_pack().
		 */
		oe_set_type(entry,
			    oid_object_info(the_repository, &entry->idx.oid, &size));
	} else {
		oe_set_type(entry, type);
	}
	SET_SIZE(entry, size);
}

/*
 * Follow the chain of deltas from this entry onward, throwing away any links
 * that cause us to hit a cycle (as determined by the DFS state flags in
 * the entries).
 *
 * We also detect too-long reused chains that would violate our --depth
 * limit.
 */
static void break_delta_chains(struct object_entry *entry)
{
	/*
	 * The actual depth of each object we will write is stored as an int,
	 * as it cannot exceed our int "depth" limit. But before we break
	 * changes based no that limit, we may potentially go as deep as the
	 * number of objects, which is elsewhere bounded to a uint32_t.
	 */
	uint32_t total_depth;
	struct object_entry *cur, *next;

	for (cur = entry, total_depth = 0;
	     cur;
	     cur = DELTA(cur), total_depth++) {
		if (cur->dfs_state == DFS_DONE) {
			/*
			 * We've already seen this object and know it isn't
			 * part of a cycle. We do need to append its depth
			 * to our count.
			 */
			total_depth += cur->depth;
			break;
		}

		/*
		 * We break cycles before looping, so an ACTIVE state (or any
		 * other cruft which made its way into the state variable)
		 * is a bug.
		 */
		if (cur->dfs_state != DFS_NONE)
			BUG("confusing delta dfs state in first pass: %d",
			    cur->dfs_state);

		/*
		 * Now we know this is the first time we've seen the object. If
		 * it's not a delta, we're done traversing, but we'll mark it
		 * done to save time on future traversals.
		 */
		if (!DELTA(cur)) {
			cur->dfs_state = DFS_DONE;
			break;
		}

		/*
		 * Mark ourselves as active and see if the next step causes
		 * us to cycle to another active object. It's important to do
		 * this _before_ we loop, because it impacts where we make the
		 * cut, and thus how our total_depth counter works.
		 * E.g., We may see a partial loop like:
		 *
		 *   A -> B -> C -> D -> B
		 *
		 * Cutting B->C breaks the cycle. But now the depth of A is
		 * only 1, and our total_depth counter is at 3. The size of the
		 * error is always one less than the size of the cycle we
		 * broke. Commits C and D were "lost" from A's chain.
		 *
		 * If we instead cut D->B, then the depth of A is correct at 3.
		 * We keep all commits in the chain that we examined.
		 */
		cur->dfs_state = DFS_ACTIVE;
		if (DELTA(cur)->dfs_state == DFS_ACTIVE) {
			drop_reused_delta(cur);
			cur->dfs_state = DFS_DONE;
			break;
		}
	}

	/*
	 * And now that we've gone all the way to the bottom of the chain, we
	 * need to clear the active flags and set the depth fields as
	 * appropriate. Unlike the loop above, which can quit when it drops a
	 * delta, we need to keep going to look for more depth cuts. So we need
	 * an extra "next" pointer to keep going after we reset cur->delta.
	 */
	for (cur = entry; cur; cur = next) {
		next = DELTA(cur);

		/*
		 * We should have a chain of zero or more ACTIVE states down to
		 * a final DONE. We can quit after the DONE, because either it
		 * has no bases, or we've already handled them in a previous
		 * call.
		 */
		if (cur->dfs_state == DFS_DONE)
			break;
		else if (cur->dfs_state != DFS_ACTIVE)
			BUG("confusing delta dfs state in second pass: %d",
			    cur->dfs_state);

		/*
		 * If the total_depth is more than depth, then we need to snip
		 * the chain into two or more smaller chains that don't exceed
		 * the maximum depth. Most of the resulting chains will contain
		 * (depth + 1) entries (i.e., depth deltas plus one base), and
		 * the last chain (i.e., the one containing entry) will contain
		 * whatever entries are left over, namely
		 * (total_depth % (depth + 1)) of them.
		 *
		 * Since we are iterating towards decreasing depth, we need to
		 * decrement total_depth as we go, and we need to write to the
		 * entry what its final depth will be after all of the
		 * snipping. Since we're snipping into chains of length (depth
		 * + 1) entries, the final depth of an entry will be its
		 * original depth modulo (depth + 1). Any time we encounter an
		 * entry whose final depth is supposed to be zero, we snip it
		 * from its delta base, thereby making it so.
		 */
		cur->depth = (total_depth--) % (depth + 1);
		if (!cur->depth)
			drop_reused_delta(cur);

		cur->dfs_state = DFS_DONE;
	}
}

static void get_object_details(void)
{
	uint32_t i;
	struct object_entry **sorted_by_offset;

	if (progress)
		progress_state = start_progress(_("Counting objects"),
						to_pack.nr_objects);

	sorted_by_offset = xcalloc(to_pack.nr_objects, sizeof(struct object_entry *));
	for (i = 0; i < to_pack.nr_objects; i++)
		sorted_by_offset[i] = to_pack.objects + i;
	QSORT(sorted_by_offset, to_pack.nr_objects, pack_offset_sort);

	for (i = 0; i < to_pack.nr_objects; i++) {
		struct object_entry *entry = sorted_by_offset[i];
		check_object(entry);
		if (entry->type_valid &&
		    oe_size_greater_than(&to_pack, entry, big_file_threshold))
			entry->no_try_delta = 1;
		display_progress(progress_state, i + 1);
	}
	stop_progress(&progress_state);

	/*
	 * This must happen in a second pass, since we rely on the delta
	 * information for the whole list being completed.
	 */
	for (i = 0; i < to_pack.nr_objects; i++)
		break_delta_chains(&to_pack.objects[i]);

	free(sorted_by_offset);
}

/*
 * We search for deltas in a list sorted by type, by filename hash, and then
 * by size, so that we see progressively smaller and smaller files.
 * That's because we prefer deltas to be from the bigger file
 * to the smaller -- deletes are potentially cheaper, but perhaps
 * more importantly, the bigger file is likely the more recent
 * one.  The deepest deltas are therefore the oldest objects which are
 * less susceptible to be accessed often.
 */
static int type_size_sort(const void *_a, const void *_b)
{
	const struct object_entry *a = *(struct object_entry **)_a;
	const struct object_entry *b = *(struct object_entry **)_b;
	const enum object_type a_type = oe_type(a);
	const enum object_type b_type = oe_type(b);
	const unsigned long a_size = SIZE(a);
	const unsigned long b_size = SIZE(b);

	if (a_type > b_type)
		return -1;
	if (a_type < b_type)
		return 1;
	if (a->hash > b->hash)
		return -1;
	if (a->hash < b->hash)
		return 1;
	if (a->preferred_base > b->preferred_base)
		return -1;
	if (a->preferred_base < b->preferred_base)
		return 1;
	if (use_delta_islands) {
		const int island_cmp = island_delta_cmp(&a->idx.oid, &b->idx.oid);
		if (island_cmp)
			return island_cmp;
	}
	if (a_size > b_size)
		return -1;
	if (a_size < b_size)
		return 1;
	return a < b ? -1 : (a > b);  /* newest first */
}

struct unpacked {
	struct object_entry *entry;
	void *data;
	struct delta_index *index;
	unsigned depth;
};

static int delta_cacheable(unsigned long src_size, unsigned long trg_size,
			   unsigned long delta_size)
{
	if (max_delta_cache_size && delta_cache_size + delta_size > max_delta_cache_size)
		return 0;

	if (delta_size < cache_max_small_delta_size)
		return 1;

	/* cache delta, if objects are large enough compared to delta size */
	if ((src_size >> 20) + (trg_size >> 21) > (delta_size >> 10))
		return 1;

	return 0;
}

/* Protect delta_cache_size */
static pthread_mutex_t cache_mutex;
#define cache_lock()		pthread_mutex_lock(&cache_mutex)
#define cache_unlock()		pthread_mutex_unlock(&cache_mutex)

/*
 * Protect object list partitioning (e.g. struct thread_param) and
 * progress_state
 */
static pthread_mutex_t progress_mutex;
#define progress_lock()		pthread_mutex_lock(&progress_mutex)
#define progress_unlock()	pthread_mutex_unlock(&progress_mutex)

/*
 * Access to struct object_entry is unprotected since each thread owns
 * a portion of the main object list. Just don't access object entries
 * ahead in the list because they can be stolen and would need
 * progress_mutex for protection.
 */

/*
 * Return the size of the object without doing any delta
 * reconstruction (so non-deltas are true object sizes, but deltas
 * return the size of the delta data).
 */
unsigned long oe_get_size_slow(struct packing_data *pack,
			       const struct object_entry *e)
{
	struct packed_git *p;
	struct pack_window *w_curs;
	unsigned char *buf;
	enum object_type type;
	unsigned long used, size;
	size_t avail;

	if (e->type_ != OBJ_OFS_DELTA && e->type_ != OBJ_REF_DELTA) {
		packing_data_lock(&to_pack);
		if (oid_object_info(the_repository, &e->idx.oid, &size) < 0)
			die(_("unable to get size of %s"),
			    oid_to_hex(&e->idx.oid));
		packing_data_unlock(&to_pack);
		return size;
	}

	p = oe_in_pack(pack, e);
	if (!p)
		BUG("when e->type is a delta, it must belong to a pack");

	packing_data_lock(&to_pack);
	w_curs = NULL;
	buf = use_pack(p, &w_curs, e->in_pack_offset, &avail);
	used = unpack_object_header_buffer(buf, avail, &type, &size);
	if (used == 0)
		die(_("unable to parse object header of %s"),
		    oid_to_hex(&e->idx.oid));

	unuse_pack(&w_curs);
	packing_data_unlock(&to_pack);
	return size;
}

static int try_delta(struct unpacked *trg, struct unpacked *src,
		     unsigned max_depth, unsigned long *mem_usage)
{
	struct object_entry *trg_entry = trg->entry;
	struct object_entry *src_entry = src->entry;
	unsigned long trg_size, src_size, delta_size, sizediff, max_size, sz;
	unsigned ref_depth;
	enum object_type type;
	void *delta_buf;

	/* Don't bother doing diffs between different types */
	if (oe_type(trg_entry) != oe_type(src_entry))
		return -1;

	/*
	 * We do not bother to try a delta that we discarded on an
	 * earlier try, but only when reusing delta data.  Note that
	 * src_entry that is marked as the preferred_base should always
	 * be considered, as even if we produce a suboptimal delta against
	 * it, we will still save the transfer cost, as we already know
	 * the other side has it and we won't send src_entry at all.
	 */
	if (reuse_delta && IN_PACK(trg_entry) &&
	    IN_PACK(trg_entry) == IN_PACK(src_entry) &&
	    !src_entry->preferred_base &&
	    trg_entry->in_pack_type != OBJ_REF_DELTA &&
	    trg_entry->in_pack_type != OBJ_OFS_DELTA)
		return 0;

	/* Let's not bust the allowed depth. */
	if (src->depth >= max_depth)
		return 0;

	/* Now some size filtering heuristics. */
	trg_size = SIZE(trg_entry);
	if (!DELTA(trg_entry)) {
		max_size = trg_size/2 - the_hash_algo->rawsz;
		ref_depth = 1;
	} else {
		max_size = DELTA_SIZE(trg_entry);
		ref_depth = trg->depth;
	}
	max_size = (uint64_t)max_size * (max_depth - src->depth) /
						(max_depth - ref_depth + 1);
	if (max_size == 0)
		return 0;
	src_size = SIZE(src_entry);
	sizediff = src_size < trg_size ? trg_size - src_size : 0;
	if (sizediff >= max_size)
		return 0;
	if (trg_size < src_size / 32)
		return 0;

	if (!in_same_island(&trg->entry->idx.oid, &src->entry->idx.oid))
		return 0;

	/* Load data if not already done */
	if (!trg->data) {
		packing_data_lock(&to_pack);
		trg->data = read_object_file(&trg_entry->idx.oid, &type, &sz);
		packing_data_unlock(&to_pack);
		if (!trg->data)
			die(_("object %s cannot be read"),
			    oid_to_hex(&trg_entry->idx.oid));
		if (sz != trg_size)
			die(_("object %s inconsistent object length (%"PRIuMAX" vs %"PRIuMAX")"),
			    oid_to_hex(&trg_entry->idx.oid), (uintmax_t)sz,
			    (uintmax_t)trg_size);
		*mem_usage += sz;
	}
	if (!src->data) {
		packing_data_lock(&to_pack);
		src->data = read_object_file(&src_entry->idx.oid, &type, &sz);
		packing_data_unlock(&to_pack);
		if (!src->data) {
			if (src_entry->preferred_base) {
				static int warned = 0;
				if (!warned++)
					warning(_("object %s cannot be read"),
						oid_to_hex(&src_entry->idx.oid));
				/*
				 * Those objects are not included in the
				 * resulting pack.  Be resilient and ignore
				 * them if they can't be read, in case the
				 * pack could be created nevertheless.
				 */
				return 0;
			}
			die(_("object %s cannot be read"),
			    oid_to_hex(&src_entry->idx.oid));
		}
		if (sz != src_size)
			die(_("object %s inconsistent object length (%"PRIuMAX" vs %"PRIuMAX")"),
			    oid_to_hex(&src_entry->idx.oid), (uintmax_t)sz,
			    (uintmax_t)src_size);
		*mem_usage += sz;
	}
	if (!src->index) {
		src->index = create_delta_index(src->data, src_size);
		if (!src->index) {
			static int warned = 0;
			if (!warned++)
				warning(_("suboptimal pack - out of memory"));
			return 0;
		}
		*mem_usage += sizeof_delta_index(src->index);
	}

	delta_buf = create_delta(src->index, trg->data, trg_size, &delta_size, max_size);
	if (!delta_buf)
		return 0;

	if (DELTA(trg_entry)) {
		/* Prefer only shallower same-sized deltas. */
		if (delta_size == DELTA_SIZE(trg_entry) &&
		    src->depth + 1 >= trg->depth) {
			free(delta_buf);
			return 0;
		}
	}

	/*
	 * Handle memory allocation outside of the cache
	 * accounting lock.  Compiler will optimize the strangeness
	 * away when NO_PTHREADS is defined.
	 */
	free(trg_entry->delta_data);
	cache_lock();
	if (trg_entry->delta_data) {
		delta_cache_size -= DELTA_SIZE(trg_entry);
		trg_entry->delta_data = NULL;
	}
	if (delta_cacheable(src_size, trg_size, delta_size)) {
		delta_cache_size += delta_size;
		cache_unlock();
		trg_entry->delta_data = xrealloc(delta_buf, delta_size);
	} else {
		cache_unlock();
		free(delta_buf);
	}

	SET_DELTA(trg_entry, src_entry);
	SET_DELTA_SIZE(trg_entry, delta_size);
	trg->depth = src->depth + 1;

	return 1;
}

static unsigned int check_delta_limit(struct object_entry *me, unsigned int n)
{
	struct object_entry *child = DELTA_CHILD(me);
	unsigned int m = n;
	while (child) {
		const unsigned int c = check_delta_limit(child, n + 1);
		if (m < c)
			m = c;
		child = DELTA_SIBLING(child);
	}
	return m;
}

static unsigned long free_unpacked(struct unpacked *n)
{
	unsigned long freed_mem = sizeof_delta_index(n->index);
	free_delta_index(n->index);
	n->index = NULL;
	if (n->data) {
		freed_mem += SIZE(n->entry);
		FREE_AND_NULL(n->data);
	}
	n->entry = NULL;
	n->depth = 0;
	return freed_mem;
}

static void find_deltas(struct object_entry **list, unsigned *list_size,
			int window, int depth, unsigned *processed)
{
	uint32_t i, idx = 0, count = 0;
	struct unpacked *array;
	unsigned long mem_usage = 0;

	array = xcalloc(window, sizeof(struct unpacked));

	for (;;) {
		struct object_entry *entry;
		struct unpacked *n = array + idx;
		int j, max_depth, best_base = -1;

		progress_lock();
		if (!*list_size) {
			progress_unlock();
			break;
		}
		entry = *list++;
		(*list_size)--;
		if (!entry->preferred_base) {
			(*processed)++;
			display_progress(progress_state, *processed);
		}
		progress_unlock();

		mem_usage -= free_unpacked(n);
		n->entry = entry;

		while (window_memory_limit &&
		       mem_usage > window_memory_limit &&
		       count > 1) {
			const uint32_t tail = (idx + window - count) % window;
			mem_usage -= free_unpacked(array + tail);
			count--;
		}

		/* We do not compute delta to *create* objects we are not
		 * going to pack.
		 */
		if (entry->preferred_base)
			goto next;

		/*
		 * If the current object is at pack edge, take the depth the
		 * objects that depend on the current object into account
		 * otherwise they would become too deep.
		 */
		max_depth = depth;
		if (DELTA_CHILD(entry)) {
			max_depth -= check_delta_limit(entry, 0);
			if (max_depth <= 0)
				goto next;
		}

		j = window;
		while (--j > 0) {
			int ret;
			uint32_t other_idx = idx + j;
			struct unpacked *m;
			if (other_idx >= window)
				other_idx -= window;
			m = array + other_idx;
			if (!m->entry)
				break;
			ret = try_delta(n, m, max_depth, &mem_usage);
			if (ret < 0)
				break;
			else if (ret > 0)
				best_base = other_idx;
		}

		/*
		 * If we decided to cache the delta data, then it is best
		 * to compress it right away.  First because we have to do
		 * it anyway, and doing it here while we're threaded will
		 * save a lot of time in the non threaded write phase,
		 * as well as allow for caching more deltas within
		 * the same cache size limit.
		 * ...
		 * But only if not writing to stdout, since in that case
		 * the network is most likely throttling writes anyway,
		 * and therefore it is best to go to the write phase ASAP
		 * instead, as we can afford spending more time compressing
		 * between writes at that moment.
		 */
		if (entry->delta_data && !pack_to_stdout) {
			unsigned long size;

			size = do_compress(&entry->delta_data, DELTA_SIZE(entry));
			if (size < (1U << OE_Z_DELTA_BITS)) {
				entry->z_delta_size = size;
				cache_lock();
				delta_cache_size -= DELTA_SIZE(entry);
				delta_cache_size += entry->z_delta_size;
				cache_unlock();
			} else {
				FREE_AND_NULL(entry->delta_data);
				entry->z_delta_size = 0;
			}
		}

		/* if we made n a delta, and if n is already at max
		 * depth, leaving it in the window is pointless.  we
		 * should evict it first.
		 */
		if (DELTA(entry) && max_depth <= n->depth)
			continue;

		/*
		 * Move the best delta base up in the window, after the
		 * currently deltified object, to keep it longer.  It will
		 * be the first base object to be attempted next.
		 */
		if (DELTA(entry)) {
			struct unpacked swap = array[best_base];
			int dist = (window + idx - best_base) % window;
			int dst = best_base;
			while (dist--) {
				int src = (dst + 1) % window;
				array[dst] = array[src];
				dst = src;
			}
			array[dst] = swap;
		}

		next:
		idx++;
		if (count + 1 < window)
			count++;
		if (idx >= window)
			idx = 0;
	}

	for (i = 0; i < window; ++i) {
		free_delta_index(array[i].index);
		free(array[i].data);
	}
	free(array);
}

static void try_to_free_from_threads(size_t size)
{
	packing_data_lock(&to_pack);
	release_pack_memory(size);
	packing_data_unlock(&to_pack);
}

static try_to_free_t old_try_to_free_routine;

/*
 * The main object list is split into smaller lists, each is handed to
 * one worker.
 *
 * The main thread waits on the condition that (at least) one of the workers
 * has stopped working (which is indicated in the .working member of
 * struct thread_params).
 *
 * When a work thread has completed its work, it sets .working to 0 and
 * signals the main thread and waits on the condition that .data_ready
 * becomes 1.
 *
 * The main thread steals half of the work from the worker that has
 * most work left to hand it to the idle worker.
 */

struct thread_params {
	pthread_t thread;
	struct object_entry **list;
	unsigned list_size;
	unsigned remaining;
	int window;
	int depth;
	int working;
	int data_ready;
	pthread_mutex_t mutex;
	pthread_cond_t cond;
	unsigned *processed;
};

static pthread_cond_t progress_cond;

/*
 * Mutex and conditional variable can't be statically-initialized on Windows.
 */
static void init_threaded_search(void)
{
	pthread_mutex_init(&cache_mutex, NULL);
	pthread_mutex_init(&progress_mutex, NULL);
	pthread_cond_init(&progress_cond, NULL);
	old_try_to_free_routine = set_try_to_free_routine(try_to_free_from_threads);
}

static void cleanup_threaded_search(void)
{
	set_try_to_free_routine(old_try_to_free_routine);
	pthread_cond_destroy(&progress_cond);
	pthread_mutex_destroy(&cache_mutex);
	pthread_mutex_destroy(&progress_mutex);
}

static void *threaded_find_deltas(void *arg)
{
	struct thread_params *me = arg;

	progress_lock();
	while (me->remaining) {
		progress_unlock();

		find_deltas(me->list, &me->remaining,
			    me->window, me->depth, me->processed);

		progress_lock();
		me->working = 0;
		pthread_cond_signal(&progress_cond);
		progress_unlock();

		/*
		 * We must not set ->data_ready before we wait on the
		 * condition because the main thread may have set it to 1
		 * before we get here. In order to be sure that new
		 * work is available if we see 1 in ->data_ready, it
		 * was initialized to 0 before this thread was spawned
		 * and we reset it to 0 right away.
		 */
		pthread_mutex_lock(&me->mutex);
		while (!me->data_ready)
			pthread_cond_wait(&me->cond, &me->mutex);
		me->data_ready = 0;
		pthread_mutex_unlock(&me->mutex);

		progress_lock();
	}
	progress_unlock();
	/* leave ->working 1 so that this doesn't get more work assigned */
	return NULL;
}

static void ll_find_deltas(struct object_entry **list, unsigned list_size,
			   int window, int depth, unsigned *processed)
{
	struct thread_params *p;
	int i, ret, active_threads = 0;

	init_threaded_search();

	if (delta_search_threads <= 1) {
		find_deltas(list, &list_size, window, depth, processed);
		cleanup_threaded_search();
		return;
	}
	if (progress > pack_to_stdout)
		fprintf_ln(stderr, _("Delta compression using up to %d threads"),
			   delta_search_threads);
	p = xcalloc(delta_search_threads, sizeof(*p));

	/* Partition the work amongst work threads. */
	for (i = 0; i < delta_search_threads; i++) {
		unsigned sub_size = list_size / (delta_search_threads - i);

		/* don't use too small segments or no deltas will be found */
		if (sub_size < 2*window && i+1 < delta_search_threads)
			sub_size = 0;

		p[i].window = window;
		p[i].depth = depth;
		p[i].processed = processed;
		p[i].working = 1;
		p[i].data_ready = 0;

		/* try to split chunks on "path" boundaries */
		while (sub_size && sub_size < list_size &&
		       list[sub_size]->hash &&
		       list[sub_size]->hash == list[sub_size-1]->hash)
			sub_size++;

		p[i].list = list;
		p[i].list_size = sub_size;
		p[i].remaining = sub_size;

		list += sub_size;
		list_size -= sub_size;
	}

	/* Start work threads. */
	for (i = 0; i < delta_search_threads; i++) {
		if (!p[i].list_size)
			continue;
		pthread_mutex_init(&p[i].mutex, NULL);
		pthread_cond_init(&p[i].cond, NULL);
		ret = pthread_create(&p[i].thread, NULL,
				     threaded_find_deltas, &p[i]);
		if (ret)
			die(_("unable to create thread: %s"), strerror(ret));
		active_threads++;
	}

	/*
	 * Now let's wait for work completion.  Each time a thread is done
	 * with its work, we steal half of the remaining work from the
	 * thread with the largest number of unprocessed objects and give
	 * it to that newly idle thread.  This ensure good load balancing
	 * until the remaining object list segments are simply too short
	 * to be worth splitting anymore.
	 */
	while (active_threads) {
		struct thread_params *target = NULL;
		struct thread_params *victim = NULL;
		unsigned sub_size = 0;

		progress_lock();
		for (;;) {
			for (i = 0; !target && i < delta_search_threads; i++)
				if (!p[i].working)
					target = &p[i];
			if (target)
				break;
			pthread_cond_wait(&progress_cond, &progress_mutex);
		}

		for (i = 0; i < delta_search_threads; i++)
			if (p[i].remaining > 2*window &&
			    (!victim || victim->remaining < p[i].remaining))
				victim = &p[i];
		if (victim) {
			sub_size = victim->remaining / 2;
			list = victim->list + victim->list_size - sub_size;
			while (sub_size && list[0]->hash &&
			       list[0]->hash == list[-1]->hash) {
				list++;
				sub_size--;
			}
			if (!sub_size) {
				/*
				 * It is possible for some "paths" to have
				 * so many objects that no hash boundary
				 * might be found.  Let's just steal the
				 * exact half in that case.
				 */
				sub_size = victim->remaining / 2;
				list -= sub_size;
			}
			target->list = list;
			victim->list_size -= sub_size;
			victim->remaining -= sub_size;
		}
		target->list_size = sub_size;
		target->remaining = sub_size;
		target->working = 1;
		progress_unlock();

		pthread_mutex_lock(&target->mutex);
		target->data_ready = 1;
		pthread_cond_signal(&target->cond);
		pthread_mutex_unlock(&target->mutex);

		if (!sub_size) {
			pthread_join(target->thread, NULL);
			pthread_cond_destroy(&target->cond);
			pthread_mutex_destroy(&target->mutex);
			active_threads--;
		}
	}
	cleanup_threaded_search();
	free(p);
}

static void add_tag_chain(const struct object_id *oid)
{
	struct tag *tag;

	/*
	 * We catch duplicates already in add_object_entry(), but we'd
	 * prefer to do this extra check to avoid having to parse the
	 * tag at all if we already know that it's being packed (e.g., if
	 * it was included via bitmaps, we would not have parsed it
	 * previously).
	 */
	if (packlist_find(&to_pack, oid->hash, NULL))
		return;

	tag = lookup_tag(the_repository, oid);
	while (1) {
		if (!tag || parse_tag(tag) || !tag->tagged)
			die(_("unable to pack objects reachable from tag %s"),
			    oid_to_hex(oid));

		add_object_entry(&tag->object.oid, OBJ_TAG, NULL, 0);

		if (tag->tagged->type != OBJ_TAG)
			return;

		tag = (struct tag *)tag->tagged;
	}
}

static int add_ref_tag(const char *path, const struct object_id *oid, int flag, void *cb_data)
{
	struct object_id peeled;

	if (starts_with(path, "refs/tags/") && /* is a tag? */
	    !peel_ref(path, &peeled)    && /* peelable? */
	    packlist_find(&to_pack, peeled.hash, NULL))      /* object packed? */
		add_tag_chain(oid);
	return 0;
}

static void prepare_pack(int window, int depth)
{
	struct object_entry **delta_list;
	uint32_t i, nr_deltas;
	unsigned n;

	if (use_delta_islands)
		resolve_tree_islands(the_repository, progress, &to_pack);

	get_object_details();

	/*
	 * If we're locally repacking then we need to be doubly careful
	 * from now on in order to make sure no stealth corruption gets
	 * propagated to the new pack.  Clients receiving streamed packs
	 * should validate everything they get anyway so no need to incur
	 * the additional cost here in that case.
	 */
	if (!pack_to_stdout)
		do_check_packed_object_crc = 1;

	if (!to_pack.nr_objects || !window || !depth)
		return;

	ALLOC_ARRAY(delta_list, to_pack.nr_objects);
	nr_deltas = n = 0;

	for (i = 0; i < to_pack.nr_objects; i++) {
		struct object_entry *entry = to_pack.objects + i;

		if (DELTA(entry))
			/* This happens if we decided to reuse existing
			 * delta from a pack.  "reuse_delta &&" is implied.
			 */
			continue;

		if (!entry->type_valid ||
		    oe_size_less_than(&to_pack, entry, 50))
			continue;

		if (entry->no_try_delta)
			continue;

		if (!entry->preferred_base) {
			nr_deltas++;
			if (oe_type(entry) < 0)
				die(_("unable to get type of object %s"),
				    oid_to_hex(&entry->idx.oid));
		} else {
			if (oe_type(entry) < 0) {
				/*
				 * This object is not found, but we
				 * don't have to include it anyway.
				 */
				continue;
			}
		}

		delta_list[n++] = entry;
	}

	if (nr_deltas && n > 1) {
		unsigned nr_done = 0;
		if (progress)
			progress_state = start_progress(_("Compressing objects"),
							nr_deltas);
		QSORT(delta_list, n, type_size_sort);
		ll_find_deltas(delta_list, n, window+1, depth, &nr_done);
		stop_progress(&progress_state);
		if (nr_done != nr_deltas)
			die(_("inconsistency with delta count"));
	}
	free(delta_list);
}

static int git_pack_config(const char *k, const char *v, void *cb)
{
	if (!strcmp(k, "pack.window")) {
		window = git_config_int(k, v);
		return 0;
	}
	if (!strcmp(k, "pack.windowmemory")) {
		window_memory_limit = git_config_ulong(k, v);
		return 0;
	}
	if (!strcmp(k, "pack.depth")) {
		depth = git_config_int(k, v);
		return 0;
	}
	if (!strcmp(k, "pack.deltacachesize")) {
		max_delta_cache_size = git_config_int(k, v);
		return 0;
	}
	if (!strcmp(k, "pack.deltacachelimit")) {
		cache_max_small_delta_size = git_config_int(k, v);
		return 0;
	}
	if (!strcmp(k, "pack.writebitmaphashcache")) {
		if (git_config_bool(k, v))
			write_bitmap_options |= BITMAP_OPT_HASH_CACHE;
		else
			write_bitmap_options &= ~BITMAP_OPT_HASH_CACHE;
	}
	if (!strcmp(k, "pack.usebitmaps")) {
		use_bitmap_index_default = git_config_bool(k, v);
		return 0;
	}
	if (!strcmp(k, "pack.usesparse")) {
		sparse = git_config_bool(k, v);
		return 0;
	}
	if (!strcmp(k, "pack.threads")) {
		delta_search_threads = git_config_int(k, v);
		if (delta_search_threads < 0)
			die(_("invalid number of threads specified (%d)"),
			    delta_search_threads);
		if (!HAVE_THREADS && delta_search_threads != 1) {
			warning(_("no threads support, ignoring %s"), k);
			delta_search_threads = 0;
		}
		return 0;
	}
	if (!strcmp(k, "pack.indexversion")) {
		pack_idx_opts.version = git_config_int(k, v);
		if (pack_idx_opts.version > 2)
			die(_("bad pack.indexversion=%"PRIu32),
			    pack_idx_opts.version);
		return 0;
	}
	if (!strcmp(k, "uploadpack.blobpackfileuri")) {
		struct configured_exclusion *ex = xmalloc(sizeof(*ex));
		const char *oid_end, *pack_end;
		/*
		 * Stores the pack hash. This is not a true object ID, but is
		 * of the same form.
		 */
		struct object_id pack_hash;

		if (parse_oid_hex(v, &ex->e.oid, &oid_end) ||
		    *oid_end != ' ' ||
		    parse_oid_hex(oid_end + 1, &pack_hash, &pack_end) ||
		    *pack_end != ' ')
			die(_("value of uploadpack.blobpackfileuri must be "
			      "of the form '<object-hash> <pack-hash> <uri>' (got '%s')"), v);
		if (oidmap_get(&configured_exclusions, &ex->e.oid))
			die(_("object already configured in another "
			      "uploadpack.blobpackfileuri (got '%s')"), v);
		ex->pack_hash_hex = xcalloc(1, pack_end - oid_end);
		memcpy(ex->pack_hash_hex, oid_end + 1, pack_end - oid_end - 1);
		ex->uri = xstrdup(pack_end + 1);
		oidmap_put(&configured_exclusions, ex);
	}
	return git_default_config(k, v, cb);
}

static void read_object_list_from_stdin(void)
{
	char line[GIT_MAX_HEXSZ + 1 + PATH_MAX + 2];
	struct object_id oid;
	const char *p;

	for (;;) {
		if (!fgets(line, sizeof(line), stdin)) {
			if (feof(stdin))
				break;
			if (!ferror(stdin))
				die("BUG: fgets returned NULL, not EOF, not error!");
			if (errno != EINTR)
				die_errno("fgets");
			clearerr(stdin);
			continue;
		}
		if (line[0] == '-') {
			if (get_oid_hex(line+1, &oid))
				die(_("expected edge object ID, got garbage:\n %s"),
				    line);
			add_preferred_base(&oid);
			continue;
		}
		if (parse_oid_hex(line, &oid, &p))
			die(_("expected object ID, got garbage:\n %s"), line);

		add_preferred_base_object(p + 1);
		add_object_entry(&oid, OBJ_NONE, p + 1, 0);
	}
}

/* Remember to update object flag allocation in object.h */
#define OBJECT_ADDED (1u<<20)

static void show_commit(struct commit *commit, void *data)
{
	add_object_entry(&commit->object.oid, OBJ_COMMIT, NULL, 0);
	commit->object.flags |= OBJECT_ADDED;

	if (write_bitmap_index)
		index_commit_for_bitmap(commit);

	if (use_delta_islands)
		propagate_island_marks(commit);
}

static void show_object(struct object *obj, const char *name, void *data)
{
	add_preferred_base_object(name);
	add_object_entry(&obj->oid, obj->type, name, 0);
	obj->flags |= OBJECT_ADDED;

	if (use_delta_islands) {
		const char *p;
		unsigned depth;
		struct object_entry *ent;

		/* the empty string is a root tree, which is depth 0 */
		depth = *name ? 1 : 0;
		for (p = strchr(name, '/'); p; p = strchr(p + 1, '/'))
			depth++;

		ent = packlist_find(&to_pack, obj->oid.hash, NULL);
		if (ent && depth > oe_tree_depth(&to_pack, ent))
			oe_set_tree_depth(&to_pack, ent, depth);
	}
}

static void show_object__ma_allow_any(struct object *obj, const char *name, void *data)
{
	assert(arg_missing_action == MA_ALLOW_ANY);

	/*
	 * Quietly ignore ALL missing objects.  This avoids problems with
	 * staging them now and getting an odd error later.
	 */
	if (!has_object_file(&obj->oid))
		return;

	show_object(obj, name, data);
}

static void show_object__ma_allow_promisor(struct object *obj, const char *name, void *data)
{
	assert(arg_missing_action == MA_ALLOW_PROMISOR);

	/*
	 * Quietly ignore EXPECTED missing objects.  This avoids problems with
	 * staging them now and getting an odd error later.
	 */
	if (!has_object_file(&obj->oid) && is_promisor_object(&obj->oid))
		return;

	show_object(obj, name, data);
}

static int option_parse_missing_action(const struct option *opt,
				       const char *arg, int unset)
{
	assert(arg);
	assert(!unset);

	if (!strcmp(arg, "error")) {
		arg_missing_action = MA_ERROR;
		fn_show_object = show_object;
		return 0;
	}

	if (!strcmp(arg, "allow-any")) {
		arg_missing_action = MA_ALLOW_ANY;
		fetch_if_missing = 0;
		fn_show_object = show_object__ma_allow_any;
		return 0;
	}

	if (!strcmp(arg, "allow-promisor")) {
		arg_missing_action = MA_ALLOW_PROMISOR;
		fetch_if_missing = 0;
		fn_show_object = show_object__ma_allow_promisor;
		return 0;
	}

	die(_("invalid value for --missing"));
	return 0;
}

static void show_edge(struct commit *commit)
{
	add_preferred_base(&commit->object.oid);
}

struct in_pack_object {
	off_t offset;
	struct object *object;
};

struct in_pack {
	unsigned int alloc;
	unsigned int nr;
	struct in_pack_object *array;
};

static void mark_in_pack_object(struct object *object, struct packed_git *p, struct in_pack *in_pack)
{
	in_pack->array[in_pack->nr].offset = find_pack_entry_one(object->oid.hash, p);
	in_pack->array[in_pack->nr].object = object;
	in_pack->nr++;
}

/*
 * Compare the objects in the offset order, in order to emulate the
 * "git rev-list --objects" output that produced the pack originally.
 */
static int ofscmp(const void *a_, const void *b_)
{
	struct in_pack_object *a = (struct in_pack_object *)a_;
	struct in_pack_object *b = (struct in_pack_object *)b_;

	if (a->offset < b->offset)
		return -1;
	else if (a->offset > b->offset)
		return 1;
	else
		return oidcmp(&a->object->oid, &b->object->oid);
}

static void add_objects_in_unpacked_packs(struct rev_info *revs)
{
	struct packed_git *p;
	struct in_pack in_pack;
	uint32_t i;

	memset(&in_pack, 0, sizeof(in_pack));

	for (p = get_all_packs(the_repository); p; p = p->next) {
		struct object_id oid;
		struct object *o;

		if (!p->pack_local || p->pack_keep || p->pack_keep_in_core)
			continue;
		if (open_pack_index(p))
			die(_("cannot open pack index"));

		ALLOC_GROW(in_pack.array,
			   in_pack.nr + p->num_objects,
			   in_pack.alloc);

		for (i = 0; i < p->num_objects; i++) {
			nth_packed_object_oid(&oid, p, i);
			o = lookup_unknown_object(oid.hash);
			if (!(o->flags & OBJECT_ADDED))
				mark_in_pack_object(o, p, &in_pack);
			o->flags |= OBJECT_ADDED;
		}
	}

	if (in_pack.nr) {
		QSORT(in_pack.array, in_pack.nr, ofscmp);
		for (i = 0; i < in_pack.nr; i++) {
			struct object *o = in_pack.array[i].object;
			add_object_entry(&o->oid, o->type, "", 0);
		}
	}
	free(in_pack.array);
}

static int add_loose_object(const struct object_id *oid, const char *path,
			    void *data)
{
	enum object_type type = oid_object_info(the_repository, oid, NULL);

	if (type < 0) {
		warning(_("loose object at %s could not be examined"), path);
		return 0;
	}

	add_object_entry(oid, type, "", 0);
	return 0;
}

/*
 * We actually don't even have to worry about reachability here.
 * add_object_entry will weed out duplicates, so we just add every
 * loose object we find.
 */
static void add_unreachable_loose_objects(void)
{
	for_each_loose_file_in_objdir(get_object_directory(),
				      add_loose_object,
				      NULL, NULL, NULL);
}

static int has_sha1_pack_kept_or_nonlocal(const struct object_id *oid)
{
	static struct packed_git *last_found = (void *)1;
	struct packed_git *p;

	p = (last_found != (void *)1) ? last_found :
					get_all_packs(the_repository);

	while (p) {
		if ((!p->pack_local || p->pack_keep ||
				p->pack_keep_in_core) &&
			find_pack_entry_one(oid->hash, p)) {
			last_found = p;
			return 1;
		}
		if (p == last_found)
			p = get_all_packs(the_repository);
		else
			p = p->next;
		if (p == last_found)
			p = p->next;
	}
	return 0;
}

/*
 * Store a list of sha1s that are should not be discarded
 * because they are either written too recently, or are
 * reachable from another object that was.
 *
 * This is filled by get_object_list.
 */
static struct oid_array recent_objects;

static int loosened_object_can_be_discarded(const struct object_id *oid,
					    timestamp_t mtime)
{
	if (!unpack_unreachable_expiration)
		return 0;
	if (mtime > unpack_unreachable_expiration)
		return 0;
	if (oid_array_lookup(&recent_objects, oid) >= 0)
		return 0;
	return 1;
}

static void loosen_unused_packed_objects(struct rev_info *revs)
{
	struct packed_git *p;
	uint32_t i;
	struct object_id oid;

	for (p = get_all_packs(the_repository); p; p = p->next) {
		if (!p->pack_local || p->pack_keep || p->pack_keep_in_core)
			continue;

		if (open_pack_index(p))
			die(_("cannot open pack index"));

		for (i = 0; i < p->num_objects; i++) {
			nth_packed_object_oid(&oid, p, i);
			if (!packlist_find(&to_pack, oid.hash, NULL) &&
			    !has_sha1_pack_kept_or_nonlocal(&oid) &&
			    !loosened_object_can_be_discarded(&oid, p->mtime))
				if (force_object_loose(&oid, p->mtime))
					die(_("unable to force loose object"));
		}
	}
}

/*
 * This tracks any options which pack-reuse code expects to be on, or which a
 * reader of the pack might not understand, and which would therefore prevent
 * blind reuse of what we have on disk.
 */
static int pack_options_allow_reuse(void)
{
	return pack_to_stdout &&
	       allow_ofs_delta &&
	       !ignore_packed_keep_on_disk &&
	       !ignore_packed_keep_in_core &&
	       (!local || !have_non_local_packs) &&
	       !incremental;
}

static int get_object_list_from_bitmap(struct rev_info *revs)
{
	if (!(bitmap_git = prepare_bitmap_walk(revs)))
		return -1;

	if (pack_options_allow_reuse() &&
	    !reuse_partial_packfile_from_bitmap(
			bitmap_git,
			&reuse_packfile,
			&reuse_packfile_objects,
			&reuse_packfile_offset)) {
		assert(reuse_packfile_objects);
		nr_result += reuse_packfile_objects;
		display_progress(progress_state, nr_result);
	}

	traverse_bitmap_commit_list(bitmap_git, &add_object_entry_from_bitmap);
	return 0;
}

static void record_recent_object(struct object *obj,
				 const char *name,
				 void *data)
{
	oid_array_append(&recent_objects, &obj->oid);
}

static void record_recent_commit(struct commit *commit, void *data)
{
	oid_array_append(&recent_objects, &commit->object.oid);
}

static void get_object_list(int ac, const char **av)
{
	struct rev_info revs;
	struct setup_revision_opt s_r_opt = {
		.allow_exclude_promisor_objects = 1,
	};
	char line[1000];
	int flags = 0;
	int save_warning;

	repo_init_revisions(the_repository, &revs, NULL);
	save_commit_buffer = 0;
	setup_revisions(ac, av, &revs, &s_r_opt);

	/* make sure shallows are read */
	is_repository_shallow(the_repository);

	save_warning = warn_on_object_refname_ambiguity;
	warn_on_object_refname_ambiguity = 0;

	while (fgets(line, sizeof(line), stdin) != NULL) {
		int len = strlen(line);
		if (len && line[len - 1] == '\n')
			line[--len] = 0;
		if (!len)
			break;
		if (*line == '-') {
			if (!strcmp(line, "--not")) {
				flags ^= UNINTERESTING;
				write_bitmap_index = 0;
				continue;
			}
			if (starts_with(line, "--shallow ")) {
				struct object_id oid;
				if (get_oid_hex(line + 10, &oid))
					die("not an SHA-1 '%s'", line + 10);
				register_shallow(the_repository, &oid);
				use_bitmap_index = 0;
				continue;
			}
			die(_("not a rev '%s'"), line);
		}
		if (handle_revision_arg(line, &revs, flags, REVARG_CANNOT_BE_FILENAME))
			die(_("bad revision '%s'"), line);
	}

	warn_on_object_refname_ambiguity = save_warning;

	if (use_bitmap_index && !get_object_list_from_bitmap(&revs))
		return;

	if (use_delta_islands)
		load_delta_islands(the_repository);

	if (prepare_revision_walk(&revs))
		die(_("revision walk setup failed"));
	mark_edges_uninteresting(&revs, show_edge, sparse);

	if (!fn_show_object)
		fn_show_object = show_object;
	traverse_commit_list_filtered(&filter_options, &revs,
				      show_commit, fn_show_object, NULL,
				      NULL);

	if (unpack_unreachable_expiration) {
		revs.ignore_missing_links = 1;
		if (add_unseen_recent_objects_to_traversal(&revs,
				unpack_unreachable_expiration))
			die(_("unable to add recent objects"));
		if (prepare_revision_walk(&revs))
			die(_("revision walk setup failed"));
		traverse_commit_list(&revs, record_recent_commit,
				     record_recent_object, NULL);
	}

	if (keep_unreachable)
		add_objects_in_unpacked_packs(&revs);
	if (pack_loose_unreachable)
		add_unreachable_loose_objects();
	if (unpack_unreachable)
		loosen_unused_packed_objects(&revs);

	oid_array_clear(&recent_objects);
}

static void add_extra_kept_packs(const struct string_list *names)
{
	struct packed_git *p;

	if (!names->nr)
		return;

	for (p = get_all_packs(the_repository); p; p = p->next) {
		const char *name = basename(p->pack_name);
		int i;

		if (!p->pack_local)
			continue;

		for (i = 0; i < names->nr; i++)
			if (!fspathcmp(name, names->items[i].string))
				break;

		if (i < names->nr) {
			p->pack_keep_in_core = 1;
			ignore_packed_keep_in_core = 1;
			continue;
		}
	}
}

static int option_parse_index_version(const struct option *opt,
				      const char *arg, int unset)
{
	char *c;
	const char *val = arg;

	BUG_ON_OPT_NEG(unset);

	pack_idx_opts.version = strtoul(val, &c, 10);
	if (pack_idx_opts.version > 2)
		die(_("unsupported index version %s"), val);
	if (*c == ',' && c[1])
		pack_idx_opts.off32_limit = strtoul(c+1, &c, 0);
	if (*c || pack_idx_opts.off32_limit & 0x80000000)
		die(_("bad index version '%s'"), val);
	return 0;
}

static int option_parse_unpack_unreachable(const struct option *opt,
					   const char *arg, int unset)
{
	if (unset) {
		unpack_unreachable = 0;
		unpack_unreachable_expiration = 0;
	}
	else {
		unpack_unreachable = 1;
		if (arg)
			unpack_unreachable_expiration = approxidate(arg);
	}
	return 0;
}

int cmd_pack_objects(int argc, const char **argv, const char *prefix)
{
	int use_internal_rev_list = 0;
	int shallow = 0;
	int all_progress_implied = 0;
	struct argv_array rp = ARGV_ARRAY_INIT;
	int rev_list_unpacked = 0, rev_list_all = 0, rev_list_reflog = 0;
	int rev_list_index = 0;
	struct string_list keep_pack_list = STRING_LIST_INIT_NODUP;
	struct option pack_objects_options[] = {
		OPT_SET_INT('q', "quiet", &progress,
			    N_("do not show progress meter"), 0),
		OPT_SET_INT(0, "progress", &progress,
			    N_("show progress meter"), 1),
		OPT_SET_INT(0, "all-progress", &progress,
			    N_("show progress meter during object writing phase"), 2),
		OPT_BOOL(0, "all-progress-implied",
			 &all_progress_implied,
			 N_("similar to --all-progress when progress meter is shown")),
		{ OPTION_CALLBACK, 0, "index-version", NULL, N_("<version>[,<offset>]"),
		  N_("write the pack index file in the specified idx format version"),
		  PARSE_OPT_NONEG, option_parse_index_version },
		OPT_MAGNITUDE(0, "max-pack-size", &pack_size_limit,
			      N_("maximum size of each output pack file")),
		OPT_BOOL(0, "local", &local,
			 N_("ignore borrowed objects from alternate object store")),
		OPT_BOOL(0, "incremental", &incremental,
			 N_("ignore packed objects")),
		OPT_INTEGER(0, "window", &window,
			    N_("limit pack window by objects")),
		OPT_MAGNITUDE(0, "window-memory", &window_memory_limit,
			      N_("limit pack window by memory in addition to object limit")),
		OPT_INTEGER(0, "depth", &depth,
			    N_("maximum length of delta chain allowed in the resulting pack")),
		OPT_BOOL(0, "reuse-delta", &reuse_delta,
			 N_("reuse existing deltas")),
		OPT_BOOL(0, "reuse-object", &reuse_object,
			 N_("reuse existing objects")),
		OPT_BOOL(0, "delta-base-offset", &allow_ofs_delta,
			 N_("use OFS_DELTA objects")),
		OPT_INTEGER(0, "threads", &delta_search_threads,
			    N_("use threads when searching for best delta matches")),
		OPT_BOOL(0, "non-empty", &non_empty,
			 N_("do not create an empty pack output")),
		OPT_BOOL(0, "revs", &use_internal_rev_list,
			 N_("read revision arguments from standard input")),
		OPT_SET_INT_F(0, "unpacked", &rev_list_unpacked,
			      N_("limit the objects to those that are not yet packed"),
			      1, PARSE_OPT_NONEG),
		OPT_SET_INT_F(0, "all", &rev_list_all,
			      N_("include objects reachable from any reference"),
			      1, PARSE_OPT_NONEG),
		OPT_SET_INT_F(0, "reflog", &rev_list_reflog,
			      N_("include objects referred by reflog entries"),
			      1, PARSE_OPT_NONEG),
		OPT_SET_INT_F(0, "indexed-objects", &rev_list_index,
			      N_("include objects referred to by the index"),
			      1, PARSE_OPT_NONEG),
		OPT_BOOL(0, "stdout", &pack_to_stdout,
			 N_("output pack to stdout")),
		OPT_BOOL(0, "include-tag", &include_tag,
			 N_("include tag objects that refer to objects to be packed")),
		OPT_BOOL(0, "keep-unreachable", &keep_unreachable,
			 N_("keep unreachable objects")),
		OPT_BOOL(0, "pack-loose-unreachable", &pack_loose_unreachable,
			 N_("pack loose unreachable objects")),
		{ OPTION_CALLBACK, 0, "unpack-unreachable", NULL, N_("time"),
		  N_("unpack unreachable objects newer than <time>"),
		  PARSE_OPT_OPTARG, option_parse_unpack_unreachable },
		OPT_BOOL(0, "sparse", &sparse,
			 N_("use the sparse reachability algorithm")),
		OPT_BOOL(0, "thin", &thin,
			 N_("create thin packs")),
		OPT_BOOL(0, "shallow", &shallow,
			 N_("create packs suitable for shallow fetches")),
		OPT_BOOL(0, "honor-pack-keep", &ignore_packed_keep_on_disk,
			 N_("ignore packs that have companion .keep file")),
		OPT_STRING_LIST(0, "keep-pack", &keep_pack_list, N_("name"),
				N_("ignore this pack")),
		OPT_INTEGER(0, "compression", &pack_compression_level,
			    N_("pack compression level")),
		OPT_SET_INT(0, "keep-true-parents", &grafts_replace_parents,
			    N_("do not hide commits by grafts"), 0),
		OPT_BOOL(0, "use-bitmap-index", &use_bitmap_index,
			 N_("use a bitmap index if available to speed up counting objects")),
		OPT_BOOL(0, "write-bitmap-index", &write_bitmap_index,
			 N_("write a bitmap index together with the pack index")),
		OPT_PARSE_LIST_OBJECTS_FILTER(&filter_options),
		{ OPTION_CALLBACK, 0, "missing", NULL, N_("action"),
		  N_("handling for missing objects"), PARSE_OPT_NONEG,
		  option_parse_missing_action },
		OPT_BOOL(0, "exclude-promisor-objects", &exclude_promisor_objects,
			 N_("do not pack objects in promisor packfiles")),
		OPT_BOOL(0, "delta-islands", &use_delta_islands,
			 N_("respect islands during delta compression")),
		OPT_STRING_LIST(0, "uri-protocol", &uri_protocols,
				N_("protocol"),
				N_("exclude any configured uploadpack.blobpackfileuri with this protocol")),
		OPT_END(),
	};

	if (DFS_NUM_STATES > (1 << OE_DFS_STATE_BITS))
		BUG("too many dfs states, increase OE_DFS_STATE_BITS");

	read_replace_refs = 0;

	sparse = git_env_bool("GIT_TEST_PACK_SPARSE", 0);
	reset_pack_idx_option(&pack_idx_opts);
	git_config(git_pack_config, NULL);

	progress = isatty(2);
	argc = parse_options(argc, argv, prefix, pack_objects_options,
			     pack_usage, 0);

	if (argc) {
		base_name = argv[0];
		argc--;
	}
	if (pack_to_stdout != !base_name || argc)
		usage_with_options(pack_usage, pack_objects_options);

	if (depth >= (1 << OE_DEPTH_BITS)) {
		warning(_("delta chain depth %d is too deep, forcing %d"),
			depth, (1 << OE_DEPTH_BITS) - 1);
		depth = (1 << OE_DEPTH_BITS) - 1;
	}
	if (cache_max_small_delta_size >= (1U << OE_Z_DELTA_BITS)) {
		warning(_("pack.deltaCacheLimit is too high, forcing %d"),
			(1U << OE_Z_DELTA_BITS) - 1);
		cache_max_small_delta_size = (1U << OE_Z_DELTA_BITS) - 1;
	}

	argv_array_push(&rp, "pack-objects");
	if (thin) {
		use_internal_rev_list = 1;
		argv_array_push(&rp, shallow
				? "--objects-edge-aggressive"
				: "--objects-edge");
	} else
		argv_array_push(&rp, "--objects");

	if (rev_list_all) {
		use_internal_rev_list = 1;
		argv_array_push(&rp, "--all");
	}
	if (rev_list_reflog) {
		use_internal_rev_list = 1;
		argv_array_push(&rp, "--reflog");
	}
	if (rev_list_index) {
		use_internal_rev_list = 1;
		argv_array_push(&rp, "--indexed-objects");
	}
	if (rev_list_unpacked) {
		use_internal_rev_list = 1;
		argv_array_push(&rp, "--unpacked");
	}

	if (exclude_promisor_objects) {
		use_internal_rev_list = 1;
		fetch_if_missing = 0;
		argv_array_push(&rp, "--exclude-promisor-objects");
	}
	if (unpack_unreachable || keep_unreachable || pack_loose_unreachable)
		use_internal_rev_list = 1;

	if (!reuse_object)
		reuse_delta = 0;
	if (pack_compression_level == -1)
		pack_compression_level = Z_DEFAULT_COMPRESSION;
	else if (pack_compression_level < 0 || pack_compression_level > Z_BEST_COMPRESSION)
		die(_("bad pack compression level %d"), pack_compression_level);

	if (!delta_search_threads)	/* --threads=0 means autodetect */
		delta_search_threads = online_cpus();

	if (!HAVE_THREADS && delta_search_threads != 1)
		warning(_("no threads support, ignoring --threads"));
	if (!pack_to_stdout && !pack_size_limit)
		pack_size_limit = pack_size_limit_cfg;
	if (pack_to_stdout && pack_size_limit)
		die(_("--max-pack-size cannot be used to build a pack for transfer"));
	if (pack_size_limit && pack_size_limit < 1024*1024) {
		warning(_("minimum pack size limit is 1 MiB"));
		pack_size_limit = 1024*1024;
	}

	if (!pack_to_stdout && thin)
		die(_("--thin cannot be used to build an indexable pack"));

	if (keep_unreachable && unpack_unreachable)
		die(_("--keep-unreachable and --unpack-unreachable are incompatible"));
	if (!rev_list_all || !rev_list_reflog || !rev_list_index)
		unpack_unreachable_expiration = 0;

	if (filter_options.choice) {
		if (!pack_to_stdout)
			die(_("cannot use --filter without --stdout"));
		use_bitmap_index = 0;
	}

	/*
	 * "soft" reasons not to use bitmaps - for on-disk repack by default we want
	 *
	 * - to produce good pack (with bitmap index not-yet-packed objects are
	 *   packed in suboptimal order).
	 *
	 * - to use more robust pack-generation codepath (avoiding possible
	 *   bugs in bitmap code and possible bitmap index corruption).
	 */
	if (!pack_to_stdout)
		use_bitmap_index_default = 0;

	if (use_bitmap_index < 0)
		use_bitmap_index = use_bitmap_index_default;

	/* "hard" reasons not to use bitmaps; these just won't work at all */
	if (!use_internal_rev_list || (!pack_to_stdout && write_bitmap_index) || is_repository_shallow(the_repository))
		use_bitmap_index = 0;

	if (pack_to_stdout || !rev_list_all)
		write_bitmap_index = 0;

	if (use_delta_islands)
		argv_array_push(&rp, "--topo-order");

	if (progress && all_progress_implied)
		progress = 2;

	add_extra_kept_packs(&keep_pack_list);
	if (ignore_packed_keep_on_disk) {
		struct packed_git *p;
		for (p = get_all_packs(the_repository); p; p = p->next)
			if (p->pack_local && p->pack_keep)
				break;
		if (!p) /* no keep-able packs found */
			ignore_packed_keep_on_disk = 0;
	}
	if (local) {
		/*
		 * unlike ignore_packed_keep_on_disk above, we do not
		 * want to unset "local" based on looking at packs, as
		 * it also covers non-local objects
		 */
		struct packed_git *p;
		for (p = get_all_packs(the_repository); p; p = p->next) {
			if (!p->pack_local) {
				have_non_local_packs = 1;
				break;
			}
		}
	}

	trace2_region_enter("pack-objects", "enumerate-objects",
			    the_repository);
	prepare_packing_data(the_repository, &to_pack);

	if (progress)
		progress_state = start_progress(_("Enumerating objects"), 0);
	if (!use_internal_rev_list)
		read_object_list_from_stdin();
	else {
		get_object_list(rp.argc, rp.argv);
		argv_array_clear(&rp);
	}
	cleanup_preferred_base();
	if (include_tag && nr_result)
		for_each_ref(add_ref_tag, NULL);
	stop_progress(&progress_state);
	trace2_region_leave("pack-objects", "enumerate-objects",
			    the_repository);

	if (non_empty && !nr_result)
		return 0;
	if (nr_result) {
		trace2_region_enter("pack-objects", "prepare-pack",
				    the_repository);
		prepare_pack(window, depth);
<<<<<<< HEAD
		trace2_region_leave("pack-objects", "prepare-pack",
				    the_repository);
	}

	trace2_region_enter("pack-objects", "write-pack-file", the_repository);
=======
	write_excluded_by_configs();
>>>>>>> 1eba6eb1
	write_pack_file();
	trace2_region_leave("pack-objects", "write-pack-file", the_repository);

	if (progress)
		fprintf_ln(stderr,
			   _("Total %"PRIu32" (delta %"PRIu32"),"
			     " reused %"PRIu32" (delta %"PRIu32")"),
			   written, written_delta, reused, reused_delta);
	return 0;
}<|MERGE_RESOLUTION|>--- conflicted
+++ resolved
@@ -3575,15 +3575,12 @@
 		trace2_region_enter("pack-objects", "prepare-pack",
 				    the_repository);
 		prepare_pack(window, depth);
-<<<<<<< HEAD
 		trace2_region_leave("pack-objects", "prepare-pack",
 				    the_repository);
 	}
 
+	write_excluded_by_configs();
 	trace2_region_enter("pack-objects", "write-pack-file", the_repository);
-=======
-	write_excluded_by_configs();
->>>>>>> 1eba6eb1
 	write_pack_file();
 	trace2_region_leave("pack-objects", "write-pack-file", the_repository);
 
