--- conflicted
+++ resolved
@@ -4349,10 +4349,7 @@
 static int add_loose_object(const struct object_id *oid, const char *path,
 			    void *data)
 {
-<<<<<<< HEAD
 	struct rev_info *revs = data;
-=======
->>>>>>> 5f2e994e
 	enum object_type type = odb_read_object_info(the_repository->objects, oid, NULL);
 
 	if (type < 0) {
@@ -4387,13 +4384,8 @@
  */
 static void add_unreachable_loose_objects(struct rev_info *revs)
 {
-<<<<<<< HEAD
-	for_each_loose_file_in_objdir(repo_get_object_directory(the_repository),
+	for_each_loose_file_in_source(the_repository->objects->sources,
 				      add_loose_object, NULL, NULL, revs);
-=======
-	for_each_loose_file_in_source(the_repository->objects->sources,
-				      add_loose_object, NULL, NULL, NULL);
->>>>>>> 5f2e994e
 }
 
 static int has_sha1_pack_kept_or_nonlocal(const struct object_id *oid)
