--- conflicted
+++ resolved
@@ -1747,20 +1747,11 @@
 		}
 	}
 
-<<<<<<< HEAD
 	for (e = the_repository->objects->packfiles->packs.head; e; e = e->next) {
 		struct packed_git *p = e->pack;
 		want = want_object_in_pack_one(p, oid, exclude, found_pack, found_offset, found_mtime);
 		if (!exclude && want > 0)
 			packfile_list_prepend(&the_repository->objects->packfiles->packs, p);
-=======
-	list_for_each(pos, packfile_store_get_packs_mru(the_repository->objects->packfiles)) {
-		struct packed_git *p = list_entry(pos, struct packed_git, mru);
-		want = want_object_in_pack_one(p, oid, exclude, found_pack, found_offset, found_mtime);
-		if (!exclude && want > 0)
-			list_move(&p->mru,
-				  packfile_store_get_packs_mru(the_repository->objects->packfiles));
->>>>>>> 054f5f45
 		if (want != -1)
 			return want;
 	}
@@ -3838,7 +3829,6 @@
 
 static void read_packs_list_from_stdin(struct rev_info *revs)
 {
-	struct packfile_store *packs = the_repository->objects->packfiles;
 	struct strbuf buf = STRBUF_INIT;
 	struct string_list include_packs = STRING_LIST_INIT_DUP;
 	struct string_list exclude_packs = STRING_LIST_INIT_DUP;
@@ -3862,11 +3852,7 @@
 	string_list_sort(&exclude_packs);
 	string_list_remove_duplicates(&exclude_packs, 0);
 
-<<<<<<< HEAD
 	repo_for_each_pack(the_repository, p) {
-=======
-	for (p = packfile_store_get_all_packs(packs); p; p = p->next) {
->>>>>>> 054f5f45
 		const char *pack_name = pack_basename(p);
 
 		if ((item = string_list_lookup(&include_packs, pack_name)))
@@ -4087,7 +4073,6 @@
 
 static void enumerate_and_traverse_cruft_objects(struct string_list *fresh_packs)
 {
-	struct packfile_store *packs = the_repository->objects->packfiles;
 	struct packed_git *p;
 	struct rev_info revs;
 	int ret;
@@ -4117,11 +4102,7 @@
 	 * Re-mark only the fresh packs as kept so that objects in
 	 * unknown packs do not halt the reachability traversal early.
 	 */
-<<<<<<< HEAD
 	repo_for_each_pack(the_repository, p)
-=======
-	for (p = packfile_store_get_all_packs(packs); p; p = p->next)
->>>>>>> 054f5f45
 		p->pack_keep_in_core = 0;
 	mark_pack_kept_in_core(fresh_packs, 1);
 
@@ -4138,7 +4119,6 @@
 
 static void read_cruft_objects(void)
 {
-	struct packfile_store *packs = the_repository->objects->packfiles;
 	struct strbuf buf = STRBUF_INIT;
 	struct string_list discard_packs = STRING_LIST_INIT_DUP;
 	struct string_list fresh_packs = STRING_LIST_INIT_DUP;
@@ -4159,11 +4139,7 @@
 	string_list_sort(&discard_packs);
 	string_list_sort(&fresh_packs);
 
-<<<<<<< HEAD
 	repo_for_each_pack(the_repository, p) {
-=======
-	for (p = packfile_store_get_all_packs(packs); p; p = p->next) {
->>>>>>> 054f5f45
 		const char *pack_name = pack_basename(p);
 		struct string_list_item *item;
 
@@ -4411,7 +4387,6 @@
 
 static int has_sha1_pack_kept_or_nonlocal(const struct object_id *oid)
 {
-<<<<<<< HEAD
 	static struct packed_git *last_found = NULL;
 	struct packed_git *p;
 
@@ -4425,29 +4400,12 @@
 		 */
 		if (p == last_found)
 			continue;
-=======
-	struct packfile_store *packs = the_repository->objects->packfiles;
-	static struct packed_git *last_found = (void *)1;
-	struct packed_git *p;
-
-	p = (last_found != (void *)1) ? last_found :
-					packfile_store_get_all_packs(packs);
->>>>>>> 054f5f45
 
 		if ((!p->pack_local || p->pack_keep || p->pack_keep_in_core) &&
 		    find_pack_entry_one(oid, p)) {
 			last_found = p;
 			return 1;
 		}
-<<<<<<< HEAD
-=======
-		if (p == last_found)
-			p = packfile_store_get_all_packs(packs);
-		else
-			p = p->next;
-		if (p == last_found)
-			p = p->next;
->>>>>>> 054f5f45
 	}
 
 	return 0;
@@ -4476,17 +4434,12 @@
 
 static void loosen_unused_packed_objects(void)
 {
-	struct packfile_store *packs = the_repository->objects->packfiles;
 	struct packed_git *p;
 	uint32_t i;
 	uint32_t loosened_objects_nr = 0;
 	struct object_id oid;
 
-<<<<<<< HEAD
 	repo_for_each_pack(the_repository, p) {
-=======
-	for (p = packfile_store_get_all_packs(packs); p; p = p->next) {
->>>>>>> 054f5f45
 		if (!p->pack_local || p->pack_keep || p->pack_keep_in_core)
 			continue;
 
@@ -4784,17 +4737,12 @@
 
 static void add_extra_kept_packs(const struct string_list *names)
 {
-	struct packfile_store *packs = the_repository->objects->packfiles;
 	struct packed_git *p;
 
 	if (!names->nr)
 		return;
 
-<<<<<<< HEAD
 	repo_for_each_pack(the_repository, p) {
-=======
-	for (p = packfile_store_get_all_packs(packs); p; p = p->next) {
->>>>>>> 054f5f45
 		const char *name = basename(p->pack_name);
 		int i;
 
@@ -5232,14 +5180,9 @@
 
 	add_extra_kept_packs(&keep_pack_list);
 	if (ignore_packed_keep_on_disk) {
-		struct packfile_store *packs = the_repository->objects->packfiles;
 		struct packed_git *p;
 
-<<<<<<< HEAD
 		repo_for_each_pack(the_repository, p)
-=======
-		for (p = packfile_store_get_all_packs(packs); p; p = p->next)
->>>>>>> 054f5f45
 			if (p->pack_local && p->pack_keep)
 				break;
 		if (!p) /* no keep-able packs found */
@@ -5251,14 +5194,9 @@
 		 * want to unset "local" based on looking at packs, as
 		 * it also covers non-local objects
 		 */
-		struct packfile_store *packs = the_repository->objects->packfiles;
 		struct packed_git *p;
 
-<<<<<<< HEAD
 		repo_for_each_pack(the_repository, p) {
-=======
-		for (p = packfile_store_get_all_packs(packs); p; p = p->next) {
->>>>>>> 054f5f45
 			if (!p->pack_local) {
 				have_non_local_packs = 1;
 				break;
