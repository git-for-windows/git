--- conflicted
+++ resolved
@@ -40,13 +40,9 @@
 
 static int option_no_checkout, option_bare, option_mirror, option_single_branch = -1;
 static int option_local = -1, option_no_hardlinks, option_shared, option_recursive;
-<<<<<<< HEAD
 static int option_shallow_submodules;
-static char *option_template, *option_depth;
-=======
 static int deepen;
 static char *option_template, *option_depth, *option_since;
->>>>>>> cccf74e2
 static char *option_origin = NULL;
 static char *option_branch = NULL;
 static struct string_list option_not = STRING_LIST_INIT_NODUP;
