/*
 * "git rebase" builtin command
 *
 * Copyright (c) 2018 Pratik Karki
 */

#define USE_THE_INDEX_COMPATIBILITY_MACROS
#include "builtin.h"
#include "run-command.h"
#include "exec-cmd.h"
#include "argv-array.h"
#include "dir.h"
#include "packfile.h"
#include "refs.h"
#include "quote.h"
#include "config.h"
#include "cache-tree.h"
#include "unpack-trees.h"
#include "lockfile.h"
#include "parse-options.h"
#include "commit.h"
#include "diff.h"
#include "wt-status.h"
#include "revision.h"
#include "commit-reach.h"
#include "rerere.h"
#include "branch.h"

static char const * const builtin_rebase_usage[] = {
	N_("git rebase [-i] [options] [--exec <cmd>] "
		"[--onto <newbase> | --keep-base] [<upstream> [<branch>]]"),
	N_("git rebase [-i] [options] [--exec <cmd>] [--onto <newbase>] "
		"--root [<branch>]"),
	N_("git rebase --continue | --abort | --skip | --edit-todo"),
	NULL
};

static GIT_PATH_FUNC(apply_dir, "rebase-apply")
static GIT_PATH_FUNC(merge_dir, "rebase-merge")

enum rebase_type {
	REBASE_UNSPECIFIED = -1,
	REBASE_AM,
	REBASE_MERGE,
	REBASE_INTERACTIVE,
	REBASE_PRESERVE_MERGES
};

struct rebase_options {
	enum rebase_type type;
	const char *state_dir;
	struct commit *upstream;
	const char *upstream_name;
	const char *upstream_arg;
	char *head_name;
	struct object_id orig_head;
	struct commit *onto;
	const char *onto_name;
	const char *revisions;
	const char *switch_to;
	int root;
	struct object_id *squash_onto;
	struct commit *restrict_revision;
	int dont_finish_rebase;
	enum {
		REBASE_NO_QUIET = 1<<0,
		REBASE_VERBOSE = 1<<1,
		REBASE_DIFFSTAT = 1<<2,
		REBASE_FORCE = 1<<3,
		REBASE_INTERACTIVE_EXPLICIT = 1<<4,
	} flags;
	struct argv_array git_am_opts;
	const char *action;
	int signoff;
	int allow_rerere_autoupdate;
	int keep_empty;
	int autosquash;
	char *gpg_sign_opt;
	int autostash;
	char *cmd;
	int allow_empty_message;
	int rebase_merges, rebase_cousins;
	char *strategy, *strategy_opts;
	struct strbuf git_format_patch_opt;
	int reschedule_failed_exec;
	int use_legacy_rebase;
};

static int is_interactive(struct rebase_options *opts)
{
	return opts->type == REBASE_INTERACTIVE ||
		opts->type == REBASE_PRESERVE_MERGES;
}

static void imply_interactive(struct rebase_options *opts, const char *option)
{
	switch (opts->type) {
	case REBASE_AM:
		die(_("%s requires an interactive rebase"), option);
		break;
	case REBASE_INTERACTIVE:
	case REBASE_PRESERVE_MERGES:
		break;
	case REBASE_MERGE:
		/* we now implement --merge via --interactive */
	default:
		opts->type = REBASE_INTERACTIVE; /* implied */
		break;
	}
}

/* Returns the filename prefixed by the state_dir */
static const char *state_dir_path(const char *filename, struct rebase_options *opts)
{
	static struct strbuf path = STRBUF_INIT;
	static size_t prefix_len;

	if (!prefix_len) {
		strbuf_addf(&path, "%s/", opts->state_dir);
		prefix_len = path.len;
	}

	strbuf_setlen(&path, prefix_len);
	strbuf_addstr(&path, filename);
	return path.buf;
}

/* Read one file, then strip line endings */
static int read_one(const char *path, struct strbuf *buf)
{
	if (strbuf_read_file(buf, path, 0) < 0)
		return error_errno(_("could not read '%s'"), path);
	strbuf_trim_trailing_newline(buf);
	return 0;
}

/* Initialize the rebase options from the state directory. */
static int read_basic_state(struct rebase_options *opts)
{
	struct strbuf head_name = STRBUF_INIT;
	struct strbuf buf = STRBUF_INIT;
	struct object_id oid;

	if (read_one(state_dir_path("head-name", opts), &head_name) ||
	    read_one(state_dir_path("onto", opts), &buf))
		return -1;
	opts->head_name = starts_with(head_name.buf, "refs/") ?
		xstrdup(head_name.buf) : NULL;
	strbuf_release(&head_name);
	if (get_oid(buf.buf, &oid))
		return error(_("could not get 'onto': '%s'"), buf.buf);
	opts->onto = lookup_commit_or_die(&oid, buf.buf);

	/*
	 * We always write to orig-head, but interactive rebase used to write to
	 * head. Fall back to reading from head to cover for the case that the
	 * user upgraded git with an ongoing interactive rebase.
	 */
	strbuf_reset(&buf);
	if (file_exists(state_dir_path("orig-head", opts))) {
		if (read_one(state_dir_path("orig-head", opts), &buf))
			return -1;
	} else if (read_one(state_dir_path("head", opts), &buf))
		return -1;
	if (get_oid(buf.buf, &opts->orig_head))
		return error(_("invalid orig-head: '%s'"), buf.buf);

	if (file_exists(state_dir_path("quiet", opts)))
		opts->flags &= ~REBASE_NO_QUIET;
	else
		opts->flags |= REBASE_NO_QUIET;

	if (file_exists(state_dir_path("verbose", opts)))
		opts->flags |= REBASE_VERBOSE;

	if (file_exists(state_dir_path("signoff", opts))) {
		opts->signoff = 1;
		opts->flags |= REBASE_FORCE;
	}

	if (file_exists(state_dir_path("allow_rerere_autoupdate", opts))) {
		strbuf_reset(&buf);
		if (read_one(state_dir_path("allow_rerere_autoupdate", opts),
			    &buf))
			return -1;
		if (!strcmp(buf.buf, "--rerere-autoupdate"))
			opts->allow_rerere_autoupdate = 1;
		else if (!strcmp(buf.buf, "--no-rerere-autoupdate"))
			opts->allow_rerere_autoupdate = 0;
		else
			warning(_("ignoring invalid allow_rerere_autoupdate: "
				  "'%s'"), buf.buf);
	} else
		opts->allow_rerere_autoupdate = -1;

	if (file_exists(state_dir_path("gpg_sign_opt", opts))) {
		strbuf_reset(&buf);
		if (read_one(state_dir_path("gpg_sign_opt", opts),
			    &buf))
			return -1;
		free(opts->gpg_sign_opt);
		opts->gpg_sign_opt = xstrdup(buf.buf);
	}

	if (file_exists(state_dir_path("strategy", opts))) {
		strbuf_reset(&buf);
		if (read_one(state_dir_path("strategy", opts), &buf))
			return -1;
		free(opts->strategy);
		opts->strategy = xstrdup(buf.buf);
	}

	if (file_exists(state_dir_path("strategy_opts", opts))) {
		strbuf_reset(&buf);
		if (read_one(state_dir_path("strategy_opts", opts), &buf))
			return -1;
		free(opts->strategy_opts);
		opts->strategy_opts = xstrdup(buf.buf);
	}

	strbuf_release(&buf);

	return 0;
}

static int write_basic_state(struct rebase_options *opts)
{
	write_file(state_dir_path("head-name", opts), "%s",
		   opts->head_name ? opts->head_name : "detached HEAD");
	write_file(state_dir_path("onto", opts), "%s",
		   opts->onto ? oid_to_hex(&opts->onto->object.oid) : "");
	write_file(state_dir_path("orig-head", opts), "%s",
		   oid_to_hex(&opts->orig_head));
	write_file(state_dir_path("quiet", opts), "%s",
		   opts->flags & REBASE_NO_QUIET ? "" : "t");
	if (opts->flags & REBASE_VERBOSE)
		write_file(state_dir_path("verbose", opts), "%s", "");
	if (opts->strategy)
		write_file(state_dir_path("strategy", opts), "%s",
			   opts->strategy);
	if (opts->strategy_opts)
		write_file(state_dir_path("strategy_opts", opts), "%s",
			   opts->strategy_opts);
	if (opts->allow_rerere_autoupdate >= 0)
		write_file(state_dir_path("allow_rerere_autoupdate", opts),
			   "-%s-rerere-autoupdate",
			   opts->allow_rerere_autoupdate ? "" : "-no");
	if (opts->gpg_sign_opt)
		write_file(state_dir_path("gpg_sign_opt", opts), "%s",
			   opts->gpg_sign_opt);
	if (opts->signoff)
		write_file(state_dir_path("strategy", opts), "--signoff");

	return 0;
}

static int apply_autostash(struct rebase_options *opts)
{
	const char *path = state_dir_path("autostash", opts);
	struct strbuf autostash = STRBUF_INIT;
	struct child_process stash_apply = CHILD_PROCESS_INIT;

	if (!file_exists(path))
		return 0;

	if (read_one(path, &autostash))
		return error(_("Could not read '%s'"), path);
	/* Ensure that the hash is not mistaken for a number */
	strbuf_addstr(&autostash, "^0");
	argv_array_pushl(&stash_apply.args,
			 "stash", "apply", autostash.buf, NULL);
	stash_apply.git_cmd = 1;
	stash_apply.no_stderr = stash_apply.no_stdout =
		stash_apply.no_stdin = 1;
	if (!run_command(&stash_apply))
		printf(_("Applied autostash.\n"));
	else {
		struct argv_array args = ARGV_ARRAY_INIT;
		int res = 0;

		argv_array_pushl(&args,
				 "stash", "store", "-m", "autostash", "-q",
				 autostash.buf, NULL);
		if (run_command_v_opt(args.argv, RUN_GIT_CMD))
			res = error(_("Cannot store %s"), autostash.buf);
		argv_array_clear(&args);
		strbuf_release(&autostash);
		if (res)
			return res;

		fprintf(stderr,
			_("Applying autostash resulted in conflicts.\n"
			  "Your changes are safe in the stash.\n"
			  "You can run \"git stash pop\" or \"git stash drop\" "
			  "at any time.\n"));
	}

	strbuf_release(&autostash);
	return 0;
}

static int finish_rebase(struct rebase_options *opts)
{
	struct strbuf dir = STRBUF_INIT;
	const char *argv_gc_auto[] = { "gc", "--auto", NULL };

	delete_ref(NULL, "REBASE_HEAD", NULL, REF_NO_DEREF);
	apply_autostash(opts);
	close_all_packs(the_repository->objects);
	/*
	 * We ignore errors in 'gc --auto', since the
	 * user should see them.
	 */
	run_command_v_opt(argv_gc_auto, RUN_GIT_CMD);
	strbuf_addstr(&dir, opts->state_dir);
	remove_dir_recursively(&dir, 0);
	strbuf_release(&dir);

	return 0;
}

static struct commit *peel_committish(const char *name)
{
	struct object *obj;
	struct object_id oid;

	if (get_oid(name, &oid))
		return NULL;
	obj = parse_object(the_repository, &oid);
	return (struct commit *)peel_to_type(name, 0, obj, OBJ_COMMIT);
}

static void add_var(struct strbuf *buf, const char *name, const char *value)
{
	if (!value)
		strbuf_addf(buf, "unset %s; ", name);
	else {
		strbuf_addf(buf, "%s=", name);
		sq_quote_buf(buf, value);
		strbuf_addstr(buf, "; ");
	}
}

#define GIT_REFLOG_ACTION_ENVIRONMENT "GIT_REFLOG_ACTION"

#define RESET_HEAD_DETACH (1<<0)
#define RESET_HEAD_HARD (1<<1)
#define RESET_HEAD_RUN_POST_CHECKOUT_HOOK (1<<2)
#define RESET_HEAD_REFS_ONLY (1<<3)
#define RESET_ORIG_HEAD (1<<4)

static int reset_head(struct object_id *oid, const char *action,
		      const char *switch_to_branch, unsigned flags,
		      const char *reflog_orig_head, const char *reflog_head)
{
	unsigned detach_head = flags & RESET_HEAD_DETACH;
	unsigned reset_hard = flags & RESET_HEAD_HARD;
	unsigned run_hook = flags & RESET_HEAD_RUN_POST_CHECKOUT_HOOK;
	unsigned refs_only = flags & RESET_HEAD_REFS_ONLY;
	unsigned update_orig_head = flags & RESET_ORIG_HEAD;
	struct object_id head_oid;
	struct tree_desc desc[2] = { { NULL }, { NULL } };
	struct lock_file lock = LOCK_INIT;
	struct unpack_trees_options unpack_tree_opts;
	struct tree *tree;
	const char *reflog_action;
	struct strbuf msg = STRBUF_INIT;
	size_t prefix_len;
	struct object_id *orig = NULL, oid_orig,
		*old_orig = NULL, oid_old_orig;
	int ret = 0, nr = 0;

	if (switch_to_branch && !starts_with(switch_to_branch, "refs/"))
		BUG("Not a fully qualified branch: '%s'", switch_to_branch);

	if (!refs_only && hold_locked_index(&lock, LOCK_REPORT_ON_ERROR) < 0) {
		ret = -1;
		goto leave_reset_head;
	}

	if ((!oid || !reset_hard) && get_oid("HEAD", &head_oid)) {
		ret = error(_("could not determine HEAD revision"));
		goto leave_reset_head;
	}

	if (!oid)
		oid = &head_oid;

	if (refs_only)
		goto reset_head_refs;

	memset(&unpack_tree_opts, 0, sizeof(unpack_tree_opts));
	setup_unpack_trees_porcelain(&unpack_tree_opts, action);
	unpack_tree_opts.head_idx = 1;
	unpack_tree_opts.src_index = the_repository->index;
	unpack_tree_opts.dst_index = the_repository->index;
	unpack_tree_opts.fn = reset_hard ? oneway_merge : twoway_merge;
	unpack_tree_opts.update = 1;
	unpack_tree_opts.merge = 1;
	if (!detach_head)
		unpack_tree_opts.reset = 1;

	if (repo_read_index_unmerged(the_repository) < 0) {
		ret = error(_("could not read index"));
		goto leave_reset_head;
	}

	if (!reset_hard && !fill_tree_descriptor(&desc[nr++], &head_oid)) {
		ret = error(_("failed to find tree of %s"),
			    oid_to_hex(&head_oid));
		goto leave_reset_head;
	}

	if (!fill_tree_descriptor(&desc[nr++], oid)) {
		ret = error(_("failed to find tree of %s"), oid_to_hex(oid));
		goto leave_reset_head;
	}

	if (unpack_trees(nr, desc, &unpack_tree_opts)) {
		ret = -1;
		goto leave_reset_head;
	}

	tree = parse_tree_indirect(oid);
	prime_cache_tree(the_repository, the_repository->index, tree);

	if (write_locked_index(the_repository->index, &lock, COMMIT_LOCK) < 0) {
		ret = error(_("could not write index"));
		goto leave_reset_head;
	}

reset_head_refs:
	reflog_action = getenv(GIT_REFLOG_ACTION_ENVIRONMENT);
	strbuf_addf(&msg, "%s: ", reflog_action ? reflog_action : "rebase");
	prefix_len = msg.len;

	if (update_orig_head) {
		if (!get_oid("ORIG_HEAD", &oid_old_orig))
			old_orig = &oid_old_orig;
		if (!get_oid("HEAD", &oid_orig)) {
			orig = &oid_orig;
			if (!reflog_orig_head) {
				strbuf_addstr(&msg, "updating ORIG_HEAD");
				reflog_orig_head = msg.buf;
			}
			update_ref(reflog_orig_head, "ORIG_HEAD", orig,
				   old_orig, 0, UPDATE_REFS_MSG_ON_ERR);
		} else if (old_orig)
			delete_ref(NULL, "ORIG_HEAD", old_orig, 0);
	}

	if (!reflog_head) {
		strbuf_setlen(&msg, prefix_len);
		strbuf_addstr(&msg, "updating HEAD");
		reflog_head = msg.buf;
	}
	if (!switch_to_branch)
		ret = update_ref(reflog_head, "HEAD", oid, orig,
				 detach_head ? REF_NO_DEREF : 0,
				 UPDATE_REFS_MSG_ON_ERR);
	else {
		ret = update_ref(reflog_head, switch_to_branch, oid,
				 NULL, 0, UPDATE_REFS_MSG_ON_ERR);
		if (!ret)
			ret = create_symref("HEAD", switch_to_branch,
					    reflog_head);
	}
	if (run_hook)
		run_hook_le(NULL, "post-checkout",
			    oid_to_hex(orig ? orig : &null_oid),
			    oid_to_hex(oid), "1", NULL);

leave_reset_head:
	strbuf_release(&msg);
	rollback_lock_file(&lock);
	while (nr)
		free((void *)desc[--nr].buffer);
	return ret;
}

static int move_to_original_branch(struct rebase_options *opts)
{
	struct strbuf orig_head_reflog = STRBUF_INIT, head_reflog = STRBUF_INIT;
	int ret;

	if (!opts->head_name)
		return 0; /* nothing to move back to */

	if (!opts->onto)
		BUG("move_to_original_branch without onto");

	strbuf_addf(&orig_head_reflog, "rebase finished: %s onto %s",
		    opts->head_name, oid_to_hex(&opts->onto->object.oid));
	strbuf_addf(&head_reflog, "rebase finished: returning to %s",
		    opts->head_name);
	ret = reset_head(NULL, "", opts->head_name, RESET_HEAD_REFS_ONLY,
			 orig_head_reflog.buf, head_reflog.buf);

	strbuf_release(&orig_head_reflog);
	strbuf_release(&head_reflog);
	return ret;
}

static const char *resolvemsg =
N_("Resolve all conflicts manually, mark them as resolved with\n"
"\"git add/rm <conflicted_files>\", then run \"git rebase --continue\".\n"
"You can instead skip this commit: run \"git rebase --skip\".\n"
"To abort and get back to the state before \"git rebase\", run "
"\"git rebase --abort\".");

static int run_am(struct rebase_options *opts)
{
	struct child_process am = CHILD_PROCESS_INIT;
	struct child_process format_patch = CHILD_PROCESS_INIT;
	struct strbuf revisions = STRBUF_INIT;
	int status;
	char *rebased_patches;

	am.git_cmd = 1;
	argv_array_push(&am.args, "am");

	if (opts->action && !strcmp("continue", opts->action)) {
		argv_array_push(&am.args, "--resolved");
		argv_array_pushf(&am.args, "--resolvemsg=%s", resolvemsg);
		if (opts->gpg_sign_opt)
			argv_array_push(&am.args, opts->gpg_sign_opt);
		status = run_command(&am);
		if (status)
			return status;

		return move_to_original_branch(opts);
	}
	if (opts->action && !strcmp("skip", opts->action)) {
		argv_array_push(&am.args, "--skip");
		argv_array_pushf(&am.args, "--resolvemsg=%s", resolvemsg);
		status = run_command(&am);
		if (status)
			return status;

		return move_to_original_branch(opts);
	}
	if (opts->action && !strcmp("show-current-patch", opts->action)) {
		argv_array_push(&am.args, "--show-current-patch");
		return run_command(&am);
	}

	strbuf_addf(&revisions, "%s...%s",
		    oid_to_hex(opts->root ?
			       /* this is now equivalent to !opts->upstream */
			       &opts->onto->object.oid :
			       &opts->upstream->object.oid),
		    oid_to_hex(&opts->orig_head));

	rebased_patches = xstrdup(git_path("rebased-patches"));
	format_patch.out = open(rebased_patches,
				O_WRONLY | O_CREAT | O_TRUNC, 0666);
	if (format_patch.out < 0) {
		status = error_errno(_("could not open '%s' for writing"),
				     rebased_patches);
		free(rebased_patches);
		argv_array_clear(&am.args);
		return status;
	}

	format_patch.git_cmd = 1;
	argv_array_pushl(&format_patch.args, "format-patch", "-k", "--stdout",
			 "--full-index", "--cherry-pick", "--right-only",
			 "--src-prefix=a/", "--dst-prefix=b/", "--no-renames",
			 "--no-cover-letter", "--pretty=mboxrd", "--topo-order", NULL);
	if (opts->git_format_patch_opt.len)
		argv_array_split(&format_patch.args,
				 opts->git_format_patch_opt.buf);
	argv_array_push(&format_patch.args, revisions.buf);
	if (opts->restrict_revision)
		argv_array_pushf(&format_patch.args, "^%s",
				 oid_to_hex(&opts->restrict_revision->object.oid));

	status = run_command(&format_patch);
	if (status) {
		unlink(rebased_patches);
		free(rebased_patches);
		argv_array_clear(&am.args);

		reset_head(&opts->orig_head, "checkout", opts->head_name, 0,
			   "HEAD", NULL);
		error(_("\ngit encountered an error while preparing the "
			"patches to replay\n"
			"these revisions:\n"
			"\n    %s\n\n"
			"As a result, git cannot rebase them."),
		      opts->revisions);

		strbuf_release(&revisions);
		return status;
	}
	strbuf_release(&revisions);

	am.in = open(rebased_patches, O_RDONLY);
	if (am.in < 0) {
		status = error_errno(_("could not open '%s' for reading"),
				     rebased_patches);
		free(rebased_patches);
		argv_array_clear(&am.args);
		return status;
	}

	argv_array_pushv(&am.args, opts->git_am_opts.argv);
	argv_array_push(&am.args, "--rebasing");
	argv_array_pushf(&am.args, "--resolvemsg=%s", resolvemsg);
	argv_array_push(&am.args, "--patch-format=mboxrd");
	if (opts->allow_rerere_autoupdate > 0)
		argv_array_push(&am.args, "--rerere-autoupdate");
	else if (opts->allow_rerere_autoupdate == 0)
		argv_array_push(&am.args, "--no-rerere-autoupdate");
	if (opts->gpg_sign_opt)
		argv_array_push(&am.args, opts->gpg_sign_opt);
	status = run_command(&am);
	unlink(rebased_patches);
	free(rebased_patches);

	if (!status) {
		return move_to_original_branch(opts);
	}

	if (is_directory(opts->state_dir))
		write_basic_state(opts);

	return status;
}

static int run_specific_rebase(struct rebase_options *opts)
{
	const char *argv[] = { NULL, NULL };
	struct strbuf script_snippet = STRBUF_INIT, buf = STRBUF_INIT;
	int status;
	const char *backend, *backend_func;

	if (opts->type == REBASE_INTERACTIVE) {
		/* Run builtin interactive rebase */
		struct child_process child = CHILD_PROCESS_INIT;

		argv_array_pushf(&child.env_array, "GIT_CHERRY_PICK_HELP=%s",
				 resolvemsg);
		if (!(opts->flags & REBASE_INTERACTIVE_EXPLICIT)) {
			argv_array_push(&child.env_array,
					"GIT_SEQUENCE_EDITOR=:");
			opts->autosquash = 0;
		}

		child.git_cmd = 1;
		argv_array_push(&child.args, "rebase--interactive");

		if (opts->action)
			argv_array_pushf(&child.args, "--%s", opts->action);
		if (opts->keep_empty)
			argv_array_push(&child.args, "--keep-empty");
		if (opts->rebase_merges)
			argv_array_push(&child.args, "--rebase-merges");
		if (opts->rebase_cousins)
			argv_array_push(&child.args, "--rebase-cousins");
		if (opts->autosquash)
			argv_array_push(&child.args, "--autosquash");
		if (opts->flags & REBASE_VERBOSE)
			argv_array_push(&child.args, "--verbose");
		if (opts->flags & REBASE_FORCE)
			argv_array_push(&child.args, "--no-ff");
		if (opts->restrict_revision)
			argv_array_pushf(&child.args,
					 "--restrict-revision=^%s",
					 oid_to_hex(&opts->restrict_revision->object.oid));
		if (opts->upstream)
			argv_array_pushf(&child.args, "--upstream=%s",
					 oid_to_hex(&opts->upstream->object.oid));
		if (opts->onto)
			argv_array_pushf(&child.args, "--onto=%s",
					 oid_to_hex(&opts->onto->object.oid));
		if (opts->squash_onto)
			argv_array_pushf(&child.args, "--squash-onto=%s",
					 oid_to_hex(opts->squash_onto));
		if (opts->onto_name)
			argv_array_pushf(&child.args, "--onto-name=%s",
					 opts->onto_name);
		argv_array_pushf(&child.args, "--head-name=%s",
				 opts->head_name ?
				 opts->head_name : "detached HEAD");
		if (opts->strategy)
			argv_array_pushf(&child.args, "--strategy=%s",
					 opts->strategy);
		if (opts->strategy_opts)
			argv_array_pushf(&child.args, "--strategy-opts=%s",
					 opts->strategy_opts);
		if (opts->switch_to)
			argv_array_pushf(&child.args, "--switch-to=%s",
					 opts->switch_to);
		if (opts->cmd)
			argv_array_pushf(&child.args, "--cmd=%s", opts->cmd);
		if (opts->allow_empty_message)
			argv_array_push(&child.args, "--allow-empty-message");
		if (opts->allow_rerere_autoupdate > 0)
			argv_array_push(&child.args, "--rerere-autoupdate");
		else if (opts->allow_rerere_autoupdate == 0)
			argv_array_push(&child.args, "--no-rerere-autoupdate");
		if (opts->gpg_sign_opt)
			argv_array_push(&child.args, opts->gpg_sign_opt);
		if (opts->signoff)
			argv_array_push(&child.args, "--signoff");
		if (opts->reschedule_failed_exec)
			argv_array_push(&child.args, "--reschedule-failed-exec");

		status = run_command(&child);
		goto finished_rebase;
	}

	if (opts->type == REBASE_AM) {
		status = run_am(opts);
		goto finished_rebase;
	}

	add_var(&script_snippet, "GIT_DIR", absolute_path(get_git_dir()));
	add_var(&script_snippet, "state_dir", opts->state_dir);

	add_var(&script_snippet, "upstream_name", opts->upstream_name);
	add_var(&script_snippet, "upstream", opts->upstream ?
		oid_to_hex(&opts->upstream->object.oid) : NULL);
	add_var(&script_snippet, "head_name",
		opts->head_name ? opts->head_name : "detached HEAD");
	add_var(&script_snippet, "orig_head", oid_to_hex(&opts->orig_head));
	add_var(&script_snippet, "onto", opts->onto ?
		oid_to_hex(&opts->onto->object.oid) : NULL);
	add_var(&script_snippet, "onto_name", opts->onto_name);
	add_var(&script_snippet, "revisions", opts->revisions);
	add_var(&script_snippet, "restrict_revision", opts->restrict_revision ?
		oid_to_hex(&opts->restrict_revision->object.oid) : NULL);
	add_var(&script_snippet, "GIT_QUIET",
		opts->flags & REBASE_NO_QUIET ? "" : "t");
	sq_quote_argv_pretty(&buf, opts->git_am_opts.argv);
	add_var(&script_snippet, "git_am_opt", buf.buf);
	strbuf_release(&buf);
	add_var(&script_snippet, "verbose",
		opts->flags & REBASE_VERBOSE ? "t" : "");
	add_var(&script_snippet, "diffstat",
		opts->flags & REBASE_DIFFSTAT ? "t" : "");
	add_var(&script_snippet, "force_rebase",
		opts->flags & REBASE_FORCE ? "t" : "");
	if (opts->switch_to)
		add_var(&script_snippet, "switch_to", opts->switch_to);
	add_var(&script_snippet, "action", opts->action ? opts->action : "");
	add_var(&script_snippet, "signoff", opts->signoff ? "--signoff" : "");
	add_var(&script_snippet, "allow_rerere_autoupdate",
		opts->allow_rerere_autoupdate < 0 ? "" :
		opts->allow_rerere_autoupdate ?
		"--rerere-autoupdate" : "--no-rerere-autoupdate");
	add_var(&script_snippet, "keep_empty", opts->keep_empty ? "yes" : "");
	add_var(&script_snippet, "autosquash", opts->autosquash ? "t" : "");
	add_var(&script_snippet, "gpg_sign_opt", opts->gpg_sign_opt);
	add_var(&script_snippet, "cmd", opts->cmd);
	add_var(&script_snippet, "allow_empty_message",
		opts->allow_empty_message ?  "--allow-empty-message" : "");
	add_var(&script_snippet, "rebase_merges",
		opts->rebase_merges ? "t" : "");
	add_var(&script_snippet, "rebase_cousins",
		opts->rebase_cousins ? "t" : "");
	add_var(&script_snippet, "strategy", opts->strategy);
	add_var(&script_snippet, "strategy_opts", opts->strategy_opts);
	add_var(&script_snippet, "rebase_root", opts->root ? "t" : "");
	add_var(&script_snippet, "squash_onto",
		opts->squash_onto ? oid_to_hex(opts->squash_onto) : "");
	add_var(&script_snippet, "git_format_patch_opt",
		opts->git_format_patch_opt.buf);

	if (is_interactive(opts) &&
	    !(opts->flags & REBASE_INTERACTIVE_EXPLICIT)) {
		strbuf_addstr(&script_snippet,
			      "GIT_SEQUENCE_EDITOR=:; export GIT_SEQUENCE_EDITOR; ");
		opts->autosquash = 0;
	}

	switch (opts->type) {
	case REBASE_AM:
		backend = "git-rebase--am";
		backend_func = "git_rebase__am";
		break;
	case REBASE_PRESERVE_MERGES:
		backend = "git-rebase--preserve-merges";
		backend_func = "git_rebase__preserve_merges";
		break;
	default:
		BUG("Unhandled rebase type %d", opts->type);
		break;
	}

	strbuf_addf(&script_snippet,
		    ". git-sh-setup && . git-rebase--common &&"
		    " . %s && %s", backend, backend_func);
	argv[0] = script_snippet.buf;

	status = run_command_v_opt(argv, RUN_USING_SHELL);
finished_rebase:
	if (opts->dont_finish_rebase)
		; /* do nothing */
	else if (opts->type == REBASE_INTERACTIVE)
		; /* interactive rebase cleans up after itself */
	else if (status == 0) {
		if (!file_exists(state_dir_path("stopped-sha", opts)))
			finish_rebase(opts);
	} else if (status == 2) {
		struct strbuf dir = STRBUF_INIT;

		apply_autostash(opts);
		strbuf_addstr(&dir, opts->state_dir);
		remove_dir_recursively(&dir, 0);
		strbuf_release(&dir);
		die("Nothing to do");
	}

	strbuf_release(&script_snippet);

	return status ? -1 : 0;
}

static int rebase_config(const char *var, const char *value, void *data)
{
	struct rebase_options *opts = data;

	if (!strcmp(var, "rebase.stat")) {
		if (git_config_bool(var, value))
			opts->flags |= REBASE_DIFFSTAT;
		else
			opts->flags &= !REBASE_DIFFSTAT;
		return 0;
	}

	if (!strcmp(var, "rebase.autosquash")) {
		opts->autosquash = git_config_bool(var, value);
		return 0;
	}

	if (!strcmp(var, "commit.gpgsign")) {
		free(opts->gpg_sign_opt);
		opts->gpg_sign_opt = git_config_bool(var, value) ?
			xstrdup("-S") : NULL;
		return 0;
	}

	if (!strcmp(var, "rebase.autostash")) {
		opts->autostash = git_config_bool(var, value);
		return 0;
	}

	if (!strcmp(var, "rebase.reschedulefailedexec")) {
		opts->reschedule_failed_exec = git_config_bool(var, value);
		return 0;
	}

	if (!strcmp(var, "rebase.usebuiltin")) {
		opts->use_legacy_rebase = !git_config_bool(var, value);
		return 0;
	}

	return git_default_config(var, value, data);
}

/*
 * Determines whether the commits in from..to are linear, i.e. contain
 * no merge commits. This function *expects* `from` to be an ancestor of
 * `to`.
 */
static int is_linear_history(struct commit *from, struct commit *to)
{
	while (to && to != from) {
		parse_commit(to);
		if (!to->parents)
			return 1;
		if (to->parents->next)
			return 0;
		to = to->parents->item;
	}
	return 1;
}

static int can_fast_forward(struct commit *onto, struct commit *upstream,
			    struct commit *restrict_revision,
			    struct object_id *head_oid, struct object_id *merge_base)
{
	struct commit *head = lookup_commit(the_repository, head_oid);
	struct commit_list *merge_bases = NULL;
	int res = 0;

	if (!head)
		goto done;

	merge_bases = get_merge_bases(onto, head);
	if (!merge_bases || merge_bases->next) {
		oidcpy(merge_base, &null_oid);
		goto done;
	}

	oidcpy(merge_base, &merge_bases->item->object.oid);
	if (!oideq(merge_base, &onto->object.oid))
		goto done;

	if (restrict_revision && !oideq(&restrict_revision->object.oid, merge_base))
		goto done;

	if (!upstream)
		goto done;

	free_commit_list(merge_bases);
	merge_bases = get_merge_bases(upstream, head);
	if (!merge_bases || merge_bases->next)
		goto done;

	if (!oideq(&onto->object.oid, &merge_bases->item->object.oid))
		goto done;

	res = 1;

done:
	if (merge_bases)
		free_commit_list(merge_bases);
	return res && is_linear_history(onto, head);
}

/* -i followed by -m is still -i */
static int parse_opt_merge(const struct option *opt, const char *arg, int unset)
{
	struct rebase_options *opts = opt->value;

	BUG_ON_OPT_NEG(unset);
	BUG_ON_OPT_ARG(arg);

	if (!is_interactive(opts))
		opts->type = REBASE_MERGE;

	return 0;
}

/* -i followed by -p is still explicitly interactive, but -p alone is not */
static int parse_opt_interactive(const struct option *opt, const char *arg,
				 int unset)
{
	struct rebase_options *opts = opt->value;

	BUG_ON_OPT_NEG(unset);
	BUG_ON_OPT_ARG(arg);

	opts->type = REBASE_INTERACTIVE;
	opts->flags |= REBASE_INTERACTIVE_EXPLICIT;

	return 0;
}

static void NORETURN error_on_missing_default_upstream(void)
{
	struct branch *current_branch = branch_get(NULL);

	printf(_("%s\n"
		 "Please specify which branch you want to rebase against.\n"
		 "See git-rebase(1) for details.\n"
		 "\n"
		 "    git rebase '<branch>'\n"
		 "\n"),
		current_branch ? _("There is no tracking information for "
			"the current branch.") :
			_("You are not currently on a branch."));

	if (current_branch) {
		const char *remote = current_branch->remote_name;

		if (!remote)
			remote = _("<remote>");

		printf(_("If you wish to set tracking information for this "
			 "branch you can do so with:\n"
			 "\n"
			 "    git branch --set-upstream-to=%s/<branch> %s\n"
			 "\n"),
		       remote, current_branch->name);
	}
	exit(1);
}

static void set_reflog_action(struct rebase_options *options)
{
	const char *env;
	struct strbuf buf = STRBUF_INIT;

	if (!is_interactive(options))
		return;

	env = getenv(GIT_REFLOG_ACTION_ENVIRONMENT);
	if (env && strcmp("rebase", env))
		return; /* only override it if it is "rebase" */

	strbuf_addf(&buf, "rebase -i (%s)", options->action);
	setenv(GIT_REFLOG_ACTION_ENVIRONMENT, buf.buf, 1);
	strbuf_release(&buf);
}

static int check_exec_cmd(const char *cmd)
{
	if (strchr(cmd, '\n'))
		return error(_("exec commands cannot contain newlines"));

	/* Does the command consist purely of whitespace? */
	if (!cmd[strspn(cmd, " \t\r\f\v")])
		return error(_("empty exec command"));

	return 0;
}


int cmd_rebase(int argc, const char **argv, const char *prefix)
{
	struct rebase_options options = {
		.type = REBASE_UNSPECIFIED,
		.flags = REBASE_NO_QUIET,
		.git_am_opts = ARGV_ARRAY_INIT,
		.allow_rerere_autoupdate  = -1,
		.allow_empty_message = 1,
		.git_format_patch_opt = STRBUF_INIT,
	};
	const char *branch_name;
	int ret, flags, total_argc, in_progress = 0;
	int keep_base = 0;
	int ok_to_skip_pre_rebase = 0;
	struct strbuf msg = STRBUF_INIT;
	struct strbuf revisions = STRBUF_INIT;
	struct strbuf buf = STRBUF_INIT;
	struct object_id merge_base;
	enum {
		NO_ACTION,
		ACTION_CONTINUE,
		ACTION_SKIP,
		ACTION_ABORT,
		ACTION_QUIT,
		ACTION_EDIT_TODO,
		ACTION_SHOW_CURRENT_PATCH,
	} action = NO_ACTION;
	static const char *action_names[] = { N_("undefined"),
					      N_("continue"),
					      N_("skip"),
					      N_("abort"),
					      N_("quit"),
					      N_("edit_todo"),
					      N_("show_current_patch"),
					      NULL };
	const char *gpg_sign = NULL;
	struct string_list exec = STRING_LIST_INIT_NODUP;
	const char *rebase_merges = NULL;
	int fork_point = -1;
	struct string_list strategy_options = STRING_LIST_INIT_NODUP;
	struct object_id squash_onto;
	char *squash_onto_name = NULL;
	struct option builtin_rebase_options[] = {
		OPT_STRING(0, "onto", &options.onto_name,
			   N_("revision"),
			   N_("rebase onto given branch instead of upstream")),
		OPT_BOOL(0, "keep-base", &keep_base,
			 N_("use the merge-base of upstream and branch as the current base")),
		OPT_BOOL(0, "no-verify", &ok_to_skip_pre_rebase,
			 N_("allow pre-rebase hook to run")),
		OPT_NEGBIT('q', "quiet", &options.flags,
			   N_("be quiet. implies --no-stat"),
			   REBASE_NO_QUIET| REBASE_VERBOSE | REBASE_DIFFSTAT),
		OPT_BIT('v', "verbose", &options.flags,
			N_("display a diffstat of what changed upstream"),
			REBASE_NO_QUIET | REBASE_VERBOSE | REBASE_DIFFSTAT),
		{OPTION_NEGBIT, 'n', "no-stat", &options.flags, NULL,
			N_("do not show diffstat of what changed upstream"),
			PARSE_OPT_NOARG, NULL, REBASE_DIFFSTAT },
		OPT_BOOL(0, "signoff", &options.signoff,
			 N_("add a Signed-off-by: line to each commit")),
		OPT_PASSTHRU_ARGV(0, "ignore-whitespace", &options.git_am_opts,
				  NULL, N_("passed to 'git am'"),
				  PARSE_OPT_NOARG),
		OPT_PASSTHRU_ARGV(0, "committer-date-is-author-date",
				  &options.git_am_opts, NULL,
				  N_("passed to 'git am'"), PARSE_OPT_NOARG),
		OPT_PASSTHRU_ARGV(0, "ignore-date", &options.git_am_opts, NULL,
				  N_("passed to 'git am'"), PARSE_OPT_NOARG),
		OPT_PASSTHRU_ARGV('C', NULL, &options.git_am_opts, N_("n"),
				  N_("passed to 'git apply'"), 0),
		OPT_PASSTHRU_ARGV(0, "whitespace", &options.git_am_opts,
				  N_("action"), N_("passed to 'git apply'"), 0),
		OPT_BIT('f', "force-rebase", &options.flags,
			N_("cherry-pick all commits, even if unchanged"),
			REBASE_FORCE),
		OPT_BIT(0, "no-ff", &options.flags,
			N_("cherry-pick all commits, even if unchanged"),
			REBASE_FORCE),
		OPT_CMDMODE(0, "continue", &action, N_("continue"),
			    ACTION_CONTINUE),
		OPT_CMDMODE(0, "skip", &action,
			    N_("skip current patch and continue"), ACTION_SKIP),
		OPT_CMDMODE(0, "abort", &action,
			    N_("abort and check out the original branch"),
			    ACTION_ABORT),
		OPT_CMDMODE(0, "quit", &action,
			    N_("abort but keep HEAD where it is"), ACTION_QUIT),
		OPT_CMDMODE(0, "edit-todo", &action, N_("edit the todo list "
			    "during an interactive rebase"), ACTION_EDIT_TODO),
		OPT_CMDMODE(0, "show-current-patch", &action,
			    N_("show the patch file being applied or merged"),
			    ACTION_SHOW_CURRENT_PATCH),
		{ OPTION_CALLBACK, 'm', "merge", &options, NULL,
			N_("use merging strategies to rebase"),
			PARSE_OPT_NOARG | PARSE_OPT_NONEG,
			parse_opt_merge },
		{ OPTION_CALLBACK, 'i', "interactive", &options, NULL,
			N_("let the user edit the list of commits to rebase"),
			PARSE_OPT_NOARG | PARSE_OPT_NONEG,
			parse_opt_interactive },
		OPT_SET_INT('p', "preserve-merges", &options.type,
			    N_("(DEPRECATED) try to recreate merges instead of "
			       "ignoring them"), REBASE_PRESERVE_MERGES),
		OPT_BOOL(0, "rerere-autoupdate",
			 &options.allow_rerere_autoupdate,
			 N_("allow rerere to update index with resolved "
			    "conflict")),
		OPT_BOOL('k', "keep-empty", &options.keep_empty,
			 N_("preserve empty commits during rebase")),
		OPT_BOOL(0, "autosquash", &options.autosquash,
			 N_("move commits that begin with "
			    "squash!/fixup! under -i")),
		{ OPTION_STRING, 'S', "gpg-sign", &gpg_sign, N_("key-id"),
			N_("GPG-sign commits"),
			PARSE_OPT_OPTARG, NULL, (intptr_t) "" },
		OPT_BOOL(0, "autostash", &options.autostash,
			 N_("automatically stash/stash pop before and after")),
		OPT_STRING_LIST('x', "exec", &exec, N_("exec"),
				N_("add exec lines after each commit of the "
				   "editable list")),
		OPT_BOOL(0, "allow-empty-message",
			 &options.allow_empty_message,
			 N_("allow rebasing commits with empty messages")),
		{OPTION_STRING, 'r', "rebase-merges", &rebase_merges,
			N_("mode"),
			N_("try to rebase merges instead of skipping them"),
			PARSE_OPT_OPTARG, NULL, (intptr_t)""},
		OPT_BOOL(0, "fork-point", &fork_point,
			 N_("use 'merge-base --fork-point' to refine upstream")),
		OPT_STRING('s', "strategy", &options.strategy,
			   N_("strategy"), N_("use the given merge strategy")),
		OPT_STRING_LIST('X', "strategy-option", &strategy_options,
				N_("option"),
				N_("pass the argument through to the merge "
				   "strategy")),
		OPT_BOOL(0, "root", &options.root,
			 N_("rebase all reachable commits up to the root(s)")),
		OPT_BOOL(0, "reschedule-failed-exec",
			 &options.reschedule_failed_exec,
			 N_("automatically re-schedule any `exec` that fails")),
		OPT_END(),
	};
	int i;

	if (argc == 2 && !strcmp(argv[1], "-h"))
		usage_with_options(builtin_rebase_usage,
				   builtin_rebase_options);

	prefix = setup_git_directory();
	trace_repo_setup(prefix);
	setup_work_tree();

	git_config(rebase_config, &options);

	if (options.use_legacy_rebase ||
	    !git_env_bool("GIT_TEST_REBASE_USE_BUILTIN", -1))
		warning(_("the rebase.useBuiltin support has been removed!\n"
			  "See its entry in 'git help config' for details."));

	strbuf_reset(&buf);
	strbuf_addf(&buf, "%s/applying", apply_dir());
	if(file_exists(buf.buf))
		die(_("It looks like 'git am' is in progress. Cannot rebase."));

	if (is_directory(apply_dir())) {
		options.type = REBASE_AM;
		options.state_dir = apply_dir();
	} else if (is_directory(merge_dir())) {
		strbuf_reset(&buf);
		strbuf_addf(&buf, "%s/rewritten", merge_dir());
		if (is_directory(buf.buf)) {
			options.type = REBASE_PRESERVE_MERGES;
			options.flags |= REBASE_INTERACTIVE_EXPLICIT;
		} else {
			strbuf_reset(&buf);
			strbuf_addf(&buf, "%s/interactive", merge_dir());
			if(file_exists(buf.buf)) {
				options.type = REBASE_INTERACTIVE;
				options.flags |= REBASE_INTERACTIVE_EXPLICIT;
			} else
				options.type = REBASE_MERGE;
		}
		options.state_dir = merge_dir();
	}

	if (options.type != REBASE_UNSPECIFIED)
		in_progress = 1;

	total_argc = argc;
	argc = parse_options(argc, argv, prefix,
			     builtin_rebase_options,
			     builtin_rebase_usage, 0);

	if (action != NO_ACTION && total_argc != 2) {
		usage_with_options(builtin_rebase_usage,
				   builtin_rebase_options);
	}

	if (argc > 2)
		usage_with_options(builtin_rebase_usage,
				   builtin_rebase_options);

<<<<<<< HEAD
	if (options.type == REBASE_PRESERVE_MERGES)
		warning(_("git rebase --preserve-merges is deprecated. "
			  "Use --rebase-merges instead."));
=======
	if (keep_base) {
		if (options.onto_name)
			die(_("cannot combine '--keep-base' with '--onto'"));
		if (options.root)
			die(_("cannot combine '--keep-base' with '--root'"));
	}
>>>>>>> f25671e4

	if (action != NO_ACTION && !in_progress)
		die(_("No rebase in progress?"));
	setenv(GIT_REFLOG_ACTION_ENVIRONMENT, "rebase", 0);

	if (action == ACTION_EDIT_TODO && !is_interactive(&options))
		die(_("The --edit-todo action can only be used during "
		      "interactive rebase."));

	if (trace2_is_enabled()) {
		if (is_interactive(&options))
			trace2_cmd_mode("interactive");
		else if (exec.nr)
			trace2_cmd_mode("interactive-exec");
		else
			trace2_cmd_mode(action_names[action]);
	}

	switch (action) {
	case ACTION_CONTINUE: {
		struct object_id head;
		struct lock_file lock_file = LOCK_INIT;
		int fd;

		options.action = "continue";
		set_reflog_action(&options);

		/* Sanity check */
		if (get_oid("HEAD", &head))
			die(_("Cannot read HEAD"));

		fd = hold_locked_index(&lock_file, 0);
		if (repo_read_index(the_repository) < 0)
			die(_("could not read index"));
		refresh_index(the_repository->index, REFRESH_QUIET, NULL, NULL,
			      NULL);
		if (0 <= fd)
			repo_update_index_if_able(the_repository, &lock_file);
		rollback_lock_file(&lock_file);

		if (has_unstaged_changes(the_repository, 1)) {
			puts(_("You must edit all merge conflicts and then\n"
			       "mark them as resolved using git add"));
			exit(1);
		}
		if (read_basic_state(&options))
			exit(1);
		goto run_rebase;
	}
	case ACTION_SKIP: {
		struct string_list merge_rr = STRING_LIST_INIT_DUP;

		options.action = "skip";
		set_reflog_action(&options);

		rerere_clear(the_repository, &merge_rr);
		string_list_clear(&merge_rr, 1);

		if (reset_head(NULL, "reset", NULL, RESET_HEAD_HARD,
			       NULL, NULL) < 0)
			die(_("could not discard worktree changes"));
		remove_branch_state(the_repository, 0);
		if (read_basic_state(&options))
			exit(1);
		goto run_rebase;
	}
	case ACTION_ABORT: {
		struct string_list merge_rr = STRING_LIST_INIT_DUP;
		options.action = "abort";
		set_reflog_action(&options);

		rerere_clear(the_repository, &merge_rr);
		string_list_clear(&merge_rr, 1);

		if (read_basic_state(&options))
			exit(1);
		if (reset_head(&options.orig_head, "reset",
			       options.head_name, RESET_HEAD_HARD,
			       NULL, NULL) < 0)
			die(_("could not move back to %s"),
			    oid_to_hex(&options.orig_head));
		remove_branch_state(the_repository, 0);
		ret = finish_rebase(&options);
		goto cleanup;
	}
	case ACTION_QUIT: {
		strbuf_reset(&buf);
		strbuf_addstr(&buf, options.state_dir);
		ret = !!remove_dir_recursively(&buf, 0);
		if (ret)
			die(_("could not remove '%s'"), options.state_dir);
		goto cleanup;
	}
	case ACTION_EDIT_TODO:
		options.action = "edit-todo";
		options.dont_finish_rebase = 1;
		goto run_rebase;
	case ACTION_SHOW_CURRENT_PATCH:
		options.action = "show-current-patch";
		options.dont_finish_rebase = 1;
		goto run_rebase;
	case NO_ACTION:
		break;
	default:
		BUG("action: %d", action);
	}

	/* Make sure no rebase is in progress */
	if (in_progress) {
		const char *last_slash = strrchr(options.state_dir, '/');
		const char *state_dir_base =
			last_slash ? last_slash + 1 : options.state_dir;
		const char *cmd_live_rebase =
			"git rebase (--continue | --abort | --skip)";
		strbuf_reset(&buf);
		strbuf_addf(&buf, "rm -fr \"%s\"", options.state_dir);
		die(_("It seems that there is already a %s directory, and\n"
		      "I wonder if you are in the middle of another rebase.  "
		      "If that is the\n"
		      "case, please try\n\t%s\n"
		      "If that is not the case, please\n\t%s\n"
		      "and run me again.  I am stopping in case you still "
		      "have something\n"
		      "valuable there.\n"),
		    state_dir_base, cmd_live_rebase, buf.buf);
	}

	for (i = 0; i < options.git_am_opts.argc; i++) {
		const char *option = options.git_am_opts.argv[i], *p;
		if (!strcmp(option, "--committer-date-is-author-date") ||
		    !strcmp(option, "--ignore-date") ||
		    !strcmp(option, "--whitespace=fix") ||
		    !strcmp(option, "--whitespace=strip"))
			options.flags |= REBASE_FORCE;
		else if (skip_prefix(option, "-C", &p)) {
			while (*p)
				if (!isdigit(*(p++)))
					die(_("switch `C' expects a "
					      "numerical value"));
		} else if (skip_prefix(option, "--whitespace=", &p)) {
			if (*p && strcmp(p, "warn") && strcmp(p, "nowarn") &&
			    strcmp(p, "error") && strcmp(p, "error-all"))
				die("Invalid whitespace option: '%s'", p);
		}
	}

	for (i = 0; i < exec.nr; i++)
		if (check_exec_cmd(exec.items[i].string))
			exit(1);

	if (!(options.flags & REBASE_NO_QUIET))
		argv_array_push(&options.git_am_opts, "-q");

	if (options.keep_empty)
		imply_interactive(&options, "--keep-empty");

	if (gpg_sign) {
		free(options.gpg_sign_opt);
		options.gpg_sign_opt = xstrfmt("-S%s", gpg_sign);
	}

	if (exec.nr) {
		int i;

		imply_interactive(&options, "--exec");

		strbuf_reset(&buf);
		for (i = 0; i < exec.nr; i++)
			strbuf_addf(&buf, "exec %s\n", exec.items[i].string);
		options.cmd = xstrdup(buf.buf);
	}

	if (rebase_merges) {
		if (!*rebase_merges)
			; /* default mode; do nothing */
		else if (!strcmp("rebase-cousins", rebase_merges))
			options.rebase_cousins = 1;
		else if (strcmp("no-rebase-cousins", rebase_merges))
			die(_("Unknown mode: %s"), rebase_merges);
		options.rebase_merges = 1;
		imply_interactive(&options, "--rebase-merges");
	}

	if (strategy_options.nr) {
		int i;

		if (!options.strategy)
			options.strategy = "recursive";

		strbuf_reset(&buf);
		for (i = 0; i < strategy_options.nr; i++)
			strbuf_addf(&buf, " --%s",
				    strategy_options.items[i].string);
		options.strategy_opts = xstrdup(buf.buf);
	}

	if (options.strategy) {
		options.strategy = xstrdup(options.strategy);
		switch (options.type) {
		case REBASE_AM:
			die(_("--strategy requires --merge or --interactive"));
		case REBASE_MERGE:
		case REBASE_INTERACTIVE:
		case REBASE_PRESERVE_MERGES:
			/* compatible */
			break;
		case REBASE_UNSPECIFIED:
			options.type = REBASE_MERGE;
			break;
		default:
			BUG("unhandled rebase type (%d)", options.type);
		}
	}

	if (options.type == REBASE_MERGE)
		imply_interactive(&options, "--merge");

	if (options.root && !options.onto_name)
		imply_interactive(&options, "--root without --onto");

	if (isatty(2) && options.flags & REBASE_NO_QUIET)
		strbuf_addstr(&options.git_format_patch_opt, " --progress");

	switch (options.type) {
	case REBASE_MERGE:
	case REBASE_INTERACTIVE:
	case REBASE_PRESERVE_MERGES:
		options.state_dir = merge_dir();
		break;
	case REBASE_AM:
		options.state_dir = apply_dir();
		break;
	default:
		/* the default rebase backend is `--am` */
		options.type = REBASE_AM;
		options.state_dir = apply_dir();
		break;
	}

	if (options.reschedule_failed_exec && !is_interactive(&options))
		die(_("%s requires an interactive rebase"), "--reschedule-failed-exec");

	if (options.git_am_opts.argc) {
		/* all am options except -q are compatible only with --am */
		for (i = options.git_am_opts.argc - 1; i >= 0; i--)
			if (strcmp(options.git_am_opts.argv[i], "-q"))
				break;

		if (is_interactive(&options) && i >= 0)
			die(_("cannot combine am options with either "
			      "interactive or merge options"));
	}

	if (options.signoff) {
		if (options.type == REBASE_PRESERVE_MERGES)
			die("cannot combine '--signoff' with "
			    "'--preserve-merges'");
		argv_array_push(&options.git_am_opts, "--signoff");
		options.flags |= REBASE_FORCE;
	}

	if (options.type == REBASE_PRESERVE_MERGES) {
		/*
		 * Note: incompatibility with --signoff handled in signoff block above
		 * Note: incompatibility with --interactive is just a strong warning;
		 *       git-rebase.txt caveats with "unless you know what you are doing"
		 */
		if (options.rebase_merges)
			die(_("cannot combine '--preserve-merges' with "
			      "'--rebase-merges'"));

		if (options.reschedule_failed_exec)
			die(_("error: cannot combine '--preserve-merges' with "
			      "'--reschedule-failed-exec'"));
	}

	if (options.rebase_merges) {
		if (strategy_options.nr)
			die(_("cannot combine '--rebase-merges' with "
			      "'--strategy-option'"));
		if (options.strategy)
			die(_("cannot combine '--rebase-merges' with "
			      "'--strategy'"));
	}

	if (!options.root) {
		if (argc < 1) {
			struct branch *branch;

			branch = branch_get(NULL);
			options.upstream_name = branch_get_upstream(branch,
								    NULL);
			if (!options.upstream_name)
				error_on_missing_default_upstream();
			if (fork_point < 0)
				fork_point = 1;
		} else {
			options.upstream_name = argv[0];
			argc--;
			argv++;
			if (!strcmp(options.upstream_name, "-"))
				options.upstream_name = "@{-1}";
		}
		options.upstream = peel_committish(options.upstream_name);
		if (!options.upstream)
			die(_("invalid upstream '%s'"), options.upstream_name);
		options.upstream_arg = options.upstream_name;
	} else {
		if (!options.onto_name) {
			if (commit_tree("", 0, the_hash_algo->empty_tree, NULL,
					&squash_onto, NULL, NULL) < 0)
				die(_("Could not create new root commit"));
			options.squash_onto = &squash_onto;
			options.onto_name = squash_onto_name =
				xstrdup(oid_to_hex(&squash_onto));
		}
		options.upstream_name = NULL;
		options.upstream = NULL;
		if (argc > 1)
			usage_with_options(builtin_rebase_usage,
					   builtin_rebase_options);
		options.upstream_arg = "--root";
	}

	/* Make sure the branch to rebase onto is valid. */
	if (keep_base) {
		strbuf_reset(&buf);
		strbuf_addstr(&buf, options.upstream_name);
		strbuf_addstr(&buf, "...");
		options.onto_name = xstrdup(buf.buf);
	} else if (!options.onto_name)
		options.onto_name = options.upstream_name;
	if (strstr(options.onto_name, "...")) {
		if (get_oid_mb(options.onto_name, &merge_base) < 0) {
			if (keep_base)
				die(_("'%s': need exactly one merge base with branch"),
				    options.upstream_name);
			else
				die(_("'%s': need exactly one merge base"),
				    options.onto_name);
		}
		options.onto = lookup_commit_or_die(&merge_base,
						    options.onto_name);
	} else {
		options.onto = peel_committish(options.onto_name);
		if (!options.onto)
			die(_("Does not point to a valid commit '%s'"),
				options.onto_name);
	}

	/*
	 * If the branch to rebase is given, that is the branch we will rebase
	 * branch_name -- branch/commit being rebased, or
	 * 		  HEAD (already detached)
	 * orig_head -- commit object name of tip of the branch before rebasing
	 * head_name -- refs/heads/<that-branch> or NULL (detached HEAD)
	 */
	if (argc == 1) {
		/* Is it "rebase other branchname" or "rebase other commit"? */
		branch_name = argv[0];
		options.switch_to = argv[0];

		/* Is it a local branch? */
		strbuf_reset(&buf);
		strbuf_addf(&buf, "refs/heads/%s", branch_name);
		if (!read_ref(buf.buf, &options.orig_head))
			options.head_name = xstrdup(buf.buf);
		/* If not is it a valid ref (branch or commit)? */
		else if (!get_oid(branch_name, &options.orig_head))
			options.head_name = NULL;
		else
			die(_("fatal: no such branch/commit '%s'"),
			    branch_name);
	} else if (argc == 0) {
		/* Do not need to switch branches, we are already on it. */
		options.head_name =
			xstrdup_or_null(resolve_ref_unsafe("HEAD", 0, NULL,
					 &flags));
		if (!options.head_name)
			die(_("No such ref: %s"), "HEAD");
		if (flags & REF_ISSYMREF) {
			if (!skip_prefix(options.head_name,
					 "refs/heads/", &branch_name))
				branch_name = options.head_name;

		} else {
			free(options.head_name);
			options.head_name = NULL;
			branch_name = "HEAD";
		}
		if (get_oid("HEAD", &options.orig_head))
			die(_("Could not resolve HEAD to a revision"));
	} else
		BUG("unexpected number of arguments left to parse");

	if (fork_point > 0) {
		struct commit *head =
			lookup_commit_reference(the_repository,
						&options.orig_head);
		options.restrict_revision =
			get_fork_point(options.upstream_name, head);
	}

	if (repo_read_index(the_repository) < 0)
		die(_("could not read index"));

	if (options.autostash) {
		struct lock_file lock_file = LOCK_INIT;
		int fd;

		fd = hold_locked_index(&lock_file, 0);
		refresh_cache(REFRESH_QUIET);
		if (0 <= fd)
			repo_update_index_if_able(the_repository, &lock_file);
		rollback_lock_file(&lock_file);

		if (has_unstaged_changes(the_repository, 1) ||
		    has_uncommitted_changes(the_repository, 1)) {
			const char *autostash =
				state_dir_path("autostash", &options);
			struct child_process stash = CHILD_PROCESS_INIT;
			struct object_id oid;
			struct commit *head =
				lookup_commit_reference(the_repository,
							&options.orig_head);

			argv_array_pushl(&stash.args,
					 "stash", "create", "autostash", NULL);
			stash.git_cmd = 1;
			stash.no_stdin = 1;
			strbuf_reset(&buf);
			if (capture_command(&stash, &buf, GIT_MAX_HEXSZ))
				die(_("Cannot autostash"));
			strbuf_trim_trailing_newline(&buf);
			if (get_oid(buf.buf, &oid))
				die(_("Unexpected stash response: '%s'"),
				    buf.buf);
			strbuf_reset(&buf);
			strbuf_add_unique_abbrev(&buf, &oid, DEFAULT_ABBREV);

			if (safe_create_leading_directories_const(autostash))
				die(_("Could not create directory for '%s'"),
				    options.state_dir);
			write_file(autostash, "%s", oid_to_hex(&oid));
			printf(_("Created autostash: %s\n"), buf.buf);
			if (reset_head(&head->object.oid, "reset --hard",
				       NULL, RESET_HEAD_HARD, NULL, NULL) < 0)
				die(_("could not reset --hard"));
			printf(_("HEAD is now at %s"),
			       find_unique_abbrev(&head->object.oid,
						  DEFAULT_ABBREV));
			strbuf_reset(&buf);
			pp_commit_easy(CMIT_FMT_ONELINE, head, &buf);
			if (buf.len > 0)
				printf(" %s", buf.buf);
			putchar('\n');

			if (discard_index(the_repository->index) < 0 ||
				repo_read_index(the_repository) < 0)
				die(_("could not read index"));
		}
	}

	if (require_clean_work_tree(the_repository, "rebase",
				    _("Please commit or stash them."), 1, 1)) {
		ret = 1;
		goto cleanup;
	}

	/*
	 * Now we are rebasing commits upstream..orig_head (or with --root,
	 * everything leading up to orig_head) on top of onto.
	 */

	/*
	 * Check if we are already based on onto with linear history,
	 * but this should be done if this is not an interactive rebase.
	 */
	if (can_fast_forward(options.onto, options.upstream, options.restrict_revision,
		    &options.orig_head, &merge_base) &&
	    !is_interactive(&options)) {
		int flag;

		if (!(options.flags & REBASE_FORCE)) {
			/* Lazily switch to the target branch if needed... */
			if (options.switch_to) {
				struct object_id oid;

				if (get_oid(options.switch_to, &oid) < 0) {
					ret = !!error(_("could not parse '%s'"),
						      options.switch_to);
					goto cleanup;
				}

				strbuf_reset(&buf);
				strbuf_addf(&buf, "%s: checkout %s",
					    getenv(GIT_REFLOG_ACTION_ENVIRONMENT),
					    options.switch_to);
				if (reset_head(&oid, "checkout",
					       options.head_name,
					       RESET_HEAD_RUN_POST_CHECKOUT_HOOK,
					       NULL, buf.buf) < 0) {
					ret = !!error(_("could not switch to "
							"%s"),
						      options.switch_to);
					goto cleanup;
				}
			}

			if (!(options.flags & REBASE_NO_QUIET))
				; /* be quiet */
			else if (!strcmp(branch_name, "HEAD") &&
				 resolve_ref_unsafe("HEAD", 0, NULL, &flag))
				puts(_("HEAD is up to date."));
			else
				printf(_("Current branch %s is up to date.\n"),
				       branch_name);
			ret = !!finish_rebase(&options);
			goto cleanup;
		} else if (!(options.flags & REBASE_NO_QUIET))
			; /* be quiet */
		else if (!strcmp(branch_name, "HEAD") &&
			 resolve_ref_unsafe("HEAD", 0, NULL, &flag))
			puts(_("HEAD is up to date, rebase forced."));
		else
			printf(_("Current branch %s is up to date, rebase "
				 "forced.\n"), branch_name);
	}

	/* If a hook exists, give it a chance to interrupt*/
	if (!ok_to_skip_pre_rebase &&
	    run_hook_le(NULL, "pre-rebase", options.upstream_arg,
			argc ? argv[0] : NULL, NULL))
		die(_("The pre-rebase hook refused to rebase."));

	if (options.flags & REBASE_DIFFSTAT) {
		struct diff_options opts;

		if (options.flags & REBASE_VERBOSE) {
			if (is_null_oid(&merge_base))
				printf(_("Changes to %s:\n"),
				       oid_to_hex(&options.onto->object.oid));
			else
				printf(_("Changes from %s to %s:\n"),
				       oid_to_hex(&merge_base),
				       oid_to_hex(&options.onto->object.oid));
		}

		/* We want color (if set), but no pager */
		diff_setup(&opts);
		opts.stat_width = -1; /* use full terminal width */
		opts.stat_graph_width = -1; /* respect statGraphWidth config */
		opts.output_format |=
			DIFF_FORMAT_SUMMARY | DIFF_FORMAT_DIFFSTAT;
		opts.detect_rename = DIFF_DETECT_RENAME;
		diff_setup_done(&opts);
		diff_tree_oid(is_null_oid(&merge_base) ?
			      the_hash_algo->empty_tree : &merge_base,
			      &options.onto->object.oid, "", &opts);
		diffcore_std(&opts);
		diff_flush(&opts);
	}

	if (is_interactive(&options))
		goto run_rebase;

	/* Detach HEAD and reset the tree */
	if (options.flags & REBASE_NO_QUIET)
		printf(_("First, rewinding head to replay your work on top of "
			 "it...\n"));

	strbuf_addf(&msg, "%s: checkout %s",
		    getenv(GIT_REFLOG_ACTION_ENVIRONMENT), options.onto_name);
	if (reset_head(&options.onto->object.oid, "checkout", NULL,
		       RESET_HEAD_DETACH | RESET_ORIG_HEAD |
		       RESET_HEAD_RUN_POST_CHECKOUT_HOOK,
		       NULL, msg.buf))
		die(_("Could not detach HEAD"));
	strbuf_release(&msg);

	/*
	 * If the onto is a proper descendant of the tip of the branch, then
	 * we just fast-forwarded.
	 */
	strbuf_reset(&msg);
	if (!oidcmp(&merge_base, &options.orig_head)) {
		printf(_("Fast-forwarded %s to %s.\n"),
			branch_name, options.onto_name);
		strbuf_addf(&msg, "rebase finished: %s onto %s",
			options.head_name ? options.head_name : "detached HEAD",
			oid_to_hex(&options.onto->object.oid));
		reset_head(NULL, "Fast-forwarded", options.head_name,
			   RESET_HEAD_REFS_ONLY, "HEAD", msg.buf);
		strbuf_release(&msg);
		ret = !!finish_rebase(&options);
		goto cleanup;
	}

	strbuf_addf(&revisions, "%s..%s",
		    options.root ? oid_to_hex(&options.onto->object.oid) :
		    (options.restrict_revision ?
		     oid_to_hex(&options.restrict_revision->object.oid) :
		     oid_to_hex(&options.upstream->object.oid)),
		    oid_to_hex(&options.orig_head));

	options.revisions = revisions.buf;

run_rebase:
	ret = !!run_specific_rebase(&options);

cleanup:
	strbuf_release(&revisions);
	free(options.head_name);
	free(options.gpg_sign_opt);
	free(options.cmd);
	free(squash_onto_name);
	return ret;
}<|MERGE_RESOLUTION|>--- conflicted
+++ resolved
@@ -1213,18 +1213,16 @@
 		usage_with_options(builtin_rebase_usage,
 				   builtin_rebase_options);
 
-<<<<<<< HEAD
 	if (options.type == REBASE_PRESERVE_MERGES)
 		warning(_("git rebase --preserve-merges is deprecated. "
 			  "Use --rebase-merges instead."));
-=======
+
 	if (keep_base) {
 		if (options.onto_name)
 			die(_("cannot combine '--keep-base' with '--onto'"));
 		if (options.root)
 			die(_("cannot combine '--keep-base' with '--root'"));
 	}
->>>>>>> f25671e4
 
 	if (action != NO_ACTION && !in_progress)
 		die(_("No rebase in progress?"));
