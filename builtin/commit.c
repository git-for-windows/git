--- conflicted
+++ resolved
@@ -1412,11 +1412,7 @@
 	wt_status_print(&s);
 	wt_status_collect_free_buffers(&s);
 
-<<<<<<< HEAD
-	enable_fscache(0);
-=======
 	disable_fscache();
->>>>>>> a5c1c215
 	return 0;
 }
 
