#define USE_THE_REPOSITORY_VARIABLE

#include "builtin.h"
#include "gettext.h"
#include "object-name.h"
#include "parse-options.h"
#include "range-diff.h"
#include "config.h"
<<<<<<< HEAD
#include "parse.h"
=======
#include "color.h"
>>>>>>> 69a7e8d3


static const char * const builtin_range_diff_usage[] = {
N_("git range-diff [<options>] <old-base>..<old-tip> <new-base>..<new-tip>"),
N_("git range-diff [<options>] <old-tip>...<new-tip>"),
N_("git range-diff [<options>] <base> <old-tip> <new-tip>"),
NULL
};

static int parse_max_memory(const struct option *opt, const char *arg, int unset)
{
	size_t *max_memory = opt->value;
	uintmax_t val;

	if (unset)
		return 0;

	if (!git_parse_unsigned(arg, &val, SIZE_MAX))
		return error(_("invalid max-memory value: %s"), arg);

	*max_memory = (size_t)val;
	return 0;
}

int cmd_range_diff(int argc,
		   const char **argv,
		   const char *prefix,
		   struct repository *repo UNUSED)
{
	struct diff_options diffopt = { NULL };
	struct strvec other_arg = STRVEC_INIT;
	struct strvec diff_merges_arg = STRVEC_INIT;
	struct range_diff_options range_diff_opts = {
		.creation_factor = RANGE_DIFF_CREATION_FACTOR_DEFAULT,
		.max_memory = RANGE_DIFF_MAX_MEMORY_DEFAULT,
		.diffopt = &diffopt,
		.other_arg = &other_arg
	};
	int simple_color = -1, left_only = 0, right_only = 0;
	struct option range_diff_options[] = {
		OPT_INTEGER(0, "creation-factor",
			    &range_diff_opts.creation_factor,
			    N_("percentage by which creation is weighted")),
		OPT_BOOL(0, "no-dual-color", &simple_color,
			    N_("use simple diff colors")),
		OPT_PASSTHRU_ARGV(0, "notes", &other_arg,
				  N_("notes"), N_("passed to 'git log'"),
				  PARSE_OPT_OPTARG),
		OPT_PASSTHRU_ARGV(0, "diff-merges", &diff_merges_arg,
				  N_("style"), N_("passed to 'git log'"), 0),
		OPT_CALLBACK(0, "max-memory", &range_diff_opts.max_memory,
			     N_("size"),
			     N_("maximum memory for cost matrix (default 4G)"),
			     parse_max_memory),
		OPT_PASSTHRU_ARGV(0, "remerge-diff", &diff_merges_arg, NULL,
				  N_("passed to 'git log'"), PARSE_OPT_NOARG),
		OPT_BOOL(0, "left-only", &left_only,
			 N_("only emit output related to the first range")),
		OPT_BOOL(0, "right-only", &right_only,
			 N_("only emit output related to the second range")),
		OPT_END()
	};
	struct option *options;
	int i, dash_dash = -1, res = 0;
	struct strbuf range1 = STRBUF_INIT, range2 = STRBUF_INIT;
	struct object_id oid;
	const char *three_dots = NULL;

	repo_config(the_repository, git_diff_ui_config, NULL);

	repo_diff_setup(the_repository, &diffopt);

	options = add_diff_options(range_diff_options, &diffopt);
	argc = parse_options(argc, argv, prefix, options,
			     builtin_range_diff_usage, PARSE_OPT_KEEP_DASHDASH);

	diff_setup_done(&diffopt);

	/* force color when --dual-color was used */
	if (!simple_color)
		diffopt.use_color = GIT_COLOR_ALWAYS;

	/* If `--diff-merges` was specified, imply `--merges` */
	if (diff_merges_arg.nr) {
		range_diff_opts.include_merges = 1;
		strvec_pushv(&other_arg, diff_merges_arg.v);
	}

	for (i = 0; i < argc; i++)
		if (!strcmp(argv[i], "--")) {
			dash_dash = i;
			break;
		}

	if (dash_dash == 3 ||
	    (dash_dash < 0 && argc > 2 &&
	     !repo_get_oid_committish(the_repository, argv[0], &oid) &&
	     !repo_get_oid_committish(the_repository, argv[1], &oid) &&
	     !repo_get_oid_committish(the_repository, argv[2], &oid))) {
		if (dash_dash < 0)
			; /* already validated arguments */
		else if (repo_get_oid_committish(the_repository, argv[0], &oid))
			usage_msg_optf(_("not a revision: '%s'"),
				       builtin_range_diff_usage, options,
				       argv[0]);
		else if (repo_get_oid_committish(the_repository, argv[1], &oid))
			usage_msg_optf(_("not a revision: '%s'"),
				       builtin_range_diff_usage, options,
				       argv[1]);
		else if (repo_get_oid_committish(the_repository, argv[2], &oid))
			usage_msg_optf(_("not a revision: '%s'"),
				       builtin_range_diff_usage, options,
				       argv[2]);

		strbuf_addf(&range1, "%s..%s", argv[0], argv[1]);
		strbuf_addf(&range2, "%s..%s", argv[0], argv[2]);

		strvec_pushv(&other_arg, argv +
			     (dash_dash < 0 ? 3 : dash_dash));
	} else if (dash_dash == 2 ||
		   (dash_dash < 0 && argc > 1 &&
		    is_range_diff_range(argv[0]) &&
		    is_range_diff_range(argv[1]))) {
		if (dash_dash < 0)
			; /* already validated arguments */
		else if (!is_range_diff_range(argv[0]))
			usage_msg_optf(_("not a commit range: '%s'"),
				       builtin_range_diff_usage, options,
				       argv[0]);
		else if (!is_range_diff_range(argv[1]))
			usage_msg_optf(_("not a commit range: '%s'"),
				       builtin_range_diff_usage, options,
				       argv[1]);

		strbuf_addstr(&range1, argv[0]);
		strbuf_addstr(&range2, argv[1]);

		strvec_pushv(&other_arg, argv +
			     (dash_dash < 0 ? 2 : dash_dash));
	} else if (dash_dash == 1 ||
		   (dash_dash < 0 && argc > 0 &&
		    (three_dots = strstr(argv[0], "...")))) {
		const char *a, *b;
		int a_len;

		if (dash_dash < 0)
			; /* already validated arguments */
		else if (!(three_dots = strstr(argv[0], "...")))
			usage_msg_optf(_("not a symmetric range: '%s'"),
					 builtin_range_diff_usage, options,
					 argv[0]);

		if (three_dots == argv[0]) {
			a = "HEAD";
			a_len = strlen(a);
		} else {
			a = argv[0];
			a_len = (int)(three_dots - a);
		}

		if (three_dots[3])
			b = three_dots + 3;
		else
			b = "HEAD";

		strbuf_addf(&range1, "%s..%.*s", b, a_len, a);
		strbuf_addf(&range2, "%.*s..%s", a_len, a, b);

		strvec_pushv(&other_arg, argv +
			     (dash_dash < 0 ? 1 : dash_dash));
	} else
		usage_msg_opt(_("need two commit ranges"),
			      builtin_range_diff_usage, options);
	FREE_AND_NULL(options);

	range_diff_opts.dual_color = simple_color < 1;
	range_diff_opts.left_only = left_only;
	range_diff_opts.right_only = right_only;
	res = show_range_diff(range1.buf, range2.buf, &range_diff_opts);

	strvec_clear(&other_arg);
	strvec_clear(&diff_merges_arg);
	strbuf_release(&range1);
	strbuf_release(&range2);

	return res;
}<|MERGE_RESOLUTION|>--- conflicted
+++ resolved
@@ -6,11 +6,8 @@
 #include "parse-options.h"
 #include "range-diff.h"
 #include "config.h"
-<<<<<<< HEAD
 #include "parse.h"
-=======
 #include "color.h"
->>>>>>> 69a7e8d3
 
 
 static const char * const builtin_range_diff_usage[] = {
