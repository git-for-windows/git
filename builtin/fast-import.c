--- conflicted
+++ resolved
@@ -979,11 +979,7 @@
 	if (e->idx.offset) {
 		duplicate_count_by_type[type]++;
 		return 1;
-<<<<<<< HEAD
-	} else if (find_oid_pack(&oid, packfile_store_get_packs(packs))) {
-=======
 	} else if (packfile_list_find_oid(packfile_store_get_packs(packs), &oid)) {
->>>>>>> c31bad4f
 		e->type = type;
 		e->pack_id = MAX_PACK_ID;
 		e->idx.offset = 1; /* just not zero! */
@@ -1184,11 +1180,7 @@
 		duplicate_count_by_type[OBJ_BLOB]++;
 		truncate_pack(&checkpoint);
 
-<<<<<<< HEAD
-	} else if (find_oid_pack(&oid, packfile_store_get_packs(packs))) {
-=======
 	} else if (packfile_list_find_oid(packfile_store_get_packs(packs), &oid)) {
->>>>>>> c31bad4f
 		e->type = OBJ_BLOB;
 		e->pack_id = MAX_PACK_ID;
 		e->idx.offset = 1; /* just not zero! */
