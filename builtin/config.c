#include "builtin.h"
#include "cache.h"
#include "color.h"
#include "parse-options.h"

static const char *const builtin_config_usage[] = {
	"git config [options]",
	NULL
};

static char *key;
static regex_t *key_regexp;
static regex_t *regexp;
static int show_keys;
static int use_key_regexp;
static int do_all;
static int do_not_match;
static int seen;
static char delim = '=';
static char key_delim = ' ';
static char term = '\n';

static int use_global_config, use_system_config, use_local_config;
static const char *given_config_file;
static int actions, types;
static const char *get_color_slot, *get_colorbool_slot;
static int end_null;
static int respect_includes = -1;

#define ACTION_GET (1<<0)
#define ACTION_GET_ALL (1<<1)
#define ACTION_GET_REGEXP (1<<2)
#define ACTION_REPLACE_ALL (1<<3)
#define ACTION_ADD (1<<4)
#define ACTION_UNSET (1<<5)
#define ACTION_UNSET_ALL (1<<6)
#define ACTION_RENAME_SECTION (1<<7)
#define ACTION_REMOVE_SECTION (1<<8)
#define ACTION_LIST (1<<9)
#define ACTION_EDIT (1<<10)
#define ACTION_SET (1<<11)
#define ACTION_SET_ALL (1<<12)
#define ACTION_GET_COLOR (1<<13)
#define ACTION_GET_COLORBOOL (1<<14)

#define TYPE_BOOL (1<<0)
#define TYPE_INT (1<<1)
#define TYPE_BOOL_OR_INT (1<<2)
#define TYPE_PATH (1<<3)

static struct option builtin_config_options[] = {
	OPT_GROUP("Config file location"),
	OPT_BOOLEAN(0, "global", &use_global_config, "use global config file"),
	OPT_BOOLEAN(0, "system", &use_system_config, "use system config file"),
	OPT_BOOLEAN(0, "local", &use_local_config, "use repository config file"),
	OPT_STRING('f', "file", &given_config_file, "file", "use given config file"),
	OPT_GROUP("Action"),
	OPT_BIT(0, "get", &actions, "get value: name [value-regex]", ACTION_GET),
	OPT_BIT(0, "get-all", &actions, "get all values: key [value-regex]", ACTION_GET_ALL),
	OPT_BIT(0, "get-regexp", &actions, "get values for regexp: name-regex [value-regex]", ACTION_GET_REGEXP),
	OPT_BIT(0, "replace-all", &actions, "replace all matching variables: name value [value_regex]", ACTION_REPLACE_ALL),
	OPT_BIT(0, "add", &actions, "adds a new variable: name value", ACTION_ADD),
	OPT_BIT(0, "unset", &actions, "removes a variable: name [value-regex]", ACTION_UNSET),
	OPT_BIT(0, "unset-all", &actions, "removes all matches: name [value-regex]", ACTION_UNSET_ALL),
	OPT_BIT(0, "rename-section", &actions, "rename section: old-name new-name", ACTION_RENAME_SECTION),
	OPT_BIT(0, "remove-section", &actions, "remove a section: name", ACTION_REMOVE_SECTION),
	OPT_BIT('l', "list", &actions, "list all", ACTION_LIST),
	OPT_BIT('e', "edit", &actions, "opens an editor", ACTION_EDIT),
	OPT_STRING(0, "get-color", &get_color_slot, "slot", "find the color configured: [default]"),
	OPT_STRING(0, "get-colorbool", &get_colorbool_slot, "slot", "find the color setting: [stdout-is-tty]"),
	OPT_GROUP("Type"),
	OPT_BIT(0, "bool", &types, "value is \"true\" or \"false\"", TYPE_BOOL),
	OPT_BIT(0, "int", &types, "value is decimal number", TYPE_INT),
	OPT_BIT(0, "bool-or-int", &types, "value is --bool or --int", TYPE_BOOL_OR_INT),
	OPT_BIT(0, "path", &types, "value is a path (file or directory name)", TYPE_PATH),
	OPT_GROUP("Other"),
	OPT_BOOLEAN('z', "null", &end_null, "terminate values with NUL byte"),
	OPT_BOOL(0, "includes", &respect_includes, "respect include directives on lookup"),
	OPT_END(),
};

static void check_argc(int argc, int min, int max) {
	if (argc >= min && argc <= max)
		return;
	error("wrong number of arguments");
	usage_with_options(builtin_config_usage, builtin_config_options);
}

static int show_all_config(const char *key_, const char *value_, void *cb)
{
	if (value_)
		printf("%s%c%s%c", key_, delim, value_, term);
	else
		printf("%s%c", key_, term);
	return 0;
}

static int show_config(const char *key_, const char *value_, void *cb)
{
	char value[256];
	const char *vptr = value;
	int must_free_vptr = 0;
	int dup_error = 0;
	int must_print_delim = 0;

	if (!use_key_regexp && strcmp(key_, key))
		return 0;
	if (use_key_regexp && regexec(key_regexp, key_, 0, NULL, 0))
		return 0;
	if (regexp != NULL &&
	    (do_not_match ^ !!regexec(regexp, (value_?value_:""), 0, NULL, 0)))
		return 0;

	if (show_keys) {
		printf("%s", key_);
		must_print_delim = 1;
	}
	if (seen && !do_all)
		dup_error = 1;
	if (types == TYPE_INT)
		sprintf(value, "%d", git_config_int(key_, value_?value_:""));
	else if (types == TYPE_BOOL)
		vptr = git_config_bool(key_, value_) ? "true" : "false";
	else if (types == TYPE_BOOL_OR_INT) {
		int is_bool, v;
		v = git_config_bool_or_int(key_, value_, &is_bool);
		if (is_bool)
			vptr = v ? "true" : "false";
		else
			sprintf(value, "%d", v);
	} else if (types == TYPE_PATH) {
		git_config_pathname(&vptr, key_, value_);
		must_free_vptr = 1;
	} else if (value_) {
		vptr = value_;
	} else {
		/* Just show the key name */
		vptr = "";
		must_print_delim = 0;
	}
	seen++;
	if (dup_error) {
		error("More than one value for the key %s: %s",
				key_, vptr);
	}
	else {
		if (must_print_delim)
			printf("%c", key_delim);
		printf("%s%c", vptr, term);
	}
	if (must_free_vptr)
		/* If vptr must be freed, it's a pointer to a
		 * dynamically allocated buffer, it's safe to cast to
		 * const.
		*/
		free((char *)vptr);

	return 0;
}

static int get_value(const char *key_, const char *regex_)
{
<<<<<<< HEAD
	int ret = -1;
	char *global = NULL, *xdg = NULL, *repo_config = NULL;
=======
	int ret = CONFIG_GENERIC_ERROR;
	char *global = NULL, *repo_config = NULL;
>>>>>>> e09e4024
	const char *system_wide = NULL, *local;
	struct config_include_data inc = CONFIG_INCLUDE_INIT;
	config_fn_t fn;
	void *data;

	local = given_config_file;
	if (!local) {
		local = repo_config = git_pathdup("config");
		if (git_config_system())
			system_wide = git_etc_gitconfig();
		home_config_paths(&global, &xdg, "config");
	}

	if (use_key_regexp) {
		char *tl;

		/*
		 * NEEDSWORK: this naive pattern lowercasing obviously does not
		 * work for more complex patterns like "^[^.]*Foo.*bar".
		 * Perhaps we should deprecate this altogether someday.
		 */

		key = xstrdup(key_);
		for (tl = key + strlen(key) - 1;
		     tl >= key && *tl != '.';
		     tl--)
			*tl = tolower(*tl);
		for (tl = key; *tl && *tl != '.'; tl++)
			*tl = tolower(*tl);

		key_regexp = (regex_t*)xmalloc(sizeof(regex_t));
		if (regcomp(key_regexp, key, REG_EXTENDED)) {
			fprintf(stderr, "Invalid key pattern: %s\n", key_);
			free(key);
			ret = CONFIG_INVALID_PATTERN;
			goto free_strings;
		}
	} else {
		if (git_config_parse_key(key_, &key, NULL)) {
			ret = CONFIG_INVALID_KEY;
			goto free_strings;
		}
	}

	if (regex_) {
		if (regex_[0] == '!') {
			do_not_match = 1;
			regex_++;
		}

		regexp = (regex_t*)xmalloc(sizeof(regex_t));
		if (regcomp(regexp, regex_, REG_EXTENDED)) {
			fprintf(stderr, "Invalid pattern: %s\n", regex_);
			ret = CONFIG_INVALID_PATTERN;
			goto free_strings;
		}
	}

	fn = show_config;
	data = NULL;
	if (respect_includes) {
		inc.fn = fn;
		inc.data = data;
		fn = git_config_include;
		data = &inc;
	}

	if (do_all && system_wide)
		git_config_from_file(fn, system_wide, data);
	if (do_all && xdg)
		git_config_from_file(fn, xdg, data);
	if (do_all && global)
		git_config_from_file(fn, global, data);
	if (do_all)
		git_config_from_file(fn, local, data);
	git_config_from_parameters(fn, data);
	if (!do_all && !seen)
		git_config_from_file(fn, local, data);
	if (!do_all && !seen && global)
		git_config_from_file(fn, global, data);
	if (!do_all && !seen && xdg)
		git_config_from_file(fn, xdg, data);
	if (!do_all && !seen && system_wide)
		git_config_from_file(fn, system_wide, data);

	free(key);
	if (regexp) {
		regfree(regexp);
		free(regexp);
	}

	if (do_all)
		ret = !seen;
	else
		ret = (seen == 1) ? 0 : seen > 1 ? 2 : 1;

free_strings:
	free(repo_config);
	free(global);
	free(xdg);
	return ret;
}

static char *normalize_value(const char *key, const char *value)
{
	char *normalized;

	if (!value)
		return NULL;

	if (types == 0 || types == TYPE_PATH)
		/*
		 * We don't do normalization for TYPE_PATH here: If
		 * the path is like ~/foobar/, we prefer to store
		 * "~/foobar/" in the config file, and to expand the ~
		 * when retrieving the value.
		 */
		normalized = xstrdup(value);
	else {
		normalized = xmalloc(64);
		if (types == TYPE_INT) {
			int v = git_config_int(key, value);
			sprintf(normalized, "%d", v);
		}
		else if (types == TYPE_BOOL)
			sprintf(normalized, "%s",
				git_config_bool(key, value) ? "true" : "false");
		else if (types == TYPE_BOOL_OR_INT) {
			int is_bool, v;
			v = git_config_bool_or_int(key, value, &is_bool);
			if (!is_bool)
				sprintf(normalized, "%d", v);
			else
				sprintf(normalized, "%s", v ? "true" : "false");
		}
	}

	return normalized;
}

static int get_color_found;
static const char *get_color_slot;
static const char *get_colorbool_slot;
static char parsed_color[COLOR_MAXLEN];

static int git_get_color_config(const char *var, const char *value, void *cb)
{
	if (!strcmp(var, get_color_slot)) {
		if (!value)
			config_error_nonbool(var);
		color_parse(value, var, parsed_color);
		get_color_found = 1;
	}
	return 0;
}

static void get_color(const char *def_color)
{
	get_color_found = 0;
	parsed_color[0] = '\0';
	git_config_with_options(git_get_color_config, NULL,
				given_config_file, respect_includes);

	if (!get_color_found && def_color)
		color_parse(def_color, "command line", parsed_color);

	fputs(parsed_color, stdout);
}

static int get_colorbool_found;
static int get_diff_color_found;
static int get_color_ui_found;
static int git_get_colorbool_config(const char *var, const char *value,
		void *cb)
{
	if (!strcmp(var, get_colorbool_slot))
		get_colorbool_found = git_config_colorbool(var, value);
	else if (!strcmp(var, "diff.color"))
		get_diff_color_found = git_config_colorbool(var, value);
	else if (!strcmp(var, "color.ui"))
		get_color_ui_found = git_config_colorbool(var, value);
	return 0;
}

static int get_colorbool(int print)
{
	get_colorbool_found = -1;
	get_diff_color_found = -1;
	git_config_with_options(git_get_colorbool_config, NULL,
				given_config_file, respect_includes);

	if (get_colorbool_found < 0) {
		if (!strcmp(get_colorbool_slot, "color.diff"))
			get_colorbool_found = get_diff_color_found;
		if (get_colorbool_found < 0)
			get_colorbool_found = get_color_ui_found;
	}

	get_colorbool_found = want_color(get_colorbool_found);

	if (print) {
		printf("%s\n", get_colorbool_found ? "true" : "false");
		return 0;
	} else
		return get_colorbool_found ? 0 : 1;
}

int cmd_config(int argc, const char **argv, const char *prefix)
{
	int nongit = !startup_info->have_repository;
	char *value;

	given_config_file = getenv(CONFIG_ENVIRONMENT);

	argc = parse_options(argc, argv, prefix, builtin_config_options,
			     builtin_config_usage,
			     PARSE_OPT_STOP_AT_NON_OPTION);

	if (use_global_config + use_system_config + use_local_config + !!given_config_file > 1) {
		error("only one config file at a time.");
		usage_with_options(builtin_config_usage, builtin_config_options);
	}

	if (use_global_config) {
		char *user_config = NULL;
		char *xdg_config = NULL;

		home_config_paths(&user_config, &xdg_config, "config");

		if (!user_config)
			/*
			 * It is unknown if HOME/.gitconfig exists, so
			 * we do not know if we should write to XDG
			 * location; error out even if XDG_CONFIG_HOME
			 * is set and points at a sane location.
			 */
			die("$HOME not set");

		if (access(user_config, R_OK) &&
		    xdg_config && !access(xdg_config, R_OK))
			given_config_file = xdg_config;
		else
			given_config_file = user_config;
	}
	else if (use_system_config)
		given_config_file = git_etc_gitconfig();
	else if (use_local_config)
		given_config_file = git_pathdup("config");
	else if (given_config_file) {
		if (!is_absolute_path(given_config_file) && prefix)
			given_config_file =
				xstrdup(prefix_filename(prefix,
							strlen(prefix),
							given_config_file));
	}

	if (respect_includes == -1)
		respect_includes = !given_config_file;

	if (end_null) {
		term = '\0';
		delim = '\n';
		key_delim = '\n';
	}

	if (HAS_MULTI_BITS(types)) {
		error("only one type at a time.");
		usage_with_options(builtin_config_usage, builtin_config_options);
	}

	if (get_color_slot)
	    actions |= ACTION_GET_COLOR;
	if (get_colorbool_slot)
	    actions |= ACTION_GET_COLORBOOL;

	if ((get_color_slot || get_colorbool_slot) && types) {
		error("--get-color and variable type are incoherent");
		usage_with_options(builtin_config_usage, builtin_config_options);
	}

	if (HAS_MULTI_BITS(actions)) {
		error("only one action at a time.");
		usage_with_options(builtin_config_usage, builtin_config_options);
	}
	if (actions == 0)
		switch (argc) {
		case 1: actions = ACTION_GET; break;
		case 2: actions = ACTION_SET; break;
		case 3: actions = ACTION_SET_ALL; break;
		default:
			usage_with_options(builtin_config_usage, builtin_config_options);
		}

	if (actions == ACTION_LIST) {
		check_argc(argc, 0, 0);
		if (git_config_with_options(show_all_config, NULL,
					    given_config_file,
					    respect_includes) < 0) {
			if (given_config_file)
				die_errno("unable to read config file '%s'",
					  given_config_file);
			else
				die("error processing config file(s)");
		}
	}
	else if (actions == ACTION_EDIT) {
		check_argc(argc, 0, 0);
		if (!given_config_file && nongit)
			die("not in a git directory");
		git_config(git_default_config, NULL);
		launch_editor(given_config_file ?
			      given_config_file : git_path("config"),
			      NULL, NULL);
	}
	else if (actions == ACTION_SET) {
		int ret;
		check_argc(argc, 2, 2);
		value = normalize_value(argv[0], argv[1]);
		ret = git_config_set_in_file(given_config_file, argv[0], value);
		if (ret == CONFIG_NOTHING_SET)
			error("cannot overwrite multiple values with a single value\n"
			"       Use a regexp, --add or --replace-all to change %s.", argv[0]);
		return ret;
	}
	else if (actions == ACTION_SET_ALL) {
		check_argc(argc, 2, 3);
		value = normalize_value(argv[0], argv[1]);
		return git_config_set_multivar_in_file(given_config_file,
						       argv[0], value, argv[2], 0);
	}
	else if (actions == ACTION_ADD) {
		check_argc(argc, 2, 2);
		value = normalize_value(argv[0], argv[1]);
		return git_config_set_multivar_in_file(given_config_file,
						       argv[0], value, "^$", 0);
	}
	else if (actions == ACTION_REPLACE_ALL) {
		check_argc(argc, 2, 3);
		value = normalize_value(argv[0], argv[1]);
		return git_config_set_multivar_in_file(given_config_file,
						       argv[0], value, argv[2], 1);
	}
	else if (actions == ACTION_GET) {
		check_argc(argc, 1, 2);
		return get_value(argv[0], argv[1]);
	}
	else if (actions == ACTION_GET_ALL) {
		do_all = 1;
		check_argc(argc, 1, 2);
		return get_value(argv[0], argv[1]);
	}
	else if (actions == ACTION_GET_REGEXP) {
		show_keys = 1;
		use_key_regexp = 1;
		do_all = 1;
		check_argc(argc, 1, 2);
		return get_value(argv[0], argv[1]);
	}
	else if (actions == ACTION_UNSET) {
		check_argc(argc, 1, 2);
		if (argc == 2)
			return git_config_set_multivar_in_file(given_config_file,
							       argv[0], NULL, argv[1], 0);
		else
			return git_config_set_in_file(given_config_file,
						      argv[0], NULL);
	}
	else if (actions == ACTION_UNSET_ALL) {
		check_argc(argc, 1, 2);
		return git_config_set_multivar_in_file(given_config_file,
						       argv[0], NULL, argv[1], 1);
	}
	else if (actions == ACTION_RENAME_SECTION) {
		int ret;
		check_argc(argc, 2, 2);
		ret = git_config_rename_section_in_file(given_config_file,
							argv[0], argv[1]);
		if (ret < 0)
			return ret;
		if (ret == 0)
			die("No such section!");
	}
	else if (actions == ACTION_REMOVE_SECTION) {
		int ret;
		check_argc(argc, 1, 1);
		ret = git_config_rename_section_in_file(given_config_file,
							argv[0], NULL);
		if (ret < 0)
			return ret;
		if (ret == 0)
			die("No such section!");
	}
	else if (actions == ACTION_GET_COLOR) {
		get_color(argv[0]);
	}
	else if (actions == ACTION_GET_COLORBOOL) {
		if (argc == 1)
			color_stdout_is_tty = git_config_bool("command line", argv[0]);
		return get_colorbool(argc != 0);
	}

	return 0;
}

int cmd_repo_config(int argc, const char **argv, const char *prefix)
{
	fprintf(stderr, "WARNING: git repo-config is deprecated in favor of git config.\n");
	return cmd_config(argc, argv, prefix);
}<|MERGE_RESOLUTION|>--- conflicted
+++ resolved
@@ -160,13 +160,8 @@
 
 static int get_value(const char *key_, const char *regex_)
 {
-<<<<<<< HEAD
-	int ret = -1;
+	int ret = CONFIG_GENERIC_ERROR;
 	char *global = NULL, *xdg = NULL, *repo_config = NULL;
-=======
-	int ret = CONFIG_GENERIC_ERROR;
-	char *global = NULL, *repo_config = NULL;
->>>>>>> e09e4024
 	const char *system_wide = NULL, *local;
 	struct config_include_data inc = CONFIG_INCLUDE_INIT;
 	config_fn_t fn;
