#define USE_THE_INDEX_VARIABLE
#include "builtin.h"
#include "repository.h"
#include "cache.h"
#include "config.h"
#include "parse-options.h"
#include "quote.h"
#include "pathspec.h"
#include "dir.h"
#include "submodule.h"
#include "submodule-config.h"
#include "string-list.h"
#include "run-command.h"
#include "remote.h"
#include "refs.h"
#include "refspec.h"
#include "connect.h"
#include "revision.h"
#include "diffcore.h"
#include "diff.h"
#include "object-store.h"
#include "advice.h"
#include "branch.h"
#include "list-objects-filter-options.h"

#define OPT_QUIET (1 << 0)
#define OPT_CACHED (1 << 1)
#define OPT_RECURSIVE (1 << 2)
#define OPT_FORCE (1 << 3)

typedef void (*each_submodule_fn)(const struct cache_entry *list_item,
				  void *cb_data);

static int repo_get_default_remote(struct repository *repo, char **default_remote)
{
	char *dest = NULL;
	struct strbuf sb = STRBUF_INIT;
	struct ref_store *store = get_main_ref_store(repo);
	const char *refname = refs_resolve_ref_unsafe(store, "HEAD", 0, NULL,
						      NULL);

	if (!refname)
		return die_message(_("No such ref: %s"), "HEAD");

	/* detached HEAD */
	if (!strcmp(refname, "HEAD")) {
		*default_remote = xstrdup("origin");
		return 0;
	}

	if (!skip_prefix(refname, "refs/heads/", &refname))
		return die_message(_("Expecting a full ref name, got %s"),
				   refname);

	strbuf_addf(&sb, "branch.%s.remote", refname);
	if (repo_config_get_string(repo, sb.buf, &dest))
		*default_remote = xstrdup("origin");
	else
		*default_remote = dest;

	strbuf_release(&sb);
	return 0;
}

static int get_default_remote_submodule(const char *module_path, char **default_remote)
{
	struct repository subrepo;
	int ret;

	if (repo_submodule_init(&subrepo, the_repository, module_path,
				null_oid()) < 0)
		return die_message(_("could not get a repository handle for submodule '%s'"),
				   module_path);
	ret = repo_get_default_remote(&subrepo, default_remote);
	repo_clear(&subrepo);

	return ret;
}

static char *get_default_remote(void)
{
	char *default_remote;
	int code = repo_get_default_remote(the_repository, &default_remote);

	if (code)
		exit(code);

	return default_remote;
}

static char *resolve_relative_url(const char *rel_url, const char *up_path, int quiet)
{
	char *remoteurl, *resolved_url;
	char *remote = get_default_remote();
	struct strbuf remotesb = STRBUF_INIT;

	strbuf_addf(&remotesb, "remote.%s.url", remote);
	if (git_config_get_string(remotesb.buf, &remoteurl)) {
		if (!quiet)
			warning(_("could not look up configuration '%s'. "
				  "Assuming this repository is its own "
				  "authoritative upstream."),
				remotesb.buf);
		remoteurl = xgetcwd();
	}
	resolved_url = relative_url(remoteurl, rel_url, up_path);

	free(remote);
	free(remoteurl);
	strbuf_release(&remotesb);

	return resolved_url;
}

/* the result should be freed by the caller. */
static char *get_submodule_displaypath(const char *path, const char *prefix,
				       const char *super_prefix)
{
	if (prefix && super_prefix) {
		BUG("cannot have prefix '%s' and superprefix '%s'",
		    prefix, super_prefix);
	} else if (prefix) {
		struct strbuf sb = STRBUF_INIT;
		char *displaypath = xstrdup(relative_path(path, prefix, &sb));
		strbuf_release(&sb);
		return displaypath;
	} else if (super_prefix) {
		return xstrfmt("%s%s", super_prefix, path);
	} else {
		return xstrdup(path);
	}
}

static char *compute_rev_name(const char *sub_path, const char* object_id)
{
	struct strbuf sb = STRBUF_INIT;
	const char ***d;

	static const char *describe_bare[] = { NULL };

	static const char *describe_tags[] = { "--tags", NULL };

	static const char *describe_contains[] = { "--contains", NULL };

	static const char *describe_all_always[] = { "--all", "--always", NULL };

	static const char **describe_argv[] = { describe_bare, describe_tags,
						describe_contains,
						describe_all_always, NULL };

	for (d = describe_argv; *d; d++) {
		struct child_process cp = CHILD_PROCESS_INIT;
		prepare_submodule_repo_env(&cp.env);
		cp.dir = sub_path;
		cp.git_cmd = 1;
		cp.no_stderr = 1;

		strvec_push(&cp.args, "describe");
		strvec_pushv(&cp.args, *d);
		strvec_push(&cp.args, object_id);

		if (!capture_command(&cp, &sb, 0)) {
			strbuf_strip_suffix(&sb, "\n");
			return strbuf_detach(&sb, NULL);
		}
	}

	strbuf_release(&sb);
	return NULL;
}

struct module_list {
	const struct cache_entry **entries;
	int alloc, nr;
};
#define MODULE_LIST_INIT { 0 }

static void module_list_release(struct module_list *ml)
{
	free(ml->entries);
}

static int module_list_compute(const char **argv,
			       const char *prefix,
			       struct pathspec *pathspec,
			       struct module_list *list)
{
	int i, result = 0;
	char *ps_matched = NULL;

	parse_pathspec(pathspec, 0,
		       PATHSPEC_PREFER_FULL,
		       prefix, argv);

	if (pathspec->nr)
		ps_matched = xcalloc(pathspec->nr, 1);

	if (repo_read_index(the_repository) < 0)
		die(_("index file corrupt"));

	for (i = 0; i < the_index.cache_nr; i++) {
		const struct cache_entry *ce = the_index.cache[i];

		if (!match_pathspec(&the_index, pathspec, ce->name, ce_namelen(ce),
				    0, ps_matched, 1) ||
		    !S_ISGITLINK(ce->ce_mode))
			continue;

		ALLOC_GROW(list->entries, list->nr + 1, list->alloc);
		list->entries[list->nr++] = ce;
		while (i + 1 < the_index.cache_nr &&
		       !strcmp(ce->name, the_index.cache[i + 1]->name))
			/*
			 * Skip entries with the same name in different stages
			 * to make sure an entry is returned only once.
			 */
			i++;
	}

	if (ps_matched && report_path_error(ps_matched, pathspec))
		result = -1;

	free(ps_matched);

	return result;
}

static void module_list_active(struct module_list *list)
{
	int i;
	struct module_list active_modules = MODULE_LIST_INIT;

	for (i = 0; i < list->nr; i++) {
		const struct cache_entry *ce = list->entries[i];

		if (!is_submodule_active(the_repository, ce->name))
			continue;

		ALLOC_GROW(active_modules.entries,
			   active_modules.nr + 1,
			   active_modules.alloc);
		active_modules.entries[active_modules.nr++] = ce;
	}

	module_list_release(list);
	*list = active_modules;
}

static char *get_up_path(const char *path)
{
	int i;
	struct strbuf sb = STRBUF_INIT;

	for (i = count_slashes(path); i; i--)
		strbuf_addstr(&sb, "../");

	/*
	 * Check if 'path' ends with slash or not
	 * for having the same output for dir/sub_dir
	 * and dir/sub_dir/
	 */
	if (!is_dir_sep(path[strlen(path) - 1]))
		strbuf_addstr(&sb, "../");

	return strbuf_detach(&sb, NULL);
}

static void for_each_listed_submodule(const struct module_list *list,
				      each_submodule_fn fn, void *cb_data)
{
	int i;

	for (i = 0; i < list->nr; i++)
		fn(list->entries[i], cb_data);
}

struct foreach_cb {
	int argc;
	const char **argv;
	const char *prefix;
	const char *super_prefix;
	int quiet;
	int recursive;
};
#define FOREACH_CB_INIT { 0 }

static void runcommand_in_submodule_cb(const struct cache_entry *list_item,
				       void *cb_data)
{
	struct foreach_cb *info = cb_data;
	const char *path = list_item->name;
	const struct object_id *ce_oid = &list_item->oid;
	const struct submodule *sub;
	struct child_process cp = CHILD_PROCESS_INIT;
	char *displaypath;

<<<<<<< HEAD
	displaypath = get_submodule_displaypath(path, info->prefix,
						info->super_prefix);
=======
	if (validate_submodule_path(path) < 0)
		exit(128);

	displaypath = get_submodule_displaypath(path, info->prefix);
>>>>>>> 47b6d90e

	sub = submodule_from_path(the_repository, null_oid(), path);

	if (!sub)
		die(_("No url found for submodule path '%s' in .gitmodules"),
			displaypath);

	if (!is_submodule_populated_gently(path, NULL))
		goto cleanup;

	prepare_submodule_repo_env(&cp.env);

	/*
	 * For the purpose of executing <command> in the submodule,
	 * separate shell is used for the purpose of running the
	 * child process.
	 */
	cp.use_shell = 1;
	cp.dir = path;

	/*
	 * NEEDSWORK: the command currently has access to the variables $name,
	 * $sm_path, $displaypath, $sha1 and $toplevel only when the command
	 * contains a single argument. This is done for maintaining a faithful
	 * translation from shell script.
	 */
	if (info->argc == 1) {
		char *toplevel = xgetcwd();
		struct strbuf sb = STRBUF_INIT;

		strvec_pushf(&cp.env, "name=%s", sub->name);
		strvec_pushf(&cp.env, "sm_path=%s", path);
		strvec_pushf(&cp.env, "displaypath=%s", displaypath);
		strvec_pushf(&cp.env, "sha1=%s",
			     oid_to_hex(ce_oid));
		strvec_pushf(&cp.env, "toplevel=%s", toplevel);

		/*
		 * Since the path variable was accessible from the script
		 * before porting, it is also made available after porting.
		 * The environment variable "PATH" has a very special purpose
		 * on windows. And since environment variables are
		 * case-insensitive in windows, it interferes with the
		 * existing PATH variable. Hence, to avoid that, we expose
		 * path via the args strvec and not via env.
		 */
		sq_quote_buf(&sb, path);
		strvec_pushf(&cp.args, "path=%s; %s",
			     sb.buf, info->argv[0]);
		strbuf_release(&sb);
		free(toplevel);
	} else {
		strvec_pushv(&cp.args, info->argv);
	}

	if (!info->quiet)
		printf(_("Entering '%s'\n"), displaypath);

	if (info->argv[0] && run_command(&cp))
		die(_("run_command returned non-zero status for %s\n."),
			displaypath);

	if (info->recursive) {
		struct child_process cpr = CHILD_PROCESS_INIT;

		cpr.git_cmd = 1;
		cpr.dir = path;
		prepare_submodule_repo_env(&cpr.env);

		strvec_pushl(&cpr.args, "submodule--helper", "foreach", "--recursive",
			     NULL);
		strvec_pushl(&cpr.args, "--super-prefix", NULL);
		strvec_pushf(&cpr.args, "%s/", displaypath);

		if (info->quiet)
			strvec_push(&cpr.args, "--quiet");

		strvec_push(&cpr.args, "--");
		strvec_pushv(&cpr.args, info->argv);

		if (run_command(&cpr))
			die(_("run_command returned non-zero status while "
				"recursing in the nested submodules of %s\n."),
				displaypath);
	}

cleanup:
	free(displaypath);
}

static int module_foreach(int argc, const char **argv, const char *prefix)
{
	struct foreach_cb info = FOREACH_CB_INIT;
	struct pathspec pathspec = { 0 };
	struct module_list list = MODULE_LIST_INIT;
	struct option module_foreach_options[] = {
		OPT__SUPER_PREFIX(&info.super_prefix),
		OPT__QUIET(&info.quiet, N_("suppress output of entering each submodule command")),
		OPT_BOOL(0, "recursive", &info.recursive,
			 N_("recurse into nested submodules")),
		OPT_END()
	};
	const char *const git_submodule_helper_usage[] = {
		N_("git submodule foreach [--quiet] [--recursive] [--] <command>"),
		NULL
	};
	int ret = 1;

	argc = parse_options(argc, argv, prefix, module_foreach_options,
			     git_submodule_helper_usage, 0);

	if (module_list_compute(NULL, prefix, &pathspec, &list) < 0)
		goto cleanup;

	info.argc = argc;
	info.argv = argv;
	info.prefix = prefix;

	for_each_listed_submodule(&list, runcommand_in_submodule_cb, &info);

	ret = 0;
cleanup:
	module_list_release(&list);
	clear_pathspec(&pathspec);
	return ret;
}

static int starts_with_dot_slash(const char *const path)
{
	return path_match_flags(path, PATH_MATCH_STARTS_WITH_DOT_SLASH |
				PATH_MATCH_XPLATFORM);
}

static int starts_with_dot_dot_slash(const char *const path)
{
	return path_match_flags(path, PATH_MATCH_STARTS_WITH_DOT_DOT_SLASH |
				PATH_MATCH_XPLATFORM);
}

struct init_cb {
	const char *prefix;
	const char *super_prefix;
	unsigned int flags;
};
#define INIT_CB_INIT { 0 }

static void init_submodule(const char *path, const char *prefix,
			   const char *super_prefix,
			   unsigned int flags)
{
	const struct submodule *sub;
	struct strbuf sb = STRBUF_INIT;
	const char *upd;
	char *url = NULL, *displaypath;

	displaypath = get_submodule_displaypath(path, prefix, super_prefix);

	sub = submodule_from_path(the_repository, null_oid(), path);

	if (!sub)
		die(_("No url found for submodule path '%s' in .gitmodules"),
			displaypath);

	/*
	 * NEEDSWORK: In a multi-working-tree world, this needs to be
	 * set in the per-worktree config.
	 *
	 * Set active flag for the submodule being initialized
	 */
	if (!is_submodule_active(the_repository, path)) {
		strbuf_addf(&sb, "submodule.%s.active", sub->name);
		git_config_set_gently(sb.buf, "true");
		strbuf_reset(&sb);
	}

	/*
	 * Copy url setting when it is not set yet.
	 * To look up the url in .git/config, we must not fall back to
	 * .gitmodules, so look it up directly.
	 */
	strbuf_addf(&sb, "submodule.%s.url", sub->name);
	if (git_config_get_string(sb.buf, &url)) {
		if (!sub->url)
			die(_("No url found for submodule path '%s' in .gitmodules"),
				displaypath);

		url = xstrdup(sub->url);

		/* Possibly a url relative to parent */
		if (starts_with_dot_dot_slash(url) ||
		    starts_with_dot_slash(url)) {
			char *oldurl = url;

			url = resolve_relative_url(oldurl, NULL, 0);
			free(oldurl);
		}

		if (git_config_set_gently(sb.buf, url))
			die(_("Failed to register url for submodule path '%s'"),
			    displaypath);
		if (!(flags & OPT_QUIET))
			fprintf(stderr,
				_("Submodule '%s' (%s) registered for path '%s'\n"),
				sub->name, url, displaypath);
	}
	strbuf_reset(&sb);

	/* Copy "update" setting when it is not set yet */
	strbuf_addf(&sb, "submodule.%s.update", sub->name);
	if (git_config_get_string_tmp(sb.buf, &upd) &&
	    sub->update_strategy.type != SM_UPDATE_UNSPECIFIED) {
		if (sub->update_strategy.type == SM_UPDATE_COMMAND) {
			fprintf(stderr, _("warning: command update mode suggested for submodule '%s'\n"),
				sub->name);
			upd = "none";
		} else {
			upd = submodule_update_type_to_string(sub->update_strategy.type);
		}

		if (git_config_set_gently(sb.buf, upd))
			die(_("Failed to register update mode for submodule path '%s'"), displaypath);
	}
	strbuf_release(&sb);
	free(displaypath);
	free(url);
}

static void init_submodule_cb(const struct cache_entry *list_item, void *cb_data)
{
	struct init_cb *info = cb_data;

	init_submodule(list_item->name, info->prefix, info->super_prefix,
		       info->flags);
}

static int module_init(int argc, const char **argv, const char *prefix)
{
	struct init_cb info = INIT_CB_INIT;
	struct pathspec pathspec = { 0 };
	struct module_list list = MODULE_LIST_INIT;
	int quiet = 0;
	struct option module_init_options[] = {
		OPT__QUIET(&quiet, N_("suppress output for initializing a submodule")),
		OPT_END()
	};
	const char *const git_submodule_helper_usage[] = {
		N_("git submodule init [<options>] [<path>]"),
		NULL
	};
	int ret = 1;

	argc = parse_options(argc, argv, prefix, module_init_options,
			     git_submodule_helper_usage, 0);

	if (module_list_compute(argv, prefix, &pathspec, &list) < 0)
		goto cleanup;

	/*
	 * If there are no path args and submodule.active is set then,
	 * by default, only initialize 'active' modules.
	 */
	if (!argc && git_config_get_value_multi("submodule.active"))
		module_list_active(&list);

	info.prefix = prefix;
	if (quiet)
		info.flags |= OPT_QUIET;

	for_each_listed_submodule(&list, init_submodule_cb, &info);

	ret = 0;
cleanup:
	module_list_release(&list);
	clear_pathspec(&pathspec);
	return ret;
}

struct status_cb {
	const char *prefix;
	const char *super_prefix;
	unsigned int flags;
};
#define STATUS_CB_INIT { 0 }

static void print_status(unsigned int flags, char state, const char *path,
			 const struct object_id *oid, const char *displaypath)
{
	if (flags & OPT_QUIET)
		return;

	printf("%c%s %s", state, oid_to_hex(oid), displaypath);

	if (state == ' ' || state == '+') {
		char *name = compute_rev_name(path, oid_to_hex(oid));

		if (name)
			printf(" (%s)", name);
		free(name);
	}

	printf("\n");
}

static int handle_submodule_head_ref(const char *refname UNUSED,
				     const struct object_id *oid,
				     int flags UNUSED,
				     void *cb_data)
{
	struct object_id *output = cb_data;

	if (oid)
		oidcpy(output, oid);

	return 0;
}

static void status_submodule(const char *path, const struct object_id *ce_oid,
			     unsigned int ce_flags, const char *prefix,
			     const char *super_prefix, unsigned int flags)
{
	char *displaypath;
	struct strvec diff_files_args = STRVEC_INIT;
	struct rev_info rev = REV_INFO_INIT;
	int diff_files_result;
	struct strbuf buf = STRBUF_INIT;
	const char *git_dir;
	struct setup_revision_opt opt = {
		.free_removed_argv_elements = 1,
	};

	if (validate_submodule_path(path) < 0)
		exit(128);

	if (!submodule_from_path(the_repository, null_oid(), path))
		die(_("no submodule mapping found in .gitmodules for path '%s'"),
		      path);

	displaypath = get_submodule_displaypath(path, prefix, super_prefix);

	if ((CE_STAGEMASK & ce_flags) >> CE_STAGESHIFT) {
		print_status(flags, 'U', path, null_oid(), displaypath);
		goto cleanup;
	}

	strbuf_addf(&buf, "%s/.git", path);
	git_dir = read_gitfile(buf.buf);
	if (!git_dir)
		git_dir = buf.buf;

	if (!is_submodule_active(the_repository, path) ||
	    !is_git_directory(git_dir)) {
		print_status(flags, '-', path, ce_oid, displaypath);
		strbuf_release(&buf);
		goto cleanup;
	}
	strbuf_release(&buf);

	strvec_pushl(&diff_files_args, "diff-files",
		     "--ignore-submodules=dirty", "--quiet", "--",
		     path, NULL);

	git_config(git_diff_basic_config, NULL);

	repo_init_revisions(the_repository, &rev, NULL);
	rev.abbrev = 0;
	setup_revisions(diff_files_args.nr, diff_files_args.v, &rev, &opt);
	diff_files_result = run_diff_files(&rev, 0);

	if (!diff_result_code(&rev.diffopt, diff_files_result)) {
		print_status(flags, ' ', path, ce_oid,
			     displaypath);
	} else if (!(flags & OPT_CACHED)) {
		struct object_id oid;
		struct ref_store *refs = get_submodule_ref_store(path);

		if (!refs) {
			print_status(flags, '-', path, ce_oid, displaypath);
			goto cleanup;
		}
		if (refs_head_ref(refs, handle_submodule_head_ref, &oid))
			die(_("could not resolve HEAD ref inside the "
			      "submodule '%s'"), path);

		print_status(flags, '+', path, &oid, displaypath);
	} else {
		print_status(flags, '+', path, ce_oid, displaypath);
	}

	if (flags & OPT_RECURSIVE) {
		struct child_process cpr = CHILD_PROCESS_INIT;

		cpr.git_cmd = 1;
		cpr.dir = path;
		prepare_submodule_repo_env(&cpr.env);

		strvec_pushl(&cpr.args, "submodule--helper", "status",
			     "--recursive", NULL);
		strvec_push(&cpr.args, "--super-prefix");
		strvec_pushf(&cpr.args, "%s/", displaypath);

		if (flags & OPT_CACHED)
			strvec_push(&cpr.args, "--cached");

		if (flags & OPT_QUIET)
			strvec_push(&cpr.args, "--quiet");

		if (run_command(&cpr))
			die(_("failed to recurse into submodule '%s'"), path);
	}

cleanup:
	strvec_clear(&diff_files_args);
	free(displaypath);
	release_revisions(&rev);
}

static void status_submodule_cb(const struct cache_entry *list_item,
				void *cb_data)
{
	struct status_cb *info = cb_data;

	status_submodule(list_item->name, &list_item->oid, list_item->ce_flags,
			 info->prefix, info->super_prefix, info->flags);
}

static int module_status(int argc, const char **argv, const char *prefix)
{
	struct status_cb info = STATUS_CB_INIT;
	struct pathspec pathspec = { 0 };
	struct module_list list = MODULE_LIST_INIT;
	int quiet = 0;
	struct option module_status_options[] = {
		OPT__SUPER_PREFIX(&info.super_prefix),
		OPT__QUIET(&quiet, N_("suppress submodule status output")),
		OPT_BIT(0, "cached", &info.flags, N_("use commit stored in the index instead of the one stored in the submodule HEAD"), OPT_CACHED),
		OPT_BIT(0, "recursive", &info.flags, N_("recurse into nested submodules"), OPT_RECURSIVE),
		OPT_END()
	};
	const char *const git_submodule_helper_usage[] = {
		N_("git submodule status [--quiet] [--cached] [--recursive] [<path>...]"),
		NULL
	};
	int ret = 1;

	argc = parse_options(argc, argv, prefix, module_status_options,
			     git_submodule_helper_usage, 0);

	if (module_list_compute(argv, prefix, &pathspec, &list) < 0)
		goto cleanup;

	info.prefix = prefix;
	if (quiet)
		info.flags |= OPT_QUIET;

	for_each_listed_submodule(&list, status_submodule_cb, &info);

	ret = 0;
cleanup:
	module_list_release(&list);
	clear_pathspec(&pathspec);
	return ret;
}

struct module_cb {
	unsigned int mod_src;
	unsigned int mod_dst;
	struct object_id oid_src;
	struct object_id oid_dst;
	char status;
	char *sm_path;
};
#define MODULE_CB_INIT { 0 }

static void module_cb_release(struct module_cb *mcb)
{
	free(mcb->sm_path);
}

struct module_cb_list {
	struct module_cb **entries;
	int alloc, nr;
};
#define MODULE_CB_LIST_INIT { 0 }

static void module_cb_list_release(struct module_cb_list *mcbl)
{
	int i;

	for (i = 0; i < mcbl->nr; i++) {
		struct module_cb *mcb = mcbl->entries[i];

		module_cb_release(mcb);
		free(mcb);
	}
	free(mcbl->entries);
}

struct summary_cb {
	int argc;
	const char **argv;
	const char *prefix;
	const char *super_prefix;
	unsigned int cached: 1;
	unsigned int for_status: 1;
	unsigned int files: 1;
	int summary_limit;
};
#define SUMMARY_CB_INIT { 0 }

enum diff_cmd {
	DIFF_INDEX,
	DIFF_FILES
};

static char *verify_submodule_committish(const char *sm_path,
					 const char *committish)
{
	struct child_process cp_rev_parse = CHILD_PROCESS_INIT;
	struct strbuf result = STRBUF_INIT;

	cp_rev_parse.git_cmd = 1;
	cp_rev_parse.dir = sm_path;
	prepare_submodule_repo_env(&cp_rev_parse.env);
	strvec_pushl(&cp_rev_parse.args, "rev-parse", "-q", "--short", NULL);
	strvec_pushf(&cp_rev_parse.args, "%s^0", committish);
	strvec_push(&cp_rev_parse.args, "--");

	if (capture_command(&cp_rev_parse, &result, 0))
		return NULL;

	strbuf_trim_trailing_newline(&result);
	return strbuf_detach(&result, NULL);
}

static void print_submodule_summary(struct summary_cb *info, const char *errmsg,
				    int total_commits, const char *displaypath,
				    const char *src_abbrev, const char *dst_abbrev,
				    struct module_cb *p)
{
	if (p->status == 'T') {
		if (S_ISGITLINK(p->mod_dst))
			printf(_("* %s %s(blob)->%s(submodule)"),
				 displaypath, src_abbrev, dst_abbrev);
		else
			printf(_("* %s %s(submodule)->%s(blob)"),
				 displaypath, src_abbrev, dst_abbrev);
	} else {
		printf("* %s %s...%s",
			displaypath, src_abbrev, dst_abbrev);
	}

	if (total_commits < 0)
		printf(":\n");
	else
		printf(" (%d):\n", total_commits);

	if (errmsg) {
		printf(_("%s"), errmsg);
	} else if (total_commits > 0) {
		struct child_process cp_log = CHILD_PROCESS_INIT;

		cp_log.git_cmd = 1;
		cp_log.dir = p->sm_path;
		prepare_submodule_repo_env(&cp_log.env);
		strvec_pushl(&cp_log.args, "log", NULL);

		if (S_ISGITLINK(p->mod_src) && S_ISGITLINK(p->mod_dst)) {
			if (info->summary_limit > 0)
				strvec_pushf(&cp_log.args, "-%d",
					     info->summary_limit);

			strvec_pushl(&cp_log.args, "--pretty=  %m %s",
				     "--first-parent", NULL);
			strvec_pushf(&cp_log.args, "%s...%s",
				     src_abbrev, dst_abbrev);
		} else if (S_ISGITLINK(p->mod_dst)) {
			strvec_pushl(&cp_log.args, "--pretty=  > %s",
				     "-1", dst_abbrev, NULL);
		} else {
			strvec_pushl(&cp_log.args, "--pretty=  < %s",
				     "-1", src_abbrev, NULL);
		}
		run_command(&cp_log);
	}
	printf("\n");
}

static void generate_submodule_summary(struct summary_cb *info,
				       struct module_cb *p)
{
	char *displaypath, *src_abbrev = NULL, *dst_abbrev;
	int missing_src = 0, missing_dst = 0;
	struct strbuf errmsg = STRBUF_INIT;
	int total_commits = -1;

	if (!info->cached && oideq(&p->oid_dst, null_oid())) {
		if (S_ISGITLINK(p->mod_dst)) {
			struct ref_store *refs = get_submodule_ref_store(p->sm_path);

			if (refs)
				refs_head_ref(refs, handle_submodule_head_ref, &p->oid_dst);
		} else if (S_ISLNK(p->mod_dst) || S_ISREG(p->mod_dst)) {
			struct stat st;
			int fd = open(p->sm_path, O_RDONLY);

			if (fd < 0 || fstat(fd, &st) < 0 ||
			    index_fd(&the_index, &p->oid_dst, fd, &st, OBJ_BLOB,
				     p->sm_path, 0))
				error(_("couldn't hash object from '%s'"), p->sm_path);
		} else {
			/* for a submodule removal (mode:0000000), don't warn */
			if (p->mod_dst)
				warning(_("unexpected mode %o\n"), p->mod_dst);
		}
	}

	if (S_ISGITLINK(p->mod_src)) {
		if (p->status != 'D')
			src_abbrev = verify_submodule_committish(p->sm_path,
								 oid_to_hex(&p->oid_src));
		if (!src_abbrev) {
			missing_src = 1;
			/*
			 * As `rev-parse` failed, we fallback to getting
			 * the abbreviated hash using oid_src. We do
			 * this as we might still need the abbreviated
			 * hash in cases like a submodule type change, etc.
			 */
			src_abbrev = xstrndup(oid_to_hex(&p->oid_src), 7);
		}
	} else {
		/*
		 * The source does not point to a submodule.
		 * So, we fallback to getting the abbreviation using
		 * oid_src as we might still need the abbreviated
		 * hash in cases like submodule add, etc.
		 */
		src_abbrev = xstrndup(oid_to_hex(&p->oid_src), 7);
	}

	if (S_ISGITLINK(p->mod_dst)) {
		dst_abbrev = verify_submodule_committish(p->sm_path,
							 oid_to_hex(&p->oid_dst));
		if (!dst_abbrev) {
			missing_dst = 1;
			/*
			 * As `rev-parse` failed, we fallback to getting
			 * the abbreviated hash using oid_dst. We do
			 * this as we might still need the abbreviated
			 * hash in cases like a submodule type change, etc.
			 */
			dst_abbrev = xstrndup(oid_to_hex(&p->oid_dst), 7);
		}
	} else {
		/*
		 * The destination does not point to a submodule.
		 * So, we fallback to getting the abbreviation using
		 * oid_dst as we might still need the abbreviated
		 * hash in cases like a submodule removal, etc.
		 */
		dst_abbrev = xstrndup(oid_to_hex(&p->oid_dst), 7);
	}

	displaypath = get_submodule_displaypath(p->sm_path, info->prefix,
						info->super_prefix);

	if (!missing_src && !missing_dst) {
		struct child_process cp_rev_list = CHILD_PROCESS_INIT;
		struct strbuf sb_rev_list = STRBUF_INIT;

		strvec_pushl(&cp_rev_list.args, "rev-list",
			     "--first-parent", "--count", NULL);
		if (S_ISGITLINK(p->mod_src) && S_ISGITLINK(p->mod_dst))
			strvec_pushf(&cp_rev_list.args, "%s...%s",
				     src_abbrev, dst_abbrev);
		else
			strvec_push(&cp_rev_list.args, S_ISGITLINK(p->mod_src) ?
				    src_abbrev : dst_abbrev);
		strvec_push(&cp_rev_list.args, "--");

		cp_rev_list.git_cmd = 1;
		cp_rev_list.dir = p->sm_path;
		prepare_submodule_repo_env(&cp_rev_list.env);

		if (!capture_command(&cp_rev_list, &sb_rev_list, 0))
			total_commits = atoi(sb_rev_list.buf);

		strbuf_release(&sb_rev_list);
	} else {
		/*
		 * Don't give error msg for modification whose dst is not
		 * submodule, i.e., deleted or changed to blob
		 */
		if (S_ISGITLINK(p->mod_dst)) {
			if (missing_src && missing_dst) {
				strbuf_addf(&errmsg, "  Warn: %s doesn't contain commits %s and %s\n",
					    displaypath, oid_to_hex(&p->oid_src),
					    oid_to_hex(&p->oid_dst));
			} else {
				strbuf_addf(&errmsg, "  Warn: %s doesn't contain commit %s\n",
					    displaypath, missing_src ?
					    oid_to_hex(&p->oid_src) :
					    oid_to_hex(&p->oid_dst));
			}
		}
	}

	print_submodule_summary(info, errmsg.len ? errmsg.buf : NULL,
				total_commits, displaypath, src_abbrev,
				dst_abbrev, p);

	free(displaypath);
	free(src_abbrev);
	free(dst_abbrev);
	strbuf_release(&errmsg);
}

static void prepare_submodule_summary(struct summary_cb *info,
				      struct module_cb_list *list)
{
	int i;
	for (i = 0; i < list->nr; i++) {
		const struct submodule *sub;
		struct module_cb *p = list->entries[i];
		struct strbuf sm_gitdir = STRBUF_INIT;

		if (p->status == 'D' || p->status == 'T') {
			generate_submodule_summary(info, p);
			continue;
		}

		if (info->for_status && p->status != 'A' &&
		    (sub = submodule_from_path(the_repository,
					       null_oid(), p->sm_path))) {
			char *config_key = NULL;
			const char *value;
			int ignore_all = 0;

			config_key = xstrfmt("submodule.%s.ignore",
					     sub->name);
			if (!git_config_get_string_tmp(config_key, &value))
				ignore_all = !strcmp(value, "all");
			else if (sub->ignore)
				ignore_all = !strcmp(sub->ignore, "all");

			free(config_key);
			if (ignore_all)
				continue;
		}

		/* Also show added or modified modules which are checked out */
		strbuf_addstr(&sm_gitdir, p->sm_path);
		if (is_nonbare_repository_dir(&sm_gitdir))
			generate_submodule_summary(info, p);
		strbuf_release(&sm_gitdir);
	}
}

static void submodule_summary_callback(struct diff_queue_struct *q,
				       struct diff_options *options UNUSED,
				       void *data)
{
	int i;
	struct module_cb_list *list = data;
	for (i = 0; i < q->nr; i++) {
		struct diff_filepair *p = q->queue[i];
		struct module_cb *temp;

		if (!S_ISGITLINK(p->one->mode) && !S_ISGITLINK(p->two->mode))
			continue;
		temp = (struct module_cb*)malloc(sizeof(struct module_cb));
		temp->mod_src = p->one->mode;
		temp->mod_dst = p->two->mode;
		temp->oid_src = p->one->oid;
		temp->oid_dst = p->two->oid;
		temp->status = p->status;
		temp->sm_path = xstrdup(p->one->path);

		ALLOC_GROW(list->entries, list->nr + 1, list->alloc);
		list->entries[list->nr++] = temp;
	}
}

static const char *get_diff_cmd(enum diff_cmd diff_cmd)
{
	switch (diff_cmd) {
	case DIFF_INDEX: return "diff-index";
	case DIFF_FILES: return "diff-files";
	default: BUG("bad diff_cmd value %d", diff_cmd);
	}
}

static int compute_summary_module_list(struct object_id *head_oid,
				       struct summary_cb *info,
				       enum diff_cmd diff_cmd)
{
	struct strvec diff_args = STRVEC_INIT;
	struct rev_info rev;
	struct setup_revision_opt opt = {
		.free_removed_argv_elements = 1,
	};
	struct module_cb_list list = MODULE_CB_LIST_INIT;
	int ret = 0;

	strvec_push(&diff_args, get_diff_cmd(diff_cmd));
	if (info->cached)
		strvec_push(&diff_args, "--cached");
	strvec_pushl(&diff_args, "--ignore-submodules=dirty", "--raw", NULL);
	if (head_oid)
		strvec_push(&diff_args, oid_to_hex(head_oid));
	strvec_push(&diff_args, "--");
	if (info->argc)
		strvec_pushv(&diff_args, info->argv);

	git_config(git_diff_basic_config, NULL);
	init_revisions(&rev, info->prefix);
	rev.abbrev = 0;
	precompose_argv_prefix(diff_args.nr, diff_args.v, NULL);
	setup_revisions(diff_args.nr, diff_args.v, &rev, &opt);
	rev.diffopt.output_format = DIFF_FORMAT_NO_OUTPUT | DIFF_FORMAT_CALLBACK;
	rev.diffopt.format_callback = submodule_summary_callback;
	rev.diffopt.format_callback_data = &list;

	if (!info->cached) {
		if (diff_cmd == DIFF_INDEX)
			setup_work_tree();
		if (repo_read_index_preload(the_repository, &rev.diffopt.pathspec, 0) < 0) {
			perror("repo_read_index_preload");
			ret = -1;
			goto cleanup;
		}
	} else if (repo_read_index(the_repository) < 0) {
		perror("repo_read_cache");
		ret = -1;
		goto cleanup;
	}

	if (diff_cmd == DIFF_INDEX)
		run_diff_index(&rev, info->cached);
	else
		run_diff_files(&rev, 0);
	prepare_submodule_summary(info, &list);
cleanup:
	strvec_clear(&diff_args);
	release_revisions(&rev);
	module_cb_list_release(&list);
	return ret;
}

static int module_summary(int argc, const char **argv, const char *prefix)
{
	struct summary_cb info = SUMMARY_CB_INIT;
	int cached = 0;
	int for_status = 0;
	int files = 0;
	int summary_limit = -1;
	enum diff_cmd diff_cmd = DIFF_INDEX;
	struct object_id head_oid;
	int ret;
	struct option module_summary_options[] = {
		OPT_BOOL(0, "cached", &cached,
			 N_("use the commit stored in the index instead of the submodule HEAD")),
		OPT_BOOL(0, "files", &files,
			 N_("compare the commit in the index with that in the submodule HEAD")),
		OPT_BOOL(0, "for-status", &for_status,
			 N_("skip submodules with 'ignore_config' value set to 'all'")),
		OPT_INTEGER('n', "summary-limit", &summary_limit,
			     N_("limit the summary size")),
		OPT_END()
	};
	const char *const git_submodule_helper_usage[] = {
		N_("git submodule summary [<options>] [<commit>] [--] [<path>]"),
		NULL
	};

	argc = parse_options(argc, argv, prefix, module_summary_options,
			     git_submodule_helper_usage, 0);

	if (!summary_limit)
		return 0;

	if (!get_oid(argc ? argv[0] : "HEAD", &head_oid)) {
		if (argc) {
			argv++;
			argc--;
		}
	} else if (!argc || !strcmp(argv[0], "HEAD")) {
		/* before the first commit: compare with an empty tree */
		oidcpy(&head_oid, the_hash_algo->empty_tree);
		if (argc) {
			argv++;
			argc--;
		}
	} else {
		if (get_oid("HEAD", &head_oid))
			die(_("could not fetch a revision for HEAD"));
	}

	if (files) {
		if (cached)
			die(_("options '%s' and '%s' cannot be used together"), "--cached", "--files");
		diff_cmd = DIFF_FILES;
	}

	info.argc = argc;
	info.argv = argv;
	info.prefix = prefix;
	info.cached = !!cached;
	info.files = !!files;
	info.for_status = !!for_status;
	info.summary_limit = summary_limit;

	ret = compute_summary_module_list((diff_cmd == DIFF_INDEX) ? &head_oid : NULL,
					  &info, diff_cmd);
	return ret;
}

struct sync_cb {
	const char *prefix;
	const char *super_prefix;
	unsigned int flags;
};
#define SYNC_CB_INIT { 0 }

static void sync_submodule(const char *path, const char *prefix,
			   const char *super_prefix, unsigned int flags)
{
	const struct submodule *sub;
	char *remote_key = NULL;
	char *sub_origin_url, *super_config_url, *displaypath, *default_remote;
	struct strbuf sb = STRBUF_INIT;
	char *sub_config_path = NULL;
	int code;

	if (!is_submodule_active(the_repository, path))
		return;

	if (validate_submodule_path(path) < 0)
		exit(128);

	sub = submodule_from_path(the_repository, null_oid(), path);

	if (sub && sub->url) {
		if (starts_with_dot_dot_slash(sub->url) ||
		    starts_with_dot_slash(sub->url)) {
			char *up_path = get_up_path(path);

			sub_origin_url = resolve_relative_url(sub->url, up_path, 1);
			super_config_url = resolve_relative_url(sub->url, NULL, 1);
			free(up_path);
		} else {
			sub_origin_url = xstrdup(sub->url);
			super_config_url = xstrdup(sub->url);
		}
	} else {
		sub_origin_url = xstrdup("");
		super_config_url = xstrdup("");
	}

	displaypath = get_submodule_displaypath(path, prefix, super_prefix);

	if (!(flags & OPT_QUIET))
		printf(_("Synchronizing submodule url for '%s'\n"),
			 displaypath);

	strbuf_reset(&sb);
	strbuf_addf(&sb, "submodule.%s.url", sub->name);
	if (git_config_set_gently(sb.buf, super_config_url))
		die(_("failed to register url for submodule path '%s'"),
		      displaypath);

	if (!is_submodule_populated_gently(path, NULL))
		goto cleanup;

	strbuf_reset(&sb);
	code = get_default_remote_submodule(path, &default_remote);
	if (code)
		exit(code);

	remote_key = xstrfmt("remote.%s.url", default_remote);
	free(default_remote);

	submodule_to_gitdir(&sb, path);
	strbuf_addstr(&sb, "/config");

	if (git_config_set_in_file_gently(sb.buf, remote_key, sub_origin_url))
		die(_("failed to update remote for submodule '%s'"),
		      path);

	if (flags & OPT_RECURSIVE) {
		struct child_process cpr = CHILD_PROCESS_INIT;

		cpr.git_cmd = 1;
		cpr.dir = path;
		prepare_submodule_repo_env(&cpr.env);

		strvec_pushl(&cpr.args, "submodule--helper", "sync",
			     "--recursive", NULL);
		strvec_push(&cpr.args, "--super-prefix");
		strvec_pushf(&cpr.args, "%s/", displaypath);


		if (flags & OPT_QUIET)
			strvec_push(&cpr.args, "--quiet");

		if (run_command(&cpr))
			die(_("failed to recurse into submodule '%s'"),
			      path);
	}

cleanup:
	free(super_config_url);
	free(sub_origin_url);
	strbuf_release(&sb);
	free(remote_key);
	free(displaypath);
	free(sub_config_path);
}

static void sync_submodule_cb(const struct cache_entry *list_item, void *cb_data)
{
	struct sync_cb *info = cb_data;

	sync_submodule(list_item->name, info->prefix, info->super_prefix,
		       info->flags);
}

static int module_sync(int argc, const char **argv, const char *prefix)
{
	struct sync_cb info = SYNC_CB_INIT;
	struct pathspec pathspec = { 0 };
	struct module_list list = MODULE_LIST_INIT;
	int quiet = 0;
	int recursive = 0;
	struct option module_sync_options[] = {
		OPT__SUPER_PREFIX(&info.super_prefix),
		OPT__QUIET(&quiet, N_("suppress output of synchronizing submodule url")),
		OPT_BOOL(0, "recursive", &recursive,
			N_("recurse into nested submodules")),
		OPT_END()
	};
	const char *const git_submodule_helper_usage[] = {
		N_("git submodule sync [--quiet] [--recursive] [<path>]"),
		NULL
	};
	int ret = 1;

	argc = parse_options(argc, argv, prefix, module_sync_options,
			     git_submodule_helper_usage, 0);

	if (module_list_compute(argv, prefix, &pathspec, &list) < 0)
		goto cleanup;

	info.prefix = prefix;
	if (quiet)
		info.flags |= OPT_QUIET;
	if (recursive)
		info.flags |= OPT_RECURSIVE;

	for_each_listed_submodule(&list, sync_submodule_cb, &info);

	ret = 0;
cleanup:
	module_list_release(&list);
	clear_pathspec(&pathspec);
	return ret;
}

struct deinit_cb {
	const char *prefix;
	unsigned int flags;
};
#define DEINIT_CB_INIT { 0 }

static void deinit_submodule(const char *path, const char *prefix,
			     unsigned int flags)
{
	const struct submodule *sub;
	char *displaypath = NULL;
	struct child_process cp_config = CHILD_PROCESS_INIT;
	struct strbuf sb_config = STRBUF_INIT;
	char *sub_git_dir = xstrfmt("%s/.git", path);

	if (validate_submodule_path(path) < 0)
		exit(128);

	sub = submodule_from_path(the_repository, null_oid(), path);

	if (!sub || !sub->name)
		goto cleanup;

	displaypath = get_submodule_displaypath(path, prefix, NULL);

	/* remove the submodule work tree (unless the user already did it) */
	if (is_directory(path)) {
		struct strbuf sb_rm = STRBUF_INIT;
		const char *format;

		if (is_directory(sub_git_dir)) {
			if (!(flags & OPT_QUIET))
				warning(_("Submodule work tree '%s' contains a .git "
					  "directory. This will be replaced with a "
					  ".git file by using absorbgitdirs."),
					displaypath);

			absorb_git_dir_into_superproject(path, NULL);

		}

		if (!(flags & OPT_FORCE)) {
			struct child_process cp_rm = CHILD_PROCESS_INIT;

			cp_rm.git_cmd = 1;
			strvec_pushl(&cp_rm.args, "rm", "-qn",
				     path, NULL);

			if (run_command(&cp_rm))
				die(_("Submodule work tree '%s' contains local "
				      "modifications; use '-f' to discard them"),
				      displaypath);
		}

		strbuf_addstr(&sb_rm, path);

		if (!remove_dir_recursively(&sb_rm, 0))
			format = _("Cleared directory '%s'\n");
		else
			format = _("Could not remove submodule work tree '%s'\n");

		if (!(flags & OPT_QUIET))
			printf(format, displaypath);

		submodule_unset_core_worktree(sub);

		strbuf_release(&sb_rm);
	}

	if (mkdir(path, 0777))
		printf(_("could not create empty submodule directory %s"),
		      displaypath);

	cp_config.git_cmd = 1;
	strvec_pushl(&cp_config.args, "config", "--get-regexp", NULL);
	strvec_pushf(&cp_config.args, "submodule.%s\\.", sub->name);

	/* remove the .git/config entries (unless the user already did it) */
	if (!capture_command(&cp_config, &sb_config, 0) && sb_config.len) {
		char *sub_key = xstrfmt("submodule.%s", sub->name);

		/*
		 * remove the whole section so we have a clean state when
		 * the user later decides to init this submodule again
		 */
		git_config_rename_section_in_file(NULL, sub_key, NULL);
		if (!(flags & OPT_QUIET))
			printf(_("Submodule '%s' (%s) unregistered for path '%s'\n"),
				 sub->name, sub->url, displaypath);
		free(sub_key);
	}

cleanup:
	free(displaypath);
	free(sub_git_dir);
	strbuf_release(&sb_config);
}

static void deinit_submodule_cb(const struct cache_entry *list_item,
				void *cb_data)
{
	struct deinit_cb *info = cb_data;
	deinit_submodule(list_item->name, info->prefix, info->flags);
}

static int module_deinit(int argc, const char **argv, const char *prefix)
{
	struct deinit_cb info = DEINIT_CB_INIT;
	struct pathspec pathspec = { 0 };
	struct module_list list = MODULE_LIST_INIT;
	int quiet = 0;
	int force = 0;
	int all = 0;
	struct option module_deinit_options[] = {
		OPT__QUIET(&quiet, N_("suppress submodule status output")),
		OPT__FORCE(&force, N_("remove submodule working trees even if they contain local changes"), 0),
		OPT_BOOL(0, "all", &all, N_("unregister all submodules")),
		OPT_END()
	};
	const char *const git_submodule_helper_usage[] = {
		N_("git submodule deinit [--quiet] [-f | --force] [--all | [--] [<path>...]]"),
		NULL
	};
	int ret = 1;

	argc = parse_options(argc, argv, prefix, module_deinit_options,
			     git_submodule_helper_usage, 0);

	if (all && argc) {
		error("pathspec and --all are incompatible");
		usage_with_options(git_submodule_helper_usage,
				   module_deinit_options);
	}

	if (!argc && !all)
		die(_("Use '--all' if you really want to deinitialize all submodules"));

	if (module_list_compute(argv, prefix, &pathspec, &list) < 0)
		goto cleanup;

	info.prefix = prefix;
	if (quiet)
		info.flags |= OPT_QUIET;
	if (force)
		info.flags |= OPT_FORCE;

	for_each_listed_submodule(&list, deinit_submodule_cb, &info);

	ret = 0;
cleanup:
	module_list_release(&list);
	clear_pathspec(&pathspec);
	return ret;
}

struct module_clone_data {
	const char *prefix;
	const char *path;
	const char *name;
	const char *url;
	const char *depth;
	struct list_objects_filter_options *filter_options;
	unsigned int quiet: 1;
	unsigned int progress: 1;
	unsigned int dissociate: 1;
	unsigned int require_init: 1;
	int single_branch;
};
#define MODULE_CLONE_DATA_INIT { \
	.single_branch = -1, \
}

struct submodule_alternate_setup {
	const char *submodule_name;
	enum SUBMODULE_ALTERNATE_ERROR_MODE {
		SUBMODULE_ALTERNATE_ERROR_DIE,
		SUBMODULE_ALTERNATE_ERROR_INFO,
		SUBMODULE_ALTERNATE_ERROR_IGNORE
	} error_mode;
	struct string_list *reference;
};
#define SUBMODULE_ALTERNATE_SETUP_INIT { \
	.error_mode = SUBMODULE_ALTERNATE_ERROR_IGNORE, \
}

static const char alternate_error_advice[] = N_(
"An alternate computed from a superproject's alternate is invalid.\n"
"To allow Git to clone without an alternate in such a case, set\n"
"submodule.alternateErrorStrategy to 'info' or, equivalently, clone with\n"
"'--reference-if-able' instead of '--reference'."
);

static int add_possible_reference_from_superproject(
		struct object_directory *odb, void *sas_cb)
{
	struct submodule_alternate_setup *sas = sas_cb;
	size_t len;

	/*
	 * If the alternate object store is another repository, try the
	 * standard layout with .git/(modules/<name>)+/objects
	 */
	if (strip_suffix(odb->path, "/objects", &len)) {
		struct repository alternate;
		char *sm_alternate;
		struct strbuf sb = STRBUF_INIT;
		struct strbuf err = STRBUF_INIT;
		strbuf_add(&sb, odb->path, len);

		if (repo_init(&alternate, sb.buf, NULL) < 0)
			die(_("could not get a repository handle for gitdir '%s'"),
			    sb.buf);

		/*
		 * We need to end the new path with '/' to mark it as a dir,
		 * otherwise a submodule name containing '/' will be broken
		 * as the last part of a missing submodule reference would
		 * be taken as a file name.
		 */
		strbuf_reset(&sb);
		submodule_name_to_gitdir(&sb, &alternate, sas->submodule_name);
		strbuf_addch(&sb, '/');
		repo_clear(&alternate);

		sm_alternate = compute_alternate_path(sb.buf, &err);
		if (sm_alternate) {
			char *p = strbuf_detach(&sb, NULL);

			string_list_append(sas->reference, p)->util = p;
			free(sm_alternate);
		} else {
			switch (sas->error_mode) {
			case SUBMODULE_ALTERNATE_ERROR_DIE:
				if (advice_enabled(ADVICE_SUBMODULE_ALTERNATE_ERROR_STRATEGY_DIE))
					advise(_(alternate_error_advice));
				die(_("submodule '%s' cannot add alternate: %s"),
				    sas->submodule_name, err.buf);
			case SUBMODULE_ALTERNATE_ERROR_INFO:
				fprintf_ln(stderr, _("submodule '%s' cannot add alternate: %s"),
					sas->submodule_name, err.buf);
			case SUBMODULE_ALTERNATE_ERROR_IGNORE:
				; /* nothing */
			}
		}
		strbuf_release(&sb);
	}

	return 0;
}

static void prepare_possible_alternates(const char *sm_name,
		struct string_list *reference)
{
	char *sm_alternate = NULL, *error_strategy = NULL;
	struct submodule_alternate_setup sas = SUBMODULE_ALTERNATE_SETUP_INIT;

	git_config_get_string("submodule.alternateLocation", &sm_alternate);
	if (!sm_alternate)
		return;

	git_config_get_string("submodule.alternateErrorStrategy", &error_strategy);

	if (!error_strategy)
		error_strategy = xstrdup("die");

	sas.submodule_name = sm_name;
	sas.reference = reference;
	if (!strcmp(error_strategy, "die"))
		sas.error_mode = SUBMODULE_ALTERNATE_ERROR_DIE;
	else if (!strcmp(error_strategy, "info"))
		sas.error_mode = SUBMODULE_ALTERNATE_ERROR_INFO;
	else if (!strcmp(error_strategy, "ignore"))
		sas.error_mode = SUBMODULE_ALTERNATE_ERROR_IGNORE;
	else
		die(_("Value '%s' for submodule.alternateErrorStrategy is not recognized"), error_strategy);

	if (!strcmp(sm_alternate, "superproject"))
		foreach_alt_odb(add_possible_reference_from_superproject, &sas);
	else if (!strcmp(sm_alternate, "no"))
		; /* do nothing */
	else
		die(_("Value '%s' for submodule.alternateLocation is not recognized"), sm_alternate);

	free(sm_alternate);
	free(error_strategy);
}

static char *clone_submodule_sm_gitdir(const char *name)
{
	struct strbuf sb = STRBUF_INIT;
	char *sm_gitdir;

	submodule_name_to_gitdir(&sb, the_repository, name);
	sm_gitdir = absolute_pathdup(sb.buf);
	strbuf_release(&sb);

	return sm_gitdir;
}

static int dir_contains_only_dotgit(const char *path)
{
	DIR *dir = opendir(path);
	struct dirent *e;
	int ret = 1;

	if (!dir)
		return 0;

	e = readdir_skip_dot_and_dotdot(dir);
	if (!e)
		ret = 0;
	else if (strcmp(DEFAULT_GIT_DIR_ENVIRONMENT, e->d_name) ||
		 (e = readdir_skip_dot_and_dotdot(dir))) {
		error("unexpected item '%s' in '%s'", e->d_name, path);
		ret = 0;
	}

	closedir(dir);
	return ret;
}

static int clone_submodule(const struct module_clone_data *clone_data,
			   struct string_list *reference)
{
	char *p;
	char *sm_gitdir = clone_submodule_sm_gitdir(clone_data->name);
	char *sm_alternate = NULL, *error_strategy = NULL;
	struct stat st;
	struct child_process cp = CHILD_PROCESS_INIT;
	const char *clone_data_path = clone_data->path;
	char *to_free = NULL;

	if (validate_submodule_path(clone_data_path) < 0)
		exit(128);

	if (!is_absolute_path(clone_data->path))
		clone_data_path = to_free = xstrfmt("%s/%s", get_git_work_tree(),
						    clone_data->path);

	if (validate_submodule_git_dir(sm_gitdir, clone_data->name) < 0)
		die(_("refusing to create/use '%s' in another submodule's "
		      "git dir"), sm_gitdir);

	if (!file_exists(sm_gitdir)) {
		if (clone_data->require_init && !stat(clone_data_path, &st) &&
		    !is_empty_dir(clone_data_path))
			die(_("directory not empty: '%s'"), clone_data_path);

		if (safe_create_leading_directories_const(sm_gitdir) < 0)
			die(_("could not create directory '%s'"), sm_gitdir);

		prepare_possible_alternates(clone_data->name, reference);

		strvec_push(&cp.args, "clone");
		strvec_push(&cp.args, "--no-checkout");
		if (clone_data->quiet)
			strvec_push(&cp.args, "--quiet");
		if (clone_data->progress)
			strvec_push(&cp.args, "--progress");
		if (clone_data->depth && *(clone_data->depth))
			strvec_pushl(&cp.args, "--depth", clone_data->depth, NULL);
		if (reference->nr) {
			struct string_list_item *item;

			for_each_string_list_item(item, reference)
				strvec_pushl(&cp.args, "--reference",
					     item->string, NULL);
		}
		if (clone_data->dissociate)
			strvec_push(&cp.args, "--dissociate");
		if (sm_gitdir && *sm_gitdir)
			strvec_pushl(&cp.args, "--separate-git-dir", sm_gitdir, NULL);
		if (clone_data->filter_options && clone_data->filter_options->choice)
			strvec_pushf(&cp.args, "--filter=%s",
				     expand_list_objects_filter_spec(
					     clone_data->filter_options));
		if (clone_data->single_branch >= 0)
			strvec_push(&cp.args, clone_data->single_branch ?
				    "--single-branch" :
				    "--no-single-branch");

		strvec_push(&cp.args, "--");
		strvec_push(&cp.args, clone_data->url);
		strvec_push(&cp.args, clone_data_path);

		cp.git_cmd = 1;
		prepare_submodule_repo_env(&cp.env);
		cp.no_stdin = 1;

		if(run_command(&cp))
			die(_("clone of '%s' into submodule path '%s' failed"),
			    clone_data->url, clone_data_path);

		if (clone_data->require_init && !stat(clone_data_path, &st) &&
		    !dir_contains_only_dotgit(clone_data_path)) {
			char *dot_git = xstrfmt("%s/.git", clone_data_path);
			unlink(dot_git);
			free(dot_git);
			die(_("directory not empty: '%s'"), clone_data_path);
		}
	} else {
		char *path;

		if (clone_data->require_init && !stat(clone_data_path, &st) &&
		    !is_empty_dir(clone_data_path))
			die(_("directory not empty: '%s'"), clone_data_path);
		if (safe_create_leading_directories_const(clone_data_path) < 0)
			die(_("could not create directory '%s'"), clone_data_path);
		path = xstrfmt("%s/index", sm_gitdir);
		unlink_or_warn(path);
		free(path);
	}

	/*
	 * We already performed this check at the beginning of this function,
	 * before cloning the objects. This tries to detect racy behavior e.g.
	 * in parallel clones, where another process could easily have made the
	 * gitdir nested _after_ it was created.
	 *
	 * To prevent further harm coming from this unintentionally-nested
	 * gitdir, let's disable it by deleting the `HEAD` file.
	 */
	if (validate_submodule_git_dir(sm_gitdir, clone_data->name) < 0) {
		char *head = xstrfmt("%s/HEAD", sm_gitdir);
		unlink(head);
		free(head);
		die(_("refusing to create/use '%s' in another submodule's "
		      "git dir"), sm_gitdir);
	}

	connect_work_tree_and_git_dir(clone_data_path, sm_gitdir, 0);

	p = git_pathdup_submodule(clone_data_path, "config");
	if (!p)
		die(_("could not get submodule directory for '%s'"), clone_data_path);

	/* setup alternateLocation and alternateErrorStrategy in the cloned submodule if needed */
	git_config_get_string("submodule.alternateLocation", &sm_alternate);
	if (sm_alternate)
		git_config_set_in_file(p, "submodule.alternateLocation",
				       sm_alternate);
	git_config_get_string("submodule.alternateErrorStrategy", &error_strategy);
	if (error_strategy)
		git_config_set_in_file(p, "submodule.alternateErrorStrategy",
				       error_strategy);

	free(sm_alternate);
	free(error_strategy);

	free(sm_gitdir);
	free(p);
	free(to_free);
	return 0;
}

static int module_clone(int argc, const char **argv, const char *prefix)
{
	int dissociate = 0, quiet = 0, progress = 0, require_init = 0;
	struct module_clone_data clone_data = MODULE_CLONE_DATA_INIT;
	struct string_list reference = STRING_LIST_INIT_NODUP;
	struct list_objects_filter_options filter_options =
		LIST_OBJECTS_FILTER_INIT;

	struct option module_clone_options[] = {
		OPT_STRING(0, "prefix", &clone_data.prefix,
			   N_("path"),
			   N_("alternative anchor for relative paths")),
		OPT_STRING(0, "path", &clone_data.path,
			   N_("path"),
			   N_("where the new submodule will be cloned to")),
		OPT_STRING(0, "name", &clone_data.name,
			   N_("string"),
			   N_("name of the new submodule")),
		OPT_STRING(0, "url", &clone_data.url,
			   N_("string"),
			   N_("url where to clone the submodule from")),
		OPT_STRING_LIST(0, "reference", &reference,
			   N_("repo"),
			   N_("reference repository")),
		OPT_BOOL(0, "dissociate", &dissociate,
			   N_("use --reference only while cloning")),
		OPT_STRING(0, "depth", &clone_data.depth,
			   N_("string"),
			   N_("depth for shallow clones")),
		OPT__QUIET(&quiet, "suppress output for cloning a submodule"),
		OPT_BOOL(0, "progress", &progress,
			   N_("force cloning progress")),
		OPT_BOOL(0, "require-init", &require_init,
			   N_("disallow cloning into non-empty directory")),
		OPT_BOOL(0, "single-branch", &clone_data.single_branch,
			 N_("clone only one branch, HEAD or --branch")),
		OPT_PARSE_LIST_OBJECTS_FILTER(&filter_options),
		OPT_END()
	};
	const char *const git_submodule_helper_usage[] = {
		N_("git submodule--helper clone [--prefix=<path>] [--quiet] "
		   "[--reference <repository>] [--name <name>] [--depth <depth>] "
		   "[--single-branch] [--filter <filter-spec>] "
		   "--url <url> --path <path>"),
		NULL
	};

	argc = parse_options(argc, argv, prefix, module_clone_options,
			     git_submodule_helper_usage, 0);

	clone_data.dissociate = !!dissociate;
	clone_data.quiet = !!quiet;
	clone_data.progress = !!progress;
	clone_data.require_init = !!require_init;
	clone_data.filter_options = &filter_options;

	if (argc || !clone_data.url || !clone_data.path || !*(clone_data.path))
		usage_with_options(git_submodule_helper_usage,
				   module_clone_options);

	clone_submodule(&clone_data, &reference);
	list_objects_filter_release(&filter_options);
	string_list_clear(&reference, 1);
	return 0;
}

static int determine_submodule_update_strategy(struct repository *r,
					       int just_cloned,
					       const char *path,
					       enum submodule_update_type update,
					       struct submodule_update_strategy *out)
{
	const struct submodule *sub = submodule_from_path(r, null_oid(), path);
	char *key;
	const char *val;
	int ret;

	key = xstrfmt("submodule.%s.update", sub->name);

	if (update) {
		out->type = update;
	} else if (!repo_config_get_string_tmp(r, key, &val)) {
		if (parse_submodule_update_strategy(val, out) < 0) {
			ret = die_message(_("Invalid update mode '%s' configured for submodule path '%s'"),
					  val, path);
			goto cleanup;
		}
	} else if (sub->update_strategy.type != SM_UPDATE_UNSPECIFIED) {
		if (sub->update_strategy.type == SM_UPDATE_COMMAND)
			BUG("how did we read update = !command from .gitmodules?");
		out->type = sub->update_strategy.type;
		out->command = sub->update_strategy.command;
	} else
		out->type = SM_UPDATE_CHECKOUT;

	if (just_cloned &&
	    (out->type == SM_UPDATE_MERGE ||
	     out->type == SM_UPDATE_REBASE ||
	     out->type == SM_UPDATE_NONE))
		out->type = SM_UPDATE_CHECKOUT;

	ret = 0;
cleanup:
	free(key);
	return ret;
}

struct update_clone_data {
	const struct submodule *sub;
	struct object_id oid;
	unsigned just_cloned;
};

struct submodule_update_clone {
	/* index into 'update_data.list', the list of submodules to look into for cloning */
	int current;

	/* configuration parameters which are passed on to the children */
	const struct update_data *update_data;

	/* to be consumed by update_submodule() */
	struct update_clone_data *update_clone;
	int update_clone_nr; int update_clone_alloc;

	/* If we want to stop as fast as possible and return an error */
	unsigned quickstop : 1;

	/* failed clones to be retried again */
	const struct cache_entry **failed_clones;
	int failed_clones_nr, failed_clones_alloc;
};
#define SUBMODULE_UPDATE_CLONE_INIT { 0 }

static void submodule_update_clone_release(struct submodule_update_clone *suc)
{
	free(suc->update_clone);
	free(suc->failed_clones);
}

struct update_data {
	const char *prefix;
	const char *super_prefix;
	char *displaypath;
	enum submodule_update_type update_default;
	struct object_id suboid;
	struct string_list references;
	struct submodule_update_strategy update_strategy;
	struct list_objects_filter_options *filter_options;
	struct module_list list;
	int depth;
	int max_jobs;
	int single_branch;
	int recommend_shallow;
	unsigned int require_init;
	unsigned int force;
	unsigned int quiet;
	unsigned int nofetch;
	unsigned int remote;
	unsigned int progress;
	unsigned int dissociate;
	unsigned int init;
	unsigned int warn_if_uninitialized;
	unsigned int recursive;

	/* copied over from update_clone_data */
	struct object_id oid;
	unsigned int just_cloned;
	const char *sm_path;
};
#define UPDATE_DATA_INIT { \
	.update_strategy = SUBMODULE_UPDATE_STRATEGY_INIT, \
	.list = MODULE_LIST_INIT, \
	.recommend_shallow = -1, \
	.references = STRING_LIST_INIT_DUP, \
	.single_branch = -1, \
	.max_jobs = 1, \
}

static void update_data_release(struct update_data *ud)
{
	free(ud->displaypath);
	module_list_release(&ud->list);
}

static void next_submodule_warn_missing(struct submodule_update_clone *suc,
		struct strbuf *out, const char *displaypath)
{
	/*
	 * Only mention uninitialized submodules when their
	 * paths have been specified.
	 */
	if (suc->update_data->warn_if_uninitialized) {
		strbuf_addf(out,
			_("Submodule path '%s' not initialized"),
			displaypath);
		strbuf_addch(out, '\n');
		strbuf_addstr(out,
			_("Maybe you want to use 'update --init'?"));
		strbuf_addch(out, '\n');
	}
}

/**
 * Determine whether 'ce' needs to be cloned. If so, prepare the 'child' to
 * run the clone. Returns 1 if 'ce' needs to be cloned, 0 otherwise.
 */
static int prepare_to_clone_next_submodule(const struct cache_entry *ce,
					   struct child_process *child,
					   struct submodule_update_clone *suc,
					   struct strbuf *out)
{
	const struct submodule *sub = NULL;
	const char *url = NULL;
	const char *update_string;
	enum submodule_update_type update_type;
	char *key;
	const struct update_data *ud = suc->update_data;
	char *displaypath = get_submodule_displaypath(ce->name, ud->prefix,
						      ud->super_prefix);
	struct strbuf sb = STRBUF_INIT;
	int needs_cloning = 0;
	int need_free_url = 0;

	if (ce_stage(ce)) {
		strbuf_addf(out, _("Skipping unmerged submodule %s"), displaypath);
		strbuf_addch(out, '\n');
		goto cleanup;
	}

	sub = submodule_from_path(the_repository, null_oid(), ce->name);

	if (!sub) {
		next_submodule_warn_missing(suc, out, displaypath);
		goto cleanup;
	}

	key = xstrfmt("submodule.%s.update", sub->name);
	if (!repo_config_get_string_tmp(the_repository, key, &update_string)) {
		update_type = parse_submodule_update_type(update_string);
	} else {
		update_type = sub->update_strategy.type;
	}
	free(key);

	if (suc->update_data->update_strategy.type == SM_UPDATE_NONE
	    || (suc->update_data->update_strategy.type == SM_UPDATE_UNSPECIFIED
		&& update_type == SM_UPDATE_NONE)) {
		strbuf_addf(out, _("Skipping submodule '%s'"), displaypath);
		strbuf_addch(out, '\n');
		goto cleanup;
	}

	/* Check if the submodule has been initialized. */
	if (!is_submodule_active(the_repository, ce->name)) {
		next_submodule_warn_missing(suc, out, displaypath);
		goto cleanup;
	}

	strbuf_reset(&sb);
	strbuf_addf(&sb, "submodule.%s.url", sub->name);
	if (repo_config_get_string_tmp(the_repository, sb.buf, &url)) {
		if (starts_with_dot_slash(sub->url) ||
		    starts_with_dot_dot_slash(sub->url)) {
			url = resolve_relative_url(sub->url, NULL, 0);
			need_free_url = 1;
		} else
			url = sub->url;
	}

	strbuf_reset(&sb);
	strbuf_addf(&sb, "%s/.git", ce->name);
	needs_cloning = !file_exists(sb.buf);

	ALLOC_GROW(suc->update_clone, suc->update_clone_nr + 1,
		   suc->update_clone_alloc);
	oidcpy(&suc->update_clone[suc->update_clone_nr].oid, &ce->oid);
	suc->update_clone[suc->update_clone_nr].just_cloned = needs_cloning;
	suc->update_clone[suc->update_clone_nr].sub = sub;
	suc->update_clone_nr++;

	if (!needs_cloning)
		goto cleanup;

	child->git_cmd = 1;
	child->no_stdin = 1;
	child->stdout_to_stderr = 1;
	child->err = -1;
	strvec_push(&child->args, "submodule--helper");
	strvec_push(&child->args, "clone");
	if (suc->update_data->progress)
		strvec_push(&child->args, "--progress");
	if (suc->update_data->quiet)
		strvec_push(&child->args, "--quiet");
	if (suc->update_data->prefix)
		strvec_pushl(&child->args, "--prefix", suc->update_data->prefix, NULL);
	if (suc->update_data->recommend_shallow && sub->recommend_shallow == 1)
		strvec_push(&child->args, "--depth=1");
	else if (suc->update_data->depth)
		strvec_pushf(&child->args, "--depth=%d", suc->update_data->depth);
	if (suc->update_data->filter_options && suc->update_data->filter_options->choice)
		strvec_pushf(&child->args, "--filter=%s",
			     expand_list_objects_filter_spec(suc->update_data->filter_options));
	if (suc->update_data->require_init)
		strvec_push(&child->args, "--require-init");
	strvec_pushl(&child->args, "--path", sub->path, NULL);
	strvec_pushl(&child->args, "--name", sub->name, NULL);
	strvec_pushl(&child->args, "--url", url, NULL);
	if (suc->update_data->references.nr) {
		struct string_list_item *item;

		for_each_string_list_item(item, &suc->update_data->references)
			strvec_pushl(&child->args, "--reference", item->string, NULL);
	}
	if (suc->update_data->dissociate)
		strvec_push(&child->args, "--dissociate");
	if (suc->update_data->single_branch >= 0)
		strvec_push(&child->args, suc->update_data->single_branch ?
					      "--single-branch" :
					      "--no-single-branch");

cleanup:
	free(displaypath);
	strbuf_release(&sb);
	if (need_free_url)
		free((void*)url);

	return needs_cloning;
}

static int update_clone_get_next_task(struct child_process *child,
				      struct strbuf *err,
				      void *suc_cb,
				      void **idx_task_cb)
{
	struct submodule_update_clone *suc = suc_cb;
	const struct cache_entry *ce;
	int index;

	for (; suc->current < suc->update_data->list.nr; suc->current++) {
		ce = suc->update_data->list.entries[suc->current];
		if (prepare_to_clone_next_submodule(ce, child, suc, err)) {
			int *p = xmalloc(sizeof(*p));

			*p = suc->current;
			*idx_task_cb = p;
			suc->current++;
			return 1;
		}
	}

	/*
	 * The loop above tried cloning each submodule once, now try the
	 * stragglers again, which we can imagine as an extension of the
	 * entry list.
	 */
	index = suc->current - suc->update_data->list.nr;
	if (index < suc->failed_clones_nr) {
		int *p;

		ce = suc->failed_clones[index];
		if (!prepare_to_clone_next_submodule(ce, child, suc, err)) {
			suc->current ++;
			strbuf_addstr(err, "BUG: submodule considered for "
					   "cloning, doesn't need cloning "
					   "any more?\n");
			return 0;
		}
		p = xmalloc(sizeof(*p));
		*p = suc->current;
		*idx_task_cb = p;
		suc->current ++;
		return 1;
	}

	return 0;
}

static int update_clone_start_failure(struct strbuf *err,
				      void *suc_cb,
				      void *idx_task_cb)
{
	struct submodule_update_clone *suc = suc_cb;

	suc->quickstop = 1;
	return 1;
}

static int update_clone_task_finished(int result,
				      struct strbuf *err,
				      void *suc_cb,
				      void *idx_task_cb)
{
	const struct cache_entry *ce;
	struct submodule_update_clone *suc = suc_cb;
	int *idxP = idx_task_cb;
	int idx = *idxP;

	free(idxP);

	if (!result)
		return 0;

	if (idx < suc->update_data->list.nr) {
		ce  = suc->update_data->list.entries[idx];
		strbuf_addf(err, _("Failed to clone '%s'. Retry scheduled"),
			    ce->name);
		strbuf_addch(err, '\n');
		ALLOC_GROW(suc->failed_clones,
			   suc->failed_clones_nr + 1,
			   suc->failed_clones_alloc);
		suc->failed_clones[suc->failed_clones_nr++] = ce;
		return 0;
	} else {
		idx -= suc->update_data->list.nr;
		ce  = suc->failed_clones[idx];
		strbuf_addf(err, _("Failed to clone '%s' a second time, aborting"),
			    ce->name);
		strbuf_addch(err, '\n');
		suc->quickstop = 1;
		return 1;
	}

	return 0;
}

static int git_update_clone_config(const char *var, const char *value,
				   void *cb)
{
	int *max_jobs = cb;

	if (!strcmp(var, "submodule.fetchjobs"))
		*max_jobs = parse_submodule_fetchjobs(var, value);
	return 0;
}

static int is_tip_reachable(const char *path, const struct object_id *oid)
{
	struct child_process cp = CHILD_PROCESS_INIT;
	struct strbuf rev = STRBUF_INIT;
	char *hex = oid_to_hex(oid);

	cp.git_cmd = 1;
	cp.dir = path;
	cp.no_stderr = 1;
	strvec_pushl(&cp.args, "rev-list", "-n", "1", hex, "--not", "--all", NULL);

	prepare_submodule_repo_env(&cp.env);

	if (capture_command(&cp, &rev, GIT_MAX_HEXSZ + 1) || rev.len)
		return 0;

	return 1;
}

static int fetch_in_submodule(const char *module_path, int depth, int quiet,
			      const struct object_id *oid)
{
	struct child_process cp = CHILD_PROCESS_INIT;

	prepare_submodule_repo_env(&cp.env);
	cp.git_cmd = 1;
	cp.dir = module_path;

	strvec_push(&cp.args, "fetch");
	if (quiet)
		strvec_push(&cp.args, "--quiet");
	if (depth)
		strvec_pushf(&cp.args, "--depth=%d", depth);
	if (oid) {
		char *hex = oid_to_hex(oid);
		char *remote = get_default_remote();

		strvec_pushl(&cp.args, remote, hex, NULL);
		free(remote);
	}

	return run_command(&cp);
}

static int run_update_command(const struct update_data *ud, int subforce)
{
	struct child_process cp = CHILD_PROCESS_INIT;
	char *oid = oid_to_hex(&ud->oid);
	int ret;

	switch (ud->update_strategy.type) {
	case SM_UPDATE_CHECKOUT:
		cp.git_cmd = 1;
		strvec_pushl(&cp.args, "checkout", "-q", NULL);
		if (subforce)
			strvec_push(&cp.args, "-f");
		break;
	case SM_UPDATE_REBASE:
		cp.git_cmd = 1;
		strvec_push(&cp.args, "rebase");
		if (ud->quiet)
			strvec_push(&cp.args, "--quiet");
		break;
	case SM_UPDATE_MERGE:
		cp.git_cmd = 1;
		strvec_push(&cp.args, "merge");
		if (ud->quiet)
			strvec_push(&cp.args, "--quiet");
		break;
	case SM_UPDATE_COMMAND:
		cp.use_shell = 1;
		strvec_push(&cp.args, ud->update_strategy.command);
		break;
	default:
		BUG("unexpected update strategy type: %d",
		    ud->update_strategy.type);
	}
	strvec_push(&cp.args, oid);

	cp.dir = ud->sm_path;
	prepare_submodule_repo_env(&cp.env);
	if ((ret = run_command(&cp))) {
		switch (ud->update_strategy.type) {
		case SM_UPDATE_CHECKOUT:
			die_message(_("Unable to checkout '%s' in submodule path '%s'"),
				    oid, ud->displaypath);
			/* No "ret" assignment, use "git checkout"'s */
			break;
		case SM_UPDATE_REBASE:
			ret = die_message(_("Unable to rebase '%s' in submodule path '%s'"),
					  oid, ud->displaypath);
			break;
		case SM_UPDATE_MERGE:
			ret = die_message(_("Unable to merge '%s' in submodule path '%s'"),
					  oid, ud->displaypath);
			break;
		case SM_UPDATE_COMMAND:
			ret = die_message(_("Execution of '%s %s' failed in submodule path '%s'"),
					  ud->update_strategy.command, oid, ud->displaypath);
			break;
		default:
			BUG("unexpected update strategy type: %d",
			    ud->update_strategy.type);
		}

		return ret;
	}

	if (ud->quiet)
		return 0;

	switch (ud->update_strategy.type) {
	case SM_UPDATE_CHECKOUT:
		printf(_("Submodule path '%s': checked out '%s'\n"),
		       ud->displaypath, oid);
		break;
	case SM_UPDATE_REBASE:
		printf(_("Submodule path '%s': rebased into '%s'\n"),
		       ud->displaypath, oid);
		break;
	case SM_UPDATE_MERGE:
		printf(_("Submodule path '%s': merged in '%s'\n"),
		       ud->displaypath, oid);
		break;
	case SM_UPDATE_COMMAND:
		printf(_("Submodule path '%s': '%s %s'\n"),
		       ud->displaypath, ud->update_strategy.command, oid);
		break;
	default:
		BUG("unexpected update strategy type: %d",
		    ud->update_strategy.type);
	}

	return 0;
}

static int run_update_procedure(const struct update_data *ud)
{
	int subforce = is_null_oid(&ud->suboid) || ud->force;

	if (!ud->nofetch) {
		/*
		 * Run fetch only if `oid` isn't present or it
		 * is not reachable from a ref.
		 */
		if (!is_tip_reachable(ud->sm_path, &ud->oid) &&
		    fetch_in_submodule(ud->sm_path, ud->depth, ud->quiet, NULL) &&
		    !ud->quiet)
			fprintf_ln(stderr,
				   _("Unable to fetch in submodule path '%s'; "
				     "trying to directly fetch %s:"),
				   ud->displaypath, oid_to_hex(&ud->oid));
		/*
		 * Now we tried the usual fetch, but `oid` may
		 * not be reachable from any of the refs.
		 */
		if (!is_tip_reachable(ud->sm_path, &ud->oid) &&
		    fetch_in_submodule(ud->sm_path, ud->depth, ud->quiet, &ud->oid))
			return die_message(_("Fetched in submodule path '%s', but it did not "
					     "contain %s. Direct fetching of that commit failed."),
					   ud->displaypath, oid_to_hex(&ud->oid));
	}

	return run_update_command(ud, subforce);
}

static int remote_submodule_branch(const char *path, const char **branch)
{
	const struct submodule *sub;
	char *key;
	*branch = NULL;

	sub = submodule_from_path(the_repository, null_oid(), path);
	if (!sub)
		return die_message(_("could not initialize submodule at path '%s'"),
				   path);

	key = xstrfmt("submodule.%s.branch", sub->name);
	if (repo_config_get_string_tmp(the_repository, key, branch))
		*branch = sub->branch;
	free(key);

	if (!*branch) {
		*branch = "HEAD";
		return 0;
	}

	if (!strcmp(*branch, ".")) {
		const char *refname = resolve_ref_unsafe("HEAD", 0, NULL, NULL);

		if (!refname)
			return die_message(_("No such ref: %s"), "HEAD");

		/* detached HEAD */
		if (!strcmp(refname, "HEAD"))
			return die_message(_("Submodule (%s) branch configured to inherit "
					     "branch from superproject, but the superproject "
					     "is not on any branch"), sub->name);

		if (!skip_prefix(refname, "refs/heads/", &refname))
			return die_message(_("Expecting a full ref name, got %s"),
					   refname);

		*branch = refname;
		return 0;
	}

	/* Our "branch" is coming from repo_config_get_string_tmp() */
	return 0;
}

static int ensure_core_worktree(const char *path)
{
	const char *cw;
	struct repository subrepo;

	if (repo_submodule_init(&subrepo, the_repository, path, null_oid()))
		return die_message(_("could not get a repository handle for submodule '%s'"),
				   path);

	if (!repo_config_get_string_tmp(&subrepo, "core.worktree", &cw)) {
		char *cfg_file, *abs_path;
		const char *rel_path;
		struct strbuf sb = STRBUF_INIT;

		cfg_file = repo_git_path(&subrepo, "config");

		abs_path = absolute_pathdup(path);
		rel_path = relative_path(abs_path, subrepo.gitdir, &sb);

		git_config_set_in_file(cfg_file, "core.worktree", rel_path);

		free(cfg_file);
		free(abs_path);
		strbuf_release(&sb);
	}

	repo_clear(&subrepo);
	return 0;
}

static const char *submodule_update_type_to_label(enum submodule_update_type type)
{
	switch (type) {
	case SM_UPDATE_CHECKOUT:
		return "checkout";
	case SM_UPDATE_MERGE:
		return "merge";
	case SM_UPDATE_REBASE:
		return "rebase";
	case SM_UPDATE_UNSPECIFIED:
	case SM_UPDATE_NONE:
	case SM_UPDATE_COMMAND:
		break;
	}
	BUG("unreachable with type %d", type);
}

static void update_data_to_args(const struct update_data *update_data,
				struct strvec *args)
{
	enum submodule_update_type update_type = update_data->update_default;

	strvec_pushl(args, "submodule--helper", "update", "--recursive", NULL);
	if (update_data->displaypath) {
		strvec_push(args, "--super-prefix");
		strvec_pushf(args, "%s/", update_data->displaypath);
	}
	strvec_pushf(args, "--jobs=%d", update_data->max_jobs);
	if (update_data->quiet)
		strvec_push(args, "--quiet");
	if (update_data->force)
		strvec_push(args, "--force");
	if (update_data->init)
		strvec_push(args, "--init");
	if (update_data->remote)
		strvec_push(args, "--remote");
	if (update_data->nofetch)
		strvec_push(args, "--no-fetch");
	if (update_data->dissociate)
		strvec_push(args, "--dissociate");
	if (update_data->progress)
		strvec_push(args, "--progress");
	if (update_data->require_init)
		strvec_push(args, "--require-init");
	if (update_data->depth)
		strvec_pushf(args, "--depth=%d", update_data->depth);
	if (update_type != SM_UPDATE_UNSPECIFIED)
		strvec_pushf(args, "--%s",
			     submodule_update_type_to_label(update_type));

	if (update_data->references.nr) {
		struct string_list_item *item;

		for_each_string_list_item(item, &update_data->references)
			strvec_pushl(args, "--reference", item->string, NULL);
	}
	if (update_data->filter_options && update_data->filter_options->choice)
		strvec_pushf(args, "--filter=%s",
				expand_list_objects_filter_spec(
					update_data->filter_options));
	if (update_data->recommend_shallow == 0)
		strvec_push(args, "--no-recommend-shallow");
	else if (update_data->recommend_shallow == 1)
		strvec_push(args, "--recommend-shallow");
	if (update_data->single_branch >= 0)
		strvec_push(args, update_data->single_branch ?
				    "--single-branch" :
				    "--no-single-branch");
}

static int update_submodule(struct update_data *update_data)
{
	int ret;

	if (validate_submodule_path(update_data->sm_path) < 0)
		return -1;

	ret = determine_submodule_update_strategy(the_repository,
						  update_data->just_cloned,
						  update_data->sm_path,
						  update_data->update_default,
						  &update_data->update_strategy);
	if (ret)
		return ret;

	if (update_data->just_cloned)
		oidcpy(&update_data->suboid, null_oid());
	else if (resolve_gitlink_ref(update_data->sm_path, "HEAD", &update_data->suboid))
		return die_message(_("Unable to find current revision in submodule path '%s'"),
				   update_data->displaypath);

	if (update_data->remote) {
		char *remote_name;
		const char *branch;
		char *remote_ref;
		int code;

		code = get_default_remote_submodule(update_data->sm_path, &remote_name);
		if (code)
			return code;
		code = remote_submodule_branch(update_data->sm_path, &branch);
		if (code)
			return code;
		remote_ref = xstrfmt("refs/remotes/%s/%s", remote_name, branch);

		free(remote_name);

		if (!update_data->nofetch) {
			if (fetch_in_submodule(update_data->sm_path, update_data->depth,
					      0, NULL))
				return die_message(_("Unable to fetch in submodule path '%s'"),
						   update_data->sm_path);
		}

		if (resolve_gitlink_ref(update_data->sm_path, remote_ref, &update_data->oid))
			return die_message(_("Unable to find %s revision in submodule path '%s'"),
					   remote_ref, update_data->sm_path);

		free(remote_ref);
	}

	if (!oideq(&update_data->oid, &update_data->suboid) || update_data->force) {
		ret = run_update_procedure(update_data);
		if (ret)
			return ret;
	}

	if (update_data->recursive) {
		struct child_process cp = CHILD_PROCESS_INIT;
		struct update_data next = *update_data;

		next.prefix = NULL;
		oidcpy(&next.oid, null_oid());
		oidcpy(&next.suboid, null_oid());

		cp.dir = update_data->sm_path;
		cp.git_cmd = 1;
		prepare_submodule_repo_env(&cp.env);
		update_data_to_args(&next, &cp.args);

		ret = run_command(&cp);
		if (ret)
			die_message(_("Failed to recurse into submodule path '%s'"),
				    update_data->displaypath);
		return ret;
	}

	return 0;
}

static int update_submodules(struct update_data *update_data)
{
	int i, ret = 0;
	struct submodule_update_clone suc = SUBMODULE_UPDATE_CLONE_INIT;
	const struct run_process_parallel_opts opts = {
		.tr2_category = "submodule",
		.tr2_label = "parallel/update",

		.processes = update_data->max_jobs,

		.get_next_task = update_clone_get_next_task,
		.start_failure = update_clone_start_failure,
		.task_finished = update_clone_task_finished,
		.data = &suc,
	};

	suc.update_data = update_data;
	run_processes_parallel(&opts);

	/*
	 * We saved the output and put it out all at once now.
	 * That means:
	 * - the listener does not have to interleave their (checkout)
	 *   work with our fetching.  The writes involved in a
	 *   checkout involve more straightforward sequential I/O.
	 * - the listener can avoid doing any work if fetching failed.
	 */
	if (suc.quickstop) {
		ret = 1;
		goto cleanup;
	}

	for (i = 0; i < suc.update_clone_nr; i++) {
		struct update_clone_data ucd = suc.update_clone[i];
		int code = 128;

		oidcpy(&update_data->oid, &ucd.oid);
		update_data->just_cloned = ucd.just_cloned;
		update_data->sm_path = ucd.sub->path;

		/*
		 * Verify that the submodule path does not contain any
		 * symlinks; if it does, it might have been tampered with.
		 * TODO: allow exempting it via
		 * `safe.submodule.path` or something
		 */
		if (validate_submodule_path(update_data->sm_path) < 0)
			goto fail;

		code = ensure_core_worktree(update_data->sm_path);
		if (code)
			goto fail;

		update_data->displaypath = get_submodule_displaypath(
			update_data->sm_path, update_data->prefix,
			update_data->super_prefix);
		code = update_submodule(update_data);
		FREE_AND_NULL(update_data->displaypath);
fail:
		if (!code)
			continue;
		ret = code;
		if (ret == 128)
			goto cleanup;
	}

cleanup:
	submodule_update_clone_release(&suc);
	string_list_clear(&update_data->references, 0);
	return ret;
}

static int module_update(int argc, const char **argv, const char *prefix)
{
	struct pathspec pathspec = { 0 };
	struct pathspec pathspec2 = { 0 };
	struct update_data opt = UPDATE_DATA_INIT;
	struct list_objects_filter_options filter_options =
		LIST_OBJECTS_FILTER_INIT;
	int ret;
	struct option module_update_options[] = {
		OPT__SUPER_PREFIX(&opt.super_prefix),
		OPT__FORCE(&opt.force, N_("force checkout updates"), 0),
		OPT_BOOL(0, "init", &opt.init,
			 N_("initialize uninitialized submodules before update")),
		OPT_BOOL(0, "remote", &opt.remote,
			 N_("use SHA-1 of submodule's remote tracking branch")),
		OPT_BOOL(0, "recursive", &opt.recursive,
			 N_("traverse submodules recursively")),
		OPT_BOOL('N', "no-fetch", &opt.nofetch,
			 N_("don't fetch new objects from the remote site")),
		OPT_SET_INT(0, "checkout", &opt.update_default,
			N_("use the 'checkout' update strategy (default)"),
			SM_UPDATE_CHECKOUT),
		OPT_SET_INT('m', "merge", &opt.update_default,
			N_("use the 'merge' update strategy"),
			SM_UPDATE_MERGE),
		OPT_SET_INT('r', "rebase", &opt.update_default,
			N_("use the 'rebase' update strategy"),
			SM_UPDATE_REBASE),
		OPT_STRING_LIST(0, "reference", &opt.references, N_("repo"),
			   N_("reference repository")),
		OPT_BOOL(0, "dissociate", &opt.dissociate,
			   N_("use --reference only while cloning")),
		OPT_INTEGER(0, "depth", &opt.depth,
			   N_("create a shallow clone truncated to the "
			      "specified number of revisions")),
		OPT_INTEGER('j', "jobs", &opt.max_jobs,
			    N_("parallel jobs")),
		OPT_BOOL(0, "recommend-shallow", &opt.recommend_shallow,
			    N_("whether the initial clone should follow the shallow recommendation")),
		OPT__QUIET(&opt.quiet, N_("don't print cloning progress")),
		OPT_BOOL(0, "progress", &opt.progress,
			    N_("force cloning progress")),
		OPT_BOOL(0, "require-init", &opt.require_init,
			   N_("disallow cloning into non-empty directory, implies --init")),
		OPT_BOOL(0, "single-branch", &opt.single_branch,
			 N_("clone only one branch, HEAD or --branch")),
		OPT_PARSE_LIST_OBJECTS_FILTER(&filter_options),
		OPT_END()
	};
	const char *const git_submodule_helper_usage[] = {
		N_("git submodule [--quiet] update"
		" [--init [--filter=<filter-spec>]] [--remote]"
		" [-N|--no-fetch] [-f|--force]"
		" [--checkout|--merge|--rebase]"
		" [--[no-]recommend-shallow] [--reference <repository>]"
		" [--recursive] [--[no-]single-branch] [--] [<path>...]"),
		NULL
	};

	update_clone_config_from_gitmodules(&opt.max_jobs);
	git_config(git_update_clone_config, &opt.max_jobs);

	argc = parse_options(argc, argv, prefix, module_update_options,
			     git_submodule_helper_usage, 0);

	if (opt.require_init)
		opt.init = 1;

	if (filter_options.choice && !opt.init) {
		usage_with_options(git_submodule_helper_usage,
				   module_update_options);
	}

	opt.filter_options = &filter_options;
	opt.prefix = prefix;

	if (opt.update_default)
		opt.update_strategy.type = opt.update_default;

	if (module_list_compute(argv, prefix, &pathspec, &opt.list) < 0) {
		ret = 1;
		goto cleanup;
	}

	if (pathspec.nr)
		opt.warn_if_uninitialized = 1;

	if (opt.init) {
		struct module_list list = MODULE_LIST_INIT;
		struct init_cb info = INIT_CB_INIT;

		if (module_list_compute(argv, opt.prefix,
					&pathspec2, &list) < 0) {
			module_list_release(&list);
			ret = 1;
			goto cleanup;
		}

		/*
		 * If there are no path args and submodule.active is set then,
		 * by default, only initialize 'active' modules.
		 */
		if (!argc && git_config_get_value_multi("submodule.active"))
			module_list_active(&list);

		info.prefix = opt.prefix;
		info.super_prefix = opt.super_prefix;
		if (opt.quiet)
			info.flags |= OPT_QUIET;

		for_each_listed_submodule(&list, init_submodule_cb, &info);
		module_list_release(&list);
	}

	ret = update_submodules(&opt);
cleanup:
	update_data_release(&opt);
	list_objects_filter_release(&filter_options);
	clear_pathspec(&pathspec);
	clear_pathspec(&pathspec2);
	return ret;
}

static int push_check(int argc, const char **argv, const char *prefix)
{
	struct remote *remote;
	const char *superproject_head;
	char *head;
	int detached_head = 0;
	struct object_id head_oid;

	if (argc < 3)
		die("submodule--helper push-check requires at least 2 arguments");

	/*
	 * superproject's resolved head ref.
	 * if HEAD then the superproject is in a detached head state, otherwise
	 * it will be the resolved head ref.
	 */
	superproject_head = argv[1];
	argv++;
	argc--;
	/* Get the submodule's head ref and determine if it is detached */
	head = resolve_refdup("HEAD", 0, &head_oid, NULL);
	if (!head)
		die(_("Failed to resolve HEAD as a valid ref."));
	if (!strcmp(head, "HEAD"))
		detached_head = 1;

	/*
	 * The remote must be configured.
	 * This is to avoid pushing to the exact same URL as the parent.
	 */
	remote = pushremote_get(argv[1]);
	if (!remote || remote->origin == REMOTE_UNCONFIGURED)
		die("remote '%s' not configured", argv[1]);

	/* Check the refspec */
	if (argc > 2) {
		int i;
		struct ref *local_refs = get_local_heads();
		struct refspec refspec = REFSPEC_INIT_PUSH;

		refspec_appendn(&refspec, argv + 2, argc - 2);

		for (i = 0; i < refspec.nr; i++) {
			const struct refspec_item *rs = &refspec.items[i];

			if (rs->pattern || rs->matching)
				continue;

			/* LHS must match a single ref */
			switch (count_refspec_match(rs->src, local_refs, NULL)) {
			case 1:
				break;
			case 0:
				/*
				 * If LHS matches 'HEAD' then we need to ensure
				 * that it matches the same named branch
				 * checked out in the superproject.
				 */
				if (!strcmp(rs->src, "HEAD")) {
					if (!detached_head &&
					    !strcmp(head, superproject_head))
						break;
					die("HEAD does not match the named branch in the superproject");
				}
				/* fallthrough */
			default:
				die("src refspec '%s' must name a ref",
				    rs->src);
			}
		}
		refspec_clear(&refspec);
	}
	free(head);

	return 0;
}

static int absorb_git_dirs(int argc, const char **argv, const char *prefix)
{
	int i;
	struct pathspec pathspec = { 0 };
	struct module_list list = MODULE_LIST_INIT;
	const char *super_prefix = NULL;
	struct option embed_gitdir_options[] = {
		OPT__SUPER_PREFIX(&super_prefix),
		OPT_END()
	};
	const char *const git_submodule_helper_usage[] = {
		N_("git submodule absorbgitdirs [<options>] [<path>...]"),
		NULL
	};
	int ret = 1;

	argc = parse_options(argc, argv, prefix, embed_gitdir_options,
			     git_submodule_helper_usage, 0);

	if (module_list_compute(argv, prefix, &pathspec, &list) < 0)
		goto cleanup;

	for (i = 0; i < list.nr; i++)
		absorb_git_dir_into_superproject(list.entries[i]->name,
						 super_prefix);

	ret = 0;
cleanup:
	clear_pathspec(&pathspec);
	module_list_release(&list);
	return ret;
}

static int module_set_url(int argc, const char **argv, const char *prefix)
{
	int quiet = 0;
	const char *newurl;
	const char *path;
	char *config_name;
	struct option options[] = {
		OPT__QUIET(&quiet, N_("suppress output for setting url of a submodule")),
		OPT_END()
	};
	const char *const usage[] = {
		N_("git submodule set-url [--quiet] <path> <newurl>"),
		NULL
	};

	argc = parse_options(argc, argv, prefix, options, usage, 0);

	if (argc != 2 || !(path = argv[0]) || !(newurl = argv[1]))
		usage_with_options(usage, options);

	config_name = xstrfmt("submodule.%s.url", path);

	config_set_in_gitmodules_file_gently(config_name, newurl);
	sync_submodule(path, prefix, NULL, quiet ? OPT_QUIET : 0);

	free(config_name);

	return 0;
}

static int module_set_branch(int argc, const char **argv, const char *prefix)
{
	int opt_default = 0, ret;
	const char *opt_branch = NULL;
	const char *path;
	char *config_name;
	struct option options[] = {
		/*
		 * We accept the `quiet` option for uniformity across subcommands,
		 * though there is nothing to make less verbose in this subcommand.
		 */
		OPT_NOOP_NOARG('q', "quiet"),

		OPT_BOOL('d', "default", &opt_default,
			N_("set the default tracking branch to master")),
		OPT_STRING('b', "branch", &opt_branch, N_("branch"),
			N_("set the default tracking branch")),
		OPT_END()
	};
	const char *const usage[] = {
		N_("git submodule set-branch [-q|--quiet] (-d|--default) <path>"),
		N_("git submodule set-branch [-q|--quiet] (-b|--branch) <branch> <path>"),
		NULL
	};

	argc = parse_options(argc, argv, prefix, options, usage, 0);

	if (!opt_branch && !opt_default)
		die(_("--branch or --default required"));

	if (opt_branch && opt_default)
		die(_("options '%s' and '%s' cannot be used together"), "--branch", "--default");

	if (argc != 1 || !(path = argv[0]))
		usage_with_options(usage, options);

	config_name = xstrfmt("submodule.%s.branch", path);
	ret = config_set_in_gitmodules_file_gently(config_name, opt_branch);

	free(config_name);
	return !!ret;
}

static int module_create_branch(int argc, const char **argv, const char *prefix)
{
	enum branch_track track;
	int quiet = 0, force = 0, reflog = 0, dry_run = 0;
	struct option options[] = {
		OPT__QUIET(&quiet, N_("print only error messages")),
		OPT__FORCE(&force, N_("force creation"), 0),
		OPT_BOOL(0, "create-reflog", &reflog,
			 N_("create the branch's reflog")),
		OPT_CALLBACK_F('t', "track",  &track, "(direct|inherit)",
			N_("set branch tracking configuration"),
			PARSE_OPT_OPTARG,
			parse_opt_tracking_mode),
		OPT__DRY_RUN(&dry_run,
			     N_("show whether the branch would be created")),
		OPT_END()
	};
	const char *const usage[] = {
		N_("git submodule--helper create-branch [-f|--force] [--create-reflog] [-q|--quiet] [-t|--track] [-n|--dry-run] <name> <start-oid> <start-name>"),
		NULL
	};

	git_config(git_default_config, NULL);
	track = git_branch_track;
	argc = parse_options(argc, argv, prefix, options, usage, 0);

	if (argc != 3)
		usage_with_options(usage, options);

	if (!quiet && !dry_run)
		printf_ln(_("creating branch '%s'"), argv[0]);

	create_branches_recursively(the_repository, argv[0], argv[1], argv[2],
				    force, reflog, quiet, track, dry_run);
	return 0;
}

struct add_data {
	const char *prefix;
	const char *branch;
	const char *reference_path;
	char *sm_path;
	const char *sm_name;
	const char *repo;
	const char *realrepo;
	int depth;
	unsigned int force: 1;
	unsigned int quiet: 1;
	unsigned int progress: 1;
	unsigned int dissociate: 1;
};
#define ADD_DATA_INIT { .depth = -1 }

static void append_fetch_remotes(struct strbuf *msg, const char *git_dir_path)
{
	struct child_process cp_remote = CHILD_PROCESS_INIT;
	struct strbuf sb_remote_out = STRBUF_INIT;

	cp_remote.git_cmd = 1;
	strvec_pushf(&cp_remote.env,
		     "GIT_DIR=%s", git_dir_path);
	strvec_push(&cp_remote.env, "GIT_WORK_TREE=.");
	strvec_pushl(&cp_remote.args, "remote", "-v", NULL);
	if (!capture_command(&cp_remote, &sb_remote_out, 0)) {
		char *next_line;
		char *line = sb_remote_out.buf;

		while ((next_line = strchr(line, '\n')) != NULL) {
			size_t len = next_line - line;

			if (strip_suffix_mem(line, &len, " (fetch)"))
				strbuf_addf(msg, "  %.*s\n", (int)len, line);
			line = next_line + 1;
		}
	}

	strbuf_release(&sb_remote_out);
}

static int add_submodule(const struct add_data *add_data)
{
	char *submod_gitdir_path;
	struct module_clone_data clone_data = MODULE_CLONE_DATA_INIT;
	struct string_list reference = STRING_LIST_INIT_NODUP;
	int ret = -1;

	/* perhaps the path already exists and is already a git repo, else clone it */
	if (is_directory(add_data->sm_path)) {
		struct strbuf sm_path = STRBUF_INIT;
		strbuf_addstr(&sm_path, add_data->sm_path);
		submod_gitdir_path = xstrfmt("%s/.git", add_data->sm_path);
		if (is_nonbare_repository_dir(&sm_path))
			printf(_("Adding existing repo at '%s' to the index\n"),
			       add_data->sm_path);
		else
			die(_("'%s' already exists and is not a valid git repo"),
			    add_data->sm_path);
		strbuf_release(&sm_path);
		free(submod_gitdir_path);
	} else {
		struct child_process cp = CHILD_PROCESS_INIT;

		submod_gitdir_path = xstrfmt(".git/modules/%s", add_data->sm_name);

		if (is_directory(submod_gitdir_path)) {
			if (!add_data->force) {
				struct strbuf msg = STRBUF_INIT;
				char *die_msg;

				strbuf_addf(&msg, _("A git directory for '%s' is found "
						    "locally with remote(s):\n"),
					    add_data->sm_name);

				append_fetch_remotes(&msg, submod_gitdir_path);
				free(submod_gitdir_path);

				strbuf_addf(&msg, _("If you want to reuse this local git "
						    "directory instead of cloning again from\n"
						    "  %s\n"
						    "use the '--force' option. If the local git "
						    "directory is not the correct repo\n"
						    "or you are unsure what this means choose "
						    "another name with the '--name' option."),
					    add_data->realrepo);

				die_msg = strbuf_detach(&msg, NULL);
				die("%s", die_msg);
			} else {
				printf(_("Reactivating local git directory for "
					 "submodule '%s'\n"), add_data->sm_name);
			}
		}
		free(submod_gitdir_path);

		clone_data.prefix = add_data->prefix;
		clone_data.path = add_data->sm_path;
		clone_data.name = add_data->sm_name;
		clone_data.url = add_data->realrepo;
		clone_data.quiet = add_data->quiet;
		clone_data.progress = add_data->progress;
		if (add_data->reference_path) {
			char *p = xstrdup(add_data->reference_path);

			string_list_append(&reference, p)->util = p;
		}
		clone_data.dissociate = add_data->dissociate;
		if (add_data->depth >= 0)
			clone_data.depth = xstrfmt("%d", add_data->depth);

		if (clone_submodule(&clone_data, &reference))
			goto cleanup;

		prepare_submodule_repo_env(&cp.env);
		cp.git_cmd = 1;
		cp.dir = add_data->sm_path;
		/*
		 * NOTE: we only get here if add_data->force is true, so
		 * passing --force to checkout is reasonable.
		 */
		strvec_pushl(&cp.args, "checkout", "-f", "-q", NULL);

		if (add_data->branch) {
			strvec_pushl(&cp.args, "-B", add_data->branch, NULL);
			strvec_pushf(&cp.args, "origin/%s", add_data->branch);
		}

		if (run_command(&cp))
			die(_("unable to checkout submodule '%s'"), add_data->sm_path);
	}
	ret = 0;
cleanup:
	string_list_clear(&reference, 1);
	return ret;
}

static int config_submodule_in_gitmodules(const char *name, const char *var, const char *value)
{
	char *key;
	int ret;

	if (!is_writing_gitmodules_ok())
		die(_("please make sure that the .gitmodules file is in the working tree"));

	key = xstrfmt("submodule.%s.%s", name, var);
	ret = config_set_in_gitmodules_file_gently(key, value);
	free(key);

	return ret;
}

static void configure_added_submodule(struct add_data *add_data)
{
	char *key;
	const char *val;
	struct child_process add_submod = CHILD_PROCESS_INIT;
	struct child_process add_gitmodules = CHILD_PROCESS_INIT;

	key = xstrfmt("submodule.%s.url", add_data->sm_name);
	git_config_set_gently(key, add_data->realrepo);
	free(key);

	add_submod.git_cmd = 1;
	strvec_pushl(&add_submod.args, "add",
		     "--no-warn-embedded-repo", NULL);
	if (add_data->force)
		strvec_push(&add_submod.args, "--force");
	strvec_pushl(&add_submod.args, "--", add_data->sm_path, NULL);

	if (run_command(&add_submod))
		die(_("Failed to add submodule '%s'"), add_data->sm_path);

	if (config_submodule_in_gitmodules(add_data->sm_name, "path", add_data->sm_path) ||
	    config_submodule_in_gitmodules(add_data->sm_name, "url", add_data->repo))
		die(_("Failed to register submodule '%s'"), add_data->sm_path);

	if (add_data->branch) {
		if (config_submodule_in_gitmodules(add_data->sm_name,
						   "branch", add_data->branch))
			die(_("Failed to register submodule '%s'"), add_data->sm_path);
	}

	add_gitmodules.git_cmd = 1;
	strvec_pushl(&add_gitmodules.args,
		     "add", "--force", "--", ".gitmodules", NULL);

	if (run_command(&add_gitmodules))
		die(_("Failed to register submodule '%s'"), add_data->sm_path);

	/*
	 * NEEDSWORK: In a multi-working-tree world this needs to be
	 * set in the per-worktree config.
	 */
	/*
	 * NEEDSWORK: In the longer run, we need to get rid of this
	 * pattern of querying "submodule.active" before calling
	 * is_submodule_active(), since that function needs to find
	 * out the value of "submodule.active" again anyway.
	 */
	if (!git_config_get_string_tmp("submodule.active", &val)) {
		/*
		 * If the submodule being added isn't already covered by the
		 * current configured pathspec, set the submodule's active flag
		 */
		if (!is_submodule_active(the_repository, add_data->sm_path)) {
			key = xstrfmt("submodule.%s.active", add_data->sm_name);
			git_config_set_gently(key, "true");
			free(key);
		}
	} else {
		key = xstrfmt("submodule.%s.active", add_data->sm_name);
		git_config_set_gently(key, "true");
		free(key);
	}
}

static void die_on_index_match(const char *path, int force)
{
	struct pathspec ps;
	const char *args[] = { path, NULL };
	parse_pathspec(&ps, 0, PATHSPEC_PREFER_CWD, NULL, args);

	if (repo_read_index_preload(the_repository, NULL, 0) < 0)
		die(_("index file corrupt"));

	if (ps.nr) {
		int i;
		char *ps_matched = xcalloc(ps.nr, 1);

		/* TODO: audit for interaction with sparse-index. */
		ensure_full_index(&the_index);

		/*
		 * Since there is only one pathspec, we just need to
		 * check ps_matched[0] to know if a cache entry matched.
		 */
		for (i = 0; i < the_index.cache_nr; i++) {
			ce_path_match(&the_index, the_index.cache[i], &ps,
				      ps_matched);

			if (ps_matched[0]) {
				if (!force)
					die(_("'%s' already exists in the index"),
					    path);
				if (!S_ISGITLINK(the_index.cache[i]->ce_mode))
					die(_("'%s' already exists in the index "
					      "and is not a submodule"), path);
				break;
			}
		}
		free(ps_matched);
	}
	clear_pathspec(&ps);
}

static void die_on_repo_without_commits(const char *path)
{
	struct strbuf sb = STRBUF_INIT;
	strbuf_addstr(&sb, path);
	if (is_nonbare_repository_dir(&sb)) {
		struct object_id oid;
		if (resolve_gitlink_ref(path, "HEAD", &oid) < 0)
			die(_("'%s' does not have a commit checked out"), path);
	}
	strbuf_release(&sb);
}

static int module_add(int argc, const char **argv, const char *prefix)
{
	int force = 0, quiet = 0, progress = 0, dissociate = 0;
	struct add_data add_data = ADD_DATA_INIT;
	char *to_free = NULL;
	struct option options[] = {
		OPT_STRING('b', "branch", &add_data.branch, N_("branch"),
			   N_("branch of repository to add as submodule")),
		OPT__FORCE(&force, N_("allow adding an otherwise ignored submodule path"),
			   PARSE_OPT_NOCOMPLETE),
		OPT__QUIET(&quiet, N_("print only error messages")),
		OPT_BOOL(0, "progress", &progress, N_("force cloning progress")),
		OPT_STRING(0, "reference", &add_data.reference_path, N_("repository"),
			   N_("reference repository")),
		OPT_BOOL(0, "dissociate", &dissociate, N_("borrow the objects from reference repositories")),
		OPT_STRING(0, "name", &add_data.sm_name, N_("name"),
			   N_("sets the submodule's name to the given string "
			      "instead of defaulting to its path")),
		OPT_INTEGER(0, "depth", &add_data.depth, N_("depth for shallow clones")),
		OPT_END()
	};
	const char *const usage[] = {
		N_("git submodule add [<options>] [--] <repository> [<path>]"),
		NULL
	};
	struct strbuf sb = STRBUF_INIT;
	int ret = 1;

	argc = parse_options(argc, argv, prefix, options, usage, 0);

	if (!is_writing_gitmodules_ok())
		die(_("please make sure that the .gitmodules file is in the working tree"));

	if (prefix && *prefix &&
	    add_data.reference_path && !is_absolute_path(add_data.reference_path))
		add_data.reference_path = xstrfmt("%s%s", prefix, add_data.reference_path);

	if (argc == 0 || argc > 2)
		usage_with_options(usage, options);

	add_data.repo = argv[0];
	if (argc == 1)
		add_data.sm_path = git_url_basename(add_data.repo, 0, 0);
	else
		add_data.sm_path = xstrdup(argv[1]);

	if (prefix && *prefix && !is_absolute_path(add_data.sm_path)) {
		char *sm_path = add_data.sm_path;

		add_data.sm_path = xstrfmt("%s%s", prefix, sm_path);
		free(sm_path);
	}

	if (starts_with_dot_dot_slash(add_data.repo) ||
	    starts_with_dot_slash(add_data.repo)) {
		if (prefix)
			die(_("Relative path can only be used from the toplevel "
			      "of the working tree"));

		/* dereference source url relative to parent's url */
		to_free = resolve_relative_url(add_data.repo, NULL, 1);
		add_data.realrepo = to_free;
	} else if (is_dir_sep(add_data.repo[0]) || strchr(add_data.repo, ':')) {
		add_data.realrepo = add_data.repo;
	} else {
		die(_("repo URL: '%s' must be absolute or begin with ./|../"),
		    add_data.repo);
	}

	/*
	 * normalize path:
	 * multiple //; leading ./; /./; /../;
	 */
	normalize_path_copy(add_data.sm_path, add_data.sm_path);
	strip_dir_trailing_slashes(add_data.sm_path);

	if (validate_submodule_path(add_data.sm_path) < 0)
		exit(128);

	die_on_index_match(add_data.sm_path, force);
	die_on_repo_without_commits(add_data.sm_path);

	if (!force) {
		struct child_process cp = CHILD_PROCESS_INIT;

		cp.git_cmd = 1;
		cp.no_stdout = 1;
		strvec_pushl(&cp.args, "add", "--dry-run", "--ignore-missing",
			     "--no-warn-embedded-repo", add_data.sm_path, NULL);
		if ((ret = pipe_command(&cp, NULL, 0, NULL, 0, &sb, 0))) {
			strbuf_complete_line(&sb);
			fputs(sb.buf, stderr);
			goto cleanup;
		}
	}

	if(!add_data.sm_name)
		add_data.sm_name = add_data.sm_path;

	if (check_submodule_name(add_data.sm_name))
		die(_("'%s' is not a valid submodule name"), add_data.sm_name);

	add_data.prefix = prefix;
	add_data.force = !!force;
	add_data.quiet = !!quiet;
	add_data.progress = !!progress;
	add_data.dissociate = !!dissociate;

	if (add_submodule(&add_data))
		goto cleanup;
	configure_added_submodule(&add_data);

	ret = 0;
cleanup:
	free(add_data.sm_path);
	free(to_free);
	strbuf_release(&sb);

	return ret;
}

int cmd_submodule__helper(int argc, const char **argv, const char *prefix)
{
	parse_opt_subcommand_fn *fn = NULL;
	const char *const usage[] = {
		N_("git submodule--helper <command>"),
		NULL
	};
	struct option options[] = {
		OPT_SUBCOMMAND("clone", &fn, module_clone),
		OPT_SUBCOMMAND("add", &fn, module_add),
		OPT_SUBCOMMAND("update", &fn, module_update),
		OPT_SUBCOMMAND("foreach", &fn, module_foreach),
		OPT_SUBCOMMAND("init", &fn, module_init),
		OPT_SUBCOMMAND("status", &fn, module_status),
		OPT_SUBCOMMAND("sync", &fn, module_sync),
		OPT_SUBCOMMAND("deinit", &fn, module_deinit),
		OPT_SUBCOMMAND("summary", &fn, module_summary),
		OPT_SUBCOMMAND("push-check", &fn, push_check),
		OPT_SUBCOMMAND("absorbgitdirs", &fn, absorb_git_dirs),
		OPT_SUBCOMMAND("set-url", &fn, module_set_url),
		OPT_SUBCOMMAND("set-branch", &fn, module_set_branch),
		OPT_SUBCOMMAND("create-branch", &fn, module_create_branch),
		OPT_END()
	};
	argc = parse_options(argc, argv, prefix, options, usage, 0);

	return fn(argc, argv, prefix);
}<|MERGE_RESOLUTION|>--- conflicted
+++ resolved
@@ -294,15 +294,11 @@
 	struct child_process cp = CHILD_PROCESS_INIT;
 	char *displaypath;
 
-<<<<<<< HEAD
+	if (validate_submodule_path(path) < 0)
+		exit(128);
+
 	displaypath = get_submodule_displaypath(path, info->prefix,
 						info->super_prefix);
-=======
-	if (validate_submodule_path(path) < 0)
-		exit(128);
-
-	displaypath = get_submodule_displaypath(path, info->prefix);
->>>>>>> 47b6d90e
 
 	sub = submodule_from_path(the_repository, null_oid(), path);
 
