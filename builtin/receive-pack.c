--- conflicted
+++ resolved
@@ -219,16 +219,7 @@
 	struct child_process proc;
 	struct async muxer;
 	const char *argv[2];
-<<<<<<< HEAD
 	int code;
-=======
-	int have_input = 0, code;
-
-	for (cmd = commands; !have_input && cmd; cmd = cmd->next) {
-		if (!cmd->error_string && !cmd->did_not_exist)
-			have_input = 1;
-	}
->>>>>>> 160b81ed
 
 	if (access(hook_name, X_OK) < 0)
 		return 0;
@@ -258,7 +249,6 @@
 		return code;
 	}
 
-<<<<<<< HEAD
 	while (1) {
 		const char *buf;
 		size_t n;
@@ -266,17 +256,6 @@
 			break;
 		if (write_in_full(proc.in, buf, n) != n)
 			break;
-=======
-	for (cmd = commands; cmd; cmd = cmd->next) {
-		if (!cmd->error_string && !cmd->did_not_exist) {
-			size_t n = snprintf(buf, sizeof(buf), "%s %s %s\n",
-				sha1_to_hex(cmd->old_sha1),
-				sha1_to_hex(cmd->new_sha1),
-				cmd->ref_name);
-			if (write_in_full(proc.in, buf, n) != n)
-				break;
-		}
->>>>>>> 160b81ed
 	}
 	close(proc.in);
 	if (use_sideband)
@@ -286,6 +265,7 @@
 
 struct receive_hook_feed_state {
 	struct command *cmd;
+	int skip_broken;
 	struct strbuf buf;
 };
 
@@ -294,7 +274,8 @@
 	struct receive_hook_feed_state *state = state_;
 	struct command *cmd = state->cmd;
 
-	while (cmd && cmd->error_string)
+	while (cmd &&
+	       state->skip_broken && (cmd->error_string || cmd->did_not_exist))
 		cmd = cmd->next;
 	if (!cmd)
 		return -1; /* EOF */
@@ -310,13 +291,15 @@
 	return 0;
 }
 
-static int run_receive_hook(struct command *commands, const char *hook_name)
+static int run_receive_hook(struct command *commands, const char *hook_name,
+			    int skip_broken)
 {
 	struct receive_hook_feed_state state;
 	int status;
 
 	strbuf_init(&state.buf, 0);
 	state.cmd = commands;
+	state.skip_broken = skip_broken;
 	if (feed_receive_hook(&state, NULL, NULL))
 		return 0;
 	state.cmd = commands;
@@ -699,7 +682,7 @@
 				       0, &cmd))
 		set_connectivity_errors(commands);
 
-	if (run_receive_hook(commands, pre_receive_hook)) {
+	if (run_receive_hook(commands, pre_receive_hook, 0)) {
 		for (cmd = commands; cmd; cmd = cmd->next)
 			cmd->error_string = "pre-receive hook declined";
 		return;
@@ -967,7 +950,7 @@
 			unlink_or_warn(pack_lockfile);
 		if (report_status)
 			report(commands, unpack_status);
-		run_receive_hook(commands, post_receive_hook);
+		run_receive_hook(commands, post_receive_hook, 1);
 		run_update_post_hook(commands);
 		if (auto_gc) {
 			const char *argv_gc_auto[] = {
