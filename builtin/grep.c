/*
 * Builtin "git grep"
 *
 * Copyright (c) 2006 Junio C Hamano
 */

#define USE_THE_REPOSITORY_VARIABLE
#define DISABLE_SIGN_COMPARE_WARNINGS

#include "builtin.h"
#include "abspath.h"
#include "environment.h"
#include "gettext.h"
#include "hex.h"
#include "config.h"
#include "tag.h"
#include "tree-walk.h"
#include "parse-options.h"
#include "string-list.h"
#include "run-command.h"
#include "grep.h"
#include "quote.h"
#include "dir.h"
#include "pathspec.h"
#include "setup.h"
#include "submodule.h"
#include "submodule-config.h"
#include "object-file.h"
#include "object-name.h"
#include "odb.h"
#include "packfile.h"
#include "pager.h"
#include "path.h"
#include "read-cache-ll.h"
#include "write-or-die.h"

static const char *grep_prefix;

static char const * const grep_usage[] = {
	N_("git grep [<options>] [-e] <pattern> [<rev>...] [[--] <path>...]"),
	NULL
};

static int recurse_submodules;

static int num_threads;

static pthread_t *threads;

/* We use one producer thread and THREADS consumer
 * threads. The producer adds struct work_items to 'todo' and the
 * consumers pick work items from the same array.
 */
struct work_item {
	struct grep_source source;
	char done;
	struct strbuf out;
};

/* In the range [todo_done, todo_start) in 'todo' we have work_items
 * that have been or are processed by a consumer thread. We haven't
 * written the result for these to stdout yet.
 *
 * The work_items in [todo_start, todo_end) are waiting to be picked
 * up by a consumer thread.
 *
 * The ranges are modulo TODO_SIZE.
 */
#define TODO_SIZE 128
static struct work_item todo[TODO_SIZE];
static int todo_start;
static int todo_end;
static int todo_done;

/* Has all work items been added? */
static int all_work_added;

static struct repository **repos_to_free;
static size_t repos_to_free_nr, repos_to_free_alloc;

/* This lock protects all the variables above. */
static pthread_mutex_t grep_mutex;

static inline void grep_lock(void)
{
	pthread_mutex_lock(&grep_mutex);
}

static inline void grep_unlock(void)
{
	pthread_mutex_unlock(&grep_mutex);
}

/* Signalled when a new work_item is added to todo. */
static pthread_cond_t cond_add;

/* Signalled when the result from one work_item is written to
 * stdout.
 */
static pthread_cond_t cond_write;

/* Signalled when we are finished with everything. */
static pthread_cond_t cond_result;

static int skip_first_line;

static void add_work(struct grep_opt *opt, struct grep_source *gs)
{
	if (opt->binary != GREP_BINARY_TEXT)
		grep_source_load_driver(gs, opt->repo->index);

	grep_lock();

	while ((todo_end+1) % ARRAY_SIZE(todo) == todo_done) {
		pthread_cond_wait(&cond_write, &grep_mutex);
	}

	todo[todo_end].source = *gs;
	todo[todo_end].done = 0;
	strbuf_reset(&todo[todo_end].out);
	todo_end = (todo_end + 1) % ARRAY_SIZE(todo);

	pthread_cond_signal(&cond_add);
	grep_unlock();
}

static struct work_item *get_work(void)
{
	struct work_item *ret;

	grep_lock();
	while (todo_start == todo_end && !all_work_added) {
		pthread_cond_wait(&cond_add, &grep_mutex);
	}

	if (todo_start == todo_end && all_work_added) {
		ret = NULL;
	} else {
		ret = &todo[todo_start];
		todo_start = (todo_start + 1) % ARRAY_SIZE(todo);
	}
	grep_unlock();
	return ret;
}

static void work_done(struct work_item *w)
{
	int old_done;

	grep_lock();
	w->done = 1;
	old_done = todo_done;
	for(; todo[todo_done].done && todo_done != todo_start;
	    todo_done = (todo_done+1) % ARRAY_SIZE(todo)) {
		w = &todo[todo_done];
		if (w->out.len) {
			const char *p = w->out.buf;
			size_t len = w->out.len;

			/* Skip the leading hunk mark of the first file. */
			if (skip_first_line) {
				while (len) {
					len--;
					if (*p++ == '\n')
						break;
				}
				skip_first_line = 0;
			}

			write_or_die(1, p, len);
		}
		grep_source_clear(&w->source);
	}

	if (old_done != todo_done)
		pthread_cond_signal(&cond_write);

	if (all_work_added && todo_done == todo_end)
		pthread_cond_signal(&cond_result);

	grep_unlock();
}

static void free_repos(void)
{
	int i;

	for (i = 0; i < repos_to_free_nr; i++) {
		repo_clear(repos_to_free[i]);
		free(repos_to_free[i]);
	}
	FREE_AND_NULL(repos_to_free);
	repos_to_free_nr = 0;
	repos_to_free_alloc = 0;
}

static void *run(void *arg)
{
	int hit = 0;
	struct grep_opt *opt = arg;

	while (1) {
		struct work_item *w = get_work();
		if (!w)
			break;

		opt->output_priv = w;
		hit |= grep_source(opt, &w->source);
		grep_source_clear_data(&w->source);
		work_done(w);
	}
	free_grep_patterns(opt);
	free(opt);

	return (void*) (intptr_t) hit;
}

static void strbuf_out(struct grep_opt *opt, const void *buf, size_t size)
{
	struct work_item *w = opt->output_priv;
	strbuf_add(&w->out, buf, size);
}

static void start_threads(struct grep_opt *opt)
{
	int i;

	pthread_mutex_init(&grep_mutex, NULL);
	pthread_mutex_init(&grep_attr_mutex, NULL);
	pthread_cond_init(&cond_add, NULL);
	pthread_cond_init(&cond_write, NULL);
	pthread_cond_init(&cond_result, NULL);
	grep_use_locks = 1;
	enable_obj_read_lock();

	for (i = 0; i < ARRAY_SIZE(todo); i++) {
		strbuf_init(&todo[i].out, 0);
	}

	CALLOC_ARRAY(threads, num_threads);
	for (i = 0; i < num_threads; i++) {
		int err;
		struct grep_opt *o = grep_opt_dup(opt);
		o->output = strbuf_out;
		compile_grep_patterns(o);
		err = pthread_create(&threads[i], NULL, run, o);

		if (err)
			die(_("grep: failed to create thread: %s"),
			    strerror(err));
	}
}

static int wait_all(void)
{
	int hit = 0;
	int i;

	if (!HAVE_THREADS)
		BUG("Never call this function unless you have started threads");

	grep_lock();
	all_work_added = 1;

	/* Wait until all work is done. */
	while (todo_done != todo_end)
		pthread_cond_wait(&cond_result, &grep_mutex);

	/* Wake up all the consumer threads so they can see that there
	 * is no more work to do.
	 */
	pthread_cond_broadcast(&cond_add);
	grep_unlock();

	for (i = 0; i < num_threads; i++) {
		void *h;
		pthread_join(threads[i], &h);
		hit |= (int) (intptr_t) h;
	}

	free(threads);

	pthread_mutex_destroy(&grep_mutex);
	pthread_mutex_destroy(&grep_attr_mutex);
	pthread_cond_destroy(&cond_add);
	pthread_cond_destroy(&cond_write);
	pthread_cond_destroy(&cond_result);
	grep_use_locks = 0;
	disable_obj_read_lock();

	return hit;
}

static int grep_cmd_config(const char *var, const char *value,
			   const struct config_context *ctx, void *cb)
{
	int st = grep_config(var, value, ctx, cb);

	if (git_color_config(var, value, cb) < 0)
		st = -1;
	else if (git_default_config(var, value, ctx, cb) < 0)
		st = -1;

	if (!strcmp(var, "grep.threads")) {
		num_threads = git_config_int(var, value, ctx->kvi);
		if (num_threads < 0)
			die(_("invalid number of threads specified (%d) for %s"),
			    num_threads, var);
		else if (!HAVE_THREADS && num_threads > 1) {
			/*
			 * TRANSLATORS: %s is the configuration
			 * variable for tweaking threads, currently
			 * grep.threads
			 */
			warning(_("no threads support, ignoring %s"), var);
			num_threads = 1;
		}
	}

	if (!strcmp(var, "submodule.recurse"))
		recurse_submodules = git_config_bool(var, value);

	return st;
}

static void grep_source_name(struct grep_opt *opt, const char *filename,
			     int tree_name_len, struct strbuf *out)
{
	strbuf_reset(out);

	if (opt->null_following_name) {
		if (opt->relative && grep_prefix) {
			struct strbuf rel_buf = STRBUF_INIT;
			const char *rel_name =
				relative_path(filename + tree_name_len,
					      grep_prefix, &rel_buf);

			if (tree_name_len)
				strbuf_add(out, filename, tree_name_len);

			strbuf_addstr(out, rel_name);
			strbuf_release(&rel_buf);
		} else {
			strbuf_addstr(out, filename);
		}
		return;
	}

	if (opt->relative && grep_prefix)
		quote_path(filename + tree_name_len, grep_prefix, out, 0);
	else
		quote_c_style(filename + tree_name_len, out, NULL, 0);

	if (tree_name_len)
		strbuf_insert(out, 0, filename, tree_name_len);
}

static int grep_oid(struct grep_opt *opt, const struct object_id *oid,
		     const char *filename, int tree_name_len,
		     const char *path)
{
	struct strbuf pathbuf = STRBUF_INIT;
	struct grep_source gs;

	grep_source_name(opt, filename, tree_name_len, &pathbuf);
	grep_source_init_oid(&gs, pathbuf.buf, path, oid, opt->repo);
	strbuf_release(&pathbuf);

	if (num_threads > 1) {
		/*
		 * add_work() copies gs and thus assumes ownership of
		 * its fields, so do not call grep_source_clear()
		 */
		add_work(opt, &gs);
		return 0;
	} else {
		int hit;

		hit = grep_source(opt, &gs);

		grep_source_clear(&gs);
		return hit;
	}
}

static int grep_file(struct grep_opt *opt, const char *filename)
{
	struct strbuf buf = STRBUF_INIT;
	struct grep_source gs;

	grep_source_name(opt, filename, 0, &buf);
	grep_source_init_file(&gs, buf.buf, filename);
	strbuf_release(&buf);

	if (num_threads > 1) {
		/*
		 * add_work() copies gs and thus assumes ownership of
		 * its fields, so do not call grep_source_clear()
		 */
		add_work(opt, &gs);
		return 0;
	} else {
		int hit;

		hit = grep_source(opt, &gs);

		grep_source_clear(&gs);
		return hit;
	}
}

static void append_path(struct grep_opt *opt, const void *data, size_t len)
{
	struct string_list *path_list = opt->output_priv;

	if (len == 1 && *(const char *)data == '\0')
		return;
	string_list_append_nodup(path_list, xstrndup(data, len));
}

static void run_pager(struct grep_opt *opt, const char *prefix)
{
	struct string_list *path_list = opt->output_priv;
	struct child_process child = CHILD_PROCESS_INIT;
	int i, status;

	for (i = 0; i < path_list->nr; i++)
		strvec_push(&child.args, path_list->items[i].string);
	child.dir = prefix;
	child.use_shell = 1;

	status = run_command(&child);
	if (status)
		exit(status);
}

static int grep_cache(struct grep_opt *opt,
		      const struct pathspec *pathspec, int cached);
static int grep_tree(struct grep_opt *opt, const struct pathspec *pathspec,
		     struct tree_desc *tree, struct strbuf *base, int tn_len,
		     int check_attr);

static int grep_submodule(struct grep_opt *opt,
			  const struct pathspec *pathspec,
			  const struct object_id *oid,
			  const char *filename, const char *path, int cached)
{
	struct repository *subrepo;
	struct repository *superproject = opt->repo;
	struct grep_opt subopt;
	int hit = 0;

	if (!is_submodule_active(superproject, path))
		return 0;

	subrepo = xmalloc(sizeof(*subrepo));
	if (repo_submodule_init(subrepo, superproject, path, null_oid(opt->repo->hash_algo))) {
		free(subrepo);
		return 0;
	}
	ALLOC_GROW(repos_to_free, repos_to_free_nr + 1, repos_to_free_alloc);
	repos_to_free[repos_to_free_nr++] = subrepo;

	/*
	 * NEEDSWORK: repo_read_gitmodules() might call
	 * odb_add_to_alternates_memory() via config_from_gitmodules(). This
	 * operation causes a race condition with concurrent object readings
	 * performed by the worker threads. That's why we need obj_read_lock()
	 * here. It should be removed once it's no longer necessary to add the
	 * subrepo's odbs to the in-memory alternates list.
	 */
	obj_read_lock();

	/*
	 * NEEDSWORK: when reading a submodule, the sparsity settings in the
	 * superproject are incorrectly forgotten or misused. For example:
	 *
	 * 1. "command_requires_full_index"
	 * 	When this setting is turned on for `grep`, only the superproject
	 *	knows it. All the submodules are read with their own configs
	 *	and get prepare_repo_settings()'d. Therefore, these submodules
	 *	"forget" the sparse-index feature switch. As a result, the index
	 *	of these submodules are expanded unexpectedly.
	 *
	 * 2. "core_apply_sparse_checkout"
	 *	When running `grep` in the superproject, this setting is
	 *	populated using the superproject's configs. However, once
	 *	initialized, this config is globally accessible and is read by
	 *	prepare_repo_settings() for the submodules. For instance, if a
	 *	submodule is using a sparse-checkout, however, the superproject
	 *	is not, the result is that the config from the superproject will
	 *	dictate the behavior for the submodule, making it "forget" its
	 *	sparse-checkout state.
	 *
	 * 3. "core_sparse_checkout_cone"
	 *	ditto.
	 *
	 * Note that this list is not exhaustive.
	 */
	repo_read_gitmodules(subrepo, 0);

	/*
	 * All code paths tested by test code no longer need submodule ODBs to
	 * be added as alternates, but add it to the list just in case.
	 * Submodule ODBs added through add_submodule_odb_by_path() will be
	 * lazily registered as alternates when needed (and except in an
	 * unexpected code interaction, it won't be needed).
	 */
	odb_add_submodule_source_by_path(the_repository->objects,
					 subrepo->objects->sources->path);
	obj_read_unlock();

	memcpy(&subopt, opt, sizeof(subopt));
	subopt.repo = subrepo;

	if (oid) {
		enum object_type object_type;
		struct tree_desc tree;
		void *data;
		unsigned long size;
		struct strbuf base = STRBUF_INIT;

		obj_read_lock();
		object_type = odb_read_object_info(subrepo->objects, oid, NULL);
		obj_read_unlock();
		data = odb_read_object_peeled(subrepo->objects, oid, OBJ_TREE, &size, NULL);
		if (!data)
			die(_("unable to read tree (%s)"), oid_to_hex(oid));

		strbuf_addstr(&base, filename);
		strbuf_addch(&base, '/');

		init_tree_desc(&tree, oid, data, size);
		hit = grep_tree(&subopt, pathspec, &tree, &base, base.len,
				object_type == OBJ_COMMIT);
		strbuf_release(&base);
		free(data);
	} else {
		hit = grep_cache(&subopt, pathspec, cached);
	}

	return hit;
}

static int grep_cache(struct grep_opt *opt,
		      const struct pathspec *pathspec, int cached)
{
	struct repository *repo = opt->repo;
	int hit = 0;
	int nr;
	struct strbuf name = STRBUF_INIT;
	int name_base_len = 0;
	if (repo->submodule_prefix) {
		name_base_len = strlen(repo->submodule_prefix);
		strbuf_addstr(&name, repo->submodule_prefix);
	}

	if (repo_read_index(repo) < 0)
		die(_("index file corrupt"));

	for (nr = 0; nr < repo->index->cache_nr; nr++) {
		const struct cache_entry *ce = repo->index->cache[nr];

		if (!cached && ce_skip_worktree(ce))
			continue;

		strbuf_setlen(&name, name_base_len);
		strbuf_addstr(&name, ce->name);
		if (S_ISSPARSEDIR(ce->ce_mode)) {
			enum object_type type;
			struct tree_desc tree;
			void *data;
			unsigned long size;

			data = odb_read_object(the_repository->objects, &ce->oid,
					       &type, &size);
			if (!data)
				die(_("unable to read tree %s"), oid_to_hex(&ce->oid));
			init_tree_desc(&tree, &ce->oid, data, size);

			hit |= grep_tree(opt, pathspec, &tree, &name, 0, 0);
			strbuf_setlen(&name, name_base_len);
			strbuf_addstr(&name, ce->name);
			free(data);
		} else if (S_ISREG(ce->ce_mode) &&
		    match_pathspec(repo->index, pathspec, name.buf, name.len, 0, NULL,
				   S_ISDIR(ce->ce_mode) ||
				   S_ISGITLINK(ce->ce_mode))) {
			/*
			 * If CE_VALID is on, we assume worktree file and its
			 * cache entry are identical, even if worktree file has
			 * been modified, so use cache version instead
			 */
			if (cached || (ce->ce_flags & CE_VALID)) {
				if (ce_stage(ce) || ce_intent_to_add(ce))
					continue;
				hit |= grep_oid(opt, &ce->oid, name.buf,
						 0, name.buf);
			} else {
				hit |= grep_file(opt, name.buf);
			}
		} else if (recurse_submodules && S_ISGITLINK(ce->ce_mode) &&
			   submodule_path_match(repo->index, pathspec, name.buf, NULL)) {
			hit |= grep_submodule(opt, pathspec, NULL, ce->name,
					      ce->name, cached);
		} else {
			continue;
		}

		if (ce_stage(ce)) {
			do {
				nr++;
			} while (nr < repo->index->cache_nr &&
				 !strcmp(ce->name, repo->index->cache[nr]->name));
			nr--; /* compensate for loop control */
		}
		if (hit && opt->status_only)
			break;
	}

	strbuf_release(&name);
	return hit;
}

static int grep_tree(struct grep_opt *opt, const struct pathspec *pathspec,
		     struct tree_desc *tree, struct strbuf *base, int tn_len,
		     int check_attr)
{
	struct repository *repo = opt->repo;
	int hit = 0;
	enum interesting match = entry_not_interesting;
	struct name_entry entry;
	int old_baselen = base->len;
	struct strbuf name = STRBUF_INIT;
	int name_base_len = 0;
	if (repo->submodule_prefix) {
		strbuf_addstr(&name, repo->submodule_prefix);
		name_base_len = name.len;
	}

	while (tree_entry(tree, &entry)) {
		int te_len = tree_entry_len(&entry);

		if (match != all_entries_interesting) {
			strbuf_addstr(&name, base->buf + tn_len);
			match = tree_entry_interesting(repo->index,
						       &entry, &name,
						       pathspec);
			strbuf_setlen(&name, name_base_len);

			if (match == all_entries_not_interesting)
				break;
			if (match == entry_not_interesting)
				continue;
		}

		strbuf_add(base, entry.path, te_len);

		if (S_ISREG(entry.mode)) {
			hit |= grep_oid(opt, &entry.oid, base->buf, tn_len,
					 check_attr ? base->buf + tn_len : NULL);
		} else if (S_ISDIR(entry.mode)) {
			enum object_type type;
			struct tree_desc sub;
			void *data;
			unsigned long size;

			data = odb_read_object(the_repository->objects,
					       &entry.oid, &type, &size);
			if (!data)
				die(_("unable to read tree (%s)"),
				    oid_to_hex(&entry.oid));

			strbuf_addch(base, '/');
			init_tree_desc(&sub, &entry.oid, data, size);
			hit |= grep_tree(opt, pathspec, &sub, base, tn_len,
					 check_attr);
			free(data);
		} else if (recurse_submodules && S_ISGITLINK(entry.mode)) {
			hit |= grep_submodule(opt, pathspec, &entry.oid,
					      base->buf, base->buf + tn_len,
					      1); /* ignored */
		}

		strbuf_setlen(base, old_baselen);

		if (hit && opt->status_only)
			break;
	}

	strbuf_release(&name);
	return hit;
}

static int grep_object(struct grep_opt *opt, const struct pathspec *pathspec,
		       struct object *obj, const char *name, const char *path)
{
	if (obj->type == OBJ_BLOB)
		return grep_oid(opt, &obj->oid, name, 0, path);
	if (obj->type == OBJ_COMMIT || obj->type == OBJ_TREE) {
		struct tree_desc tree;
		void *data;
		unsigned long size;
		struct strbuf base;
		int hit, len;

		data = odb_read_object_peeled(opt->repo->objects, &obj->oid,
					      OBJ_TREE, &size, NULL);
		if (!data)
			die(_("unable to read tree (%s)"), oid_to_hex(&obj->oid));

		len = name ? strlen(name) : 0;
		strbuf_init(&base, PATH_MAX + len + 1);
		if (len) {
			strbuf_add(&base, name, len);
			strbuf_addch(&base, ':');
		}
		init_tree_desc(&tree, &obj->oid, data, size);
		hit = grep_tree(opt, pathspec, &tree, &base, base.len,
				obj->type == OBJ_COMMIT);
		strbuf_release(&base);
		free(data);
		return hit;
	}
	die(_("unable to grep from object of type %s"), type_name(obj->type));
}

static int grep_objects(struct grep_opt *opt, const struct pathspec *pathspec,
			const struct object_array *list)
{
	unsigned int i;
	int hit = 0;
	const unsigned int nr = list->nr;

	for (i = 0; i < nr; i++) {
		struct object *real_obj;

		obj_read_lock();
		real_obj = deref_tag(opt->repo, list->objects[i].item,
				     NULL, 0);
		obj_read_unlock();

		if (!real_obj) {
			char hex[GIT_MAX_HEXSZ + 1];
			const char *name = list->objects[i].name;

			if (!name) {
				oid_to_hex_r(hex, &list->objects[i].item->oid);
				name = hex;
			}
			die(_("invalid object '%s' given."), name);
		}

		/* load the gitmodules file for this rev */
		if (recurse_submodules) {
			submodule_free(opt->repo);
			obj_read_lock();
			gitmodules_config_oid(&real_obj->oid);
			obj_read_unlock();
		}
		if (grep_object(opt, pathspec, real_obj, list->objects[i].name,
				list->objects[i].path)) {
			hit = 1;
			if (opt->status_only)
				break;
		}
	}
	return hit;
}

static int grep_directory(struct grep_opt *opt, const struct pathspec *pathspec,
			  int exc_std, int use_index)
{
	struct dir_struct dir = DIR_INIT;
	int i, hit = 0;

	if (!use_index)
		dir.flags |= DIR_NO_GITLINKS;
	if (exc_std)
		setup_standard_excludes(&dir);

	fill_directory(&dir, opt->repo->index, pathspec);
	for (i = 0; i < dir.nr; i++) {
		hit |= grep_file(opt, dir.entries[i]->name);
		if (hit && opt->status_only)
			break;
	}
	dir_clear(&dir);
	return hit;
}

static int context_callback(const struct option *opt, const char *arg,
			    int unset)
{
	struct grep_opt *grep_opt = opt->value;
	int value;
	const char *endp;

	if (unset) {
		grep_opt->pre_context = grep_opt->post_context = 0;
		return 0;
	}
	value = strtol(arg, (char **)&endp, 10);
	if (*endp) {
		return error(_("switch `%c' expects a numerical value"),
			     opt->short_name);
	}
	grep_opt->pre_context = grep_opt->post_context = value;
	return 0;
}

static int file_callback(const struct option *opt, const char *arg, int unset)
{
	struct grep_opt *grep_opt = opt->value;
	int from_stdin;
	const char *filename = arg;
	FILE *patterns;
	int lno = 0;
	struct strbuf sb = STRBUF_INIT;

	BUG_ON_OPT_NEG(unset);

	if (!*filename)
		; /* leave it as-is */
	else
		filename = prefix_filename_except_for_dash(grep_prefix, filename);

	from_stdin = !strcmp(filename, "-");
	patterns = from_stdin ? stdin : fopen(filename, "r");
	if (!patterns)
		die_errno(_("cannot open '%s'"), arg);
	while (strbuf_getline(&sb, patterns) == 0) {
		/* ignore empty line like grep does */
		if (sb.len == 0)
			continue;

		append_grep_pat(grep_opt, sb.buf, sb.len, arg, ++lno,
				GREP_PATTERN);
	}
	if (!from_stdin)
		fclose(patterns);
	strbuf_release(&sb);
	if (filename != arg)
		free((void *)filename);
	return 0;
}

static int not_callback(const struct option *opt, const char *arg, int unset)
{
	struct grep_opt *grep_opt = opt->value;
	BUG_ON_OPT_NEG(unset);
	BUG_ON_OPT_ARG(arg);
	append_grep_pattern(grep_opt, "--not", "command line", 0, GREP_NOT);
	return 0;
}

static int and_callback(const struct option *opt, const char *arg, int unset)
{
	struct grep_opt *grep_opt = opt->value;
	BUG_ON_OPT_NEG(unset);
	BUG_ON_OPT_ARG(arg);
	append_grep_pattern(grep_opt, "--and", "command line", 0, GREP_AND);
	return 0;
}

static int open_callback(const struct option *opt, const char *arg, int unset)
{
	struct grep_opt *grep_opt = opt->value;
	BUG_ON_OPT_NEG(unset);
	BUG_ON_OPT_ARG(arg);
	append_grep_pattern(grep_opt, "(", "command line", 0, GREP_OPEN_PAREN);
	return 0;
}

static int close_callback(const struct option *opt, const char *arg, int unset)
{
	struct grep_opt *grep_opt = opt->value;
	BUG_ON_OPT_NEG(unset);
	BUG_ON_OPT_ARG(arg);
	append_grep_pattern(grep_opt, ")", "command line", 0, GREP_CLOSE_PAREN);
	return 0;
}

static int pattern_callback(const struct option *opt, const char *arg,
			    int unset)
{
	struct grep_opt *grep_opt = opt->value;
	BUG_ON_OPT_NEG(unset);
	append_grep_pattern(grep_opt, arg, "-e option", 0, GREP_PATTERN);
	return 0;
}

int cmd_grep(int argc,
	     const char **argv,
	     const char *prefix,
	     struct repository *repo UNUSED)
{
	int hit = 0;
	int cached = 0, untracked = 0, opt_exclude = -1;
	int seen_dashdash = 0;
	int external_grep_allowed__ignored;
	const char *show_in_pager = NULL, *default_pager = "dummy";
	struct grep_opt opt;
	struct object_array list = OBJECT_ARRAY_INIT;
	struct pathspec pathspec;
	struct string_list path_list = STRING_LIST_INIT_DUP;
	int i;
	int dummy;
	int use_index = 1;
	int allow_revs;
	int ret;

	struct option options[] = {
		OPT_BOOL(0, "cached", &cached,
			N_("search in index instead of in the work tree")),
		OPT_NEGBIT(0, "no-index", &use_index,
			 N_("find in contents not managed by git"), 1),
		OPT_BOOL(0, "untracked", &untracked,
			N_("search in both tracked and untracked files")),
		OPT_SET_INT(0, "exclude-standard", &opt_exclude,
			    N_("ignore files specified via '.gitignore'"), 1),
		OPT_BOOL(0, "recurse-submodules", &recurse_submodules,
			 N_("recursively search in each submodule")),
		OPT_GROUP(""),
		OPT_BOOL('v', "invert-match", &opt.invert,
			N_("show non-matching lines")),
		OPT_BOOL('i', "ignore-case", &opt.ignore_case,
			N_("case insensitive matching")),
		OPT_BOOL('w', "word-regexp", &opt.word_regexp,
			N_("match patterns only at word boundaries")),
		OPT_SET_INT('a', "text", &opt.binary,
			N_("process binary files as text"), GREP_BINARY_TEXT),
		OPT_SET_INT('I', NULL, &opt.binary,
			N_("don't match patterns in binary files"),
			GREP_BINARY_NOMATCH),
		OPT_BOOL(0, "textconv", &opt.allow_textconv,
			 N_("process binary files with textconv filters")),
		OPT_SET_INT('r', "recursive", &opt.max_depth,
			    N_("search in subdirectories (default)"), -1),
		OPT_INTEGER_F(0, "max-depth", &opt.max_depth,
			N_("descend at most <n> levels"), PARSE_OPT_NONEG),
		OPT_GROUP(""),
		OPT_SET_INT('E', "extended-regexp", &opt.pattern_type_option,
			    N_("use extended POSIX regular expressions"),
			    GREP_PATTERN_TYPE_ERE),
		OPT_SET_INT('G', "basic-regexp", &opt.pattern_type_option,
			    N_("use basic POSIX regular expressions (default)"),
			    GREP_PATTERN_TYPE_BRE),
		OPT_SET_INT('F', "fixed-strings", &opt.pattern_type_option,
			    N_("interpret patterns as fixed strings"),
			    GREP_PATTERN_TYPE_FIXED),
		OPT_SET_INT('P', "perl-regexp", &opt.pattern_type_option,
			    N_("use Perl-compatible regular expressions"),
			    GREP_PATTERN_TYPE_PCRE),
		OPT_GROUP(""),
		OPT_BOOL('n', "line-number", &opt.linenum, N_("show line numbers")),
		OPT_BOOL(0, "column", &opt.columnnum, N_("show column number of first match")),
		OPT_NEGBIT('h', NULL, &opt.pathname, N_("don't show filenames"), 1),
		OPT_BIT('H', NULL, &opt.pathname, N_("show filenames"), 1),
		OPT_NEGBIT(0, "full-name", &opt.relative,
			N_("show filenames relative to top directory"), 1),
		OPT_BOOL('l', "files-with-matches", &opt.name_only,
			N_("show only filenames instead of matching lines")),
		OPT_BOOL(0, "name-only", &opt.name_only,
			N_("synonym for --files-with-matches")),
		OPT_BOOL('L', "files-without-match",
			&opt.unmatch_name_only,
			N_("show only the names of files without match")),
		OPT_BOOL_F('z', "null", &opt.null_following_name,
			   N_("print NUL after filenames"),
			   PARSE_OPT_NOCOMPLETE),
		OPT_BOOL('o', "only-matching", &opt.only_matching,
			N_("show only matching parts of a line")),
		OPT_BOOL('c', "count", &opt.count,
			N_("show the number of matches instead of matching lines")),
		OPT__COLOR(&opt.color, N_("highlight matches")),
		OPT_BOOL(0, "break", &opt.file_break,
			N_("print empty line between matches from different files")),
		OPT_BOOL(0, "heading", &opt.heading,
			N_("show filename only once above matches from same file")),
		OPT_GROUP(""),
		OPT_CALLBACK('C', "context", &opt, N_("n"),
			N_("show <n> context lines before and after matches"),
			context_callback),
		OPT_UNSIGNED('B', "before-context", &opt.pre_context,
			N_("show <n> context lines before matches")),
		OPT_UNSIGNED('A', "after-context", &opt.post_context,
			N_("show <n> context lines after matches")),
		OPT_INTEGER(0, "threads", &num_threads,
			N_("use <n> worker threads")),
		OPT_NUMBER_CALLBACK(&opt, N_("shortcut for -C NUM"),
			context_callback),
		OPT_BOOL('p', "show-function", &opt.funcname,
			N_("show a line with the function name before matches")),
		OPT_BOOL('W', "function-context", &opt.funcbody,
			N_("show the surrounding function")),
		OPT_GROUP(""),
		OPT_CALLBACK('f', NULL, &opt, N_("file"),
			N_("read patterns from file"), file_callback),
		OPT_CALLBACK_F('e', NULL, &opt, N_("pattern"),
			N_("match <pattern>"), PARSE_OPT_NONEG, pattern_callback),
		OPT_CALLBACK_F(0, "and", &opt, NULL,
			N_("combine patterns specified with -e"),
			PARSE_OPT_NOARG | PARSE_OPT_NONEG, and_callback),
		OPT_BOOL_F(0, "or", &dummy, "", PARSE_OPT_NONEG),
		OPT_CALLBACK_F(0, "not", &opt, NULL, "",
			PARSE_OPT_NOARG | PARSE_OPT_NONEG, not_callback),
		OPT_CALLBACK_F('(', NULL, &opt, NULL, "",
			PARSE_OPT_NOARG | PARSE_OPT_NONEG | PARSE_OPT_NODASH,
			open_callback),
		OPT_CALLBACK_F(')', NULL, &opt, NULL, "",
			PARSE_OPT_NOARG | PARSE_OPT_NONEG | PARSE_OPT_NODASH,
			close_callback),
		OPT__QUIET(&opt.status_only,
			   N_("indicate hit with exit status without output")),
		OPT_BOOL(0, "all-match", &opt.all_match,
			N_("show only matches from files that match all patterns")),
		OPT_GROUP(""),
		{
			.type = OPTION_STRING,
			.short_name = 'O',
			.long_name = "open-files-in-pager",
			.value = &show_in_pager,
			.argh = N_("pager"),
			.help = N_("show matching files in the pager"),
			.flags = PARSE_OPT_OPTARG | PARSE_OPT_NOCOMPLETE,
			.defval = (intptr_t)default_pager,
		},
		OPT_BOOL_F(0, "ext-grep", &external_grep_allowed__ignored,
			   N_("allow calling of grep(1) (ignored by this build)"),
			   PARSE_OPT_NOCOMPLETE),
		OPT_INTEGER('m', "max-count", &opt.max_count,
			N_("maximum number of results per file")),
		OPT_END()
	};
	grep_prefix = prefix;

	grep_init(&opt, the_repository);
	repo_config(the_repository, grep_cmd_config, &opt);

	/*
	 * If there is no -- then the paths must exist in the working
	 * tree.  If there is no explicit pattern specified with -e or
	 * -f, we take the first unrecognized non option to be the
	 * pattern, but then what follows it must be zero or more
	 * valid refs up to the -- (if exists), and then existing
	 * paths.  If there is an explicit pattern, then the first
	 * unrecognized non option is the beginning of the refs list
	 * that continues up to the -- (if exists), and then paths.
	 */
	argc = parse_options(argc, argv, prefix, options, grep_usage,
			     PARSE_OPT_KEEP_DASHDASH |
			     PARSE_OPT_STOP_AT_NON_OPTION);

	if (the_repository->gitdir) {
		prepare_repo_settings(the_repository);
		the_repository->settings.command_requires_full_index = 0;
	}

	if (use_index && !startup_info->have_repository) {
		int fallback = 0;
		repo_config_get_bool(the_repository, "grep.fallbacktonoindex", &fallback);
		if (fallback)
			use_index = 0;
		else
			/* die the same way as if we did it at the beginning */
			setup_git_directory();
	}
	/* Ignore --recurse-submodules if --no-index is given or implied */
	if (!use_index)
		recurse_submodules = 0;

	/*
	 * skip a -- separator; we know it cannot be
	 * separating revisions from pathnames if
	 * we haven't even had any patterns yet
	 */
	if (argc > 0 && !opt.pattern_list && !strcmp(argv[0], "--")) {
		argv++;
		argc--;
	}

	/* First unrecognized non-option token */
	if (argc > 0 && !opt.pattern_list) {
		append_grep_pattern(&opt, argv[0], "command line", 0,
				    GREP_PATTERN);
		argv++;
		argc--;
	}

	if (show_in_pager == default_pager)
		show_in_pager = git_pager(the_repository, 1);
	if (show_in_pager) {
		opt.color = GIT_COLOR_NEVER;
		opt.name_only = 1;
		opt.null_following_name = 1;
		opt.output_priv = &path_list;
		opt.output = append_path;
		string_list_append(&path_list, show_in_pager);
	}

	if (!opt.pattern_list)
		die(_("no pattern given"));

	/* --only-matching has no effect with --invert. */
	if (opt.invert)
		opt.only_matching = 0;

	/*
	 * We have to find "--" in a separate pass, because its presence
	 * influences how we will parse arguments that come before it.
	 */
	for (i = 0; i < argc; i++) {
		if (!strcmp(argv[i], "--")) {
			seen_dashdash = 1;
			break;
		}
	}

	/*
	 * Resolve any rev arguments. If we have a dashdash, then everything up
	 * to it must resolve as a rev. If not, then we stop at the first
	 * non-rev and assume everything else is a path.
	 */
	allow_revs = use_index && !untracked;
	for (i = 0; i < argc; i++) {
		const char *arg = argv[i];
		struct object_id oid;
		struct object_context oc = {0};
		struct object *object;

		if (!strcmp(arg, "--")) {
			i++;
			break;
		}

		if (!allow_revs) {
			if (seen_dashdash)
				die(_("--no-index or --untracked cannot be used with revs"));
			break;
		}

		if (get_oid_with_context(the_repository, arg,
					 GET_OID_RECORD_PATH,
					 &oid, &oc)) {
			if (seen_dashdash)
				die(_("unable to resolve revision: %s"), arg);
			object_context_release(&oc);
			break;
		}

		object = parse_object_or_die(the_repository, &oid, arg);
		if (!seen_dashdash)
			verify_non_filename(prefix, arg);
		add_object_array_with_path(object, arg, &list, oc.mode, oc.path);
		object_context_release(&oc);
	}

	/*
	 * Anything left over is presumed to be a path. But in the non-dashdash
	 * "do what I mean" case, we verify and complain when that isn't true.
	 */
	if (!seen_dashdash) {
		int j;
		for (j = i; j < argc; j++)
			verify_filename(prefix, argv[j], j == i && allow_revs);
	}

	parse_pathspec(&pathspec, 0,
		       PATHSPEC_PREFER_CWD |
		       (opt.max_depth != -1 ? PATHSPEC_MAXDEPTH_VALID : 0),
		       prefix, argv + i);
	pathspec.max_depth = opt.max_depth;
	pathspec.recursive = 1;
	pathspec.recurse_submodules = !!recurse_submodules;

	if (recurse_submodules && untracked)
		die(_("--untracked not supported with --recurse-submodules"));

	/*
	 * Optimize out the case where the amount of matches is limited to zero.
	 * We do this to keep results consistent with GNU grep(1).
	 */
	if (opt.max_count == 0) {
		ret = 1;
		goto out;
	}

	if (show_in_pager) {
		if (num_threads > 1)
			warning(_("invalid option combination, ignoring --threads"));
		num_threads = 1;
	} else if (!HAVE_THREADS && num_threads > 1) {
		warning(_("no threads support, ignoring --threads"));
		num_threads = 1;
	} else if (num_threads < 0)
		die(_("invalid number of threads specified (%d)"), num_threads);
	else if (num_threads == 0)
		num_threads = HAVE_THREADS ? online_cpus() : 1;

	if (num_threads > 1) {
		if (!HAVE_THREADS)
			BUG("Somebody got num_threads calculation wrong!");
		if (!(opt.name_only || opt.unmatch_name_only || opt.count)
		    && (opt.pre_context || opt.post_context ||
			opt.file_break || opt.funcbody))
			skip_first_line = 1;

		/*
		 * Pre-read gitmodules (if not read already) and force eager
		 * initialization of packed_git to prevent racy lazy
		 * reading/initialization once worker threads are started.
		 */
		if (recurse_submodules)
			repo_read_gitmodules(the_repository, 1);
		if (startup_info->have_repository)
<<<<<<< HEAD
			(void)packfile_store_get_packs(the_repository->objects->packfiles);
=======
			packfile_store_prepare(the_repository->objects->packfiles);
>>>>>>> ecad863c

		start_threads(&opt);
	} else {
		/*
		 * The compiled patterns on the main path are only
		 * used when not using threading. Otherwise
		 * start_threads() above calls compile_grep_patterns()
		 * for each thread.
		 */
		compile_grep_patterns(&opt);
	}

	if (show_in_pager && (cached || list.nr))
		die(_("--open-files-in-pager only works on the worktree"));

	if (show_in_pager && opt.pattern_list && !opt.pattern_list->next) {
		const char *pager = path_list.items[0].string;
		int len = strlen(pager);

		if (len > 4 && is_dir_sep(pager[len - 5]))
			pager += len - 4;

		if (opt.ignore_case && !strcmp("less", pager))
			string_list_append(&path_list, "-I");

		if (!strcmp("less", pager) || !strcmp("vi", pager)) {
			struct strbuf buf = STRBUF_INIT;
			strbuf_addf(&buf, "+/%s%s",
					strcmp("less", pager) ? "" : "*",
					opt.pattern_list->pattern);
			string_list_append_nodup(&path_list,
						 strbuf_detach(&buf, NULL));
		}
	}

	if (!show_in_pager && !opt.status_only)
		setup_pager(the_repository);

	die_for_incompatible_opt3(!use_index, "--no-index",
				  untracked, "--untracked",
				  cached, "--cached");

	if (!use_index || untracked) {
		int use_exclude = (opt_exclude < 0) ? use_index : !!opt_exclude;
		hit = grep_directory(&opt, &pathspec, use_exclude, use_index);
	} else if (0 <= opt_exclude) {
		die(_("--[no-]exclude-standard cannot be used for tracked contents"));
	} else if (!list.nr) {
		if (!cached)
			setup_work_tree();

		hit = grep_cache(&opt, &pathspec, cached);
	} else {
		if (cached)
			die(_("both --cached and trees are given"));

		hit = grep_objects(&opt, &pathspec, &list);
	}

	if (num_threads > 1)
		hit |= wait_all();
	if (hit && show_in_pager)
		run_pager(&opt, prefix);

	ret = !hit;

out:
	clear_pathspec(&pathspec);
	string_list_clear(&path_list, 0);
	free_grep_patterns(&opt);
	object_array_clear(&list);
	free_repos();
	return ret;
}<|MERGE_RESOLUTION|>--- conflicted
+++ resolved
@@ -1214,11 +1214,7 @@
 		if (recurse_submodules)
 			repo_read_gitmodules(the_repository, 1);
 		if (startup_info->have_repository)
-<<<<<<< HEAD
-			(void)packfile_store_get_packs(the_repository->objects->packfiles);
-=======
 			packfile_store_prepare(the_repository->objects->packfiles);
->>>>>>> ecad863c
 
 		start_threads(&opt);
 	} else {
