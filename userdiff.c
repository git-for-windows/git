#include "git-compat-util.h"
#include "alloc.h"
#include "config.h"
#include "userdiff.h"
#include "attr.h"
#include "strbuf.h"

static struct userdiff_driver *drivers;
static int ndrivers;
static int drivers_alloc;

#define PATTERNS(lang, rx, wrx) { \
	.name = lang, \
	.binary = -1, \
	.funcname = { \
		.pattern = rx, \
		.cflags = REG_EXTENDED, \
	}, \
	.word_regex = wrx "|[^[:space:]]|[\xc0-\xff][\x80-\xbf]+", \
	.word_regex_multi_byte = wrx "|[^[:space:]]", \
}
#define IPATTERN(lang, rx, wrx) { \
	.name = lang, \
	.binary = -1, \
	.funcname = { \
		.pattern = rx, \
		.cflags = REG_EXTENDED | REG_ICASE, \
	}, \
	.word_regex = wrx "|[^[:space:]]|[\xc0-\xff][\x80-\xbf]+", \
	.word_regex_multi_byte = wrx "|[^[:space:]]", \
}

/*
 * Built-in drivers for various languages, sorted by their names
 * (except that the "default" is left at the end).
 *
 * When writing or updating patterns, assume that the contents these
 * patterns are applied to are syntactically correct.  The patterns
 * can be simple without implementing all syntactical corner cases, as
 * long as they are sufficiently permissive.
 */
static struct userdiff_driver builtin_drivers[] = {
IPATTERN("ada",
	 "!^(.*[ \t])?(is[ \t]+new|renames|is[ \t]+separate)([ \t].*)?$\n"
	 "!^[ \t]*with[ \t].*$\n"
	 "^[ \t]*((procedure|function)[ \t]+.*)$\n"
	 "^[ \t]*((package|protected|task)[ \t]+.*)$",
	 /* -- */
	 "[a-zA-Z][a-zA-Z0-9_]*"
	 "|[-+]?[0-9][0-9#_.aAbBcCdDeEfF]*([eE][+-]?[0-9_]+)?"
	 "|=>|\\.\\.|\\*\\*|:=|/=|>=|<=|<<|>>|<>"),
PATTERNS("bash",
	 /* Optional leading indentation */
	 "^[ \t]*"
	 /* Start of captured text */
	 "("
	 "("
	     /* POSIX identifier with mandatory parentheses */
	     "[a-zA-Z_][a-zA-Z0-9_]*[ \t]*\\([ \t]*\\))"
	 "|"
	     /* Bashism identifier with optional parentheses */
	     "(function[ \t]+[a-zA-Z_][a-zA-Z0-9_]*(([ \t]*\\([ \t]*\\))|([ \t]+))"
	 ")"
	 /* Optional whitespace */
	 "[ \t]*"
	 /* Compound command starting with `{`, `(`, `((` or `[[` */
	 "(\\{|\\(\\(?|\\[\\[)"
	 /* End of captured text */
	 ")",
	 /* -- */
	 /* Characters not in the default $IFS value */
	 "[^ \t]+"),
PATTERNS("bibtex",
	 "(@[a-zA-Z]{1,}[ \t]*\\{{0,1}[ \t]*[^ \t\"@',\\#}{~%]*).*$",
	 /* -- */
	 "[={}\"]|[^={}\" \t]+"),
PATTERNS("cpp",
	 /* Jump targets or access declarations */
	 "!^[ \t]*[A-Za-z_][A-Za-z_0-9]*:[[:space:]]*($|/[/*])\n"
	 /* functions/methods, variables, and compounds at top level */
	 "^((::[[:space:]]*)?[A-Za-z_].*)$",
	 /* -- */
	 /* identifiers and keywords */
	 "[a-zA-Z_][a-zA-Z0-9_]*"
	 /* decimal and octal integers as well as floatingpoint numbers */
	 "|[0-9][0-9.]*([Ee][-+]?[0-9]+)?[fFlLuU]*"
	 /* hexadecimal and binary integers */
	 "|0[xXbB][0-9a-fA-F]+[lLuU]*"
	 /* floatingpoint numbers that begin with a decimal point */
	 "|\\.[0-9][0-9]*([Ee][-+]?[0-9]+)?[fFlL]?"
	 "|[-+*/<>%&^|=!]=|--|\\+\\+|<<=?|>>=?|&&|\\|\\||::|->\\*?|\\.\\*|<=>"),
PATTERNS("csharp",
	 /* Keywords */
	 "!^[ \t]*(do|while|for|if|else|instanceof|new|return|switch|case|throw|catch|using)\n"
	 /* Methods and constructors */
	 "^[ \t]*(((static|public|internal|private|protected|new|virtual|sealed|override|unsafe|async)[ \t]+)*[][<>@.~_[:alnum:]]+[ \t]+[<>@._[:alnum:]]+[ \t]*\\(.*\\))[ \t]*$\n"
	 /* Properties */
	 "^[ \t]*(((static|public|internal|private|protected|new|virtual|sealed|override|unsafe)[ \t]+)*[][<>@.~_[:alnum:]]+[ \t]+[@._[:alnum:]]+)[ \t]*$\n"
	 /* Type definitions */
	 "^[ \t]*(((static|public|internal|private|protected|new|unsafe|sealed|abstract|partial)[ \t]+)*(class|enum|interface|struct|record)[ \t]+.*)$\n"
	 /* Namespace */
	 "^[ \t]*(namespace[ \t]+.*)$",
	 /* -- */
	 "[a-zA-Z_][a-zA-Z0-9_]*"
	 "|[-+0-9.e]+[fFlL]?|0[xXbB]?[0-9a-fA-F]+[lL]?"
	 "|[-+*/<>%&^|=!]=|--|\\+\\+|<<=?|>>=?|&&|\\|\\||::|->"),
IPATTERN("css",
	 "![:;][[:space:]]*$\n"
	 "^[:[@.#]?[_a-z0-9].*$",
	 /* -- */
	 /*
	  * This regex comes from W3C CSS specs. Should theoretically also
	  * allow ISO 10646 characters U+00A0 and higher,
	  * but they are not handled in this regex.
	  */
	 "-?[_a-zA-Z][-_a-zA-Z0-9]*" /* identifiers */
	 "|-?[0-9]+|\\#[0-9a-fA-F]+" /* numbers */
),
PATTERNS("dts",
	 "!;\n"
	 "!=\n"
	 /* lines beginning with a word optionally preceded by '&' or the root */
	 "^[ \t]*((/[ \t]*\\{|&?[a-zA-Z_]).*)",
	 /* -- */
	 /* Property names and math operators */
	 "[a-zA-Z0-9,._+?#-]+"
	 "|[-+*/%&^|!~]|>>|<<|&&|\\|\\|"),
PATTERNS("elixir",
	 "^[ \t]*((def(macro|module|impl|protocol|p)?|test)[ \t].*)$",
	 /* -- */
	 /* Atoms, names, and module attributes */
	 "[@:]?[a-zA-Z0-9@_?!]+"
	 /* Numbers with specific base */
	 "|[-+]?0[xob][0-9a-fA-F]+"
	 /* Numbers */
	 "|[-+]?[0-9][0-9_.]*([eE][-+]?[0-9_]+)?"
	 /* Operators and atoms that represent them */
	 "|:?(\\+\\+|--|\\.\\.|~~~|<>|\\^\\^\\^|<?\\|>|<<<?|>?>>|<<?~|~>?>|<~>|<=|>=|===?|!==?|=~|&&&?|\\|\\|\\|?|=>|<-|\\\\\\\\|->)"
	 /* Not real operators, but should be grouped */
	 "|:?%[A-Za-z0-9_.]\\{\\}?"),
IPATTERN("fortran",
	 /* Don't match comment lines */
	 "!^([C*]|[ \t]*!)\n"
	 /* Don't match 'module procedure' lines */
	 "!^[ \t]*MODULE[ \t]+PROCEDURE[ \t]\n"
	 /* Program, module, block data */
	 "^[ \t]*((END[ \t]+)?(PROGRAM|MODULE|BLOCK[ \t]+DATA"
		/* Subroutines and functions */
		"|([^!'\" \t]+[ \t]+)*(SUBROUTINE|FUNCTION))[ \t]+[A-Z].*)$",
	 /* -- */
	 "[a-zA-Z][a-zA-Z0-9_]*"
	 "|\\.([Ee][Qq]|[Nn][Ee]|[Gg][TtEe]|[Ll][TtEe]|[Tt][Rr][Uu][Ee]|[Ff][Aa][Ll][Ss][Ee]|[Aa][Nn][Dd]|[Oo][Rr]|[Nn]?[Ee][Qq][Vv]|[Nn][Oo][Tt])\\."
	 /* numbers and format statements like 2E14.4, or ES12.6, 9X.
	  * Don't worry about format statements without leading digits since
	  * they would have been matched above as a variable anyway. */
	 "|[-+]?[0-9.]+([AaIiDdEeFfLlTtXx][Ss]?[-+]?[0-9.]*)?(_[a-zA-Z0-9][a-zA-Z0-9_]*)?"
	 "|//|\\*\\*|::|[/<>=]="),
IPATTERN("fountain",
	 "^((\\.[^.]|(int|ext|est|int\\.?/ext|i/e)[. ]).*)$",
	 /* -- */
	 "[^ \t-]+"),
PATTERNS("golang",
	 /* Functions */
	 "^[ \t]*(func[ \t]*.*(\\{[ \t]*)?)\n"
	 /* Structs and interfaces */
	 "^[ \t]*(type[ \t].*(struct|interface)[ \t]*(\\{[ \t]*)?)",
	 /* -- */
	 "[a-zA-Z_][a-zA-Z0-9_]*"
	 "|[-+0-9.eE]+i?|0[xX]?[0-9a-fA-F]+i?"
	 "|[-+*/<>%&^|=!:]=|--|\\+\\+|<<=?|>>=?|&\\^=?|&&|\\|\\||<-|\\.{3}"),
PATTERNS("html",
	 "^[ \t]*(<[Hh][1-6]([ \t].*)?>.*)$",
	 /* -- */
	 "[^<>= \t]+"),
PATTERNS("java",
	 "!^[ \t]*(catch|do|for|if|instanceof|new|return|switch|throw|while)\n"
	 /* Class, enum, interface, and record declarations */
	 "^[ \t]*(([a-z-]+[ \t]+)*(class|enum|interface|record)[ \t]+.*)$\n"
	 /* Method definitions; note that constructor signatures are not */
	 /* matched because they are indistinguishable from method calls. */
	 "^[ \t]*(([A-Za-z_<>&][][?&<>.,A-Za-z_0-9]*[ \t]+)+[A-Za-z_][A-Za-z_0-9]*[ \t]*\\([^;]*)$",
	 /* -- */
	 "[a-zA-Z_][a-zA-Z0-9_]*"
	 "|[-+0-9.e]+[fFlL]?|0[xXbB]?[0-9a-fA-F]+[lL]?"
	 "|[-+*/<>%&^|=!]="
	 "|--|\\+\\+|<<=?|>>>?=?|&&|\\|\\|"),
PATTERNS("kotlin",
	 "^[ \t]*(([a-z]+[ \t]+)*(fun|class|interface)[ \t]+.*)$",
	 /* -- */
	 "[a-zA-Z_][a-zA-Z0-9_]*"
	 /* hexadecimal and binary numbers */
	 "|0[xXbB][0-9a-fA-F_]+[lLuU]*"
	 /* integers and floats */
	 "|[0-9][0-9_]*([.][0-9_]*)?([Ee][-+]?[0-9]+)?[fFlLuU]*"
	 /* floating point numbers beginning with decimal point */
	 "|[.][0-9][0-9_]*([Ee][-+]?[0-9]+)?[fFlLuU]?"
	 /* unary and binary operators */
	 "|[-+*/<>%&^|=!]==?|--|\\+\\+|<<=|>>=|&&|\\|\\||->|\\.\\*|!!|[?:.][.:]"),
PATTERNS("markdown",
	 "^ {0,3}#{1,6}[ \t].*",
	 /* -- */
	 "[^<>= \t]+"),
PATTERNS("matlab",
	 /*
	  * Octave pattern is mostly the same as matlab, except that '%%%' and
	  * '##' can also be used to begin code sections, in addition to '%%'
	  * that is understood by both.
	  */
	 "^[[:space:]]*((classdef|function)[[:space:]].*)$|^(%%%?|##)[[:space:]].*$",
	 /* -- */
	 "[a-zA-Z_][a-zA-Z0-9_]*|[-+0-9.e]+|[=~<>]=|\\.[*/\\^']|\\|\\||&&"),
PATTERNS("objc",
	 /* Negate C statements that can look like functions */
	 "!^[ \t]*(do|for|if|else|return|switch|while)\n"
	 /* Objective-C methods */
	 "^[ \t]*([-+][ \t]*\\([ \t]*[A-Za-z_][A-Za-z_0-9* \t]*\\)[ \t]*[A-Za-z_].*)$\n"
	 /* C functions */
	 "^[ \t]*(([A-Za-z_][A-Za-z_0-9]*[ \t]+)+[A-Za-z_][A-Za-z_0-9]*[ \t]*\\([^;]*)$\n"
	 /* Objective-C class/protocol definitions */
	 "^(@(implementation|interface|protocol)[ \t].*)$",
	 /* -- */
	 "[a-zA-Z_][a-zA-Z0-9_]*"
	 "|[-+0-9.e]+[fFlL]?|0[xXbB]?[0-9a-fA-F]+[lL]?"
	 "|[-+*/<>%&^|=!]=|--|\\+\\+|<<=?|>>=?|&&|\\|\\||::|->"),
PATTERNS("pascal",
	 "^(((class[ \t]+)?(procedure|function)|constructor|destructor|interface"
	 "|implementation|initialization|finalization)[ \t]*.*)$\n"
	 "^(.*=[ \t]*(class|record).*)$",
	 /* -- */
	 "[a-zA-Z_][a-zA-Z0-9_]*"
	 "|[-+0-9.e]+|0[xXbB]?[0-9a-fA-F]+"
	 "|<>|<=|>=|:=|\\.\\."),
PATTERNS("perl",
	 "^package .*\n"
	 "^sub [[:alnum:]_':]+[ \t]*"
		"(\\([^)]*\\)[ \t]*)?" /* prototype */
		/*
		 * Attributes.  A regex can't count nested parentheses,
		 * so just slurp up whatever we see, taking care not
		 * to accept lines like "sub foo; # defined elsewhere".
		 *
		 * An attribute could contain a semicolon, but at that
		 * point it seems reasonable enough to give up.
		 */
		"(:[^;#]*)?"
		"(\\{[ \t]*)?" /* brace can come here or on the next line */
		"(#.*)?$\n" /* comment */
	 "^(BEGIN|END|INIT|CHECK|UNITCHECK|AUTOLOAD|DESTROY)[ \t]*"
		"(\\{[ \t]*)?" /* brace can come here or on the next line */
		"(#.*)?$\n"
	 "^=head[0-9] .*",	/* POD */
	 /* -- */
	 "[[:alpha:]_'][[:alnum:]_']*"
	 "|0[xb]?[0-9a-fA-F_]*"
	 /* taking care not to interpret 3..5 as (3.)(.5) */
	 "|[0-9a-fA-F_]+(\\.[0-9a-fA-F_]+)?([eE][-+]?[0-9_]+)?"
	 "|=>|-[rwxoRWXOezsfdlpSugkbctTBMAC>]|~~|::"
	 "|&&=|\\|\\|=|//=|\\*\\*="
	 "|&&|\\|\\||//|\\+\\+|--|\\*\\*|\\.\\.\\.?"
	 "|[-+*/%.^&<>=!|]="
	 "|=~|!~"
	 "|<<|<>|<=>|>>"),
PATTERNS("php",
	 "^[\t ]*(((public|protected|private|static|abstract|final)[\t ]+)*function.*)$\n"
	 "^[\t ]*((((final|abstract)[\t ]+)?class|enum|interface|trait).*)$",
	 /* -- */
	 "[a-zA-Z_][a-zA-Z0-9_]*"
	 "|[-+0-9.e]+|0[xXbB]?[0-9a-fA-F]+"
	 "|[-+*/<>%&^|=!.]=|--|\\+\\+|<<=?|>>=?|===|&&|\\|\\||::|->"),
PATTERNS("python",
	 "^[ \t]*((class|(async[ \t]+)?def)[ \t].*)$",
	 /* -- */
	 "[a-zA-Z_][a-zA-Z0-9_]*"
	 "|[-+0-9.e]+[jJlL]?|0[xX]?[0-9a-fA-F]+[lL]?"
	 "|[-+*/<>%&^|=!]=|//=?|<<=?|>>=?|\\*\\*=?"),
	 /* -- */
PATTERNS("ruby",
	 "^[ \t]*((class|module|def)[ \t].*)$",
	 /* -- */
	 "(@|@@|\\$)?[a-zA-Z_][a-zA-Z0-9_]*"
	 "|[-+0-9.e]+|0[xXbB]?[0-9a-fA-F]+|\\?(\\\\C-)?(\\\\M-)?."
	 "|//=?|[-+*/<>%&^|=!]=|<<=?|>>=?|===|\\.{1,3}|::|[!=]~"),
PATTERNS("rust",
	 "^[\t ]*((pub(\\([^\\)]+\\))?[\t ]+)?((async|const|unsafe|extern([\t ]+\"[^\"]+\"))[\t ]+)?(struct|enum|union|mod|trait|fn|impl|macro_rules!)[< \t]+[^;]*)$",
	 /* -- */
	 "[a-zA-Z_][a-zA-Z0-9_]*"
	 "|[0-9][0-9_a-fA-Fiosuxz]*(\\.([0-9]*[eE][+-]?)?[0-9_fF]*)?"
	 "|[-+*\\/<>%&^|=!:]=|<<=?|>>=?|&&|\\|\\||->|=>|\\.{2}=|\\.{3}|::"),
PATTERNS("scheme",
	 "^[\t ]*(\\(((define|def(struct|syntax|class|method|rules|record|proto|alias)?)[-*/ \t]|(library|module|struct|class)[*+ \t]).*)$",
	 /*
	  * R7RS valid identifiers include any sequence enclosed
	  * within vertical lines having no backslashes
	  */
	 "\\|([^\\\\]*)\\|"
	 /* All other words should be delimited by spaces or parentheses */
	 "|([^][)(}{[ \t])+"),
PATTERNS("tex", "^(\\\\((sub)*section|chapter|part)\\*{0,1}\\{.*)$",
<<<<<<< HEAD
	 "\\\\[a-zA-Z@]+|\\\\.|[a-zA-Z0-9\x80-\xff]+"),
{ "default", NULL, NULL, -1, { NULL, 0 } },
=======
	 "\\\\[a-zA-Z@]+|\\\\.|([a-zA-Z0-9]|[^\x01-\x7f])+"),
{ "default", NULL, -1, { NULL, 0 } },
>>>>>>> be391449
};
#undef PATTERNS
#undef IPATTERN

static struct userdiff_driver driver_true = {
	.name = "diff=true",
	.binary = 0,
};

static struct userdiff_driver driver_false = {
	.name = "!diff",
	.binary = 1,
};

struct find_by_namelen_data {
	const char *name;
	size_t len;
	struct userdiff_driver *driver;
};

static int userdiff_find_by_namelen_cb(struct userdiff_driver *driver,
				       enum userdiff_driver_type type UNUSED,
				       void *priv)
{
	struct find_by_namelen_data *cb_data = priv;

	if (!strncmp(driver->name, cb_data->name, cb_data->len) &&
	    !driver->name[cb_data->len]) {
		cb_data->driver = driver;
		return 1; /* tell the caller to stop iterating */
	}
	return 0;
}

static int regexec_supports_multi_byte_chars(void)
{
	static const char not_space[] = "[^[:space:]]";
	static const char utf8_multi_byte_char[] = "\xc2\xa3";
	regex_t re;
	regmatch_t match;
	static int result = -1;

	if (result != -1)
		return result;
	if (regcomp(&re, not_space, REG_EXTENDED))
		BUG("invalid regular expression: %s", not_space);
	result = !regexec(&re, utf8_multi_byte_char, 1, &match, 0) &&
		match.rm_so == 0 &&
		match.rm_eo == strlen(utf8_multi_byte_char);
	regfree(&re);
	return result;
}

static struct userdiff_driver *userdiff_find_by_namelen(const char *name, size_t len)
{
	struct find_by_namelen_data udcbdata = {
		.name = name,
		.len = len,
	};
	for_each_userdiff_driver(userdiff_find_by_namelen_cb, &udcbdata);
	return udcbdata.driver;
}

static int parse_funcname(struct userdiff_funcname *f, const char *k,
		const char *v, int cflags)
{
	if (git_config_string(&f->pattern, k, v) < 0)
		return -1;
	f->cflags = cflags;
	return 0;
}

static int parse_tristate(int *b, const char *k, const char *v)
{
	if (v && !strcasecmp(v, "auto"))
		*b = -1;
	else
		*b = git_config_bool(k, v);
	return 0;
}

static int parse_bool(int *b, const char *k, const char *v)
{
	*b = git_config_bool(k, v);
	return 0;
}

int userdiff_config(const char *k, const char *v)
{
	struct userdiff_driver *drv;
	const char *name, *type;
	size_t namelen;

	if (parse_config_key(k, "diff", &name, &namelen, &type) || !name)
		return 0;

	drv = userdiff_find_by_namelen(name, namelen);
	if (!drv) {
		ALLOC_GROW(drivers, ndrivers+1, drivers_alloc);
		drv = &drivers[ndrivers++];
		memset(drv, 0, sizeof(*drv));
		drv->name = xmemdupz(name, namelen);
		drv->binary = -1;
	}

	if (!strcmp(type, "funcname"))
		return parse_funcname(&drv->funcname, k, v, 0);
	if (!strcmp(type, "xfuncname"))
		return parse_funcname(&drv->funcname, k, v, REG_EXTENDED);
	if (!strcmp(type, "binary"))
		return parse_tristate(&drv->binary, k, v);
	if (!strcmp(type, "command"))
		return git_config_string(&drv->external, k, v);
	if (!strcmp(type, "textconv"))
		return git_config_string(&drv->textconv, k, v);
	if (!strcmp(type, "cachetextconv"))
		return parse_bool(&drv->textconv_want_cache, k, v);
	if (!strcmp(type, "wordregex"))
		return git_config_string(&drv->word_regex, k, v);
	if (!strcmp(type, "algorithm"))
		return git_config_string(&drv->algorithm, k, v);

	return 0;
}

struct userdiff_driver *userdiff_find_by_name(const char *name)
{
	int len = strlen(name);
	struct userdiff_driver *driver = userdiff_find_by_namelen(name, len);
	if (driver && driver->word_regex_multi_byte) {
		if (regexec_supports_multi_byte_chars())
			driver->word_regex = driver->word_regex_multi_byte;
		driver->word_regex_multi_byte = NULL;
	}
	return driver;
}

struct userdiff_driver *userdiff_find_by_path(struct index_state *istate,
					      const char *path)
{
	static struct attr_check *check;

	if (!check)
		check = attr_check_initl("diff", NULL);
	if (!path)
		return NULL;
	git_check_attr(istate, NULL, path, check);

	if (ATTR_TRUE(check->items[0].value))
		return &driver_true;
	if (ATTR_FALSE(check->items[0].value))
		return &driver_false;
	if (ATTR_UNSET(check->items[0].value))
		return NULL;
	return userdiff_find_by_name(check->items[0].value);
}

struct userdiff_driver *userdiff_get_textconv(struct repository *r,
					      struct userdiff_driver *driver)
{
	if (!driver->textconv)
		return NULL;

	if (driver->textconv_want_cache && !driver->textconv_cache) {
		struct notes_cache *c = xmalloc(sizeof(*c));
		struct strbuf name = STRBUF_INIT;

		strbuf_addf(&name, "textconv/%s", driver->name);
		notes_cache_init(r, c, name.buf, driver->textconv);
		driver->textconv_cache = c;
		strbuf_release(&name);
	}

	return driver;
}

static int for_each_userdiff_driver_list(each_userdiff_driver_fn fn,
					 enum userdiff_driver_type type, void *cb_data,
					 struct userdiff_driver *drv,
					 int drv_size)
{
	int i;
	int ret;
	for (i = 0; i < drv_size; i++) {
		struct userdiff_driver *item = drv + i;
		if ((ret = fn(item, type, cb_data)))
			return ret;
	}
	return 0;
}

int for_each_userdiff_driver(each_userdiff_driver_fn fn, void *cb_data)
{
	int ret;

	ret = for_each_userdiff_driver_list(fn, USERDIFF_DRIVER_TYPE_CUSTOM,
					    cb_data, drivers, ndrivers);
	if (ret)
		return ret;

	ret = for_each_userdiff_driver_list(fn, USERDIFF_DRIVER_TYPE_BUILTIN,
					    cb_data, builtin_drivers,
					    ARRAY_SIZE(builtin_drivers));
	if (ret)
		return ret;

	return 0;
}<|MERGE_RESOLUTION|>--- conflicted
+++ resolved
@@ -296,13 +296,8 @@
 	 /* All other words should be delimited by spaces or parentheses */
 	 "|([^][)(}{[ \t])+"),
 PATTERNS("tex", "^(\\\\((sub)*section|chapter|part)\\*{0,1}\\{.*)$",
-<<<<<<< HEAD
-	 "\\\\[a-zA-Z@]+|\\\\.|[a-zA-Z0-9\x80-\xff]+"),
+	 "\\\\[a-zA-Z@]+|\\\\.|([a-zA-Z0-9]|[^\x01-\x7f])+"),
 { "default", NULL, NULL, -1, { NULL, 0 } },
-=======
-	 "\\\\[a-zA-Z@]+|\\\\.|([a-zA-Z0-9]|[^\x01-\x7f])+"),
-{ "default", NULL, -1, { NULL, 0 } },
->>>>>>> be391449
 };
 #undef PATTERNS
 #undef IPATTERN
