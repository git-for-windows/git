/*
 * GIT - The information manager from hell
 *
 * Copyright (C) Linus Torvalds, 2005
 */
#define NO_THE_INDEX_COMPATIBILITY_MACROS
#include "cache.h"
#include "config.h"
#include "diff.h"
#include "diffcore.h"
#include "tempfile.h"
#include "lockfile.h"
#include "cache-tree.h"
#include "refs.h"
#include "dir.h"
#include "object-store.h"
#include "tree.h"
#include "commit.h"
#include "blob.h"
#include "resolve-undo.h"
#include "strbuf.h"
#include "varint.h"
#include "split-index.h"
#include "utf8.h"
#include "fsmonitor.h"
#include "thread-utils.h"
#include "progress.h"

/* Mask for the name length in ce_flags in the on-disk index */

#define CE_NAMEMASK  (0x0fff)

/* Index extensions.
 *
 * The first letter should be 'A'..'Z' for extensions that are not
 * necessary for a correct operation (i.e. optimization data).
 * When new extensions are added that _needs_ to be understood in
 * order to correctly interpret the index file, pick character that
 * is outside the range, to cause the reader to abort.
 */

#define CACHE_EXT(s) ( (s[0]<<24)|(s[1]<<16)|(s[2]<<8)|(s[3]) )
#define CACHE_EXT_TREE 0x54524545	/* "TREE" */
#define CACHE_EXT_RESOLVE_UNDO 0x52455543 /* "REUC" */
#define CACHE_EXT_LINK 0x6c696e6b	  /* "link" */
#define CACHE_EXT_UNTRACKED 0x554E5452	  /* "UNTR" */
#define CACHE_EXT_FSMONITOR 0x46534D4E	  /* "FSMN" */
#define CACHE_EXT_ENDOFINDEXENTRIES 0x454F4945	/* "EOIE" */
#define CACHE_EXT_INDEXENTRYOFFSETTABLE 0x49454F54 /* "IEOT" */

/* changes that can be kept in $GIT_DIR/index (basically all extensions) */
#define EXTMASK (RESOLVE_UNDO_CHANGED | CACHE_TREE_CHANGED | \
		 CE_ENTRY_ADDED | CE_ENTRY_REMOVED | CE_ENTRY_CHANGED | \
		 SPLIT_INDEX_ORDERED | UNTRACKED_CHANGED | FSMONITOR_CHANGED)


/*
 * This is an estimate of the pathname length in the index.  We use
 * this for V4 index files to guess the un-deltafied size of the index
 * in memory because of pathname deltafication.  This is not required
 * for V2/V3 index formats because their pathnames are not compressed.
 * If the initial amount of memory set aside is not sufficient, the
 * mem pool will allocate extra memory.
 */
#define CACHE_ENTRY_PATH_LENGTH 80

static inline struct cache_entry *mem_pool__ce_alloc(struct mem_pool *mem_pool, size_t len)
{
	struct cache_entry *ce;
	ce = mem_pool_alloc(mem_pool, cache_entry_size(len));
	ce->mem_pool_allocated = 1;
	return ce;
}

static inline struct cache_entry *mem_pool__ce_calloc(struct mem_pool *mem_pool, size_t len)
{
	struct cache_entry * ce;
	ce = mem_pool_calloc(mem_pool, 1, cache_entry_size(len));
	ce->mem_pool_allocated = 1;
	return ce;
}

static struct mem_pool *find_mem_pool(struct index_state *istate)
{
	struct mem_pool **pool_ptr;

	if (istate->split_index && istate->split_index->base)
		pool_ptr = &istate->split_index->base->ce_mem_pool;
	else
		pool_ptr = &istate->ce_mem_pool;

	if (!*pool_ptr)
		mem_pool_init(pool_ptr, 0);

	return *pool_ptr;
}

struct index_state the_index;
static const char *alternate_index_output;

static void set_index_entry(struct index_state *istate, int nr, struct cache_entry *ce)
{
	istate->cache[nr] = ce;
	add_name_hash(istate, ce);
}

static void replace_index_entry(struct index_state *istate, int nr, struct cache_entry *ce)
{
	struct cache_entry *old = istate->cache[nr];

	replace_index_entry_in_base(istate, old, ce);
	remove_name_hash(istate, old);
	discard_cache_entry(old);
	ce->ce_flags &= ~CE_HASHED;
	set_index_entry(istate, nr, ce);
	ce->ce_flags |= CE_UPDATE_IN_BASE;
	mark_fsmonitor_invalid(istate, ce);
	istate->cache_changed |= CE_ENTRY_CHANGED;
}

void rename_index_entry_at(struct index_state *istate, int nr, const char *new_name)
{
	struct cache_entry *old_entry = istate->cache[nr], *new_entry;
	int namelen = strlen(new_name);

	new_entry = make_empty_cache_entry(istate, namelen);
	copy_cache_entry(new_entry, old_entry);
	new_entry->ce_flags &= ~CE_HASHED;
	new_entry->ce_namelen = namelen;
	new_entry->index = 0;
	memcpy(new_entry->name, new_name, namelen + 1);

	cache_tree_invalidate_path(istate, old_entry->name);
	untracked_cache_remove_from_index(istate, old_entry->name);
	remove_index_entry_at(istate, nr);
	add_index_entry(istate, new_entry, ADD_CACHE_OK_TO_ADD|ADD_CACHE_OK_TO_REPLACE);
}

void fill_stat_data(struct stat_data *sd, struct stat *st)
{
	sd->sd_ctime.sec = (unsigned int)st->st_ctime;
	sd->sd_mtime.sec = (unsigned int)st->st_mtime;
	sd->sd_ctime.nsec = ST_CTIME_NSEC(*st);
	sd->sd_mtime.nsec = ST_MTIME_NSEC(*st);
	sd->sd_dev = st->st_dev;
	sd->sd_ino = st->st_ino;
	sd->sd_uid = st->st_uid;
	sd->sd_gid = st->st_gid;
	sd->sd_size = st->st_size;
}

int match_stat_data(const struct stat_data *sd, struct stat *st)
{
	int changed = 0;

	if (sd->sd_mtime.sec != (unsigned int)st->st_mtime)
		changed |= MTIME_CHANGED;
	if (trust_ctime && check_stat &&
	    sd->sd_ctime.sec != (unsigned int)st->st_ctime)
		changed |= CTIME_CHANGED;

#ifdef USE_NSEC
	if (check_stat && sd->sd_mtime.nsec != ST_MTIME_NSEC(*st))
		changed |= MTIME_CHANGED;
	if (trust_ctime && check_stat &&
	    sd->sd_ctime.nsec != ST_CTIME_NSEC(*st))
		changed |= CTIME_CHANGED;
#endif

	if (check_stat) {
		if (sd->sd_uid != (unsigned int) st->st_uid ||
			sd->sd_gid != (unsigned int) st->st_gid)
			changed |= OWNER_CHANGED;
		if (sd->sd_ino != (unsigned int) st->st_ino)
			changed |= INODE_CHANGED;
	}

#ifdef USE_STDEV
	/*
	 * st_dev breaks on network filesystems where different
	 * clients will have different views of what "device"
	 * the filesystem is on
	 */
	if (check_stat && sd->sd_dev != (unsigned int) st->st_dev)
			changed |= INODE_CHANGED;
#endif

	if (sd->sd_size != (unsigned int) st->st_size)
		changed |= DATA_CHANGED;

	return changed;
}

/*
 * This only updates the "non-critical" parts of the directory
 * cache, ie the parts that aren't tracked by GIT, and only used
 * to validate the cache.
 */
void fill_stat_cache_info(struct cache_entry *ce, struct stat *st)
{
	fill_stat_data(&ce->ce_stat_data, st);

	if (assume_unchanged)
		ce->ce_flags |= CE_VALID;

	if (S_ISREG(st->st_mode)) {
		ce_mark_uptodate(ce);
		mark_fsmonitor_valid(ce);
	}
}

static int ce_compare_data(struct index_state *istate,
			   const struct cache_entry *ce,
			   struct stat *st)
{
	int match = -1;
	int fd = git_open_cloexec(ce->name, O_RDONLY);

	if (fd >= 0) {
		struct object_id oid;
		if (!index_fd(istate, &oid, fd, st, OBJ_BLOB, ce->name, 0))
			match = !oideq(&oid, &ce->oid);
		/* index_fd() closed the file descriptor already */
	}
	return match;
}

static int ce_compare_link(const struct cache_entry *ce, size_t expected_size)
{
	int match = -1;
	void *buffer;
	unsigned long size;
	enum object_type type;
	struct strbuf sb = STRBUF_INIT;

	if (strbuf_readlink(&sb, ce->name, expected_size))
		return -1;

	buffer = read_object_file(&ce->oid, &type, &size);
	if (buffer) {
		if (size == sb.len)
			match = memcmp(buffer, sb.buf, size);
		free(buffer);
	}
	strbuf_release(&sb);
	return match;
}

static int ce_compare_gitlink(const struct cache_entry *ce)
{
	struct object_id oid;

	/*
	 * We don't actually require that the .git directory
	 * under GITLINK directory be a valid git directory. It
	 * might even be missing (in case nobody populated that
	 * sub-project).
	 *
	 * If so, we consider it always to match.
	 */
	if (resolve_gitlink_ref(ce->name, "HEAD", &oid) < 0)
		return 0;
	return !oideq(&oid, &ce->oid);
}

static int ce_modified_check_fs(struct index_state *istate,
				const struct cache_entry *ce,
				struct stat *st)
{
	switch (st->st_mode & S_IFMT) {
	case S_IFREG:
		if (ce_compare_data(istate, ce, st))
			return DATA_CHANGED;
		break;
	case S_IFLNK:
		if (ce_compare_link(ce, xsize_t(st->st_size)))
			return DATA_CHANGED;
		break;
	case S_IFDIR:
		if (S_ISGITLINK(ce->ce_mode))
			return ce_compare_gitlink(ce) ? DATA_CHANGED : 0;
		/* else fallthrough */
	default:
		return TYPE_CHANGED;
	}
	return 0;
}

static int ce_match_stat_basic(const struct cache_entry *ce, struct stat *st)
{
	unsigned int changed = 0;

	if (ce->ce_flags & CE_REMOVE)
		return MODE_CHANGED | DATA_CHANGED | TYPE_CHANGED;

	switch (ce->ce_mode & S_IFMT) {
	case S_IFREG:
		changed |= !S_ISREG(st->st_mode) ? TYPE_CHANGED : 0;
		/* We consider only the owner x bit to be relevant for
		 * "mode changes"
		 */
		if (trust_executable_bit &&
		    (0100 & (ce->ce_mode ^ st->st_mode)))
			changed |= MODE_CHANGED;
		break;
	case S_IFLNK:
		if (!S_ISLNK(st->st_mode) &&
		    (has_symlinks || !S_ISREG(st->st_mode)))
			changed |= TYPE_CHANGED;
		break;
	case S_IFGITLINK:
		/* We ignore most of the st_xxx fields for gitlinks */
		if (!S_ISDIR(st->st_mode))
			changed |= TYPE_CHANGED;
		else if (ce_compare_gitlink(ce))
			changed |= DATA_CHANGED;
		return changed;
	default:
		BUG("unsupported ce_mode: %o", ce->ce_mode);
	}

	changed |= match_stat_data(&ce->ce_stat_data, st);

	/* Racily smudged entry? */
	if (!ce->ce_stat_data.sd_size) {
		if (!is_empty_blob_sha1(ce->oid.hash))
			changed |= DATA_CHANGED;
	}

	return changed;
}

static int is_racy_stat(const struct index_state *istate,
			const struct stat_data *sd)
{
	return (istate->timestamp.sec &&
#ifdef USE_NSEC
		 /* nanosecond timestamped files can also be racy! */
		(istate->timestamp.sec < sd->sd_mtime.sec ||
		 (istate->timestamp.sec == sd->sd_mtime.sec &&
		  istate->timestamp.nsec <= sd->sd_mtime.nsec))
#else
		istate->timestamp.sec <= sd->sd_mtime.sec
#endif
		);
}

int is_racy_timestamp(const struct index_state *istate,
			     const struct cache_entry *ce)
{
	return (!S_ISGITLINK(ce->ce_mode) &&
		is_racy_stat(istate, &ce->ce_stat_data));
}

int match_stat_data_racy(const struct index_state *istate,
			 const struct stat_data *sd, struct stat *st)
{
	if (is_racy_stat(istate, sd))
		return MTIME_CHANGED;
	return match_stat_data(sd, st);
}

int ie_match_stat(struct index_state *istate,
		  const struct cache_entry *ce, struct stat *st,
		  unsigned int options)
{
	unsigned int changed;
	int ignore_valid = options & CE_MATCH_IGNORE_VALID;
	int ignore_skip_worktree = options & CE_MATCH_IGNORE_SKIP_WORKTREE;
	int assume_racy_is_modified = options & CE_MATCH_RACY_IS_DIRTY;
	int ignore_fsmonitor = options & CE_MATCH_IGNORE_FSMONITOR;

	if (!ignore_fsmonitor)
		refresh_fsmonitor(istate);
	/*
	 * If it's marked as always valid in the index, it's
	 * valid whatever the checked-out copy says.
	 *
	 * skip-worktree has the same effect with higher precedence
	 */
	if (!ignore_skip_worktree && ce_skip_worktree(ce))
		return 0;
	if (!ignore_valid && (ce->ce_flags & CE_VALID))
		return 0;
	if (!ignore_fsmonitor && (ce->ce_flags & CE_FSMONITOR_VALID))
		return 0;

	/*
	 * Intent-to-add entries have not been added, so the index entry
	 * by definition never matches what is in the work tree until it
	 * actually gets added.
	 */
	if (ce_intent_to_add(ce))
		return DATA_CHANGED | TYPE_CHANGED | MODE_CHANGED;

	changed = ce_match_stat_basic(ce, st);

	/*
	 * Within 1 second of this sequence:
	 * 	echo xyzzy >file && git-update-index --add file
	 * running this command:
	 * 	echo frotz >file
	 * would give a falsely clean cache entry.  The mtime and
	 * length match the cache, and other stat fields do not change.
	 *
	 * We could detect this at update-index time (the cache entry
	 * being registered/updated records the same time as "now")
	 * and delay the return from git-update-index, but that would
	 * effectively mean we can make at most one commit per second,
	 * which is not acceptable.  Instead, we check cache entries
	 * whose mtime are the same as the index file timestamp more
	 * carefully than others.
	 */
	if (!changed && is_racy_timestamp(istate, ce)) {
		if (assume_racy_is_modified)
			changed |= DATA_CHANGED;
		else
			changed |= ce_modified_check_fs(istate, ce, st);
	}

	return changed;
}

int ie_modified(struct index_state *istate,
		const struct cache_entry *ce,
		struct stat *st, unsigned int options)
{
	int changed, changed_fs;

	changed = ie_match_stat(istate, ce, st, options);
	if (!changed)
		return 0;
	/*
	 * If the mode or type has changed, there's no point in trying
	 * to refresh the entry - it's not going to match
	 */
	if (changed & (MODE_CHANGED | TYPE_CHANGED))
		return changed;

	/*
	 * Immediately after read-tree or update-index --cacheinfo,
	 * the length field is zero, as we have never even read the
	 * lstat(2) information once, and we cannot trust DATA_CHANGED
	 * returned by ie_match_stat() which in turn was returned by
	 * ce_match_stat_basic() to signal that the filesize of the
	 * blob changed.  We have to actually go to the filesystem to
	 * see if the contents match, and if so, should answer "unchanged".
	 *
	 * The logic does not apply to gitlinks, as ce_match_stat_basic()
	 * already has checked the actual HEAD from the filesystem in the
	 * subproject.  If ie_match_stat() already said it is different,
	 * then we know it is.
	 */
	if ((changed & DATA_CHANGED) &&
	    (S_ISGITLINK(ce->ce_mode) || ce->ce_stat_data.sd_size != 0))
		return changed;

	changed_fs = ce_modified_check_fs(istate, ce, st);
	if (changed_fs)
		return changed | changed_fs;
	return 0;
}

int base_name_compare(const char *name1, int len1, int mode1,
		      const char *name2, int len2, int mode2)
{
	unsigned char c1, c2;
	int len = len1 < len2 ? len1 : len2;
	int cmp;

	cmp = memcmp(name1, name2, len);
	if (cmp)
		return cmp;
	c1 = name1[len];
	c2 = name2[len];
	if (!c1 && S_ISDIR(mode1))
		c1 = '/';
	if (!c2 && S_ISDIR(mode2))
		c2 = '/';
	return (c1 < c2) ? -1 : (c1 > c2) ? 1 : 0;
}

/*
 * df_name_compare() is identical to base_name_compare(), except it
 * compares conflicting directory/file entries as equal. Note that
 * while a directory name compares as equal to a regular file, they
 * then individually compare _differently_ to a filename that has
 * a dot after the basename (because '\0' < '.' < '/').
 *
 * This is used by routines that want to traverse the git namespace
 * but then handle conflicting entries together when possible.
 */
int df_name_compare(const char *name1, int len1, int mode1,
		    const char *name2, int len2, int mode2)
{
	int len = len1 < len2 ? len1 : len2, cmp;
	unsigned char c1, c2;

	cmp = memcmp(name1, name2, len);
	if (cmp)
		return cmp;
	/* Directories and files compare equal (same length, same name) */
	if (len1 == len2)
		return 0;
	c1 = name1[len];
	if (!c1 && S_ISDIR(mode1))
		c1 = '/';
	c2 = name2[len];
	if (!c2 && S_ISDIR(mode2))
		c2 = '/';
	if (c1 == '/' && !c2)
		return 0;
	if (c2 == '/' && !c1)
		return 0;
	return c1 - c2;
}

int name_compare(const char *name1, size_t len1, const char *name2, size_t len2)
{
	size_t min_len = (len1 < len2) ? len1 : len2;
	int cmp = memcmp(name1, name2, min_len);
	if (cmp)
		return cmp;
	if (len1 < len2)
		return -1;
	if (len1 > len2)
		return 1;
	return 0;
}

int cache_name_stage_compare(const char *name1, int len1, int stage1, const char *name2, int len2, int stage2)
{
	int cmp;

	cmp = name_compare(name1, len1, name2, len2);
	if (cmp)
		return cmp;

	if (stage1 < stage2)
		return -1;
	if (stage1 > stage2)
		return 1;
	return 0;
}

static int index_name_stage_pos(const struct index_state *istate, const char *name, int namelen, int stage)
{
	int first, last;

	first = 0;
	last = istate->cache_nr;
	while (last > first) {
		int next = (last + first) >> 1;
		struct cache_entry *ce = istate->cache[next];
		int cmp = cache_name_stage_compare(name, namelen, stage, ce->name, ce_namelen(ce), ce_stage(ce));
		if (!cmp)
			return next;
		if (cmp < 0) {
			last = next;
			continue;
		}
		first = next+1;
	}
	return -first-1;
}

int index_name_pos(const struct index_state *istate, const char *name, int namelen)
{
	return index_name_stage_pos(istate, name, namelen, 0);
}

int remove_index_entry_at(struct index_state *istate, int pos)
{
	struct cache_entry *ce = istate->cache[pos];

	record_resolve_undo(istate, ce);
	remove_name_hash(istate, ce);
	save_or_free_index_entry(istate, ce);
	istate->cache_changed |= CE_ENTRY_REMOVED;
	istate->cache_nr--;
	if (pos >= istate->cache_nr)
		return 0;
	MOVE_ARRAY(istate->cache + pos, istate->cache + pos + 1,
		   istate->cache_nr - pos);
	return 1;
}

/*
 * Remove all cache entries marked for removal, that is where
 * CE_REMOVE is set in ce_flags.  This is much more effective than
 * calling remove_index_entry_at() for each entry to be removed.
 */
void remove_marked_cache_entries(struct index_state *istate)
{
	struct cache_entry **ce_array = istate->cache;
	unsigned int i, j;

	for (i = j = 0; i < istate->cache_nr; i++) {
		if (ce_array[i]->ce_flags & CE_REMOVE) {
			remove_name_hash(istate, ce_array[i]);
			save_or_free_index_entry(istate, ce_array[i]);
		}
		else
			ce_array[j++] = ce_array[i];
	}
	if (j == istate->cache_nr)
		return;
	istate->cache_changed |= CE_ENTRY_REMOVED;
	istate->cache_nr = j;
}

int remove_file_from_index(struct index_state *istate, const char *path)
{
	int pos = index_name_pos(istate, path, strlen(path));
	if (pos < 0)
		pos = -pos-1;
	cache_tree_invalidate_path(istate, path);
	untracked_cache_remove_from_index(istate, path);
	while (pos < istate->cache_nr && !strcmp(istate->cache[pos]->name, path))
		remove_index_entry_at(istate, pos);
	return 0;
}

static int compare_name(struct cache_entry *ce, const char *path, int namelen)
{
	return namelen != ce_namelen(ce) || memcmp(path, ce->name, namelen);
}

static int index_name_pos_also_unmerged(struct index_state *istate,
	const char *path, int namelen)
{
	int pos = index_name_pos(istate, path, namelen);
	struct cache_entry *ce;

	if (pos >= 0)
		return pos;

	/* maybe unmerged? */
	pos = -1 - pos;
	if (pos >= istate->cache_nr ||
			compare_name((ce = istate->cache[pos]), path, namelen))
		return -1;

	/* order of preference: stage 2, 1, 3 */
	if (ce_stage(ce) == 1 && pos + 1 < istate->cache_nr &&
			ce_stage((ce = istate->cache[pos + 1])) == 2 &&
			!compare_name(ce, path, namelen))
		pos++;
	return pos;
}

static int different_name(struct cache_entry *ce, struct cache_entry *alias)
{
	int len = ce_namelen(ce);
	return ce_namelen(alias) != len || memcmp(ce->name, alias->name, len);
}

/*
 * If we add a filename that aliases in the cache, we will use the
 * name that we already have - but we don't want to update the same
 * alias twice, because that implies that there were actually two
 * different files with aliasing names!
 *
 * So we use the CE_ADDED flag to verify that the alias was an old
 * one before we accept it as
 */
static struct cache_entry *create_alias_ce(struct index_state *istate,
					   struct cache_entry *ce,
					   struct cache_entry *alias)
{
	int len;
	struct cache_entry *new_entry;

	if (alias->ce_flags & CE_ADDED)
		die(_("will not add file alias '%s' ('%s' already exists in index)"),
		    ce->name, alias->name);

	/* Ok, create the new entry using the name of the existing alias */
	len = ce_namelen(alias);
	new_entry = make_empty_cache_entry(istate, len);
	memcpy(new_entry->name, alias->name, len);
	copy_cache_entry(new_entry, ce);
	save_or_free_index_entry(istate, ce);
	return new_entry;
}

void set_object_name_for_intent_to_add_entry(struct cache_entry *ce)
{
	struct object_id oid;
	if (write_object_file("", 0, blob_type, &oid))
		die(_("cannot create an empty blob in the object database"));
	oidcpy(&ce->oid, &oid);
}

int add_to_index(struct index_state *istate, const char *path, struct stat *st, int flags)
{
	int namelen, was_same;
	mode_t st_mode = st->st_mode;
	struct cache_entry *ce, *alias = NULL;
	unsigned ce_option = CE_MATCH_IGNORE_VALID|CE_MATCH_IGNORE_SKIP_WORKTREE|CE_MATCH_RACY_IS_DIRTY;
	int verbose = flags & (ADD_CACHE_VERBOSE | ADD_CACHE_PRETEND);
	int pretend = flags & ADD_CACHE_PRETEND;
	int intent_only = flags & ADD_CACHE_INTENT;
	int add_option = (ADD_CACHE_OK_TO_ADD|ADD_CACHE_OK_TO_REPLACE|
			  (intent_only ? ADD_CACHE_NEW_ONLY : 0));
	int hash_flags = HASH_WRITE_OBJECT;

	if (flags & ADD_CACHE_RENORMALIZE)
		hash_flags |= HASH_RENORMALIZE;

	if (!S_ISREG(st_mode) && !S_ISLNK(st_mode) && !S_ISDIR(st_mode))
		return error(_("%s: can only add regular files, symbolic links or git-directories"), path);

	namelen = strlen(path);
	if (S_ISDIR(st_mode)) {
		while (namelen && path[namelen-1] == '/')
			namelen--;
	}
	ce = make_empty_cache_entry(istate, namelen);
	memcpy(ce->name, path, namelen);
	ce->ce_namelen = namelen;
	if (!intent_only)
		fill_stat_cache_info(ce, st);
	else
		ce->ce_flags |= CE_INTENT_TO_ADD;


	if (trust_executable_bit && has_symlinks) {
		ce->ce_mode = create_ce_mode(st_mode);
	} else {
		/* If there is an existing entry, pick the mode bits and type
		 * from it, otherwise assume unexecutable regular file.
		 */
		struct cache_entry *ent;
		int pos = index_name_pos_also_unmerged(istate, path, namelen);

		ent = (0 <= pos) ? istate->cache[pos] : NULL;
		ce->ce_mode = ce_mode_from_stat(ent, st_mode);
	}

	/* When core.ignorecase=true, determine if a directory of the same name but differing
	 * case already exists within the Git repository.  If it does, ensure the directory
	 * case of the file being added to the repository matches (is folded into) the existing
	 * entry's directory case.
	 */
	if (ignore_case) {
		adjust_dirname_case(istate, ce->name);
	}
	if (!(flags & HASH_RENORMALIZE)) {
		alias = index_file_exists(istate, ce->name,
					  ce_namelen(ce), ignore_case);
		if (alias &&
		    !ce_stage(alias) &&
		    !ie_match_stat(istate, alias, st, ce_option)) {
			/* Nothing changed, really */
			if (!S_ISGITLINK(alias->ce_mode))
				ce_mark_uptodate(alias);
			alias->ce_flags |= CE_ADDED;

			discard_cache_entry(ce);
			return 0;
		}
	}
	if (!intent_only) {
<<<<<<< HEAD
		if (index_path(istate, &ce->oid, path, st, newflags)) {
=======
		if (index_path(&ce->oid, path, st, hash_flags)) {
>>>>>>> 9e5da3d0
			discard_cache_entry(ce);
			return error(_("unable to index file '%s'"), path);
		}
	} else
		set_object_name_for_intent_to_add_entry(ce);

	if (ignore_case && alias && different_name(ce, alias))
		ce = create_alias_ce(istate, ce, alias);
	ce->ce_flags |= CE_ADDED;

	/* It was suspected to be racily clean, but it turns out to be Ok */
	was_same = (alias &&
		    !ce_stage(alias) &&
		    oideq(&alias->oid, &ce->oid) &&
		    ce->ce_mode == alias->ce_mode);

	if (pretend)
		discard_cache_entry(ce);
	else if (add_index_entry(istate, ce, add_option)) {
		discard_cache_entry(ce);
		return error(_("unable to add '%s' to index"), path);
	}
	if (verbose && !was_same)
		printf("add '%s'\n", path);
	return 0;
}

int add_file_to_index(struct index_state *istate, const char *path, int flags)
{
	struct stat st;
	if (lstat(path, &st))
		die_errno(_("unable to stat '%s'"), path);
	return add_to_index(istate, path, &st, flags);
}

struct cache_entry *make_empty_cache_entry(struct index_state *istate, size_t len)
{
	return mem_pool__ce_calloc(find_mem_pool(istate), len);
}

struct cache_entry *make_empty_transient_cache_entry(size_t len)
{
	return xcalloc(1, cache_entry_size(len));
}

struct cache_entry *make_cache_entry(struct index_state *istate,
				     unsigned int mode,
				     const struct object_id *oid,
				     const char *path,
				     int stage,
				     unsigned int refresh_options)
{
	struct cache_entry *ce, *ret;
	int len;

	if (!verify_path(path, mode)) {
		error(_("invalid path '%s'"), path);
		return NULL;
	}

	len = strlen(path);
	ce = make_empty_cache_entry(istate, len);

	oidcpy(&ce->oid, oid);
	memcpy(ce->name, path, len);
	ce->ce_flags = create_ce_flags(stage);
	ce->ce_namelen = len;
	ce->ce_mode = create_ce_mode(mode);

	ret = refresh_cache_entry(istate, ce, refresh_options);
	if (ret != ce)
		discard_cache_entry(ce);
	return ret;
}

struct cache_entry *make_transient_cache_entry(unsigned int mode, const struct object_id *oid,
					       const char *path, int stage)
{
	struct cache_entry *ce;
	int len;

	if (!verify_path(path, mode)) {
		error(_("invalid path '%s'"), path);
		return NULL;
	}

	len = strlen(path);
	ce = make_empty_transient_cache_entry(len);

	oidcpy(&ce->oid, oid);
	memcpy(ce->name, path, len);
	ce->ce_flags = create_ce_flags(stage);
	ce->ce_namelen = len;
	ce->ce_mode = create_ce_mode(mode);

	return ce;
}

/*
 * Chmod an index entry with either +x or -x.
 *
 * Returns -1 if the chmod for the particular cache entry failed (if it's
 * not a regular file), -2 if an invalid flip argument is passed in, 0
 * otherwise.
 */
int chmod_index_entry(struct index_state *istate, struct cache_entry *ce,
		      char flip)
{
	if (!S_ISREG(ce->ce_mode))
		return -1;
	switch (flip) {
	case '+':
		ce->ce_mode |= 0111;
		break;
	case '-':
		ce->ce_mode &= ~0111;
		break;
	default:
		return -2;
	}
	cache_tree_invalidate_path(istate, ce->name);
	ce->ce_flags |= CE_UPDATE_IN_BASE;
	mark_fsmonitor_invalid(istate, ce);
	istate->cache_changed |= CE_ENTRY_CHANGED;

	return 0;
}

int ce_same_name(const struct cache_entry *a, const struct cache_entry *b)
{
	int len = ce_namelen(a);
	return ce_namelen(b) == len && !memcmp(a->name, b->name, len);
}

/*
 * We fundamentally don't like some paths: we don't want
 * dot or dot-dot anywhere, and for obvious reasons don't
 * want to recurse into ".git" either.
 *
 * Also, we don't want double slashes or slashes at the
 * end that can make pathnames ambiguous.
 */
static int verify_dotfile(const char *rest, unsigned mode)
{
	/*
	 * The first character was '.', but that
	 * has already been discarded, we now test
	 * the rest.
	 */

	/* "." is not allowed */
	if (*rest == '\0' || is_dir_sep(*rest))
		return 0;

	switch (*rest) {
	/*
	 * ".git" followed by NUL or slash is bad. Note that we match
	 * case-insensitively here, even if ignore_case is not set.
	 * This outlaws ".GIT" everywhere out of an abundance of caution,
	 * since there's really no good reason to allow it.
	 *
	 * Once we've seen ".git", we can also find ".gitmodules", etc (also
	 * case-insensitively).
	 */
	case 'g':
	case 'G':
		if (rest[1] != 'i' && rest[1] != 'I')
			break;
		if (rest[2] != 't' && rest[2] != 'T')
			break;
		if (rest[3] == '\0' || is_dir_sep(rest[3]))
			return 0;
		if (S_ISLNK(mode)) {
			rest += 3;
			if (skip_iprefix(rest, "modules", &rest) &&
			    (*rest == '\0' || is_dir_sep(*rest)))
				return 0;
		}
		break;
	case '.':
		if (rest[1] == '\0' || is_dir_sep(rest[1]))
			return 0;
	}
	return 1;
}

int verify_path(const char *path, unsigned mode)
{
	char c;

	if (has_dos_drive_prefix(path))
		return 0;

	goto inside;
	for (;;) {
		if (!c)
			return 1;
		if (is_dir_sep(c)) {
inside:
			if (protect_hfs) {
				if (is_hfs_dotgit(path))
					return 0;
				if (S_ISLNK(mode)) {
					if (is_hfs_dotgitmodules(path))
						return 0;
				}
			}
			if (protect_ntfs) {
				if (is_ntfs_dotgit(path))
					return 0;
				if (S_ISLNK(mode)) {
					if (is_ntfs_dotgitmodules(path))
						return 0;
				}
			}

			c = *path++;
			if ((c == '.' && !verify_dotfile(path, mode)) ||
			    is_dir_sep(c) || c == '\0')
				return 0;
		}
		c = *path++;
	}
}

/*
 * Do we have another file that has the beginning components being a
 * proper superset of the name we're trying to add?
 */
static int has_file_name(struct index_state *istate,
			 const struct cache_entry *ce, int pos, int ok_to_replace)
{
	int retval = 0;
	int len = ce_namelen(ce);
	int stage = ce_stage(ce);
	const char *name = ce->name;

	while (pos < istate->cache_nr) {
		struct cache_entry *p = istate->cache[pos++];

		if (len >= ce_namelen(p))
			break;
		if (memcmp(name, p->name, len))
			break;
		if (ce_stage(p) != stage)
			continue;
		if (p->name[len] != '/')
			continue;
		if (p->ce_flags & CE_REMOVE)
			continue;
		retval = -1;
		if (!ok_to_replace)
			break;
		remove_index_entry_at(istate, --pos);
	}
	return retval;
}


/*
 * Like strcmp(), but also return the offset of the first change.
 * If strings are equal, return the length.
 */
int strcmp_offset(const char *s1, const char *s2, size_t *first_change)
{
	size_t k;

	if (!first_change)
		return strcmp(s1, s2);

	for (k = 0; s1[k] == s2[k]; k++)
		if (s1[k] == '\0')
			break;

	*first_change = k;
	return (unsigned char)s1[k] - (unsigned char)s2[k];
}

/*
 * Do we have another file with a pathname that is a proper
 * subset of the name we're trying to add?
 *
 * That is, is there another file in the index with a path
 * that matches a sub-directory in the given entry?
 */
static int has_dir_name(struct index_state *istate,
			const struct cache_entry *ce, int pos, int ok_to_replace)
{
	int retval = 0;
	int stage = ce_stage(ce);
	const char *name = ce->name;
	const char *slash = name + ce_namelen(ce);
	size_t len_eq_last;
	int cmp_last = 0;

	/*
	 * We are frequently called during an iteration on a sorted
	 * list of pathnames and while building a new index.  Therefore,
	 * there is a high probability that this entry will eventually
	 * be appended to the index, rather than inserted in the middle.
	 * If we can confirm that, we can avoid binary searches on the
	 * components of the pathname.
	 *
	 * Compare the entry's full path with the last path in the index.
	 */
	if (istate->cache_nr > 0) {
		cmp_last = strcmp_offset(name,
			istate->cache[istate->cache_nr - 1]->name,
			&len_eq_last);
		if (cmp_last > 0) {
			if (len_eq_last == 0) {
				/*
				 * The entry sorts AFTER the last one in the
				 * index and their paths have no common prefix,
				 * so there cannot be a F/D conflict.
				 */
				return retval;
			} else {
				/*
				 * The entry sorts AFTER the last one in the
				 * index, but has a common prefix.  Fall through
				 * to the loop below to disect the entry's path
				 * and see where the difference is.
				 */
			}
		} else if (cmp_last == 0) {
			/*
			 * The entry exactly matches the last one in the
			 * index, but because of multiple stage and CE_REMOVE
			 * items, we fall through and let the regular search
			 * code handle it.
			 */
		}
	}

	for (;;) {
		size_t len;

		for (;;) {
			if (*--slash == '/')
				break;
			if (slash <= ce->name)
				return retval;
		}
		len = slash - name;

		if (cmp_last > 0) {
			/*
			 * (len + 1) is a directory boundary (including
			 * the trailing slash).  And since the loop is
			 * decrementing "slash", the first iteration is
			 * the longest directory prefix; subsequent
			 * iterations consider parent directories.
			 */

			if (len + 1 <= len_eq_last) {
				/*
				 * The directory prefix (including the trailing
				 * slash) also appears as a prefix in the last
				 * entry, so the remainder cannot collide (because
				 * strcmp said the whole path was greater).
				 *
				 * EQ: last: xxx/A
				 *     this: xxx/B
				 *
				 * LT: last: xxx/file_A
				 *     this: xxx/file_B
				 */
				return retval;
			}

			if (len > len_eq_last) {
				/*
				 * This part of the directory prefix (excluding
				 * the trailing slash) is longer than the known
				 * equal portions, so this sub-directory cannot
				 * collide with a file.
				 *
				 * GT: last: xxxA
				 *     this: xxxB/file
				 */
				return retval;
			}

			if (istate->cache_nr > 0 &&
				ce_namelen(istate->cache[istate->cache_nr - 1]) > len) {
				/*
				 * The directory prefix lines up with part of
				 * a longer file or directory name, but sorts
				 * after it, so this sub-directory cannot
				 * collide with a file.
				 *
				 * last: xxx/yy-file (because '-' sorts before '/')
				 * this: xxx/yy/abc
				 */
				return retval;
			}

			/*
			 * This is a possible collision. Fall through and
			 * let the regular search code handle it.
			 *
			 * last: xxx
			 * this: xxx/file
			 */
		}

		pos = index_name_stage_pos(istate, name, len, stage);
		if (pos >= 0) {
			/*
			 * Found one, but not so fast.  This could
			 * be a marker that says "I was here, but
			 * I am being removed".  Such an entry is
			 * not a part of the resulting tree, and
			 * it is Ok to have a directory at the same
			 * path.
			 */
			if (!(istate->cache[pos]->ce_flags & CE_REMOVE)) {
				retval = -1;
				if (!ok_to_replace)
					break;
				remove_index_entry_at(istate, pos);
				continue;
			}
		}
		else
			pos = -pos-1;

		/*
		 * Trivial optimization: if we find an entry that
		 * already matches the sub-directory, then we know
		 * we're ok, and we can exit.
		 */
		while (pos < istate->cache_nr) {
			struct cache_entry *p = istate->cache[pos];
			if ((ce_namelen(p) <= len) ||
			    (p->name[len] != '/') ||
			    memcmp(p->name, name, len))
				break; /* not our subdirectory */
			if (ce_stage(p) == stage && !(p->ce_flags & CE_REMOVE))
				/*
				 * p is at the same stage as our entry, and
				 * is a subdirectory of what we are looking
				 * at, so we cannot have conflicts at our
				 * level or anything shorter.
				 */
				return retval;
			pos++;
		}
	}
	return retval;
}

/* We may be in a situation where we already have path/file and path
 * is being added, or we already have path and path/file is being
 * added.  Either one would result in a nonsense tree that has path
 * twice when git-write-tree tries to write it out.  Prevent it.
 *
 * If ok-to-replace is specified, we remove the conflicting entries
 * from the cache so the caller should recompute the insert position.
 * When this happens, we return non-zero.
 */
static int check_file_directory_conflict(struct index_state *istate,
					 const struct cache_entry *ce,
					 int pos, int ok_to_replace)
{
	int retval;

	/*
	 * When ce is an "I am going away" entry, we allow it to be added
	 */
	if (ce->ce_flags & CE_REMOVE)
		return 0;

	/*
	 * We check if the path is a sub-path of a subsequent pathname
	 * first, since removing those will not change the position
	 * in the array.
	 */
	retval = has_file_name(istate, ce, pos, ok_to_replace);

	/*
	 * Then check if the path might have a clashing sub-directory
	 * before it.
	 */
	return retval + has_dir_name(istate, ce, pos, ok_to_replace);
}

static int add_index_entry_with_check(struct index_state *istate, struct cache_entry *ce, int option)
{
	int pos;
	int ok_to_add = option & ADD_CACHE_OK_TO_ADD;
	int ok_to_replace = option & ADD_CACHE_OK_TO_REPLACE;
	int skip_df_check = option & ADD_CACHE_SKIP_DFCHECK;
	int new_only = option & ADD_CACHE_NEW_ONLY;

	if (!(option & ADD_CACHE_KEEP_CACHE_TREE))
		cache_tree_invalidate_path(istate, ce->name);

	/*
	 * If this entry's path sorts after the last entry in the index,
	 * we can avoid searching for it.
	 */
	if (istate->cache_nr > 0 &&
		strcmp(ce->name, istate->cache[istate->cache_nr - 1]->name) > 0)
		pos = -istate->cache_nr - 1;
	else
		pos = index_name_stage_pos(istate, ce->name, ce_namelen(ce), ce_stage(ce));

	/* existing match? Just replace it. */
	if (pos >= 0) {
		if (!new_only)
			replace_index_entry(istate, pos, ce);
		return 0;
	}
	pos = -pos-1;

	if (!(option & ADD_CACHE_KEEP_CACHE_TREE))
		untracked_cache_add_to_index(istate, ce->name);

	/*
	 * Inserting a merged entry ("stage 0") into the index
	 * will always replace all non-merged entries..
	 */
	if (pos < istate->cache_nr && ce_stage(ce) == 0) {
		while (ce_same_name(istate->cache[pos], ce)) {
			ok_to_add = 1;
			if (!remove_index_entry_at(istate, pos))
				break;
		}
	}

	if (!ok_to_add)
		return -1;
	if (!verify_path(ce->name, ce->ce_mode))
		return error(_("invalid path '%s'"), ce->name);

	if (!skip_df_check &&
	    check_file_directory_conflict(istate, ce, pos, ok_to_replace)) {
		if (!ok_to_replace)
			return error(_("'%s' appears as both a file and as a directory"),
				     ce->name);
		pos = index_name_stage_pos(istate, ce->name, ce_namelen(ce), ce_stage(ce));
		pos = -pos-1;
	}
	return pos + 1;
}

int add_index_entry(struct index_state *istate, struct cache_entry *ce, int option)
{
	int pos;

	if (option & ADD_CACHE_JUST_APPEND)
		pos = istate->cache_nr;
	else {
		int ret;
		ret = add_index_entry_with_check(istate, ce, option);
		if (ret <= 0)
			return ret;
		pos = ret - 1;
	}

	/* Make sure the array is big enough .. */
	ALLOC_GROW(istate->cache, istate->cache_nr + 1, istate->cache_alloc);

	/* Add it in.. */
	istate->cache_nr++;
	if (istate->cache_nr > pos + 1)
		MOVE_ARRAY(istate->cache + pos + 1, istate->cache + pos,
			   istate->cache_nr - pos - 1);
	set_index_entry(istate, pos, ce);
	istate->cache_changed |= CE_ENTRY_ADDED;
	return 0;
}

/*
 * "refresh" does not calculate a new sha1 file or bring the
 * cache up-to-date for mode/content changes. But what it
 * _does_ do is to "re-match" the stat information of a file
 * with the cache, so that you can refresh the cache for a
 * file that hasn't been changed but where the stat entry is
 * out of date.
 *
 * For example, you'd want to do this after doing a "git-read-tree",
 * to link up the stat cache details with the proper files.
 */
static struct cache_entry *refresh_cache_ent(struct index_state *istate,
					     struct cache_entry *ce,
					     unsigned int options, int *err,
					     int *changed_ret)
{
	struct stat st;
	struct cache_entry *updated;
	int changed;
	int refresh = options & CE_MATCH_REFRESH;
	int ignore_valid = options & CE_MATCH_IGNORE_VALID;
	int ignore_skip_worktree = options & CE_MATCH_IGNORE_SKIP_WORKTREE;
	int ignore_missing = options & CE_MATCH_IGNORE_MISSING;
	int ignore_fsmonitor = options & CE_MATCH_IGNORE_FSMONITOR;

	if (!refresh || ce_uptodate(ce))
		return ce;

	if (!ignore_fsmonitor)
		refresh_fsmonitor(istate);
	/*
	 * CE_VALID or CE_SKIP_WORKTREE means the user promised us
	 * that the change to the work tree does not matter and told
	 * us not to worry.
	 */
	if (!ignore_skip_worktree && ce_skip_worktree(ce)) {
		ce_mark_uptodate(ce);
		return ce;
	}
	if (!ignore_valid && (ce->ce_flags & CE_VALID)) {
		ce_mark_uptodate(ce);
		return ce;
	}
	if (!ignore_fsmonitor && (ce->ce_flags & CE_FSMONITOR_VALID)) {
		ce_mark_uptodate(ce);
		return ce;
	}

	if (has_symlink_leading_path(ce->name, ce_namelen(ce))) {
		if (ignore_missing)
			return ce;
		if (err)
			*err = ENOENT;
		return NULL;
	}

	if (lstat(ce->name, &st) < 0) {
		if (ignore_missing && errno == ENOENT)
			return ce;
		if (err)
			*err = errno;
		return NULL;
	}

	changed = ie_match_stat(istate, ce, &st, options);
	if (changed_ret)
		*changed_ret = changed;
	if (!changed) {
		/*
		 * The path is unchanged.  If we were told to ignore
		 * valid bit, then we did the actual stat check and
		 * found that the entry is unmodified.  If the entry
		 * is not marked VALID, this is the place to mark it
		 * valid again, under "assume unchanged" mode.
		 */
		if (ignore_valid && assume_unchanged &&
		    !(ce->ce_flags & CE_VALID))
			; /* mark this one VALID again */
		else {
			/*
			 * We do not mark the index itself "modified"
			 * because CE_UPTODATE flag is in-core only;
			 * we are not going to write this change out.
			 */
			if (!S_ISGITLINK(ce->ce_mode)) {
				ce_mark_uptodate(ce);
				mark_fsmonitor_valid(ce);
			}
			return ce;
		}
	}

	if (ie_modified(istate, ce, &st, options)) {
		if (err)
			*err = EINVAL;
		return NULL;
	}

	updated = make_empty_cache_entry(istate, ce_namelen(ce));
	copy_cache_entry(updated, ce);
	memcpy(updated->name, ce->name, ce->ce_namelen + 1);
	fill_stat_cache_info(updated, &st);
	/*
	 * If ignore_valid is not set, we should leave CE_VALID bit
	 * alone.  Otherwise, paths marked with --no-assume-unchanged
	 * (i.e. things to be edited) will reacquire CE_VALID bit
	 * automatically, which is not really what we want.
	 */
	if (!ignore_valid && assume_unchanged &&
	    !(ce->ce_flags & CE_VALID))
		updated->ce_flags &= ~CE_VALID;

	/* istate->cache_changed is updated in the caller */
	return updated;
}

static void show_file(const char * fmt, const char * name, int in_porcelain,
		      int * first, const char *header_msg)
{
	if (in_porcelain && *first && header_msg) {
		printf("%s\n", header_msg);
		*first = 0;
	}
	printf(fmt, name);
}

int refresh_index(struct index_state *istate, unsigned int flags,
		  const struct pathspec *pathspec,
		  char *seen, const char *header_msg)
{
	int i;
	int has_errors = 0;
	int really = (flags & REFRESH_REALLY) != 0;
	int allow_unmerged = (flags & REFRESH_UNMERGED) != 0;
	int quiet = (flags & REFRESH_QUIET) != 0;
	int not_new = (flags & REFRESH_IGNORE_MISSING) != 0;
	int ignore_submodules = (flags & REFRESH_IGNORE_SUBMODULES) != 0;
	int first = 1;
	int in_porcelain = (flags & REFRESH_IN_PORCELAIN);
	unsigned int options = (CE_MATCH_REFRESH |
				(really ? CE_MATCH_IGNORE_VALID : 0) |
				(not_new ? CE_MATCH_IGNORE_MISSING : 0));
	const char *modified_fmt;
	const char *deleted_fmt;
	const char *typechange_fmt;
	const char *added_fmt;
	const char *unmerged_fmt;
	struct progress *progress = NULL;

	if (flags & REFRESH_PROGRESS && isatty(2))
		progress = start_delayed_progress(_("Refresh index"),
						  istate->cache_nr);

	trace_performance_enter();
	modified_fmt   = in_porcelain ? "M\t%s\n" : "%s: needs update\n";
	deleted_fmt    = in_porcelain ? "D\t%s\n" : "%s: needs update\n";
	typechange_fmt = in_porcelain ? "T\t%s\n" : "%s: needs update\n";
	added_fmt      = in_porcelain ? "A\t%s\n" : "%s: needs update\n";
	unmerged_fmt   = in_porcelain ? "U\t%s\n" : "%s: needs merge\n";
	/*
	 * Use the multi-threaded preload_index() to refresh most of the
	 * cache entries quickly then in the single threaded loop below,
	 * we only have to do the special cases that are left.
	 */
	preload_index(istate, pathspec, 0);
	for (i = 0; i < istate->cache_nr; i++) {
		struct cache_entry *ce, *new_entry;
		int cache_errno = 0;
		int changed = 0;
		int filtered = 0;

		ce = istate->cache[i];
		if (ignore_submodules && S_ISGITLINK(ce->ce_mode))
			continue;

		if (pathspec && !ce_path_match(istate, ce, pathspec, seen))
			filtered = 1;

		if (ce_stage(ce)) {
			while ((i < istate->cache_nr) &&
			       ! strcmp(istate->cache[i]->name, ce->name))
				i++;
			i--;
			if (allow_unmerged)
				continue;
			if (!filtered)
				show_file(unmerged_fmt, ce->name, in_porcelain,
					  &first, header_msg);
			has_errors = 1;
			continue;
		}

		if (filtered)
			continue;

		new_entry = refresh_cache_ent(istate, ce, options, &cache_errno, &changed);
		if (new_entry == ce)
			continue;
		if (progress)
			display_progress(progress, i);
		if (!new_entry) {
			const char *fmt;

			if (really && cache_errno == EINVAL) {
				/* If we are doing --really-refresh that
				 * means the index is not valid anymore.
				 */
				ce->ce_flags &= ~CE_VALID;
				ce->ce_flags |= CE_UPDATE_IN_BASE;
				mark_fsmonitor_invalid(istate, ce);
				istate->cache_changed |= CE_ENTRY_CHANGED;
			}
			if (quiet)
				continue;

			if (cache_errno == ENOENT)
				fmt = deleted_fmt;
			else if (ce_intent_to_add(ce))
				fmt = added_fmt; /* must be before other checks */
			else if (changed & TYPE_CHANGED)
				fmt = typechange_fmt;
			else
				fmt = modified_fmt;
			show_file(fmt,
				  ce->name, in_porcelain, &first, header_msg);
			has_errors = 1;
			continue;
		}

		replace_index_entry(istate, i, new_entry);
	}
	if (progress) {
		display_progress(progress, istate->cache_nr);
		stop_progress(&progress);
	}
	trace_performance_leave("refresh index");
	return has_errors;
}

struct cache_entry *refresh_cache_entry(struct index_state *istate,
					struct cache_entry *ce,
					unsigned int options)
{
	return refresh_cache_ent(istate, ce, options, NULL, NULL);
}


/*****************************************************************
 * Index File I/O
 *****************************************************************/

#define INDEX_FORMAT_DEFAULT 3

static unsigned int get_index_format_default(void)
{
	char *envversion = getenv("GIT_INDEX_VERSION");
	char *endp;
	int value;
	unsigned int version = INDEX_FORMAT_DEFAULT;

	if (!envversion) {
		if (!git_config_get_int("index.version", &value))
			version = value;
		if (version < INDEX_FORMAT_LB || INDEX_FORMAT_UB < version) {
			warning(_("index.version set, but the value is invalid.\n"
				  "Using version %i"), INDEX_FORMAT_DEFAULT);
			return INDEX_FORMAT_DEFAULT;
		}
		return version;
	}

	version = strtoul(envversion, &endp, 10);
	if (*endp ||
	    version < INDEX_FORMAT_LB || INDEX_FORMAT_UB < version) {
		warning(_("GIT_INDEX_VERSION set, but the value is invalid.\n"
			  "Using version %i"), INDEX_FORMAT_DEFAULT);
		version = INDEX_FORMAT_DEFAULT;
	}
	return version;
}

/*
 * dev/ino/uid/gid/size are also just tracked to the low 32 bits
 * Again - this is just a (very strong in practice) heuristic that
 * the inode hasn't changed.
 *
 * We save the fields in big-endian order to allow using the
 * index file over NFS transparently.
 */
struct ondisk_cache_entry {
	struct cache_time ctime;
	struct cache_time mtime;
	uint32_t dev;
	uint32_t ino;
	uint32_t mode;
	uint32_t uid;
	uint32_t gid;
	uint32_t size;
	unsigned char sha1[20];
	uint16_t flags;
	char name[FLEX_ARRAY]; /* more */
};

/*
 * This struct is used when CE_EXTENDED bit is 1
 * The struct must match ondisk_cache_entry exactly from
 * ctime till flags
 */
struct ondisk_cache_entry_extended {
	struct cache_time ctime;
	struct cache_time mtime;
	uint32_t dev;
	uint32_t ino;
	uint32_t mode;
	uint32_t uid;
	uint32_t gid;
	uint32_t size;
	unsigned char sha1[20];
	uint16_t flags;
	uint16_t flags2;
	char name[FLEX_ARRAY]; /* more */
};

/* These are only used for v3 or lower */
#define align_padding_size(size, len) ((size + (len) + 8) & ~7) - (size + len)
#define align_flex_name(STRUCT,len) ((offsetof(struct STRUCT,name) + (len) + 8) & ~7)
#define ondisk_cache_entry_size(len) align_flex_name(ondisk_cache_entry,len)
#define ondisk_cache_entry_extended_size(len) align_flex_name(ondisk_cache_entry_extended,len)
#define ondisk_ce_size(ce) (((ce)->ce_flags & CE_EXTENDED) ? \
			    ondisk_cache_entry_extended_size(ce_namelen(ce)) : \
			    ondisk_cache_entry_size(ce_namelen(ce)))

/* Allow fsck to force verification of the index checksum. */
int verify_index_checksum;

/* Allow fsck to force verification of the cache entry order. */
int verify_ce_order;

static int verify_hdr(const struct cache_header *hdr, unsigned long size)
{
	git_hash_ctx c;
	unsigned char hash[GIT_MAX_RAWSZ];
	int hdr_version;

	if (hdr->hdr_signature != htonl(CACHE_SIGNATURE))
		return error(_("bad signature 0x%08x"), hdr->hdr_signature);
	hdr_version = ntohl(hdr->hdr_version);
	if (hdr_version < INDEX_FORMAT_LB || INDEX_FORMAT_UB < hdr_version)
		return error(_("bad index version %d"), hdr_version);

	if (!verify_index_checksum)
		return 0;

	the_hash_algo->init_fn(&c);
	the_hash_algo->update_fn(&c, hdr, size - the_hash_algo->rawsz);
	the_hash_algo->final_fn(hash, &c);
	if (!hasheq(hash, (unsigned char *)hdr + size - the_hash_algo->rawsz))
		return error(_("bad index file sha1 signature"));
	return 0;
}

static int read_index_extension(struct index_state *istate,
				const char *ext, const char *data, unsigned long sz)
{
	switch (CACHE_EXT(ext)) {
	case CACHE_EXT_TREE:
		istate->cache_tree = cache_tree_read(data, sz);
		break;
	case CACHE_EXT_RESOLVE_UNDO:
		istate->resolve_undo = resolve_undo_read(data, sz);
		break;
	case CACHE_EXT_LINK:
		if (read_link_extension(istate, data, sz))
			return -1;
		break;
	case CACHE_EXT_UNTRACKED:
		istate->untracked = read_untracked_extension(data, sz);
		break;
	case CACHE_EXT_FSMONITOR:
		read_fsmonitor_extension(istate, data, sz);
		break;
	case CACHE_EXT_ENDOFINDEXENTRIES:
	case CACHE_EXT_INDEXENTRYOFFSETTABLE:
		/* already handled in do_read_index() */
		break;
	default:
		if (*ext < 'A' || 'Z' < *ext)
			return error(_("index uses %.4s extension, which we do not understand"),
				     ext);
		fprintf_ln(stderr, _("ignoring %.4s extension"), ext);
		break;
	}
	return 0;
}

int hold_locked_index(struct lock_file *lk, int lock_flags)
{
	return hold_lock_file_for_update(lk, get_index_file(), lock_flags);
}

int read_index(struct index_state *istate)
{
	return read_index_from(istate, get_index_file(), get_git_dir());
}

static struct cache_entry *create_from_disk(struct mem_pool *ce_mem_pool,
					    unsigned int version,
					    struct ondisk_cache_entry *ondisk,
					    unsigned long *ent_size,
					    const struct cache_entry *previous_ce)
{
	struct cache_entry *ce;
	size_t len;
	const char *name;
	unsigned int flags;
	size_t copy_len = 0;
	/*
	 * Adjacent cache entries tend to share the leading paths, so it makes
	 * sense to only store the differences in later entries.  In the v4
	 * on-disk format of the index, each on-disk cache entry stores the
	 * number of bytes to be stripped from the end of the previous name,
	 * and the bytes to append to the result, to come up with its name.
	 */
	int expand_name_field = version == 4;

	/* On-disk flags are just 16 bits */
	flags = get_be16(&ondisk->flags);
	len = flags & CE_NAMEMASK;

	if (flags & CE_EXTENDED) {
		struct ondisk_cache_entry_extended *ondisk2;
		int extended_flags;
		ondisk2 = (struct ondisk_cache_entry_extended *)ondisk;
		extended_flags = get_be16(&ondisk2->flags2) << 16;
		/* We do not yet understand any bit out of CE_EXTENDED_FLAGS */
		if (extended_flags & ~CE_EXTENDED_FLAGS)
			die(_("unknown index entry format 0x%08x"), extended_flags);
		flags |= extended_flags;
		name = ondisk2->name;
	}
	else
		name = ondisk->name;

	if (expand_name_field) {
		const unsigned char *cp = (const unsigned char *)name;
		size_t strip_len, previous_len;

		/* If we're at the begining of a block, ignore the previous name */
		strip_len = decode_varint(&cp);
		if (previous_ce) {
			previous_len = previous_ce->ce_namelen;
			if (previous_len < strip_len)
				die(_("malformed name field in the index, near path '%s'"),
					previous_ce->name);
			copy_len = previous_len - strip_len;
		}
		name = (const char *)cp;
	}

	if (len == CE_NAMEMASK) {
		len = strlen(name);
		if (expand_name_field)
			len += copy_len;
	}

	ce = mem_pool__ce_alloc(ce_mem_pool, len);

	ce->ce_stat_data.sd_ctime.sec = get_be32(&ondisk->ctime.sec);
	ce->ce_stat_data.sd_mtime.sec = get_be32(&ondisk->mtime.sec);
	ce->ce_stat_data.sd_ctime.nsec = get_be32(&ondisk->ctime.nsec);
	ce->ce_stat_data.sd_mtime.nsec = get_be32(&ondisk->mtime.nsec);
	ce->ce_stat_data.sd_dev   = get_be32(&ondisk->dev);
	ce->ce_stat_data.sd_ino   = get_be32(&ondisk->ino);
	ce->ce_mode  = get_be32(&ondisk->mode);
	ce->ce_stat_data.sd_uid   = get_be32(&ondisk->uid);
	ce->ce_stat_data.sd_gid   = get_be32(&ondisk->gid);
	ce->ce_stat_data.sd_size  = get_be32(&ondisk->size);
	ce->ce_flags = flags & ~CE_NAMEMASK;
	ce->ce_namelen = len;
	ce->index = 0;
	hashcpy(ce->oid.hash, ondisk->sha1);

	if (expand_name_field) {
		if (copy_len)
			memcpy(ce->name, previous_ce->name, copy_len);
		memcpy(ce->name + copy_len, name, len + 1 - copy_len);
		*ent_size = (name - ((char *)ondisk)) + len + 1 - copy_len;
	} else {
		memcpy(ce->name, name, len + 1);
		*ent_size = ondisk_ce_size(ce);
	}
	return ce;
}

static void check_ce_order(struct index_state *istate)
{
	unsigned int i;

	if (!verify_ce_order)
		return;

	for (i = 1; i < istate->cache_nr; i++) {
		struct cache_entry *ce = istate->cache[i - 1];
		struct cache_entry *next_ce = istate->cache[i];
		int name_compare = strcmp(ce->name, next_ce->name);

		if (0 < name_compare)
			die(_("unordered stage entries in index"));
		if (!name_compare) {
			if (!ce_stage(ce))
				die(_("multiple stage entries for merged file '%s'"),
				    ce->name);
			if (ce_stage(ce) > ce_stage(next_ce))
				die(_("unordered stage entries for '%s'"),
				    ce->name);
		}
	}
}

static void tweak_untracked_cache(struct index_state *istate)
{
	switch (git_config_get_untracked_cache()) {
	case -1: /* keep: do nothing */
		break;
	case 0: /* false */
		remove_untracked_cache(istate);
		break;
	case 1: /* true */
		add_untracked_cache(istate);
		break;
	default: /* unknown value: do nothing */
		break;
	}
}

static void tweak_split_index(struct index_state *istate)
{
	switch (git_config_get_split_index()) {
	case -1: /* unset: do nothing */
		break;
	case 0: /* false */
		remove_split_index(istate);
		break;
	case 1: /* true */
		add_split_index(istate);
		break;
	default: /* unknown value: do nothing */
		break;
	}
}

static void post_read_index_from(struct index_state *istate)
{
	check_ce_order(istate);
	tweak_untracked_cache(istate);
	tweak_split_index(istate);
	tweak_fsmonitor(istate);
}

static size_t estimate_cache_size_from_compressed(unsigned int entries)
{
	return entries * (sizeof(struct cache_entry) + CACHE_ENTRY_PATH_LENGTH);
}

static size_t estimate_cache_size(size_t ondisk_size, unsigned int entries)
{
	long per_entry = sizeof(struct cache_entry) - sizeof(struct ondisk_cache_entry);

	/*
	 * Account for potential alignment differences.
	 */
	per_entry += align_padding_size(sizeof(struct cache_entry), -sizeof(struct ondisk_cache_entry));
	return ondisk_size + entries * per_entry;
}

struct index_entry_offset
{
	/* starting byte offset into index file, count of index entries in this block */
	int offset, nr;
};

struct index_entry_offset_table
{
	int nr;
	struct index_entry_offset entries[FLEX_ARRAY];
};

static struct index_entry_offset_table *read_ieot_extension(const char *mmap, size_t mmap_size, size_t offset);
static void write_ieot_extension(struct strbuf *sb, struct index_entry_offset_table *ieot);

static size_t read_eoie_extension(const char *mmap, size_t mmap_size);
static void write_eoie_extension(struct strbuf *sb, git_hash_ctx *eoie_context, size_t offset);

struct load_index_extensions
{
	pthread_t pthread;
	struct index_state *istate;
	const char *mmap;
	size_t mmap_size;
	unsigned long src_offset;
};

static void *load_index_extensions(void *_data)
{
	struct load_index_extensions *p = _data;
	unsigned long src_offset = p->src_offset;

	while (src_offset <= p->mmap_size - the_hash_algo->rawsz - 8) {
		/* After an array of active_nr index entries,
		 * there can be arbitrary number of extended
		 * sections, each of which is prefixed with
		 * extension name (4-byte) and section length
		 * in 4-byte network byte order.
		 */
		uint32_t extsize = get_be32(p->mmap + src_offset + 4);
		if (read_index_extension(p->istate,
					 p->mmap + src_offset,
					 p->mmap + src_offset + 8,
					 extsize) < 0) {
			munmap((void *)p->mmap, p->mmap_size);
			die(_("index file corrupt"));
		}
		src_offset += 8;
		src_offset += extsize;
	}

	return NULL;
}

/*
 * A helper function that will load the specified range of cache entries
 * from the memory mapped file and add them to the given index.
 */
static unsigned long load_cache_entry_block(struct index_state *istate,
			struct mem_pool *ce_mem_pool, int offset, int nr, const char *mmap,
			unsigned long start_offset, const struct cache_entry *previous_ce)
{
	int i;
	unsigned long src_offset = start_offset;

	for (i = offset; i < offset + nr; i++) {
		struct ondisk_cache_entry *disk_ce;
		struct cache_entry *ce;
		unsigned long consumed;

		disk_ce = (struct ondisk_cache_entry *)(mmap + src_offset);
		ce = create_from_disk(ce_mem_pool, istate->version, disk_ce, &consumed, previous_ce);
		set_index_entry(istate, i, ce);

		src_offset += consumed;
		previous_ce = ce;
	}
	return src_offset - start_offset;
}

static unsigned long load_all_cache_entries(struct index_state *istate,
			const char *mmap, size_t mmap_size, unsigned long src_offset)
{
	unsigned long consumed;

	if (istate->version == 4) {
		mem_pool_init(&istate->ce_mem_pool,
				estimate_cache_size_from_compressed(istate->cache_nr));
	} else {
		mem_pool_init(&istate->ce_mem_pool,
				estimate_cache_size(mmap_size, istate->cache_nr));
	}

	consumed = load_cache_entry_block(istate, istate->ce_mem_pool,
					0, istate->cache_nr, mmap, src_offset, NULL);
	return consumed;
}

/*
 * Mostly randomly chosen maximum thread counts: we
 * cap the parallelism to online_cpus() threads, and we want
 * to have at least 10000 cache entries per thread for it to
 * be worth starting a thread.
 */

#define THREAD_COST		(10000)

struct load_cache_entries_thread_data
{
	pthread_t pthread;
	struct index_state *istate;
	struct mem_pool *ce_mem_pool;
	int offset;
	const char *mmap;
	struct index_entry_offset_table *ieot;
	int ieot_start;		/* starting index into the ieot array */
	int ieot_blocks;	/* count of ieot entries to process */
	unsigned long consumed;	/* return # of bytes in index file processed */
};

/*
 * A thread proc to run the load_cache_entries() computation
 * across multiple background threads.
 */
static void *load_cache_entries_thread(void *_data)
{
	struct load_cache_entries_thread_data *p = _data;
	int i;

	/* iterate across all ieot blocks assigned to this thread */
	for (i = p->ieot_start; i < p->ieot_start + p->ieot_blocks; i++) {
		p->consumed += load_cache_entry_block(p->istate, p->ce_mem_pool,
			p->offset, p->ieot->entries[i].nr, p->mmap, p->ieot->entries[i].offset, NULL);
		p->offset += p->ieot->entries[i].nr;
	}
	return NULL;
}

static unsigned long load_cache_entries_threaded(struct index_state *istate, const char *mmap, size_t mmap_size,
			unsigned long src_offset, int nr_threads, struct index_entry_offset_table *ieot)
{
	int i, offset, ieot_blocks, ieot_start, err;
	struct load_cache_entries_thread_data *data;
	unsigned long consumed = 0;

	/* a little sanity checking */
	if (istate->name_hash_initialized)
		BUG("the name hash isn't thread safe");

	mem_pool_init(&istate->ce_mem_pool, 0);

	/* ensure we have no more threads than we have blocks to process */
	if (nr_threads > ieot->nr)
		nr_threads = ieot->nr;
	data = xcalloc(nr_threads, sizeof(*data));

	offset = ieot_start = 0;
	ieot_blocks = DIV_ROUND_UP(ieot->nr, nr_threads);
	for (i = 0; i < nr_threads; i++) {
		struct load_cache_entries_thread_data *p = &data[i];
		int nr, j;

		if (ieot_start + ieot_blocks > ieot->nr)
			ieot_blocks = ieot->nr - ieot_start;

		p->istate = istate;
		p->offset = offset;
		p->mmap = mmap;
		p->ieot = ieot;
		p->ieot_start = ieot_start;
		p->ieot_blocks = ieot_blocks;

		/* create a mem_pool for each thread */
		nr = 0;
		for (j = p->ieot_start; j < p->ieot_start + p->ieot_blocks; j++)
			nr += p->ieot->entries[j].nr;
		if (istate->version == 4) {
			mem_pool_init(&p->ce_mem_pool,
				estimate_cache_size_from_compressed(nr));
		} else {
			mem_pool_init(&p->ce_mem_pool,
				estimate_cache_size(mmap_size, nr));
		}

		err = pthread_create(&p->pthread, NULL, load_cache_entries_thread, p);
		if (err)
			die(_("unable to create load_cache_entries thread: %s"), strerror(err));

		/* increment by the number of cache entries in the ieot block being processed */
		for (j = 0; j < ieot_blocks; j++)
			offset += ieot->entries[ieot_start + j].nr;
		ieot_start += ieot_blocks;
	}

	for (i = 0; i < nr_threads; i++) {
		struct load_cache_entries_thread_data *p = &data[i];

		err = pthread_join(p->pthread, NULL);
		if (err)
			die(_("unable to join load_cache_entries thread: %s"), strerror(err));
		mem_pool_combine(istate->ce_mem_pool, p->ce_mem_pool);
		consumed += p->consumed;
	}

	free(data);

	return consumed;
}

/* remember to discard_cache() before reading a different cache! */
int do_read_index(struct index_state *istate, const char *path, int must_exist)
{
	int fd;
	struct stat st;
	unsigned long src_offset;
	const struct cache_header *hdr;
	const char *mmap;
	size_t mmap_size;
	struct load_index_extensions p;
	size_t extension_offset = 0;
	int nr_threads, cpus;
	struct index_entry_offset_table *ieot = NULL;

	if (istate->initialized)
		return istate->cache_nr;

	istate->timestamp.sec = 0;
	istate->timestamp.nsec = 0;
	fd = open(path, O_RDONLY);
	if (fd < 0) {
		if (!must_exist && errno == ENOENT)
			return 0;
		die_errno(_("%s: index file open failed"), path);
	}

	if (fstat(fd, &st))
		die_errno(_("%s: cannot stat the open index"), path);

	mmap_size = xsize_t(st.st_size);
	if (mmap_size < sizeof(struct cache_header) + the_hash_algo->rawsz)
		die(_("%s: index file smaller than expected"), path);

	mmap = xmmap(NULL, mmap_size, PROT_READ, MAP_PRIVATE, fd, 0);
	if (mmap == MAP_FAILED)
		die_errno(_("%s: unable to map index file"), path);
	close(fd);

	hdr = (const struct cache_header *)mmap;
	if (verify_hdr(hdr, mmap_size) < 0)
		goto unmap;

	hashcpy(istate->oid.hash, (const unsigned char *)hdr + mmap_size - the_hash_algo->rawsz);
	istate->version = ntohl(hdr->hdr_version);
	istate->cache_nr = ntohl(hdr->hdr_entries);
	istate->cache_alloc = alloc_nr(istate->cache_nr);
	istate->cache = xcalloc(istate->cache_alloc, sizeof(*istate->cache));
	istate->initialized = 1;

	p.istate = istate;
	p.mmap = mmap;
	p.mmap_size = mmap_size;

	src_offset = sizeof(*hdr);

	if (git_config_get_index_threads(&nr_threads))
		nr_threads = 1;

	/* TODO: does creating more threads than cores help? */
	if (!nr_threads) {
		nr_threads = istate->cache_nr / THREAD_COST;
		cpus = online_cpus();
		if (nr_threads > cpus)
			nr_threads = cpus;
	}

	if (!HAVE_THREADS)
		nr_threads = 1;

	if (nr_threads > 1) {
		extension_offset = read_eoie_extension(mmap, mmap_size);
		if (extension_offset) {
			int err;

			p.src_offset = extension_offset;
			err = pthread_create(&p.pthread, NULL, load_index_extensions, &p);
			if (err)
				die(_("unable to create load_index_extensions thread: %s"), strerror(err));

			nr_threads--;
		}
	}

	/*
	 * Locate and read the index entry offset table so that we can use it
	 * to multi-thread the reading of the cache entries.
	 */
	if (extension_offset && nr_threads > 1)
		ieot = read_ieot_extension(mmap, mmap_size, extension_offset);

	if (ieot) {
		src_offset += load_cache_entries_threaded(istate, mmap, mmap_size, src_offset, nr_threads, ieot);
		free(ieot);
	} else {
		src_offset += load_all_cache_entries(istate, mmap, mmap_size, src_offset);
	}

	istate->timestamp.sec = st.st_mtime;
	istate->timestamp.nsec = ST_MTIME_NSEC(st);

	/* if we created a thread, join it otherwise load the extensions on the primary thread */
	if (extension_offset) {
		int ret = pthread_join(p.pthread, NULL);
		if (ret)
			die(_("unable to join load_index_extensions thread: %s"), strerror(ret));
	} else {
		p.src_offset = src_offset;
		load_index_extensions(&p);
	}
	munmap((void *)mmap, mmap_size);
	return istate->cache_nr;

unmap:
	munmap((void *)mmap, mmap_size);
	die(_("index file corrupt"));
}

/*
 * Signal that the shared index is used by updating its mtime.
 *
 * This way, shared index can be removed if they have not been used
 * for some time.
 */
static void freshen_shared_index(const char *shared_index, int warn)
{
	if (!check_and_freshen_file(shared_index, 1) && warn)
		warning(_("could not freshen shared index '%s'"), shared_index);
}

int read_index_from(struct index_state *istate, const char *path,
		    const char *gitdir)
{
	struct split_index *split_index;
	int ret;
	char *base_oid_hex;
	char *base_path;

	/* istate->initialized covers both .git/index and .git/sharedindex.xxx */
	if (istate->initialized)
		return istate->cache_nr;

	trace_performance_enter();
	ret = do_read_index(istate, path, 0);
	trace_performance_leave("read cache %s", path);

	split_index = istate->split_index;
	if (!split_index || is_null_oid(&split_index->base_oid)) {
		post_read_index_from(istate);
		return ret;
	}

	trace_performance_enter();
	if (split_index->base)
		discard_index(split_index->base);
	else
		split_index->base = xcalloc(1, sizeof(*split_index->base));

	base_oid_hex = oid_to_hex(&split_index->base_oid);
	base_path = xstrfmt("%s/sharedindex.%s", gitdir, base_oid_hex);
	ret = do_read_index(split_index->base, base_path, 1);
	if (!oideq(&split_index->base_oid, &split_index->base->oid))
		die(_("broken index, expect %s in %s, got %s"),
		    base_oid_hex, base_path,
		    oid_to_hex(&split_index->base->oid));

	freshen_shared_index(base_path, 0);
	merge_base_index(istate);
	post_read_index_from(istate);
	trace_performance_leave("read cache %s", base_path);
	free(base_path);
	return ret;
}

int is_index_unborn(struct index_state *istate)
{
	return (!istate->cache_nr && !istate->timestamp.sec);
}

int discard_index(struct index_state *istate)
{
	/*
	 * Cache entries in istate->cache[] should have been allocated
	 * from the memory pool associated with this index, or from an
	 * associated split_index. There is no need to free individual
	 * cache entries. validate_cache_entries can detect when this
	 * assertion does not hold.
	 */
	validate_cache_entries(istate);

	resolve_undo_clear_index(istate);
	istate->cache_nr = 0;
	istate->cache_changed = 0;
	istate->timestamp.sec = 0;
	istate->timestamp.nsec = 0;
	free_name_hash(istate);
	cache_tree_free(&(istate->cache_tree));
	istate->initialized = 0;
	FREE_AND_NULL(istate->cache);
	istate->cache_alloc = 0;
	discard_split_index(istate);
	free_untracked_cache(istate->untracked);
	istate->untracked = NULL;

	if (istate->ce_mem_pool) {
		mem_pool_discard(istate->ce_mem_pool, should_validate_cache_entries());
		istate->ce_mem_pool = NULL;
	}

	return 0;
}

/*
 * Validate the cache entries of this index.
 * All cache entries associated with this index
 * should have been allocated by the memory pool
 * associated with this index, or by a referenced
 * split index.
 */
void validate_cache_entries(const struct index_state *istate)
{
	int i;

	if (!should_validate_cache_entries() ||!istate || !istate->initialized)
		return;

	for (i = 0; i < istate->cache_nr; i++) {
		if (!istate) {
			BUG("cache entry is not allocated from expected memory pool");
		} else if (!istate->ce_mem_pool ||
			!mem_pool_contains(istate->ce_mem_pool, istate->cache[i])) {
			if (!istate->split_index ||
				!istate->split_index->base ||
				!istate->split_index->base->ce_mem_pool ||
				!mem_pool_contains(istate->split_index->base->ce_mem_pool, istate->cache[i])) {
				BUG("cache entry is not allocated from expected memory pool");
			}
		}
	}

	if (istate->split_index)
		validate_cache_entries(istate->split_index->base);
}

int unmerged_index(const struct index_state *istate)
{
	int i;
	for (i = 0; i < istate->cache_nr; i++) {
		if (ce_stage(istate->cache[i]))
			return 1;
	}
	return 0;
}

int index_has_changes(struct index_state *istate,
		      struct tree *tree,
		      struct strbuf *sb)
{
	struct object_id cmp;
	int i;

	if (istate != &the_index) {
		BUG("index_has_changes cannot yet accept istate != &the_index; do_diff_cache needs updating first.");
	}
	if (tree)
		cmp = tree->object.oid;
	if (tree || !get_oid_tree("HEAD", &cmp)) {
		struct diff_options opt;

		repo_diff_setup(the_repository, &opt);
		opt.flags.exit_with_status = 1;
		if (!sb)
			opt.flags.quick = 1;
		do_diff_cache(&cmp, &opt);
		diffcore_std(&opt);
		for (i = 0; sb && i < diff_queued_diff.nr; i++) {
			if (i)
				strbuf_addch(sb, ' ');
			strbuf_addstr(sb, diff_queued_diff.queue[i]->two->path);
		}
		diff_flush(&opt);
		return opt.flags.has_changes != 0;
	} else {
		for (i = 0; sb && i < istate->cache_nr; i++) {
			if (i)
				strbuf_addch(sb, ' ');
			strbuf_addstr(sb, istate->cache[i]->name);
		}
		return !!istate->cache_nr;
	}
}

#define WRITE_BUFFER_SIZE 8192
static unsigned char write_buffer[WRITE_BUFFER_SIZE];
static unsigned long write_buffer_len;

static int ce_write_flush(git_hash_ctx *context, int fd)
{
	unsigned int buffered = write_buffer_len;
	if (buffered) {
		the_hash_algo->update_fn(context, write_buffer, buffered);
		if (write_in_full(fd, write_buffer, buffered) < 0)
			return -1;
		write_buffer_len = 0;
	}
	return 0;
}

static int ce_write(git_hash_ctx *context, int fd, void *data, unsigned int len)
{
	while (len) {
		unsigned int buffered = write_buffer_len;
		unsigned int partial = WRITE_BUFFER_SIZE - buffered;
		if (partial > len)
			partial = len;
		memcpy(write_buffer + buffered, data, partial);
		buffered += partial;
		if (buffered == WRITE_BUFFER_SIZE) {
			write_buffer_len = buffered;
			if (ce_write_flush(context, fd))
				return -1;
			buffered = 0;
		}
		write_buffer_len = buffered;
		len -= partial;
		data = (char *) data + partial;
	}
	return 0;
}

static int write_index_ext_header(git_hash_ctx *context, git_hash_ctx *eoie_context,
				  int fd, unsigned int ext, unsigned int sz)
{
	ext = htonl(ext);
	sz = htonl(sz);
	if (eoie_context) {
		the_hash_algo->update_fn(eoie_context, &ext, 4);
		the_hash_algo->update_fn(eoie_context, &sz, 4);
	}
	return ((ce_write(context, fd, &ext, 4) < 0) ||
		(ce_write(context, fd, &sz, 4) < 0)) ? -1 : 0;
}

static int ce_flush(git_hash_ctx *context, int fd, unsigned char *hash)
{
	unsigned int left = write_buffer_len;

	if (left) {
		write_buffer_len = 0;
		the_hash_algo->update_fn(context, write_buffer, left);
	}

	/* Flush first if not enough space for hash signature */
	if (left + the_hash_algo->rawsz > WRITE_BUFFER_SIZE) {
		if (write_in_full(fd, write_buffer, left) < 0)
			return -1;
		left = 0;
	}

	/* Append the hash signature at the end */
	the_hash_algo->final_fn(write_buffer + left, context);
	hashcpy(hash, write_buffer + left);
	left += the_hash_algo->rawsz;
	return (write_in_full(fd, write_buffer, left) < 0) ? -1 : 0;
}

static void ce_smudge_racily_clean_entry(struct index_state *istate,
					 struct cache_entry *ce)
{
	/*
	 * The only thing we care about in this function is to smudge the
	 * falsely clean entry due to touch-update-touch race, so we leave
	 * everything else as they are.  We are called for entries whose
	 * ce_stat_data.sd_mtime match the index file mtime.
	 *
	 * Note that this actually does not do much for gitlinks, for
	 * which ce_match_stat_basic() always goes to the actual
	 * contents.  The caller checks with is_racy_timestamp() which
	 * always says "no" for gitlinks, so we are not called for them ;-)
	 */
	struct stat st;

	if (lstat(ce->name, &st) < 0)
		return;
	if (ce_match_stat_basic(ce, &st))
		return;
	if (ce_modified_check_fs(istate, ce, &st)) {
		/* This is "racily clean"; smudge it.  Note that this
		 * is a tricky code.  At first glance, it may appear
		 * that it can break with this sequence:
		 *
		 * $ echo xyzzy >frotz
		 * $ git-update-index --add frotz
		 * $ : >frotz
		 * $ sleep 3
		 * $ echo filfre >nitfol
		 * $ git-update-index --add nitfol
		 *
		 * but it does not.  When the second update-index runs,
		 * it notices that the entry "frotz" has the same timestamp
		 * as index, and if we were to smudge it by resetting its
		 * size to zero here, then the object name recorded
		 * in index is the 6-byte file but the cached stat information
		 * becomes zero --- which would then match what we would
		 * obtain from the filesystem next time we stat("frotz").
		 *
		 * However, the second update-index, before calling
		 * this function, notices that the cached size is 6
		 * bytes and what is on the filesystem is an empty
		 * file, and never calls us, so the cached size information
		 * for "frotz" stays 6 which does not match the filesystem.
		 */
		ce->ce_stat_data.sd_size = 0;
	}
}

/* Copy miscellaneous fields but not the name */
static void copy_cache_entry_to_ondisk(struct ondisk_cache_entry *ondisk,
				       struct cache_entry *ce)
{
	short flags;

	ondisk->ctime.sec = htonl(ce->ce_stat_data.sd_ctime.sec);
	ondisk->mtime.sec = htonl(ce->ce_stat_data.sd_mtime.sec);
	ondisk->ctime.nsec = htonl(ce->ce_stat_data.sd_ctime.nsec);
	ondisk->mtime.nsec = htonl(ce->ce_stat_data.sd_mtime.nsec);
	ondisk->dev  = htonl(ce->ce_stat_data.sd_dev);
	ondisk->ino  = htonl(ce->ce_stat_data.sd_ino);
	ondisk->mode = htonl(ce->ce_mode);
	ondisk->uid  = htonl(ce->ce_stat_data.sd_uid);
	ondisk->gid  = htonl(ce->ce_stat_data.sd_gid);
	ondisk->size = htonl(ce->ce_stat_data.sd_size);
	hashcpy(ondisk->sha1, ce->oid.hash);

	flags = ce->ce_flags & ~CE_NAMEMASK;
	flags |= (ce_namelen(ce) >= CE_NAMEMASK ? CE_NAMEMASK : ce_namelen(ce));
	ondisk->flags = htons(flags);
	if (ce->ce_flags & CE_EXTENDED) {
		struct ondisk_cache_entry_extended *ondisk2;
		ondisk2 = (struct ondisk_cache_entry_extended *)ondisk;
		ondisk2->flags2 = htons((ce->ce_flags & CE_EXTENDED_FLAGS) >> 16);
	}
}

static int ce_write_entry(git_hash_ctx *c, int fd, struct cache_entry *ce,
			  struct strbuf *previous_name, struct ondisk_cache_entry *ondisk)
{
	int size;
	int result;
	unsigned int saved_namelen;
	int stripped_name = 0;
	static unsigned char padding[8] = { 0x00 };

	if (ce->ce_flags & CE_STRIP_NAME) {
		saved_namelen = ce_namelen(ce);
		ce->ce_namelen = 0;
		stripped_name = 1;
	}

	if (ce->ce_flags & CE_EXTENDED)
		size = offsetof(struct ondisk_cache_entry_extended, name);
	else
		size = offsetof(struct ondisk_cache_entry, name);

	if (!previous_name) {
		int len = ce_namelen(ce);
		copy_cache_entry_to_ondisk(ondisk, ce);
		result = ce_write(c, fd, ondisk, size);
		if (!result)
			result = ce_write(c, fd, ce->name, len);
		if (!result)
			result = ce_write(c, fd, padding, align_padding_size(size, len));
	} else {
		int common, to_remove, prefix_size;
		unsigned char to_remove_vi[16];
		for (common = 0;
		     (ce->name[common] &&
		      common < previous_name->len &&
		      ce->name[common] == previous_name->buf[common]);
		     common++)
			; /* still matching */
		to_remove = previous_name->len - common;
		prefix_size = encode_varint(to_remove, to_remove_vi);

		copy_cache_entry_to_ondisk(ondisk, ce);
		result = ce_write(c, fd, ondisk, size);
		if (!result)
			result = ce_write(c, fd, to_remove_vi, prefix_size);
		if (!result)
			result = ce_write(c, fd, ce->name + common, ce_namelen(ce) - common);
		if (!result)
			result = ce_write(c, fd, padding, 1);

		strbuf_splice(previous_name, common, to_remove,
			      ce->name + common, ce_namelen(ce) - common);
	}
	if (stripped_name) {
		ce->ce_namelen = saved_namelen;
		ce->ce_flags &= ~CE_STRIP_NAME;
	}

	return result;
}

/*
 * This function verifies if index_state has the correct sha1 of the
 * index file.  Don't die if we have any other failure, just return 0.
 */
static int verify_index_from(const struct index_state *istate, const char *path)
{
	int fd;
	ssize_t n;
	struct stat st;
	unsigned char hash[GIT_MAX_RAWSZ];

	if (!istate->initialized)
		return 0;

	fd = open(path, O_RDONLY);
	if (fd < 0)
		return 0;

	if (fstat(fd, &st))
		goto out;

	if (st.st_size < sizeof(struct cache_header) + the_hash_algo->rawsz)
		goto out;

	n = pread_in_full(fd, hash, the_hash_algo->rawsz, st.st_size - the_hash_algo->rawsz);
	if (n != the_hash_algo->rawsz)
		goto out;

	if (!hasheq(istate->oid.hash, hash))
		goto out;

	close(fd);
	return 1;

out:
	close(fd);
	return 0;
}

static int verify_index(const struct index_state *istate)
{
	return verify_index_from(istate, get_index_file());
}

static int has_racy_timestamp(struct index_state *istate)
{
	int entries = istate->cache_nr;
	int i;

	for (i = 0; i < entries; i++) {
		struct cache_entry *ce = istate->cache[i];
		if (is_racy_timestamp(istate, ce))
			return 1;
	}
	return 0;
}

void update_index_if_able(struct index_state *istate, struct lock_file *lockfile)
{
	if ((istate->cache_changed || has_racy_timestamp(istate)) &&
	    verify_index(istate))
		write_locked_index(istate, lockfile, COMMIT_LOCK);
	else
		rollback_lock_file(lockfile);
}

static int record_eoie(void)
{
	int val;

	if (!git_config_get_bool("index.recordendofindexentries", &val))
		return val;

	/*
	 * As a convenience, the end of index entries extension
	 * used for threading is written by default if the user
	 * explicitly requested threaded index reads.
	 */
	return !git_config_get_index_threads(&val) && val != 1;
}

static int record_ieot(void)
{
	int val;

	if (!git_config_get_bool("index.recordoffsettable", &val))
		return val;

	/*
	 * As a convenience, the offset table used for threading is
	 * written by default if the user explicitly requested
	 * threaded index reads.
	 */
	return !git_config_get_index_threads(&val) && val != 1;
}

/*
 * On success, `tempfile` is closed. If it is the temporary file
 * of a `struct lock_file`, we will therefore effectively perform
 * a 'close_lock_file_gently()`. Since that is an implementation
 * detail of lockfiles, callers of `do_write_index()` should not
 * rely on it.
 */
static int do_write_index(struct index_state *istate, struct tempfile *tempfile,
			  int strip_extensions)
{
	uint64_t start = getnanotime();
	int newfd = tempfile->fd;
	git_hash_ctx c, eoie_c;
	struct cache_header hdr;
	int i, err = 0, removed, extended, hdr_version;
	struct cache_entry **cache = istate->cache;
	int entries = istate->cache_nr;
	struct stat st;
	struct ondisk_cache_entry_extended ondisk;
	struct strbuf previous_name_buf = STRBUF_INIT, *previous_name;
	int drop_cache_tree = istate->drop_cache_tree;
	off_t offset;
	int ieot_entries = 1;
	struct index_entry_offset_table *ieot = NULL;
	int nr, nr_threads;

	for (i = removed = extended = 0; i < entries; i++) {
		if (cache[i]->ce_flags & CE_REMOVE)
			removed++;

		/* reduce extended entries if possible */
		cache[i]->ce_flags &= ~CE_EXTENDED;
		if (cache[i]->ce_flags & CE_EXTENDED_FLAGS) {
			extended++;
			cache[i]->ce_flags |= CE_EXTENDED;
		}
	}

	if (!istate->version) {
		istate->version = get_index_format_default();
		if (git_env_bool("GIT_TEST_SPLIT_INDEX", 0))
			init_split_index(istate);
	}

	/* demote version 3 to version 2 when the latter suffices */
	if (istate->version == 3 || istate->version == 2)
		istate->version = extended ? 3 : 2;

	hdr_version = istate->version;

	hdr.hdr_signature = htonl(CACHE_SIGNATURE);
	hdr.hdr_version = htonl(hdr_version);
	hdr.hdr_entries = htonl(entries - removed);

	the_hash_algo->init_fn(&c);
	if (ce_write(&c, newfd, &hdr, sizeof(hdr)) < 0)
		return -1;

	if (!HAVE_THREADS || git_config_get_index_threads(&nr_threads))
		nr_threads = 1;

	if (nr_threads != 1 && record_ieot()) {
		int ieot_blocks, cpus;

		/*
		 * ensure default number of ieot blocks maps evenly to the
		 * default number of threads that will process them leaving
		 * room for the thread to load the index extensions.
		 */
		if (!nr_threads) {
			ieot_blocks = istate->cache_nr / THREAD_COST;
			cpus = online_cpus();
			if (ieot_blocks > cpus - 1)
				ieot_blocks = cpus - 1;
		} else {
			ieot_blocks = nr_threads;
			if (ieot_blocks > istate->cache_nr)
				ieot_blocks = istate->cache_nr;
		}

		/*
		 * no reason to write out the IEOT extension if we don't
		 * have enough blocks to utilize multi-threading
		 */
		if (ieot_blocks > 1) {
			ieot = xcalloc(1, sizeof(struct index_entry_offset_table)
				+ (ieot_blocks * sizeof(struct index_entry_offset)));
			ieot_entries = DIV_ROUND_UP(entries, ieot_blocks);
		}
	}

	offset = lseek(newfd, 0, SEEK_CUR);
	if (offset < 0) {
		free(ieot);
		return -1;
	}
	offset += write_buffer_len;
	nr = 0;
	previous_name = (hdr_version == 4) ? &previous_name_buf : NULL;

	for (i = 0; i < entries; i++) {
		struct cache_entry *ce = cache[i];
		if (ce->ce_flags & CE_REMOVE)
			continue;
		if (!ce_uptodate(ce) && is_racy_timestamp(istate, ce))
			ce_smudge_racily_clean_entry(istate, ce);
		if (is_null_oid(&ce->oid)) {
			static const char msg[] = "cache entry has null sha1: %s";
			static int allow = -1;

			if (allow < 0)
				allow = git_env_bool("GIT_ALLOW_NULL_SHA1", 0);
			if (allow)
				warning(msg, ce->name);
			else
				err = error(msg, ce->name);

			drop_cache_tree = 1;
		}
		if (ieot && i && (i % ieot_entries == 0)) {
			ieot->entries[ieot->nr].nr = nr;
			ieot->entries[ieot->nr].offset = offset;
			ieot->nr++;
			/*
			 * If we have a V4 index, set the first byte to an invalid
			 * character to ensure there is nothing common with the previous
			 * entry
			 */
			if (previous_name)
				previous_name->buf[0] = 0;
			nr = 0;
			offset = lseek(newfd, 0, SEEK_CUR);
			if (offset < 0) {
				free(ieot);
				return -1;
			}
			offset += write_buffer_len;
		}
		if (ce_write_entry(&c, newfd, ce, previous_name, (struct ondisk_cache_entry *)&ondisk) < 0)
			err = -1;

		if (err)
			break;
		nr++;
	}
	if (ieot && nr) {
		ieot->entries[ieot->nr].nr = nr;
		ieot->entries[ieot->nr].offset = offset;
		ieot->nr++;
	}
	strbuf_release(&previous_name_buf);

	if (err) {
		free(ieot);
		return err;
	}

	/* Write extension data here */
	offset = lseek(newfd, 0, SEEK_CUR);
	if (offset < 0) {
		free(ieot);
		return -1;
	}
	offset += write_buffer_len;
	the_hash_algo->init_fn(&eoie_c);

	/*
	 * Lets write out CACHE_EXT_INDEXENTRYOFFSETTABLE first so that we
	 * can minimize the number of extensions we have to scan through to
	 * find it during load.  Write it out regardless of the
	 * strip_extensions parameter as we need it when loading the shared
	 * index.
	 */
	if (ieot) {
		struct strbuf sb = STRBUF_INIT;

		write_ieot_extension(&sb, ieot);
		err = write_index_ext_header(&c, &eoie_c, newfd, CACHE_EXT_INDEXENTRYOFFSETTABLE, sb.len) < 0
			|| ce_write(&c, newfd, sb.buf, sb.len) < 0;
		strbuf_release(&sb);
		free(ieot);
		if (err)
			return -1;
	}

	if (!strip_extensions && istate->split_index) {
		struct strbuf sb = STRBUF_INIT;

		err = write_link_extension(&sb, istate) < 0 ||
			write_index_ext_header(&c, &eoie_c, newfd, CACHE_EXT_LINK,
					       sb.len) < 0 ||
			ce_write(&c, newfd, sb.buf, sb.len) < 0;
		strbuf_release(&sb);
		if (err)
			return -1;
	}
	if (!strip_extensions && !drop_cache_tree && istate->cache_tree) {
		struct strbuf sb = STRBUF_INIT;

		cache_tree_write(&sb, istate->cache_tree);
		err = write_index_ext_header(&c, &eoie_c, newfd, CACHE_EXT_TREE, sb.len) < 0
			|| ce_write(&c, newfd, sb.buf, sb.len) < 0;
		strbuf_release(&sb);
		if (err)
			return -1;
	}
	if (!strip_extensions && istate->resolve_undo) {
		struct strbuf sb = STRBUF_INIT;

		resolve_undo_write(&sb, istate->resolve_undo);
		err = write_index_ext_header(&c, &eoie_c, newfd, CACHE_EXT_RESOLVE_UNDO,
					     sb.len) < 0
			|| ce_write(&c, newfd, sb.buf, sb.len) < 0;
		strbuf_release(&sb);
		if (err)
			return -1;
	}
	if (!strip_extensions && istate->untracked) {
		struct strbuf sb = STRBUF_INIT;

		write_untracked_extension(&sb, istate->untracked);
		err = write_index_ext_header(&c, &eoie_c, newfd, CACHE_EXT_UNTRACKED,
					     sb.len) < 0 ||
			ce_write(&c, newfd, sb.buf, sb.len) < 0;
		strbuf_release(&sb);
		if (err)
			return -1;
	}
	if (!strip_extensions && istate->fsmonitor_last_update) {
		struct strbuf sb = STRBUF_INIT;

		write_fsmonitor_extension(&sb, istate);
		err = write_index_ext_header(&c, &eoie_c, newfd, CACHE_EXT_FSMONITOR, sb.len) < 0
			|| ce_write(&c, newfd, sb.buf, sb.len) < 0;
		strbuf_release(&sb);
		if (err)
			return -1;
	}

	/*
	 * CACHE_EXT_ENDOFINDEXENTRIES must be written as the last entry before the SHA1
	 * so that it can be found and processed before all the index entries are
	 * read.  Write it out regardless of the strip_extensions parameter as we need it
	 * when loading the shared index.
	 */
	if (offset && record_eoie()) {
		struct strbuf sb = STRBUF_INIT;

		write_eoie_extension(&sb, &eoie_c, offset);
		err = write_index_ext_header(&c, NULL, newfd, CACHE_EXT_ENDOFINDEXENTRIES, sb.len) < 0
			|| ce_write(&c, newfd, sb.buf, sb.len) < 0;
		strbuf_release(&sb);
		if (err)
			return -1;
	}

	if (ce_flush(&c, newfd, istate->oid.hash))
		return -1;
	if (close_tempfile_gently(tempfile)) {
		error(_("could not close '%s'"), tempfile->filename.buf);
		return -1;
	}
	if (stat(tempfile->filename.buf, &st))
		return -1;
	istate->timestamp.sec = (unsigned int)st.st_mtime;
	istate->timestamp.nsec = ST_MTIME_NSEC(st);
	trace_performance_since(start, "write index, changed mask = %x", istate->cache_changed);
	return 0;
}

void set_alternate_index_output(const char *name)
{
	alternate_index_output = name;
}

static int commit_locked_index(struct lock_file *lk)
{
	if (alternate_index_output)
		return commit_lock_file_to(lk, alternate_index_output);
	else
		return commit_lock_file(lk);
}

static int do_write_locked_index(struct index_state *istate, struct lock_file *lock,
				 unsigned flags)
{
	int ret = do_write_index(istate, lock->tempfile, 0);
	if (ret)
		return ret;
	if (flags & COMMIT_LOCK)
		return commit_locked_index(lock);
	return close_lock_file_gently(lock);
}

static int write_split_index(struct index_state *istate,
			     struct lock_file *lock,
			     unsigned flags)
{
	int ret;
	prepare_to_write_split_index(istate);
	ret = do_write_locked_index(istate, lock, flags);
	finish_writing_split_index(istate);
	return ret;
}

static const char *shared_index_expire = "2.weeks.ago";

static unsigned long get_shared_index_expire_date(void)
{
	static unsigned long shared_index_expire_date;
	static int shared_index_expire_date_prepared;

	if (!shared_index_expire_date_prepared) {
		git_config_get_expiry("splitindex.sharedindexexpire",
				      &shared_index_expire);
		shared_index_expire_date = approxidate(shared_index_expire);
		shared_index_expire_date_prepared = 1;
	}

	return shared_index_expire_date;
}

static int should_delete_shared_index(const char *shared_index_path)
{
	struct stat st;
	unsigned long expiration;

	/* Check timestamp */
	expiration = get_shared_index_expire_date();
	if (!expiration)
		return 0;
	if (stat(shared_index_path, &st))
		return error_errno(_("could not stat '%s'"), shared_index_path);
	if (st.st_mtime > expiration)
		return 0;

	return 1;
}

static int clean_shared_index_files(const char *current_hex)
{
	struct dirent *de;
	DIR *dir = opendir(get_git_dir());

	if (!dir)
		return error_errno(_("unable to open git dir: %s"), get_git_dir());

	while ((de = readdir(dir)) != NULL) {
		const char *sha1_hex;
		const char *shared_index_path;
		if (!skip_prefix(de->d_name, "sharedindex.", &sha1_hex))
			continue;
		if (!strcmp(sha1_hex, current_hex))
			continue;
		shared_index_path = git_path("%s", de->d_name);
		if (should_delete_shared_index(shared_index_path) > 0 &&
		    unlink(shared_index_path))
			warning_errno(_("unable to unlink: %s"), shared_index_path);
	}
	closedir(dir);

	return 0;
}

static int write_shared_index(struct index_state *istate,
			      struct tempfile **temp)
{
	struct split_index *si = istate->split_index;
	int ret;

	move_cache_to_base_index(istate);
	ret = do_write_index(si->base, *temp, 1);
	if (ret)
		return ret;
	ret = adjust_shared_perm(get_tempfile_path(*temp));
	if (ret) {
		error(_("cannot fix permission bits on '%s'"), get_tempfile_path(*temp));
		return ret;
	}
	ret = rename_tempfile(temp,
			      git_path("sharedindex.%s", oid_to_hex(&si->base->oid)));
	if (!ret) {
		oidcpy(&si->base_oid, &si->base->oid);
		clean_shared_index_files(oid_to_hex(&si->base->oid));
	}

	return ret;
}

static const int default_max_percent_split_change = 20;

static int too_many_not_shared_entries(struct index_state *istate)
{
	int i, not_shared = 0;
	int max_split = git_config_get_max_percent_split_change();

	switch (max_split) {
	case -1:
		/* not or badly configured: use the default value */
		max_split = default_max_percent_split_change;
		break;
	case 0:
		return 1; /* 0% means always write a new shared index */
	case 100:
		return 0; /* 100% means never write a new shared index */
	default:
		break; /* just use the configured value */
	}

	/* Count not shared entries */
	for (i = 0; i < istate->cache_nr; i++) {
		struct cache_entry *ce = istate->cache[i];
		if (!ce->index)
			not_shared++;
	}

	return (int64_t)istate->cache_nr * max_split < (int64_t)not_shared * 100;
}

int write_locked_index(struct index_state *istate, struct lock_file *lock,
		       unsigned flags)
{
	int new_shared_index, ret;
	struct split_index *si = istate->split_index;

	if (git_env_bool("GIT_TEST_CHECK_CACHE_TREE", 0))
		cache_tree_verify(the_repository, istate);

	if ((flags & SKIP_IF_UNCHANGED) && !istate->cache_changed) {
		if (flags & COMMIT_LOCK)
			rollback_lock_file(lock);
		return 0;
	}

	if (istate->fsmonitor_last_update)
		fill_fsmonitor_bitmap(istate);

	if (!si || alternate_index_output ||
	    (istate->cache_changed & ~EXTMASK)) {
		if (si)
			oidclr(&si->base_oid);
		ret = do_write_locked_index(istate, lock, flags);
		goto out;
	}

	if (git_env_bool("GIT_TEST_SPLIT_INDEX", 0)) {
		int v = si->base_oid.hash[0];
		if ((v & 15) < 6)
			istate->cache_changed |= SPLIT_INDEX_ORDERED;
	}
	if (too_many_not_shared_entries(istate))
		istate->cache_changed |= SPLIT_INDEX_ORDERED;

	new_shared_index = istate->cache_changed & SPLIT_INDEX_ORDERED;

	if (new_shared_index) {
		struct tempfile *temp;
		int saved_errno;

		/* Same initial permissions as the main .git/index file */
		temp = mks_tempfile_sm(git_path("sharedindex_XXXXXX"), 0, 0666);
		if (!temp) {
			oidclr(&si->base_oid);
			ret = do_write_locked_index(istate, lock, flags);
			goto out;
		}
		ret = write_shared_index(istate, &temp);

		saved_errno = errno;
		if (is_tempfile_active(temp))
			delete_tempfile(&temp);
		errno = saved_errno;

		if (ret)
			goto out;
	}

	ret = write_split_index(istate, lock, flags);

	/* Freshen the shared index only if the split-index was written */
	if (!ret && !new_shared_index) {
		const char *shared_index = git_path("sharedindex.%s",
						    oid_to_hex(&si->base_oid));
		freshen_shared_index(shared_index, 1);
	}

out:
	if (flags & COMMIT_LOCK)
		rollback_lock_file(lock);
	return ret;
}

/*
 * Read the index file that is potentially unmerged into given
 * index_state, dropping any unmerged entries to stage #0 (potentially
 * resulting in a path appearing as both a file and a directory in the
 * index; the caller is responsible to clear out the extra entries
 * before writing the index to a tree).  Returns true if the index is
 * unmerged.  Callers who want to refuse to work from an unmerged
 * state can call this and check its return value, instead of calling
 * read_cache().
 */
int read_index_unmerged(struct index_state *istate)
{
	int i;
	int unmerged = 0;

	read_index(istate);
	for (i = 0; i < istate->cache_nr; i++) {
		struct cache_entry *ce = istate->cache[i];
		struct cache_entry *new_ce;
		int len;

		if (!ce_stage(ce))
			continue;
		unmerged = 1;
		len = ce_namelen(ce);
		new_ce = make_empty_cache_entry(istate, len);
		memcpy(new_ce->name, ce->name, len);
		new_ce->ce_flags = create_ce_flags(0) | CE_CONFLICTED;
		new_ce->ce_namelen = len;
		new_ce->ce_mode = ce->ce_mode;
		if (add_index_entry(istate, new_ce, ADD_CACHE_SKIP_DFCHECK))
			return error(_("%s: cannot drop to stage #0"),
				     new_ce->name);
	}
	return unmerged;
}

/*
 * Returns 1 if the path is an "other" path with respect to
 * the index; that is, the path is not mentioned in the index at all,
 * either as a file, a directory with some files in the index,
 * or as an unmerged entry.
 *
 * We helpfully remove a trailing "/" from directories so that
 * the output of read_directory can be used as-is.
 */
int index_name_is_other(const struct index_state *istate, const char *name,
		int namelen)
{
	int pos;
	if (namelen && name[namelen - 1] == '/')
		namelen--;
	pos = index_name_pos(istate, name, namelen);
	if (0 <= pos)
		return 0;	/* exact match */
	pos = -pos - 1;
	if (pos < istate->cache_nr) {
		struct cache_entry *ce = istate->cache[pos];
		if (ce_namelen(ce) == namelen &&
		    !memcmp(ce->name, name, namelen))
			return 0; /* Yup, this one exists unmerged */
	}
	return 1;
}

void *read_blob_data_from_index(const struct index_state *istate,
				const char *path, unsigned long *size)
{
	int pos, len;
	unsigned long sz;
	enum object_type type;
	void *data;

	len = strlen(path);
	pos = index_name_pos(istate, path, len);
	if (pos < 0) {
		/*
		 * We might be in the middle of a merge, in which
		 * case we would read stage #2 (ours).
		 */
		int i;
		for (i = -pos - 1;
		     (pos < 0 && i < istate->cache_nr &&
		      !strcmp(istate->cache[i]->name, path));
		     i++)
			if (ce_stage(istate->cache[i]) == 2)
				pos = i;
	}
	if (pos < 0)
		return NULL;
	data = read_object_file(&istate->cache[pos]->oid, &type, &sz);
	if (!data || type != OBJ_BLOB) {
		free(data);
		return NULL;
	}
	if (size)
		*size = sz;
	return data;
}

void stat_validity_clear(struct stat_validity *sv)
{
	FREE_AND_NULL(sv->sd);
}

int stat_validity_check(struct stat_validity *sv, const char *path)
{
	struct stat st;

	if (stat(path, &st) < 0)
		return sv->sd == NULL;
	if (!sv->sd)
		return 0;
	return S_ISREG(st.st_mode) && !match_stat_data(sv->sd, &st);
}

void stat_validity_update(struct stat_validity *sv, int fd)
{
	struct stat st;

	if (fstat(fd, &st) < 0 || !S_ISREG(st.st_mode))
		stat_validity_clear(sv);
	else {
		if (!sv->sd)
			sv->sd = xcalloc(1, sizeof(struct stat_data));
		fill_stat_data(sv->sd, &st);
	}
}

void move_index_extensions(struct index_state *dst, struct index_state *src)
{
	dst->untracked = src->untracked;
	src->untracked = NULL;
	dst->cache_tree = src->cache_tree;
	src->cache_tree = NULL;
}

struct cache_entry *dup_cache_entry(const struct cache_entry *ce,
				    struct index_state *istate)
{
	unsigned int size = ce_size(ce);
	int mem_pool_allocated;
	struct cache_entry *new_entry = make_empty_cache_entry(istate, ce_namelen(ce));
	mem_pool_allocated = new_entry->mem_pool_allocated;

	memcpy(new_entry, ce, size);
	new_entry->mem_pool_allocated = mem_pool_allocated;
	return new_entry;
}

void discard_cache_entry(struct cache_entry *ce)
{
	if (ce && should_validate_cache_entries())
		memset(ce, 0xCD, cache_entry_size(ce->ce_namelen));

	if (ce && ce->mem_pool_allocated)
		return;

	free(ce);
}

int should_validate_cache_entries(void)
{
	static int validate_index_cache_entries = -1;

	if (validate_index_cache_entries < 0) {
		if (getenv("GIT_TEST_VALIDATE_INDEX_CACHE_ENTRIES"))
			validate_index_cache_entries = 1;
		else
			validate_index_cache_entries = 0;
	}

	return validate_index_cache_entries;
}

#define EOIE_SIZE (4 + GIT_SHA1_RAWSZ) /* <4-byte offset> + <20-byte hash> */
#define EOIE_SIZE_WITH_HEADER (4 + 4 + EOIE_SIZE) /* <4-byte signature> + <4-byte length> + EOIE_SIZE */

static size_t read_eoie_extension(const char *mmap, size_t mmap_size)
{
	/*
	 * The end of index entries (EOIE) extension is guaranteed to be last
	 * so that it can be found by scanning backwards from the EOF.
	 *
	 * "EOIE"
	 * <4-byte length>
	 * <4-byte offset>
	 * <20-byte hash>
	 */
	const char *index, *eoie;
	uint32_t extsize;
	size_t offset, src_offset;
	unsigned char hash[GIT_MAX_RAWSZ];
	git_hash_ctx c;

	/* ensure we have an index big enough to contain an EOIE extension */
	if (mmap_size < sizeof(struct cache_header) + EOIE_SIZE_WITH_HEADER + the_hash_algo->rawsz)
		return 0;

	/* validate the extension signature */
	index = eoie = mmap + mmap_size - EOIE_SIZE_WITH_HEADER - the_hash_algo->rawsz;
	if (CACHE_EXT(index) != CACHE_EXT_ENDOFINDEXENTRIES)
		return 0;
	index += sizeof(uint32_t);

	/* validate the extension size */
	extsize = get_be32(index);
	if (extsize != EOIE_SIZE)
		return 0;
	index += sizeof(uint32_t);

	/*
	 * Validate the offset we're going to look for the first extension
	 * signature is after the index header and before the eoie extension.
	 */
	offset = get_be32(index);
	if (mmap + offset < mmap + sizeof(struct cache_header))
		return 0;
	if (mmap + offset >= eoie)
		return 0;
	index += sizeof(uint32_t);

	/*
	 * The hash is computed over extension types and their sizes (but not
	 * their contents).  E.g. if we have "TREE" extension that is N-bytes
	 * long, "REUC" extension that is M-bytes long, followed by "EOIE",
	 * then the hash would be:
	 *
	 * SHA-1("TREE" + <binary representation of N> +
	 *	 "REUC" + <binary representation of M>)
	 */
	src_offset = offset;
	the_hash_algo->init_fn(&c);
	while (src_offset < mmap_size - the_hash_algo->rawsz - EOIE_SIZE_WITH_HEADER) {
		/* After an array of active_nr index entries,
		 * there can be arbitrary number of extended
		 * sections, each of which is prefixed with
		 * extension name (4-byte) and section length
		 * in 4-byte network byte order.
		 */
		uint32_t extsize;
		memcpy(&extsize, mmap + src_offset + 4, 4);
		extsize = ntohl(extsize);

		/* verify the extension size isn't so large it will wrap around */
		if (src_offset + 8 + extsize < src_offset)
			return 0;

		the_hash_algo->update_fn(&c, mmap + src_offset, 8);

		src_offset += 8;
		src_offset += extsize;
	}
	the_hash_algo->final_fn(hash, &c);
	if (!hasheq(hash, (const unsigned char *)index))
		return 0;

	/* Validate that the extension offsets returned us back to the eoie extension. */
	if (src_offset != mmap_size - the_hash_algo->rawsz - EOIE_SIZE_WITH_HEADER)
		return 0;

	return offset;
}

static void write_eoie_extension(struct strbuf *sb, git_hash_ctx *eoie_context, size_t offset)
{
	uint32_t buffer;
	unsigned char hash[GIT_MAX_RAWSZ];

	/* offset */
	put_be32(&buffer, offset);
	strbuf_add(sb, &buffer, sizeof(uint32_t));

	/* hash */
	the_hash_algo->final_fn(hash, eoie_context);
	strbuf_add(sb, hash, the_hash_algo->rawsz);
}

#define IEOT_VERSION	(1)

static struct index_entry_offset_table *read_ieot_extension(const char *mmap, size_t mmap_size, size_t offset)
{
	const char *index = NULL;
	uint32_t extsize, ext_version;
	struct index_entry_offset_table *ieot;
	int i, nr;

	/* find the IEOT extension */
	if (!offset)
		return NULL;
	while (offset <= mmap_size - the_hash_algo->rawsz - 8) {
		extsize = get_be32(mmap + offset + 4);
		if (CACHE_EXT((mmap + offset)) == CACHE_EXT_INDEXENTRYOFFSETTABLE) {
			index = mmap + offset + 4 + 4;
			break;
		}
		offset += 8;
		offset += extsize;
	}
	if (!index)
		return NULL;

	/* validate the version is IEOT_VERSION */
	ext_version = get_be32(index);
	if (ext_version != IEOT_VERSION) {
		error("invalid IEOT version %d", ext_version);
		return NULL;
	}
	index += sizeof(uint32_t);

	/* extension size - version bytes / bytes per entry */
	nr = (extsize - sizeof(uint32_t)) / (sizeof(uint32_t) + sizeof(uint32_t));
	if (!nr) {
		error("invalid number of IEOT entries %d", nr);
		return NULL;
	}
	ieot = xmalloc(sizeof(struct index_entry_offset_table)
		       + (nr * sizeof(struct index_entry_offset)));
	ieot->nr = nr;
	for (i = 0; i < nr; i++) {
		ieot->entries[i].offset = get_be32(index);
		index += sizeof(uint32_t);
		ieot->entries[i].nr = get_be32(index);
		index += sizeof(uint32_t);
	}

	return ieot;
}

static void write_ieot_extension(struct strbuf *sb, struct index_entry_offset_table *ieot)
{
	uint32_t buffer;
	int i;

	/* version */
	put_be32(&buffer, IEOT_VERSION);
	strbuf_add(sb, &buffer, sizeof(uint32_t));

	/* ieot */
	for (i = 0; i < ieot->nr; i++) {

		/* offset */
		put_be32(&buffer, ieot->entries[i].offset);
		strbuf_add(sb, &buffer, sizeof(uint32_t));

		/* count */
		put_be32(&buffer, ieot->entries[i].nr);
		strbuf_add(sb, &buffer, sizeof(uint32_t));
	}
}<|MERGE_RESOLUTION|>--- conflicted
+++ resolved
@@ -762,11 +762,7 @@
 		}
 	}
 	if (!intent_only) {
-<<<<<<< HEAD
-		if (index_path(istate, &ce->oid, path, st, newflags)) {
-=======
-		if (index_path(&ce->oid, path, st, hash_flags)) {
->>>>>>> 9e5da3d0
+		if (index_path(istate, &ce->oid, path, st, hash_flags)) {
 			discard_cache_entry(ce);
 			return error(_("unable to index file '%s'"), path);
 		}
