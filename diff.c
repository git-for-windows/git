/*
 * Copyright (C) 2005 Junio C Hamano
 */
#include "git-compat-util.h"
#include "abspath.h"
#include "base85.h"
#include "config.h"
#include "convert.h"
#include "environment.h"
#include "gettext.h"
#include "tempfile.h"
#include "quote.h"
#include "diff.h"
#include "diffcore.h"
#include "delta.h"
#include "hex.h"
#include "xdiff-interface.h"
#include "color.h"
#include "attr.h"
#include "run-command.h"
#include "utf8.h"
#include "object-store-ll.h"
#include "userdiff.h"
#include "submodule-config.h"
#include "submodule.h"
#include "hashmap.h"
#include "mem-pool.h"
#include "merge-ll.h"
#include "string-list.h"
#include "strvec.h"
#include "graph.h"
#include "oid-array.h"
#include "packfile.h"
#include "pager.h"
#include "parse-options.h"
#include "help.h"
#include "promisor-remote.h"
#include "dir.h"
#include "object-file.h"
#include "object-name.h"
#include "read-cache-ll.h"
#include "setup.h"
#include "strmap.h"
#include "ws.h"

#ifdef NO_FAST_WORKING_DIRECTORY
#define FAST_WORKING_DIRECTORY 0
#else
#define FAST_WORKING_DIRECTORY 1
#endif

static int diff_detect_rename_default;
static int diff_indent_heuristic = 1;
static int diff_rename_limit_default = 1000;
static int diff_suppress_blank_empty;
static int diff_use_color_default = -1;
static int diff_color_moved_default;
static int diff_color_moved_ws_default;
static int diff_context_default = 3;
static int diff_interhunk_context_default;
static const char *diff_word_regex_cfg;
static const char *external_diff_cmd_cfg;
static const char *diff_order_file_cfg;
int diff_auto_refresh_index = 1;
static int diff_mnemonic_prefix;
static int diff_no_prefix;
static int diff_relative;
static int diff_stat_graph_width;
static int diff_dirstat_permille_default = 30;
static struct diff_options default_diff_options;
static long diff_algorithm;
static unsigned ws_error_highlight_default = WSEH_NEW;

static char diff_colors[][COLOR_MAXLEN] = {
	GIT_COLOR_RESET,
	GIT_COLOR_NORMAL,	/* CONTEXT */
	GIT_COLOR_BOLD,		/* METAINFO */
	GIT_COLOR_CYAN,		/* FRAGINFO */
	GIT_COLOR_RED,		/* OLD */
	GIT_COLOR_GREEN,	/* NEW */
	GIT_COLOR_YELLOW,	/* COMMIT */
	GIT_COLOR_BG_RED,	/* WHITESPACE */
	GIT_COLOR_NORMAL,	/* FUNCINFO */
	GIT_COLOR_BOLD_MAGENTA,	/* OLD_MOVED */
	GIT_COLOR_BOLD_BLUE,	/* OLD_MOVED ALTERNATIVE */
	GIT_COLOR_FAINT,	/* OLD_MOVED_DIM */
	GIT_COLOR_FAINT_ITALIC,	/* OLD_MOVED_ALTERNATIVE_DIM */
	GIT_COLOR_BOLD_CYAN,	/* NEW_MOVED */
	GIT_COLOR_BOLD_YELLOW,	/* NEW_MOVED ALTERNATIVE */
	GIT_COLOR_FAINT,	/* NEW_MOVED_DIM */
	GIT_COLOR_FAINT_ITALIC,	/* NEW_MOVED_ALTERNATIVE_DIM */
	GIT_COLOR_FAINT,	/* CONTEXT_DIM */
	GIT_COLOR_FAINT_RED,	/* OLD_DIM */
	GIT_COLOR_FAINT_GREEN,	/* NEW_DIM */
	GIT_COLOR_BOLD,		/* CONTEXT_BOLD */
	GIT_COLOR_BOLD_RED,	/* OLD_BOLD */
	GIT_COLOR_BOLD_GREEN,	/* NEW_BOLD */
};

static const char *color_diff_slots[] = {
	[DIFF_CONTEXT]		      = "context",
	[DIFF_METAINFO]		      = "meta",
	[DIFF_FRAGINFO]		      = "frag",
	[DIFF_FILE_OLD]		      = "old",
	[DIFF_FILE_NEW]		      = "new",
	[DIFF_COMMIT]		      = "commit",
	[DIFF_WHITESPACE]	      = "whitespace",
	[DIFF_FUNCINFO]		      = "func",
	[DIFF_FILE_OLD_MOVED]	      = "oldMoved",
	[DIFF_FILE_OLD_MOVED_ALT]     = "oldMovedAlternative",
	[DIFF_FILE_OLD_MOVED_DIM]     = "oldMovedDimmed",
	[DIFF_FILE_OLD_MOVED_ALT_DIM] = "oldMovedAlternativeDimmed",
	[DIFF_FILE_NEW_MOVED]	      = "newMoved",
	[DIFF_FILE_NEW_MOVED_ALT]     = "newMovedAlternative",
	[DIFF_FILE_NEW_MOVED_DIM]     = "newMovedDimmed",
	[DIFF_FILE_NEW_MOVED_ALT_DIM] = "newMovedAlternativeDimmed",
	[DIFF_CONTEXT_DIM]	      = "contextDimmed",
	[DIFF_FILE_OLD_DIM]	      = "oldDimmed",
	[DIFF_FILE_NEW_DIM]	      = "newDimmed",
	[DIFF_CONTEXT_BOLD]	      = "contextBold",
	[DIFF_FILE_OLD_BOLD]	      = "oldBold",
	[DIFF_FILE_NEW_BOLD]	      = "newBold",
};

define_list_config_array_extra(color_diff_slots, {"plain"});

static int parse_diff_color_slot(const char *var)
{
	if (!strcasecmp(var, "plain"))
		return DIFF_CONTEXT;
	return LOOKUP_CONFIG(color_diff_slots, var);
}

static int parse_dirstat_params(struct diff_options *options, const char *params_string,
				struct strbuf *errmsg)
{
	char *params_copy = xstrdup(params_string);
	struct string_list params = STRING_LIST_INIT_NODUP;
	int ret = 0;
	int i;

	if (*params_copy)
		string_list_split_in_place(&params, params_copy, ",", -1);
	for (i = 0; i < params.nr; i++) {
		const char *p = params.items[i].string;
		if (!strcmp(p, "changes")) {
			options->flags.dirstat_by_line = 0;
			options->flags.dirstat_by_file = 0;
		} else if (!strcmp(p, "lines")) {
			options->flags.dirstat_by_line = 1;
			options->flags.dirstat_by_file = 0;
		} else if (!strcmp(p, "files")) {
			options->flags.dirstat_by_line = 0;
			options->flags.dirstat_by_file = 1;
		} else if (!strcmp(p, "noncumulative")) {
			options->flags.dirstat_cumulative = 0;
		} else if (!strcmp(p, "cumulative")) {
			options->flags.dirstat_cumulative = 1;
		} else if (isdigit(*p)) {
			char *end;
			int permille = strtoul(p, &end, 10) * 10;
			if (*end == '.' && isdigit(*++end)) {
				/* only use first digit */
				permille += *end - '0';
				/* .. and ignore any further digits */
				while (isdigit(*++end))
					; /* nothing */
			}
			if (!*end)
				options->dirstat_permille = permille;
			else {
				strbuf_addf(errmsg, _("  Failed to parse dirstat cut-off percentage '%s'\n"),
					    p);
				ret++;
			}
		} else {
			strbuf_addf(errmsg, _("  Unknown dirstat parameter '%s'\n"), p);
			ret++;
		}

	}
	string_list_clear(&params, 0);
	free(params_copy);
	return ret;
}

static int parse_submodule_params(struct diff_options *options, const char *value)
{
	if (!strcmp(value, "log"))
		options->submodule_format = DIFF_SUBMODULE_LOG;
	else if (!strcmp(value, "short"))
		options->submodule_format = DIFF_SUBMODULE_SHORT;
	else if (!strcmp(value, "diff"))
		options->submodule_format = DIFF_SUBMODULE_INLINE_DIFF;
	/*
	 * Please update $__git_diff_submodule_formats in
	 * git-completion.bash when you add new formats.
	 */
	else
		return -1;
	return 0;
}

int git_config_rename(const char *var, const char *value)
{
	if (!value)
		return DIFF_DETECT_RENAME;
	if (!strcasecmp(value, "copies") || !strcasecmp(value, "copy"))
		return  DIFF_DETECT_COPY;
	return git_config_bool(var,value) ? DIFF_DETECT_RENAME : 0;
}

long parse_algorithm_value(const char *value)
{
	if (!value)
		return -1;
	else if (!strcasecmp(value, "myers") || !strcasecmp(value, "default"))
		return 0;
	else if (!strcasecmp(value, "minimal"))
		return XDF_NEED_MINIMAL;
	else if (!strcasecmp(value, "patience"))
		return XDF_PATIENCE_DIFF;
	else if (!strcasecmp(value, "histogram"))
		return XDF_HISTOGRAM_DIFF;
	/*
	 * Please update $__git_diff_algorithms in git-completion.bash
	 * when you add new algorithms.
	 */
	return -1;
}

static int parse_one_token(const char **arg, const char *token)
{
	const char *rest;
	if (skip_prefix(*arg, token, &rest) && (!*rest || *rest == ',')) {
		*arg = rest;
		return 1;
	}
	return 0;
}

static int parse_ws_error_highlight(const char *arg)
{
	const char *orig_arg = arg;
	unsigned val = 0;

	while (*arg) {
		if (parse_one_token(&arg, "none"))
			val = 0;
		else if (parse_one_token(&arg, "default"))
			val = WSEH_NEW;
		else if (parse_one_token(&arg, "all"))
			val = WSEH_NEW | WSEH_OLD | WSEH_CONTEXT;
		else if (parse_one_token(&arg, "new"))
			val |= WSEH_NEW;
		else if (parse_one_token(&arg, "old"))
			val |= WSEH_OLD;
		else if (parse_one_token(&arg, "context"))
			val |= WSEH_CONTEXT;
		else {
			return -1 - (int)(arg - orig_arg);
		}
		if (*arg)
			arg++;
	}
	return val;
}

/*
 * These are to give UI layer defaults.
 * The core-level commands such as git-diff-files should
 * never be affected by the setting of diff.renames
 * the user happens to have in the configuration file.
 */
void init_diff_ui_defaults(void)
{
	diff_detect_rename_default = DIFF_DETECT_RENAME;
}

int git_diff_heuristic_config(const char *var, const char *value,
			      void *cb UNUSED)
{
	if (!strcmp(var, "diff.indentheuristic"))
		diff_indent_heuristic = git_config_bool(var, value);
	return 0;
}

static int parse_color_moved(const char *arg)
{
	switch (git_parse_maybe_bool(arg)) {
	case 0:
		return COLOR_MOVED_NO;
	case 1:
		return COLOR_MOVED_DEFAULT;
	default:
		break;
	}

	if (!strcmp(arg, "no"))
		return COLOR_MOVED_NO;
	else if (!strcmp(arg, "plain"))
		return COLOR_MOVED_PLAIN;
	else if (!strcmp(arg, "blocks"))
		return COLOR_MOVED_BLOCKS;
	else if (!strcmp(arg, "zebra"))
		return COLOR_MOVED_ZEBRA;
	else if (!strcmp(arg, "default"))
		return COLOR_MOVED_DEFAULT;
	else if (!strcmp(arg, "dimmed-zebra"))
		return COLOR_MOVED_ZEBRA_DIM;
	else if (!strcmp(arg, "dimmed_zebra"))
		return COLOR_MOVED_ZEBRA_DIM;
	else
		return error(_("color moved setting must be one of 'no', 'default', 'blocks', 'zebra', 'dimmed-zebra', 'plain'"));
}

static unsigned parse_color_moved_ws(const char *arg)
{
	int ret = 0;
	struct string_list l = STRING_LIST_INIT_DUP;
	struct string_list_item *i;

	string_list_split(&l, arg, ',', -1);

	for_each_string_list_item(i, &l) {
		struct strbuf sb = STRBUF_INIT;
		strbuf_addstr(&sb, i->string);
		strbuf_trim(&sb);

		if (!strcmp(sb.buf, "no"))
			ret = 0;
		else if (!strcmp(sb.buf, "ignore-space-change"))
			ret |= XDF_IGNORE_WHITESPACE_CHANGE;
		else if (!strcmp(sb.buf, "ignore-space-at-eol"))
			ret |= XDF_IGNORE_WHITESPACE_AT_EOL;
		else if (!strcmp(sb.buf, "ignore-all-space"))
			ret |= XDF_IGNORE_WHITESPACE;
		else if (!strcmp(sb.buf, "allow-indentation-change"))
			ret |= COLOR_MOVED_WS_ALLOW_INDENTATION_CHANGE;
		else {
			ret |= COLOR_MOVED_WS_ERROR;
			error(_("unknown color-moved-ws mode '%s', possible values are 'ignore-space-change', 'ignore-space-at-eol', 'ignore-all-space', 'allow-indentation-change'"), sb.buf);
		}

		strbuf_release(&sb);
	}

	if ((ret & COLOR_MOVED_WS_ALLOW_INDENTATION_CHANGE) &&
	    (ret & XDF_WHITESPACE_FLAGS)) {
		error(_("color-moved-ws: allow-indentation-change cannot be combined with other whitespace modes"));
		ret |= COLOR_MOVED_WS_ERROR;
	}

	string_list_clear(&l, 0);

	return ret;
}

int git_diff_ui_config(const char *var, const char *value,
		       const struct config_context *ctx, void *cb)
{
	if (!strcmp(var, "diff.color") || !strcmp(var, "color.diff")) {
		diff_use_color_default = git_config_colorbool(var, value);
		return 0;
	}
	if (!strcmp(var, "diff.colormoved")) {
		int cm = parse_color_moved(value);
		if (cm < 0)
			return -1;
		diff_color_moved_default = cm;
		return 0;
	}
	if (!strcmp(var, "diff.colormovedws")) {
		unsigned cm = parse_color_moved_ws(value);
		if (cm & COLOR_MOVED_WS_ERROR)
			return -1;
		diff_color_moved_ws_default = cm;
		return 0;
	}
	if (!strcmp(var, "diff.context")) {
		diff_context_default = git_config_int(var, value, ctx->kvi);
		if (diff_context_default < 0)
			return -1;
		return 0;
	}
	if (!strcmp(var, "diff.interhunkcontext")) {
		diff_interhunk_context_default = git_config_int(var, value,
								ctx->kvi);
		if (diff_interhunk_context_default < 0)
			return -1;
		return 0;
	}
	if (!strcmp(var, "diff.renames")) {
		diff_detect_rename_default = git_config_rename(var, value);
		return 0;
	}
	if (!strcmp(var, "diff.autorefreshindex")) {
		diff_auto_refresh_index = git_config_bool(var, value);
		return 0;
	}
	if (!strcmp(var, "diff.mnemonicprefix")) {
		diff_mnemonic_prefix = git_config_bool(var, value);
		return 0;
	}
	if (!strcmp(var, "diff.noprefix")) {
		diff_no_prefix = git_config_bool(var, value);
		return 0;
	}
	if (!strcmp(var, "diff.relative")) {
		diff_relative = git_config_bool(var, value);
		return 0;
	}
	if (!strcmp(var, "diff.statgraphwidth")) {
		diff_stat_graph_width = git_config_int(var, value, ctx->kvi);
		return 0;
	}
	if (!strcmp(var, "diff.external"))
		return git_config_string(&external_diff_cmd_cfg, var, value);
	if (!strcmp(var, "diff.wordregex"))
		return git_config_string(&diff_word_regex_cfg, var, value);
	if (!strcmp(var, "diff.orderfile"))
		return git_config_pathname(&diff_order_file_cfg, var, value);

	if (!strcmp(var, "diff.ignoresubmodules"))
		handle_ignore_submodules_arg(&default_diff_options, value);

	if (!strcmp(var, "diff.submodule")) {
		if (parse_submodule_params(&default_diff_options, value))
			warning(_("Unknown value for 'diff.submodule' config variable: '%s'"),
				value);
		return 0;
	}

	if (!strcmp(var, "diff.algorithm")) {
		diff_algorithm = parse_algorithm_value(value);
		if (diff_algorithm < 0)
			return -1;
		return 0;
	}

	if (git_color_config(var, value, cb) < 0)
		return -1;

	return git_diff_basic_config(var, value, ctx, cb);
}

int git_diff_basic_config(const char *var, const char *value,
			  const struct config_context *ctx, void *cb)
{
	const char *name;

	if (!strcmp(var, "diff.renamelimit")) {
		diff_rename_limit_default = git_config_int(var, value, ctx->kvi);
		return 0;
	}

	if (userdiff_config(var, value) < 0)
		return -1;

	if (skip_prefix(var, "diff.color.", &name) ||
	    skip_prefix(var, "color.diff.", &name)) {
		int slot = parse_diff_color_slot(name);
		if (slot < 0)
			return 0;
		if (!value)
			return config_error_nonbool(var);
		return color_parse(value, diff_colors[slot]);
	}

	if (!strcmp(var, "diff.wserrorhighlight")) {
		int val = parse_ws_error_highlight(value);
		if (val < 0)
			return -1;
		ws_error_highlight_default = val;
		return 0;
	}

	/* like GNU diff's --suppress-blank-empty option  */
	if (!strcmp(var, "diff.suppressblankempty") ||
			/* for backwards compatibility */
			!strcmp(var, "diff.suppress-blank-empty")) {
		diff_suppress_blank_empty = git_config_bool(var, value);
		return 0;
	}

	if (!strcmp(var, "diff.dirstat")) {
		struct strbuf errmsg = STRBUF_INIT;
		default_diff_options.dirstat_permille = diff_dirstat_permille_default;
		if (parse_dirstat_params(&default_diff_options, value, &errmsg))
			warning(_("Found errors in 'diff.dirstat' config variable:\n%s"),
				errmsg.buf);
		strbuf_release(&errmsg);
		diff_dirstat_permille_default = default_diff_options.dirstat_permille;
		return 0;
	}

	if (git_diff_heuristic_config(var, value, cb) < 0)
		return -1;

	return git_default_config(var, value, ctx, cb);
}

static char *quote_two(const char *one, const char *two)
{
	int need_one = quote_c_style(one, NULL, NULL, CQUOTE_NODQ);
	int need_two = quote_c_style(two, NULL, NULL, CQUOTE_NODQ);
	struct strbuf res = STRBUF_INIT;

	if (need_one + need_two) {
		strbuf_addch(&res, '"');
		quote_c_style(one, &res, NULL, CQUOTE_NODQ);
		quote_c_style(two, &res, NULL, CQUOTE_NODQ);
		strbuf_addch(&res, '"');
	} else {
		strbuf_addstr(&res, one);
		strbuf_addstr(&res, two);
	}
	return strbuf_detach(&res, NULL);
}

static const char *external_diff(void)
{
	static const char *external_diff_cmd = NULL;
	static int done_preparing = 0;

	if (done_preparing)
		return external_diff_cmd;
	external_diff_cmd = xstrdup_or_null(getenv("GIT_EXTERNAL_DIFF"));
	if (!external_diff_cmd)
		external_diff_cmd = external_diff_cmd_cfg;
	done_preparing = 1;
	return external_diff_cmd;
}

/*
 * Keep track of files used for diffing. Sometimes such an entry
 * refers to a temporary file, sometimes to an existing file, and
 * sometimes to "/dev/null".
 */
static struct diff_tempfile {
	/*
	 * filename external diff should read from, or NULL if this
	 * entry is currently not in use:
	 */
	const char *name;

	char hex[GIT_MAX_HEXSZ + 1];
	char mode[10];

	/*
	 * If this diff_tempfile instance refers to a temporary file,
	 * this tempfile object is used to manage its lifetime.
	 */
	struct tempfile *tempfile;
} diff_temp[2];

struct emit_callback {
	int color_diff;
	unsigned ws_rule;
	int blank_at_eof_in_preimage;
	int blank_at_eof_in_postimage;
	int lno_in_preimage;
	int lno_in_postimage;
	const char **label_path;
	struct diff_words_data *diff_words;
	struct diff_options *opt;
	struct strbuf *header;
};

static int count_lines(const char *data, int size)
{
	int count, ch, completely_empty = 1, nl_just_seen = 0;
	count = 0;
	while (0 < size--) {
		ch = *data++;
		if (ch == '\n') {
			count++;
			nl_just_seen = 1;
			completely_empty = 0;
		}
		else {
			nl_just_seen = 0;
			completely_empty = 0;
		}
	}
	if (completely_empty)
		return 0;
	if (!nl_just_seen)
		count++; /* no trailing newline */
	return count;
}

static int fill_mmfile(struct repository *r, mmfile_t *mf,
		       struct diff_filespec *one)
{
	if (!DIFF_FILE_VALID(one)) {
		mf->ptr = (char *)""; /* does not matter */
		mf->size = 0;
		return 0;
	}
	else if (diff_populate_filespec(r, one, NULL))
		return -1;

	mf->ptr = one->data;
	mf->size = one->size;
	return 0;
}

/* like fill_mmfile, but only for size, so we can avoid retrieving blob */
static unsigned long diff_filespec_size(struct repository *r,
					struct diff_filespec *one)
{
	struct diff_populate_filespec_options dpf_options = {
		.check_size_only = 1,
	};

	if (!DIFF_FILE_VALID(one))
		return 0;
	diff_populate_filespec(r, one, &dpf_options);
	return one->size;
}

static int count_trailing_blank(mmfile_t *mf)
{
	char *ptr = mf->ptr;
	long size = mf->size;
	int cnt = 0;

	if (!size)
		return cnt;
	ptr += size - 1; /* pointing at the very end */
	if (*ptr != '\n')
		; /* incomplete line */
	else
		ptr--; /* skip the last LF */
	while (mf->ptr < ptr) {
		char *prev_eol;
		for (prev_eol = ptr; mf->ptr <= prev_eol; prev_eol--)
			if (*prev_eol == '\n')
				break;
		if (!ws_blank_line(prev_eol + 1, ptr - prev_eol))
			break;
		cnt++;
		ptr = prev_eol - 1;
	}
	return cnt;
}

static void check_blank_at_eof(mmfile_t *mf1, mmfile_t *mf2,
			       struct emit_callback *ecbdata)
{
	int l1, l2, at;
	l1 = count_trailing_blank(mf1);
	l2 = count_trailing_blank(mf2);
	if (l2 <= l1) {
		ecbdata->blank_at_eof_in_preimage = 0;
		ecbdata->blank_at_eof_in_postimage = 0;
		return;
	}
	at = count_lines(mf1->ptr, mf1->size);
	ecbdata->blank_at_eof_in_preimage = (at - l1) + 1;

	at = count_lines(mf2->ptr, mf2->size);
	ecbdata->blank_at_eof_in_postimage = (at - l2) + 1;
}

static void emit_line_0(struct diff_options *o,
			const char *set_sign, const char *set, unsigned reverse, const char *reset,
			int first, const char *line, int len)
{
	int has_trailing_newline, has_trailing_carriage_return;
	int needs_reset = 0; /* at the end of the line */
	FILE *file = o->file;

	fputs(diff_line_prefix(o), file);

	has_trailing_newline = (len > 0 && line[len-1] == '\n');
	if (has_trailing_newline)
		len--;

	has_trailing_carriage_return = (len > 0 && line[len-1] == '\r');
	if (has_trailing_carriage_return)
		len--;

	if (!len && !first)
		goto end_of_line;

	if (reverse && want_color(o->use_color)) {
		fputs(GIT_COLOR_REVERSE, file);
		needs_reset = 1;
	}

	if (set_sign) {
		fputs(set_sign, file);
		needs_reset = 1;
	}

	if (first)
		fputc(first, file);

	if (!len)
		goto end_of_line;

	if (set) {
		if (set_sign && set != set_sign)
			fputs(reset, file);
		fputs(set, file);
		needs_reset = 1;
	}
	fwrite(line, len, 1, file);
	needs_reset = 1; /* 'line' may contain color codes. */

end_of_line:
	if (needs_reset)
		fputs(reset, file);
	if (has_trailing_carriage_return)
		fputc('\r', file);
	if (has_trailing_newline)
		fputc('\n', file);
}

static void emit_line(struct diff_options *o, const char *set, const char *reset,
		      const char *line, int len)
{
	emit_line_0(o, set, NULL, 0, reset, 0, line, len);
}

enum diff_symbol {
	DIFF_SYMBOL_BINARY_DIFF_HEADER,
	DIFF_SYMBOL_BINARY_DIFF_HEADER_DELTA,
	DIFF_SYMBOL_BINARY_DIFF_HEADER_LITERAL,
	DIFF_SYMBOL_BINARY_DIFF_BODY,
	DIFF_SYMBOL_BINARY_DIFF_FOOTER,
	DIFF_SYMBOL_STATS_SUMMARY_NO_FILES,
	DIFF_SYMBOL_STATS_SUMMARY_ABBREV,
	DIFF_SYMBOL_STATS_SUMMARY_INSERTS_DELETES,
	DIFF_SYMBOL_STATS_LINE,
	DIFF_SYMBOL_WORD_DIFF,
	DIFF_SYMBOL_STAT_SEP,
	DIFF_SYMBOL_SUMMARY,
	DIFF_SYMBOL_SUBMODULE_ADD,
	DIFF_SYMBOL_SUBMODULE_DEL,
	DIFF_SYMBOL_SUBMODULE_UNTRACKED,
	DIFF_SYMBOL_SUBMODULE_MODIFIED,
	DIFF_SYMBOL_SUBMODULE_HEADER,
	DIFF_SYMBOL_SUBMODULE_ERROR,
	DIFF_SYMBOL_SUBMODULE_PIPETHROUGH,
	DIFF_SYMBOL_REWRITE_DIFF,
	DIFF_SYMBOL_BINARY_FILES,
	DIFF_SYMBOL_HEADER,
	DIFF_SYMBOL_FILEPAIR_PLUS,
	DIFF_SYMBOL_FILEPAIR_MINUS,
	DIFF_SYMBOL_WORDS_PORCELAIN,
	DIFF_SYMBOL_WORDS,
	DIFF_SYMBOL_CONTEXT,
	DIFF_SYMBOL_CONTEXT_INCOMPLETE,
	DIFF_SYMBOL_PLUS,
	DIFF_SYMBOL_MINUS,
	DIFF_SYMBOL_NO_LF_EOF,
	DIFF_SYMBOL_CONTEXT_FRAGINFO,
	DIFF_SYMBOL_CONTEXT_MARKER,
	DIFF_SYMBOL_SEPARATOR
};
/*
 * Flags for content lines:
 * 0..12 are whitespace rules
 * 13-15 are WSEH_NEW | WSEH_OLD | WSEH_CONTEXT
 * 16 is marking if the line is blank at EOF
 */
#define DIFF_SYMBOL_CONTENT_BLANK_LINE_EOF	(1<<16)
#define DIFF_SYMBOL_MOVED_LINE			(1<<17)
#define DIFF_SYMBOL_MOVED_LINE_ALT		(1<<18)
#define DIFF_SYMBOL_MOVED_LINE_UNINTERESTING	(1<<19)
#define DIFF_SYMBOL_CONTENT_WS_MASK (WSEH_NEW | WSEH_OLD | WSEH_CONTEXT | WS_RULE_MASK)

/*
 * This struct is used when we need to buffer the output of the diff output.
 *
 * NEEDSWORK: Instead of storing a copy of the line, add an offset pointer
 * into the pre/post image file. This pointer could be a union with the
 * line pointer. By storing an offset into the file instead of the literal line,
 * we can decrease the memory footprint for the buffered output. At first we
 * may want to only have indirection for the content lines, but we could also
 * enhance the state for emitting prefabricated lines, e.g. the similarity
 * score line or hunk/file headers would only need to store a number or path
 * and then the output can be constructed later on depending on state.
 */
struct emitted_diff_symbol {
	const char *line;
	int len;
	int flags;
	int indent_off;   /* Offset to first non-whitespace character */
	int indent_width; /* The visual width of the indentation */
	unsigned id;
	enum diff_symbol s;
};
#define EMITTED_DIFF_SYMBOL_INIT { 0 }

struct emitted_diff_symbols {
	struct emitted_diff_symbol *buf;
	int nr, alloc;
};
#define EMITTED_DIFF_SYMBOLS_INIT { 0 }

static void append_emitted_diff_symbol(struct diff_options *o,
				       struct emitted_diff_symbol *e)
{
	struct emitted_diff_symbol *f;

	ALLOC_GROW(o->emitted_symbols->buf,
		   o->emitted_symbols->nr + 1,
		   o->emitted_symbols->alloc);
	f = &o->emitted_symbols->buf[o->emitted_symbols->nr++];

	memcpy(f, e, sizeof(struct emitted_diff_symbol));
	f->line = e->line ? xmemdupz(e->line, e->len) : NULL;
}

static void free_emitted_diff_symbols(struct emitted_diff_symbols *e)
{
	if (!e)
		return;
	free(e->buf);
	free(e);
}

struct moved_entry {
	const struct emitted_diff_symbol *es;
	struct moved_entry *next_line;
	struct moved_entry *next_match;
};

struct moved_block {
	struct moved_entry *match;
	int wsd; /* The whitespace delta of this block */
};

#define INDENT_BLANKLINE INT_MIN

static void fill_es_indent_data(struct emitted_diff_symbol *es)
{
	unsigned int off = 0, i;
	int width = 0, tab_width = es->flags & WS_TAB_WIDTH_MASK;
	const char *s = es->line;
	const int len = es->len;

	/* skip any \v \f \r at start of indentation */
	while (s[off] == '\f' || s[off] == '\v' ||
	       (s[off] == '\r' && off < len - 1))
		off++;

	/* calculate the visual width of indentation */
	while(1) {
		if (s[off] == ' ') {
			width++;
			off++;
		} else if (s[off] == '\t') {
			width += tab_width - (width % tab_width);
			while (s[++off] == '\t')
				width += tab_width;
		} else {
			break;
		}
	}

	/* check if this line is blank */
	for (i = off; i < len; i++)
		if (!isspace(s[i]))
		    break;

	if (i == len) {
		es->indent_width = INDENT_BLANKLINE;
		es->indent_off = len;
	} else {
		es->indent_off = off;
		es->indent_width = width;
	}
}

static int compute_ws_delta(const struct emitted_diff_symbol *a,
			    const struct emitted_diff_symbol *b)
{
	int a_width = a->indent_width,
	    b_width = b->indent_width;

	if (a_width == INDENT_BLANKLINE && b_width == INDENT_BLANKLINE)
		return INDENT_BLANKLINE;

	return a_width - b_width;
}

static int cmp_in_block_with_wsd(const struct moved_entry *cur,
				 const struct emitted_diff_symbol *l,
				 struct moved_block *pmb)
{
	int a_width = cur->es->indent_width, b_width = l->indent_width;
	int delta;

	/* The text of each line must match */
	if (cur->es->id != l->id)
		return 1;

	/*
	 * If 'l' and 'cur' are both blank then we don't need to check the
	 * indent. We only need to check cur as we know the strings match.
	 * */
	if (a_width == INDENT_BLANKLINE)
		return 0;

	/*
	 * The indent changes of the block are known and stored in pmb->wsd;
	 * however we need to check if the indent changes of the current line
	 * match those of the current block.
	 */
	delta = b_width - a_width;

	/*
	 * If the previous lines of this block were all blank then set its
	 * whitespace delta.
	 */
	if (pmb->wsd == INDENT_BLANKLINE)
		pmb->wsd = delta;

	return delta != pmb->wsd;
}

struct interned_diff_symbol {
	struct hashmap_entry ent;
	struct emitted_diff_symbol *es;
};

static int interned_diff_symbol_cmp(const void *hashmap_cmp_fn_data,
				    const struct hashmap_entry *eptr,
				    const struct hashmap_entry *entry_or_key,
				    const void *keydata UNUSED)
{
	const struct diff_options *diffopt = hashmap_cmp_fn_data;
	const struct emitted_diff_symbol *a, *b;
	unsigned flags = diffopt->color_moved_ws_handling
			 & XDF_WHITESPACE_FLAGS;

	a = container_of(eptr, const struct interned_diff_symbol, ent)->es;
	b = container_of(entry_or_key, const struct interned_diff_symbol, ent)->es;

	return !xdiff_compare_lines(a->line + a->indent_off,
				    a->len - a->indent_off,
				    b->line + b->indent_off,
				    b->len - b->indent_off, flags);
}

static void prepare_entry(struct diff_options *o, struct emitted_diff_symbol *l,
			  struct interned_diff_symbol *s)
{
	unsigned flags = o->color_moved_ws_handling & XDF_WHITESPACE_FLAGS;
	unsigned int hash = xdiff_hash_string(l->line + l->indent_off,
					      l->len - l->indent_off, flags);

	hashmap_entry_init(&s->ent, hash);
	s->es = l;
}

struct moved_entry_list {
	struct moved_entry *add, *del;
};

static struct moved_entry_list *add_lines_to_move_detection(struct diff_options *o,
							    struct mem_pool *entry_mem_pool)
{
	struct moved_entry *prev_line = NULL;
	struct mem_pool interned_pool;
	struct hashmap interned_map;
	struct moved_entry_list *entry_list = NULL;
	size_t entry_list_alloc = 0;
	unsigned id = 0;
	int n;

	hashmap_init(&interned_map, interned_diff_symbol_cmp, o, 8096);
	mem_pool_init(&interned_pool, 1024 * 1024);

	for (n = 0; n < o->emitted_symbols->nr; n++) {
		struct interned_diff_symbol key;
		struct emitted_diff_symbol *l = &o->emitted_symbols->buf[n];
		struct interned_diff_symbol *s;
		struct moved_entry *entry;

		if (l->s != DIFF_SYMBOL_PLUS && l->s != DIFF_SYMBOL_MINUS) {
			prev_line = NULL;
			continue;
		}

		if (o->color_moved_ws_handling &
		    COLOR_MOVED_WS_ALLOW_INDENTATION_CHANGE)
			fill_es_indent_data(l);

		prepare_entry(o, l, &key);
		s = hashmap_get_entry(&interned_map, &key, ent, &key.ent);
		if (s) {
			l->id = s->es->id;
		} else {
			l->id = id;
			ALLOC_GROW_BY(entry_list, id, 1, entry_list_alloc);
			hashmap_add(&interned_map,
				    memcpy(mem_pool_alloc(&interned_pool,
							  sizeof(key)),
					   &key, sizeof(key)));
		}
		entry = mem_pool_alloc(entry_mem_pool, sizeof(*entry));
		entry->es = l;
		entry->next_line = NULL;
		if (prev_line && prev_line->es->s == l->s)
			prev_line->next_line = entry;
		prev_line = entry;
		if (l->s == DIFF_SYMBOL_PLUS) {
			entry->next_match = entry_list[l->id].add;
			entry_list[l->id].add = entry;
		} else {
			entry->next_match = entry_list[l->id].del;
			entry_list[l->id].del = entry;
		}
	}

	hashmap_clear(&interned_map);
	mem_pool_discard(&interned_pool, 0);

	return entry_list;
}

static void pmb_advance_or_null(struct diff_options *o,
				struct emitted_diff_symbol *l,
				struct moved_block *pmb,
				int *pmb_nr)
{
	int i, j;

	for (i = 0, j = 0; i < *pmb_nr; i++) {
		int match;
		struct moved_entry *prev = pmb[i].match;
		struct moved_entry *cur = (prev && prev->next_line) ?
				prev->next_line : NULL;

		if (o->color_moved_ws_handling &
		    COLOR_MOVED_WS_ALLOW_INDENTATION_CHANGE)
			match = cur &&
				!cmp_in_block_with_wsd(cur, l, &pmb[i]);
		else
			match = cur && cur->es->id == l->id;

		if (match) {
			pmb[j] = pmb[i];
			pmb[j++].match = cur;
		}
	}
	*pmb_nr = j;
}

static void fill_potential_moved_blocks(struct diff_options *o,
					struct moved_entry *match,
					struct emitted_diff_symbol *l,
					struct moved_block **pmb_p,
					int *pmb_alloc_p, int *pmb_nr_p)

{
	struct moved_block *pmb = *pmb_p;
	int pmb_alloc = *pmb_alloc_p, pmb_nr = *pmb_nr_p;

	/*
	 * The current line is the start of a new block.
	 * Setup the set of potential blocks.
	 */
	for (; match; match = match->next_match) {
		ALLOC_GROW(pmb, pmb_nr + 1, pmb_alloc);
		if (o->color_moved_ws_handling &
		    COLOR_MOVED_WS_ALLOW_INDENTATION_CHANGE)
			pmb[pmb_nr].wsd = compute_ws_delta(l, match->es);
		else
			pmb[pmb_nr].wsd = 0;
		pmb[pmb_nr++].match = match;
	}

	*pmb_p = pmb;
	*pmb_alloc_p = pmb_alloc;
	*pmb_nr_p = pmb_nr;
}

/*
 * If o->color_moved is COLOR_MOVED_PLAIN, this function does nothing.
 *
 * Otherwise, if the last block has fewer alphanumeric characters than
 * COLOR_MOVED_MIN_ALNUM_COUNT, unset DIFF_SYMBOL_MOVED_LINE on all lines in
 * that block.
 *
 * The last block consists of the (n - block_length)'th line up to but not
 * including the nth line.
 *
 * Returns 0 if the last block is empty or is unset by this function, non zero
 * otherwise.
 *
 * NEEDSWORK: This uses the same heuristic as blame_entry_score() in blame.c.
 * Think of a way to unify them.
 */
#define DIFF_SYMBOL_MOVED_LINE_ZEBRA_MASK \
  (DIFF_SYMBOL_MOVED_LINE | DIFF_SYMBOL_MOVED_LINE_ALT)
static int adjust_last_block(struct diff_options *o, int n, int block_length)
{
	int i, alnum_count = 0;
	if (o->color_moved == COLOR_MOVED_PLAIN)
		return block_length;
	for (i = 1; i < block_length + 1; i++) {
		const char *c = o->emitted_symbols->buf[n - i].line;
		for (; *c; c++) {
			if (!isalnum(*c))
				continue;
			alnum_count++;
			if (alnum_count >= COLOR_MOVED_MIN_ALNUM_COUNT)
				return 1;
		}
	}
	for (i = 1; i < block_length + 1; i++)
		o->emitted_symbols->buf[n - i].flags &= ~DIFF_SYMBOL_MOVED_LINE_ZEBRA_MASK;
	return 0;
}

/* Find blocks of moved code, delegate actual coloring decision to helper */
static void mark_color_as_moved(struct diff_options *o,
				struct moved_entry_list *entry_list)
{
	struct moved_block *pmb = NULL; /* potentially moved blocks */
	int pmb_nr = 0, pmb_alloc = 0;
	int n, flipped_block = 0, block_length = 0;
	enum diff_symbol moved_symbol = DIFF_SYMBOL_BINARY_DIFF_HEADER;


	for (n = 0; n < o->emitted_symbols->nr; n++) {
		struct moved_entry *match = NULL;
		struct emitted_diff_symbol *l = &o->emitted_symbols->buf[n];

		switch (l->s) {
		case DIFF_SYMBOL_PLUS:
			match = entry_list[l->id].del;
			break;
		case DIFF_SYMBOL_MINUS:
			match = entry_list[l->id].add;
			break;
		default:
			flipped_block = 0;
		}

		if (pmb_nr && (!match || l->s != moved_symbol)) {
			if (!adjust_last_block(o, n, block_length) &&
			    block_length > 1) {
				/*
				 * Rewind in case there is another match
				 * starting at the second line of the block
				 */
				match = NULL;
				n -= block_length;
			}
			pmb_nr = 0;
			block_length = 0;
			flipped_block = 0;
		}
		if (!match) {
			moved_symbol = DIFF_SYMBOL_BINARY_DIFF_HEADER;
			continue;
		}

		if (o->color_moved == COLOR_MOVED_PLAIN) {
			l->flags |= DIFF_SYMBOL_MOVED_LINE;
			continue;
		}

		pmb_advance_or_null(o, l, pmb, &pmb_nr);

		if (pmb_nr == 0) {
			int contiguous = adjust_last_block(o, n, block_length);

			if (!contiguous && block_length > 1)
				/*
				 * Rewind in case there is another match
				 * starting at the second line of the block
				 */
				n -= block_length;
			else
				fill_potential_moved_blocks(o, match, l,
							    &pmb, &pmb_alloc,
							    &pmb_nr);

			if (contiguous && pmb_nr && moved_symbol == l->s)
				flipped_block = (flipped_block + 1) % 2;
			else
				flipped_block = 0;

			if (pmb_nr)
				moved_symbol = l->s;
			else
				moved_symbol = DIFF_SYMBOL_BINARY_DIFF_HEADER;

			block_length = 0;
		}

		if (pmb_nr) {
			block_length++;
			l->flags |= DIFF_SYMBOL_MOVED_LINE;
			if (flipped_block && o->color_moved != COLOR_MOVED_BLOCKS)
				l->flags |= DIFF_SYMBOL_MOVED_LINE_ALT;
		}
	}
	adjust_last_block(o, n, block_length);

	free(pmb);
}

static void dim_moved_lines(struct diff_options *o)
{
	int n;
	for (n = 0; n < o->emitted_symbols->nr; n++) {
		struct emitted_diff_symbol *prev = (n != 0) ?
				&o->emitted_symbols->buf[n - 1] : NULL;
		struct emitted_diff_symbol *l = &o->emitted_symbols->buf[n];
		struct emitted_diff_symbol *next =
				(n < o->emitted_symbols->nr - 1) ?
				&o->emitted_symbols->buf[n + 1] : NULL;

		/* Not a plus or minus line? */
		if (l->s != DIFF_SYMBOL_PLUS && l->s != DIFF_SYMBOL_MINUS)
			continue;

		/* Not a moved line? */
		if (!(l->flags & DIFF_SYMBOL_MOVED_LINE))
			continue;

		/*
		 * If prev or next are not a plus or minus line,
		 * pretend they don't exist
		 */
		if (prev && prev->s != DIFF_SYMBOL_PLUS &&
			    prev->s != DIFF_SYMBOL_MINUS)
			prev = NULL;
		if (next && next->s != DIFF_SYMBOL_PLUS &&
			    next->s != DIFF_SYMBOL_MINUS)
			next = NULL;

		/* Inside a block? */
		if ((prev &&
		    (prev->flags & DIFF_SYMBOL_MOVED_LINE_ZEBRA_MASK) ==
		    (l->flags & DIFF_SYMBOL_MOVED_LINE_ZEBRA_MASK)) &&
		    (next &&
		    (next->flags & DIFF_SYMBOL_MOVED_LINE_ZEBRA_MASK) ==
		    (l->flags & DIFF_SYMBOL_MOVED_LINE_ZEBRA_MASK))) {
			l->flags |= DIFF_SYMBOL_MOVED_LINE_UNINTERESTING;
			continue;
		}

		/* Check if we are at an interesting bound: */
		if (prev && (prev->flags & DIFF_SYMBOL_MOVED_LINE) &&
		    (prev->flags & DIFF_SYMBOL_MOVED_LINE_ALT) !=
		       (l->flags & DIFF_SYMBOL_MOVED_LINE_ALT))
			continue;
		if (next && (next->flags & DIFF_SYMBOL_MOVED_LINE) &&
		    (next->flags & DIFF_SYMBOL_MOVED_LINE_ALT) !=
		       (l->flags & DIFF_SYMBOL_MOVED_LINE_ALT))
			continue;

		/*
		 * The boundary to prev and next are not interesting,
		 * so this line is not interesting as a whole
		 */
		l->flags |= DIFF_SYMBOL_MOVED_LINE_UNINTERESTING;
	}
}

static void emit_line_ws_markup(struct diff_options *o,
				const char *set_sign, const char *set,
				const char *reset,
				int sign_index, const char *line, int len,
				unsigned ws_rule, int blank_at_eof)
{
	const char *ws = NULL;
	int sign = o->output_indicators[sign_index];

	if (o->ws_error_highlight & ws_rule) {
		ws = diff_get_color_opt(o, DIFF_WHITESPACE);
		if (!*ws)
			ws = NULL;
	}

	if (!ws && !set_sign)
		emit_line_0(o, set, NULL, 0, reset, sign, line, len);
	else if (!ws) {
		emit_line_0(o, set_sign, set, !!set_sign, reset, sign, line, len);
	} else if (blank_at_eof)
		/* Blank line at EOF - paint '+' as well */
		emit_line_0(o, ws, NULL, 0, reset, sign, line, len);
	else {
		/* Emit just the prefix, then the rest. */
		emit_line_0(o, set_sign ? set_sign : set, NULL, !!set_sign, reset,
			    sign, "", 0);
		ws_check_emit(line, len, ws_rule,
			      o->file, set, reset, ws);
	}
}

static void emit_diff_symbol_from_struct(struct diff_options *o,
					 struct emitted_diff_symbol *eds)
{
	static const char *nneof = " No newline at end of file\n";
	const char *context, *reset, *set, *set_sign, *meta, *fraginfo;

	enum diff_symbol s = eds->s;
	const char *line = eds->line;
	int len = eds->len;
	unsigned flags = eds->flags;

	switch (s) {
	case DIFF_SYMBOL_NO_LF_EOF:
		context = diff_get_color_opt(o, DIFF_CONTEXT);
		reset = diff_get_color_opt(o, DIFF_RESET);
		putc('\n', o->file);
		emit_line_0(o, context, NULL, 0, reset, '\\',
			    nneof, strlen(nneof));
		break;
	case DIFF_SYMBOL_SUBMODULE_HEADER:
	case DIFF_SYMBOL_SUBMODULE_ERROR:
	case DIFF_SYMBOL_SUBMODULE_PIPETHROUGH:
	case DIFF_SYMBOL_STATS_SUMMARY_INSERTS_DELETES:
	case DIFF_SYMBOL_SUMMARY:
	case DIFF_SYMBOL_STATS_LINE:
	case DIFF_SYMBOL_BINARY_DIFF_BODY:
	case DIFF_SYMBOL_CONTEXT_FRAGINFO:
		emit_line(o, "", "", line, len);
		break;
	case DIFF_SYMBOL_CONTEXT_INCOMPLETE:
	case DIFF_SYMBOL_CONTEXT_MARKER:
		context = diff_get_color_opt(o, DIFF_CONTEXT);
		reset = diff_get_color_opt(o, DIFF_RESET);
		emit_line(o, context, reset, line, len);
		break;
	case DIFF_SYMBOL_SEPARATOR:
		fprintf(o->file, "%s%c",
			diff_line_prefix(o),
			o->line_termination);
		break;
	case DIFF_SYMBOL_CONTEXT:
		set = diff_get_color_opt(o, DIFF_CONTEXT);
		reset = diff_get_color_opt(o, DIFF_RESET);
		set_sign = NULL;
		if (o->flags.dual_color_diffed_diffs) {
			char c = !len ? 0 : line[0];

			if (c == '+')
				set = diff_get_color_opt(o, DIFF_FILE_NEW);
			else if (c == '@')
				set = diff_get_color_opt(o, DIFF_FRAGINFO);
			else if (c == '-')
				set = diff_get_color_opt(o, DIFF_FILE_OLD);
		}
		emit_line_ws_markup(o, set_sign, set, reset,
				    OUTPUT_INDICATOR_CONTEXT, line, len,
				    flags & (DIFF_SYMBOL_CONTENT_WS_MASK), 0);
		break;
	case DIFF_SYMBOL_PLUS:
		switch (flags & (DIFF_SYMBOL_MOVED_LINE |
				 DIFF_SYMBOL_MOVED_LINE_ALT |
				 DIFF_SYMBOL_MOVED_LINE_UNINTERESTING)) {
		case DIFF_SYMBOL_MOVED_LINE |
		     DIFF_SYMBOL_MOVED_LINE_ALT |
		     DIFF_SYMBOL_MOVED_LINE_UNINTERESTING:
			set = diff_get_color_opt(o, DIFF_FILE_NEW_MOVED_ALT_DIM);
			break;
		case DIFF_SYMBOL_MOVED_LINE |
		     DIFF_SYMBOL_MOVED_LINE_ALT:
			set = diff_get_color_opt(o, DIFF_FILE_NEW_MOVED_ALT);
			break;
		case DIFF_SYMBOL_MOVED_LINE |
		     DIFF_SYMBOL_MOVED_LINE_UNINTERESTING:
			set = diff_get_color_opt(o, DIFF_FILE_NEW_MOVED_DIM);
			break;
		case DIFF_SYMBOL_MOVED_LINE:
			set = diff_get_color_opt(o, DIFF_FILE_NEW_MOVED);
			break;
		default:
			set = diff_get_color_opt(o, DIFF_FILE_NEW);
		}
		reset = diff_get_color_opt(o, DIFF_RESET);
		if (!o->flags.dual_color_diffed_diffs)
			set_sign = NULL;
		else {
			char c = !len ? 0 : line[0];

			set_sign = set;
			if (c == '-')
				set = diff_get_color_opt(o, DIFF_FILE_OLD_BOLD);
			else if (c == '@')
				set = diff_get_color_opt(o, DIFF_FRAGINFO);
			else if (c == '+')
				set = diff_get_color_opt(o, DIFF_FILE_NEW_BOLD);
			else
				set = diff_get_color_opt(o, DIFF_CONTEXT_BOLD);
			flags &= ~DIFF_SYMBOL_CONTENT_WS_MASK;
		}
		emit_line_ws_markup(o, set_sign, set, reset,
				    OUTPUT_INDICATOR_NEW, line, len,
				    flags & DIFF_SYMBOL_CONTENT_WS_MASK,
				    flags & DIFF_SYMBOL_CONTENT_BLANK_LINE_EOF);
		break;
	case DIFF_SYMBOL_MINUS:
		switch (flags & (DIFF_SYMBOL_MOVED_LINE |
				 DIFF_SYMBOL_MOVED_LINE_ALT |
				 DIFF_SYMBOL_MOVED_LINE_UNINTERESTING)) {
		case DIFF_SYMBOL_MOVED_LINE |
		     DIFF_SYMBOL_MOVED_LINE_ALT |
		     DIFF_SYMBOL_MOVED_LINE_UNINTERESTING:
			set = diff_get_color_opt(o, DIFF_FILE_OLD_MOVED_ALT_DIM);
			break;
		case DIFF_SYMBOL_MOVED_LINE |
		     DIFF_SYMBOL_MOVED_LINE_ALT:
			set = diff_get_color_opt(o, DIFF_FILE_OLD_MOVED_ALT);
			break;
		case DIFF_SYMBOL_MOVED_LINE |
		     DIFF_SYMBOL_MOVED_LINE_UNINTERESTING:
			set = diff_get_color_opt(o, DIFF_FILE_OLD_MOVED_DIM);
			break;
		case DIFF_SYMBOL_MOVED_LINE:
			set = diff_get_color_opt(o, DIFF_FILE_OLD_MOVED);
			break;
		default:
			set = diff_get_color_opt(o, DIFF_FILE_OLD);
		}
		reset = diff_get_color_opt(o, DIFF_RESET);
		if (!o->flags.dual_color_diffed_diffs)
			set_sign = NULL;
		else {
			char c = !len ? 0 : line[0];

			set_sign = set;
			if (c == '+')
				set = diff_get_color_opt(o, DIFF_FILE_NEW_DIM);
			else if (c == '@')
				set = diff_get_color_opt(o, DIFF_FRAGINFO);
			else if (c == '-')
				set = diff_get_color_opt(o, DIFF_FILE_OLD_DIM);
			else
				set = diff_get_color_opt(o, DIFF_CONTEXT_DIM);
		}
		emit_line_ws_markup(o, set_sign, set, reset,
				    OUTPUT_INDICATOR_OLD, line, len,
				    flags & DIFF_SYMBOL_CONTENT_WS_MASK, 0);
		break;
	case DIFF_SYMBOL_WORDS_PORCELAIN:
		context = diff_get_color_opt(o, DIFF_CONTEXT);
		reset = diff_get_color_opt(o, DIFF_RESET);
		emit_line(o, context, reset, line, len);
		fputs("~\n", o->file);
		break;
	case DIFF_SYMBOL_WORDS:
		context = diff_get_color_opt(o, DIFF_CONTEXT);
		reset = diff_get_color_opt(o, DIFF_RESET);
		/*
		 * Skip the prefix character, if any.  With
		 * diff_suppress_blank_empty, there may be
		 * none.
		 */
		if (line[0] != '\n') {
			line++;
			len--;
		}
		emit_line(o, context, reset, line, len);
		break;
	case DIFF_SYMBOL_FILEPAIR_PLUS:
		meta = diff_get_color_opt(o, DIFF_METAINFO);
		reset = diff_get_color_opt(o, DIFF_RESET);
		fprintf(o->file, "%s%s+++ %s%s%s\n", diff_line_prefix(o), meta,
			line, reset,
			strchr(line, ' ') ? "\t" : "");
		break;
	case DIFF_SYMBOL_FILEPAIR_MINUS:
		meta = diff_get_color_opt(o, DIFF_METAINFO);
		reset = diff_get_color_opt(o, DIFF_RESET);
		fprintf(o->file, "%s%s--- %s%s%s\n", diff_line_prefix(o), meta,
			line, reset,
			strchr(line, ' ') ? "\t" : "");
		break;
	case DIFF_SYMBOL_BINARY_FILES:
	case DIFF_SYMBOL_HEADER:
		fprintf(o->file, "%s", line);
		break;
	case DIFF_SYMBOL_BINARY_DIFF_HEADER:
		fprintf(o->file, "%sGIT binary patch\n", diff_line_prefix(o));
		break;
	case DIFF_SYMBOL_BINARY_DIFF_HEADER_DELTA:
		fprintf(o->file, "%sdelta %s\n", diff_line_prefix(o), line);
		break;
	case DIFF_SYMBOL_BINARY_DIFF_HEADER_LITERAL:
		fprintf(o->file, "%sliteral %s\n", diff_line_prefix(o), line);
		break;
	case DIFF_SYMBOL_BINARY_DIFF_FOOTER:
		fputs(diff_line_prefix(o), o->file);
		fputc('\n', o->file);
		break;
	case DIFF_SYMBOL_REWRITE_DIFF:
		fraginfo = diff_get_color(o->use_color, DIFF_FRAGINFO);
		reset = diff_get_color_opt(o, DIFF_RESET);
		emit_line(o, fraginfo, reset, line, len);
		break;
	case DIFF_SYMBOL_SUBMODULE_ADD:
		set = diff_get_color_opt(o, DIFF_FILE_NEW);
		reset = diff_get_color_opt(o, DIFF_RESET);
		emit_line(o, set, reset, line, len);
		break;
	case DIFF_SYMBOL_SUBMODULE_DEL:
		set = diff_get_color_opt(o, DIFF_FILE_OLD);
		reset = diff_get_color_opt(o, DIFF_RESET);
		emit_line(o, set, reset, line, len);
		break;
	case DIFF_SYMBOL_SUBMODULE_UNTRACKED:
		fprintf(o->file, "%sSubmodule %s contains untracked content\n",
			diff_line_prefix(o), line);
		break;
	case DIFF_SYMBOL_SUBMODULE_MODIFIED:
		fprintf(o->file, "%sSubmodule %s contains modified content\n",
			diff_line_prefix(o), line);
		break;
	case DIFF_SYMBOL_STATS_SUMMARY_NO_FILES:
		emit_line(o, "", "", " 0 files changed\n",
			  strlen(" 0 files changed\n"));
		break;
	case DIFF_SYMBOL_STATS_SUMMARY_ABBREV:
		emit_line(o, "", "", " ...\n", strlen(" ...\n"));
		break;
	case DIFF_SYMBOL_WORD_DIFF:
		fprintf(o->file, "%.*s", len, line);
		break;
	case DIFF_SYMBOL_STAT_SEP:
		fputs(o->stat_sep, o->file);
		break;
	default:
		BUG("unknown diff symbol");
	}
}

static void emit_diff_symbol(struct diff_options *o, enum diff_symbol s,
			     const char *line, int len, unsigned flags)
{
	struct emitted_diff_symbol e = {
		.line = line, .len = len, .flags = flags, .s = s
	};

	if (o->emitted_symbols)
		append_emitted_diff_symbol(o, &e);
	else
		emit_diff_symbol_from_struct(o, &e);
}

void diff_emit_submodule_del(struct diff_options *o, const char *line)
{
	emit_diff_symbol(o, DIFF_SYMBOL_SUBMODULE_DEL, line, strlen(line), 0);
}

void diff_emit_submodule_add(struct diff_options *o, const char *line)
{
	emit_diff_symbol(o, DIFF_SYMBOL_SUBMODULE_ADD, line, strlen(line), 0);
}

void diff_emit_submodule_untracked(struct diff_options *o, const char *path)
{
	emit_diff_symbol(o, DIFF_SYMBOL_SUBMODULE_UNTRACKED,
			 path, strlen(path), 0);
}

void diff_emit_submodule_modified(struct diff_options *o, const char *path)
{
	emit_diff_symbol(o, DIFF_SYMBOL_SUBMODULE_MODIFIED,
			 path, strlen(path), 0);
}

void diff_emit_submodule_header(struct diff_options *o, const char *header)
{
	emit_diff_symbol(o, DIFF_SYMBOL_SUBMODULE_HEADER,
			 header, strlen(header), 0);
}

void diff_emit_submodule_error(struct diff_options *o, const char *err)
{
	emit_diff_symbol(o, DIFF_SYMBOL_SUBMODULE_ERROR, err, strlen(err), 0);
}

void diff_emit_submodule_pipethrough(struct diff_options *o,
				     const char *line, int len)
{
	emit_diff_symbol(o, DIFF_SYMBOL_SUBMODULE_PIPETHROUGH, line, len, 0);
}

static int new_blank_line_at_eof(struct emit_callback *ecbdata, const char *line, int len)
{
	if (!((ecbdata->ws_rule & WS_BLANK_AT_EOF) &&
	      ecbdata->blank_at_eof_in_preimage &&
	      ecbdata->blank_at_eof_in_postimage &&
	      ecbdata->blank_at_eof_in_preimage <= ecbdata->lno_in_preimage &&
	      ecbdata->blank_at_eof_in_postimage <= ecbdata->lno_in_postimage))
		return 0;
	return ws_blank_line(line, len);
}

static void emit_add_line(struct emit_callback *ecbdata,
			  const char *line, int len)
{
	unsigned flags = WSEH_NEW | ecbdata->ws_rule;
	if (new_blank_line_at_eof(ecbdata, line, len))
		flags |= DIFF_SYMBOL_CONTENT_BLANK_LINE_EOF;

	emit_diff_symbol(ecbdata->opt, DIFF_SYMBOL_PLUS, line, len, flags);
}

static void emit_del_line(struct emit_callback *ecbdata,
			  const char *line, int len)
{
	unsigned flags = WSEH_OLD | ecbdata->ws_rule;
	emit_diff_symbol(ecbdata->opt, DIFF_SYMBOL_MINUS, line, len, flags);
}

static void emit_context_line(struct emit_callback *ecbdata,
			      const char *line, int len)
{
	unsigned flags = WSEH_CONTEXT | ecbdata->ws_rule;
	emit_diff_symbol(ecbdata->opt, DIFF_SYMBOL_CONTEXT, line, len, flags);
}

static void emit_hunk_header(struct emit_callback *ecbdata,
			     const char *line, int len)
{
	const char *context = diff_get_color(ecbdata->color_diff, DIFF_CONTEXT);
	const char *frag = diff_get_color(ecbdata->color_diff, DIFF_FRAGINFO);
	const char *func = diff_get_color(ecbdata->color_diff, DIFF_FUNCINFO);
	const char *reset = diff_get_color(ecbdata->color_diff, DIFF_RESET);
	const char *reverse = ecbdata->color_diff ? GIT_COLOR_REVERSE : "";
	static const char atat[2] = { '@', '@' };
	const char *cp, *ep;
	struct strbuf msgbuf = STRBUF_INIT;
	int org_len = len;
	int i = 1;

	/*
	 * As a hunk header must begin with "@@ -<old>, +<new> @@",
	 * it always is at least 10 bytes long.
	 */
	if (len < 10 ||
	    memcmp(line, atat, 2) ||
	    !(ep = memmem(line + 2, len - 2, atat, 2))) {
		emit_diff_symbol(ecbdata->opt,
				 DIFF_SYMBOL_CONTEXT_MARKER, line, len, 0);
		return;
	}
	ep += 2; /* skip over @@ */

	/* The hunk header in fraginfo color */
	if (ecbdata->opt->flags.dual_color_diffed_diffs)
		strbuf_addstr(&msgbuf, reverse);
	strbuf_addstr(&msgbuf, frag);
	if (ecbdata->opt->flags.suppress_hunk_header_line_count)
		strbuf_add(&msgbuf, atat, sizeof(atat));
	else
		strbuf_add(&msgbuf, line, ep - line);
	strbuf_addstr(&msgbuf, reset);

	/*
	 * trailing "\r\n"
	 */
	for ( ; i < 3; i++)
		if (line[len - i] == '\r' || line[len - i] == '\n')
			len--;

	/* blank before the func header */
	for (cp = ep; ep - line < len; ep++)
		if (*ep != ' ' && *ep != '\t')
			break;
	if (ep != cp) {
		strbuf_addstr(&msgbuf, context);
		strbuf_add(&msgbuf, cp, ep - cp);
		strbuf_addstr(&msgbuf, reset);
	}

	if (ep < line + len) {
		strbuf_addstr(&msgbuf, func);
		strbuf_add(&msgbuf, ep, line + len - ep);
		strbuf_addstr(&msgbuf, reset);
	}

	strbuf_add(&msgbuf, line + len, org_len - len);
	strbuf_complete_line(&msgbuf);
	emit_diff_symbol(ecbdata->opt,
			 DIFF_SYMBOL_CONTEXT_FRAGINFO, msgbuf.buf, msgbuf.len, 0);
	strbuf_release(&msgbuf);
}

static struct diff_tempfile *claim_diff_tempfile(void)
{
	int i;
	for (i = 0; i < ARRAY_SIZE(diff_temp); i++)
		if (!diff_temp[i].name)
			return diff_temp + i;
	BUG("diff is failing to clean up its tempfiles");
}

static void remove_tempfile(void)
{
	int i;
	for (i = 0; i < ARRAY_SIZE(diff_temp); i++) {
		if (is_tempfile_active(diff_temp[i].tempfile))
			delete_tempfile(&diff_temp[i].tempfile);
		diff_temp[i].name = NULL;
	}
}

static void add_line_count(struct strbuf *out, int count)
{
	switch (count) {
	case 0:
		strbuf_addstr(out, "0,0");
		break;
	case 1:
		strbuf_addstr(out, "1");
		break;
	default:
		strbuf_addf(out, "1,%d", count);
		break;
	}
}

static void emit_rewrite_lines(struct emit_callback *ecb,
			       int prefix, const char *data, int size)
{
	const char *endp = NULL;

	while (0 < size) {
		int len;

		endp = memchr(data, '\n', size);
		len = endp ? (endp - data + 1) : size;
		if (prefix != '+') {
			ecb->lno_in_preimage++;
			emit_del_line(ecb, data, len);
		} else {
			ecb->lno_in_postimage++;
			emit_add_line(ecb, data, len);
		}
		size -= len;
		data += len;
	}
	if (!endp)
		emit_diff_symbol(ecb->opt, DIFF_SYMBOL_NO_LF_EOF, NULL, 0, 0);
}

static void emit_rewrite_diff(const char *name_a,
			      const char *name_b,
			      struct diff_filespec *one,
			      struct diff_filespec *two,
			      struct userdiff_driver *textconv_one,
			      struct userdiff_driver *textconv_two,
			      struct diff_options *o)
{
	int lc_a, lc_b;
	static struct strbuf a_name = STRBUF_INIT, b_name = STRBUF_INIT;
	const char *a_prefix, *b_prefix;
	char *data_one, *data_two;
	size_t size_one, size_two;
	struct emit_callback ecbdata;
	struct strbuf out = STRBUF_INIT;

	if (diff_mnemonic_prefix && o->flags.reverse_diff) {
		a_prefix = o->b_prefix;
		b_prefix = o->a_prefix;
	} else {
		a_prefix = o->a_prefix;
		b_prefix = o->b_prefix;
	}

	name_a += (*name_a == '/');
	name_b += (*name_b == '/');

	strbuf_reset(&a_name);
	strbuf_reset(&b_name);
	quote_two_c_style(&a_name, a_prefix, name_a, 0);
	quote_two_c_style(&b_name, b_prefix, name_b, 0);

	size_one = fill_textconv(o->repo, textconv_one, one, &data_one);
	size_two = fill_textconv(o->repo, textconv_two, two, &data_two);

	memset(&ecbdata, 0, sizeof(ecbdata));
	ecbdata.color_diff = want_color(o->use_color);
	ecbdata.ws_rule = whitespace_rule(o->repo->index, name_b);
	ecbdata.opt = o;
	if (ecbdata.ws_rule & WS_BLANK_AT_EOF) {
		mmfile_t mf1, mf2;
		mf1.ptr = (char *)data_one;
		mf2.ptr = (char *)data_two;
		mf1.size = size_one;
		mf2.size = size_two;
		check_blank_at_eof(&mf1, &mf2, &ecbdata);
	}
	ecbdata.lno_in_preimage = 1;
	ecbdata.lno_in_postimage = 1;

	lc_a = count_lines(data_one, size_one);
	lc_b = count_lines(data_two, size_two);

	emit_diff_symbol(o, DIFF_SYMBOL_FILEPAIR_MINUS,
			 a_name.buf, a_name.len, 0);
	emit_diff_symbol(o, DIFF_SYMBOL_FILEPAIR_PLUS,
			 b_name.buf, b_name.len, 0);

	strbuf_addstr(&out, "@@ -");
	if (!o->irreversible_delete)
		add_line_count(&out, lc_a);
	else
		strbuf_addstr(&out, "?,?");
	strbuf_addstr(&out, " +");
	add_line_count(&out, lc_b);
	strbuf_addstr(&out, " @@\n");
	emit_diff_symbol(o, DIFF_SYMBOL_REWRITE_DIFF, out.buf, out.len, 0);
	strbuf_release(&out);

	if (lc_a && !o->irreversible_delete)
		emit_rewrite_lines(&ecbdata, '-', data_one, size_one);
	if (lc_b)
		emit_rewrite_lines(&ecbdata, '+', data_two, size_two);
	if (textconv_one)
		free((char *)data_one);
	if (textconv_two)
		free((char *)data_two);
}

struct diff_words_buffer {
	mmfile_t text;
	unsigned long alloc;
	struct diff_words_orig {
		const char *begin, *end;
	} *orig;
	int orig_nr, orig_alloc;
};

static void diff_words_append(char *line, unsigned long len,
		struct diff_words_buffer *buffer)
{
	ALLOC_GROW(buffer->text.ptr, buffer->text.size + len, buffer->alloc);
	line++;
	len--;
	memcpy(buffer->text.ptr + buffer->text.size, line, len);
	buffer->text.size += len;
	buffer->text.ptr[buffer->text.size] = '\0';
}

struct diff_words_style_elem {
	const char *prefix;
	const char *suffix;
	const char *color; /* NULL; filled in by the setup code if
			    * color is enabled */
};

struct diff_words_style {
	enum diff_words_type type;
	struct diff_words_style_elem new_word, old_word, ctx;
	const char *newline;
};

static struct diff_words_style diff_words_styles[] = {
	{ DIFF_WORDS_PORCELAIN, {"+", "\n"}, {"-", "\n"}, {" ", "\n"}, "~\n" },
	{ DIFF_WORDS_PLAIN, {"{+", "+}"}, {"[-", "-]"}, {"", ""}, "\n" },
	{ DIFF_WORDS_COLOR, {"", ""}, {"", ""}, {"", ""}, "\n" }
};

struct diff_words_data {
	struct diff_words_buffer minus, plus;
	const char *current_plus;
	int last_minus;
	struct diff_options *opt;
	regex_t *word_regex;
	enum diff_words_type type;
	struct diff_words_style *style;
};

static int fn_out_diff_words_write_helper(struct diff_options *o,
					  struct diff_words_style_elem *st_el,
					  const char *newline,
					  size_t count, const char *buf)
{
	int print = 0;
	struct strbuf sb = STRBUF_INIT;

	while (count) {
		char *p = memchr(buf, '\n', count);
		if (print)
			strbuf_addstr(&sb, diff_line_prefix(o));

		if (p != buf) {
			const char *reset = st_el->color && *st_el->color ?
					    GIT_COLOR_RESET : NULL;
			if (st_el->color && *st_el->color)
				strbuf_addstr(&sb, st_el->color);
			strbuf_addstr(&sb, st_el->prefix);
			strbuf_add(&sb, buf, p ? p - buf : count);
			strbuf_addstr(&sb, st_el->suffix);
			if (reset)
				strbuf_addstr(&sb, reset);
		}
		if (!p)
			goto out;

		strbuf_addstr(&sb, newline);
		count -= p + 1 - buf;
		buf = p + 1;
		print = 1;
		if (count) {
			emit_diff_symbol(o, DIFF_SYMBOL_WORD_DIFF,
					 sb.buf, sb.len, 0);
			strbuf_reset(&sb);
		}
	}

out:
	if (sb.len)
		emit_diff_symbol(o, DIFF_SYMBOL_WORD_DIFF,
				 sb.buf, sb.len, 0);
	strbuf_release(&sb);
	return 0;
}

/*
 * '--color-words' algorithm can be described as:
 *
 *   1. collect the minus/plus lines of a diff hunk, divided into
 *      minus-lines and plus-lines;
 *
 *   2. break both minus-lines and plus-lines into words and
 *      place them into two mmfile_t with one word for each line;
 *
 *   3. use xdiff to run diff on the two mmfile_t to get the words level diff;
 *
 * And for the common parts of the both file, we output the plus side text.
 * diff_words->current_plus is used to trace the current position of the plus file
 * which printed. diff_words->last_minus is used to trace the last minus word
 * printed.
 *
 * For '--graph' to work with '--color-words', we need to output the graph prefix
 * on each line of color words output. Generally, there are two conditions on
 * which we should output the prefix.
 *
 *   1. diff_words->last_minus == 0 &&
 *      diff_words->current_plus == diff_words->plus.text.ptr
 *
 *      that is: the plus text must start as a new line, and if there is no minus
 *      word printed, a graph prefix must be printed.
 *
 *   2. diff_words->current_plus > diff_words->plus.text.ptr &&
 *      *(diff_words->current_plus - 1) == '\n'
 *
 *      that is: a graph prefix must be printed following a '\n'
 */
static int color_words_output_graph_prefix(struct diff_words_data *diff_words)
{
	if ((diff_words->last_minus == 0 &&
		diff_words->current_plus == diff_words->plus.text.ptr) ||
		(diff_words->current_plus > diff_words->plus.text.ptr &&
		*(diff_words->current_plus - 1) == '\n')) {
		return 1;
	} else {
		return 0;
	}
}

static void fn_out_diff_words_aux(void *priv,
				  long minus_first, long minus_len,
				  long plus_first, long plus_len,
				  const char *func UNUSED, long funclen UNUSED)
{
	struct diff_words_data *diff_words = priv;
	struct diff_words_style *style = diff_words->style;
	const char *minus_begin, *minus_end, *plus_begin, *plus_end;
	struct diff_options *opt = diff_words->opt;
	const char *line_prefix;

	assert(opt);
	line_prefix = diff_line_prefix(opt);

	/* POSIX requires that first be decremented by one if len == 0... */
	if (minus_len) {
		minus_begin = diff_words->minus.orig[minus_first].begin;
		minus_end =
			diff_words->minus.orig[minus_first + minus_len - 1].end;
	} else
		minus_begin = minus_end =
			diff_words->minus.orig[minus_first].end;

	if (plus_len) {
		plus_begin = diff_words->plus.orig[plus_first].begin;
		plus_end = diff_words->plus.orig[plus_first + plus_len - 1].end;
	} else
		plus_begin = plus_end = diff_words->plus.orig[plus_first].end;

	if (color_words_output_graph_prefix(diff_words)) {
		fputs(line_prefix, diff_words->opt->file);
	}
	if (diff_words->current_plus != plus_begin) {
		fn_out_diff_words_write_helper(diff_words->opt,
				&style->ctx, style->newline,
				plus_begin - diff_words->current_plus,
				diff_words->current_plus);
	}
	if (minus_begin != minus_end) {
		fn_out_diff_words_write_helper(diff_words->opt,
				&style->old_word, style->newline,
				minus_end - minus_begin, minus_begin);
	}
	if (plus_begin != plus_end) {
		fn_out_diff_words_write_helper(diff_words->opt,
				&style->new_word, style->newline,
				plus_end - plus_begin, plus_begin);
	}

	diff_words->current_plus = plus_end;
	diff_words->last_minus = minus_first;
}

/* This function starts looking at *begin, and returns 0 iff a word was found. */
static int find_word_boundaries(mmfile_t *buffer, regex_t *word_regex,
		int *begin, int *end)
{
	while (word_regex && *begin < buffer->size) {
		regmatch_t match[1];
		if (!regexec_buf(word_regex, buffer->ptr + *begin,
				 buffer->size - *begin, 1, match, 0)) {
			char *p = memchr(buffer->ptr + *begin + match[0].rm_so,
					'\n', match[0].rm_eo - match[0].rm_so);
			*end = p ? p - buffer->ptr : match[0].rm_eo + *begin;
			*begin += match[0].rm_so;
			if (*begin == *end)
				(*begin)++;
			else
				return *begin > *end;
		} else {
			return -1;
		}
	}

	/* find the next word */
	while (*begin < buffer->size && isspace(buffer->ptr[*begin]))
		(*begin)++;
	if (*begin >= buffer->size)
		return -1;

	/* find the end of the word */
	*end = *begin + 1;
	while (*end < buffer->size && !isspace(buffer->ptr[*end]))
		(*end)++;

	return 0;
}

/*
 * This function splits the words in buffer->text, stores the list with
 * newline separator into out, and saves the offsets of the original words
 * in buffer->orig.
 */
static void diff_words_fill(struct diff_words_buffer *buffer, mmfile_t *out,
		regex_t *word_regex)
{
	int i, j;
	long alloc = 0;

	out->size = 0;
	out->ptr = NULL;

	/* fake an empty "0th" word */
	ALLOC_GROW(buffer->orig, 1, buffer->orig_alloc);
	buffer->orig[0].begin = buffer->orig[0].end = buffer->text.ptr;
	buffer->orig_nr = 1;

	for (i = 0; i < buffer->text.size; i++) {
		if (find_word_boundaries(&buffer->text, word_regex, &i, &j))
			return;

		/* store original boundaries */
		ALLOC_GROW(buffer->orig, buffer->orig_nr + 1,
				buffer->orig_alloc);
		buffer->orig[buffer->orig_nr].begin = buffer->text.ptr + i;
		buffer->orig[buffer->orig_nr].end = buffer->text.ptr + j;
		buffer->orig_nr++;

		/* store one word */
		ALLOC_GROW(out->ptr, out->size + j - i + 1, alloc);
		memcpy(out->ptr + out->size, buffer->text.ptr + i, j - i);
		out->ptr[out->size + j - i] = '\n';
		out->size += j - i + 1;

		i = j - 1;
	}
}

/* this executes the word diff on the accumulated buffers */
static void diff_words_show(struct diff_words_data *diff_words)
{
	xpparam_t xpp;
	xdemitconf_t xecfg;
	mmfile_t minus, plus;
	struct diff_words_style *style = diff_words->style;

	struct diff_options *opt = diff_words->opt;
	const char *line_prefix;

	assert(opt);
	line_prefix = diff_line_prefix(opt);

	/* special case: only removal */
	if (!diff_words->plus.text.size) {
		emit_diff_symbol(diff_words->opt, DIFF_SYMBOL_WORD_DIFF,
				 line_prefix, strlen(line_prefix), 0);
		fn_out_diff_words_write_helper(diff_words->opt,
			&style->old_word, style->newline,
			diff_words->minus.text.size,
			diff_words->minus.text.ptr);
		diff_words->minus.text.size = 0;
		return;
	}

	diff_words->current_plus = diff_words->plus.text.ptr;
	diff_words->last_minus = 0;

	memset(&xpp, 0, sizeof(xpp));
	memset(&xecfg, 0, sizeof(xecfg));
	diff_words_fill(&diff_words->minus, &minus, diff_words->word_regex);
	diff_words_fill(&diff_words->plus, &plus, diff_words->word_regex);
	xpp.flags = 0;
	/* as only the hunk header will be parsed, we need a 0-context */
	xecfg.ctxlen = 0;
	if (xdi_diff_outf(&minus, &plus, fn_out_diff_words_aux, NULL,
			  diff_words, &xpp, &xecfg))
		die("unable to generate word diff");
	free(minus.ptr);
	free(plus.ptr);
	if (diff_words->current_plus != diff_words->plus.text.ptr +
			diff_words->plus.text.size) {
		if (color_words_output_graph_prefix(diff_words))
			emit_diff_symbol(diff_words->opt, DIFF_SYMBOL_WORD_DIFF,
					 line_prefix, strlen(line_prefix), 0);
		fn_out_diff_words_write_helper(diff_words->opt,
			&style->ctx, style->newline,
			diff_words->plus.text.ptr + diff_words->plus.text.size
			- diff_words->current_plus, diff_words->current_plus);
	}
	diff_words->minus.text.size = diff_words->plus.text.size = 0;
}

/* In "color-words" mode, show word-diff of words accumulated in the buffer */
static void diff_words_flush(struct emit_callback *ecbdata)
{
	struct diff_options *wo = ecbdata->diff_words->opt;

	if (ecbdata->diff_words->minus.text.size ||
	    ecbdata->diff_words->plus.text.size)
		diff_words_show(ecbdata->diff_words);

	if (wo->emitted_symbols) {
		struct diff_options *o = ecbdata->opt;
		struct emitted_diff_symbols *wol = wo->emitted_symbols;
		int i;

		/*
		 * NEEDSWORK:
		 * Instead of appending each, concat all words to a line?
		 */
		for (i = 0; i < wol->nr; i++)
			append_emitted_diff_symbol(o, &wol->buf[i]);

		for (i = 0; i < wol->nr; i++)
			free((void *)wol->buf[i].line);

		wol->nr = 0;
	}
}

static void diff_filespec_load_driver(struct diff_filespec *one,
				      struct index_state *istate)
{
	/* Use already-loaded driver */
	if (one->driver)
		return;

	if (S_ISREG(one->mode))
		one->driver = userdiff_find_by_path(istate, one->path);

	/* Fallback to default settings */
	if (!one->driver)
		one->driver = userdiff_find_by_name("default");
}

static const char *userdiff_word_regex(struct diff_filespec *one,
				       struct index_state *istate)
{
	diff_filespec_load_driver(one, istate);
	return one->driver->word_regex;
}

static void init_diff_words_data(struct emit_callback *ecbdata,
				 struct diff_options *orig_opts,
				 struct diff_filespec *one,
				 struct diff_filespec *two)
{
	int i;
	struct diff_options *o = xmalloc(sizeof(struct diff_options));
	memcpy(o, orig_opts, sizeof(struct diff_options));

	CALLOC_ARRAY(ecbdata->diff_words, 1);
	ecbdata->diff_words->type = o->word_diff;
	ecbdata->diff_words->opt = o;

	if (orig_opts->emitted_symbols)
		CALLOC_ARRAY(o->emitted_symbols, 1);

	if (!o->word_regex)
		o->word_regex = userdiff_word_regex(one, o->repo->index);
	if (!o->word_regex)
		o->word_regex = userdiff_word_regex(two, o->repo->index);
	if (!o->word_regex)
		o->word_regex = diff_word_regex_cfg;
	if (o->word_regex) {
		ecbdata->diff_words->word_regex = (regex_t *)
			xmalloc(sizeof(regex_t));
		if (regcomp(ecbdata->diff_words->word_regex,
			    o->word_regex,
			    REG_EXTENDED | REG_NEWLINE))
			die("invalid regular expression: %s",
			    o->word_regex);
	}
	for (i = 0; i < ARRAY_SIZE(diff_words_styles); i++) {
		if (o->word_diff == diff_words_styles[i].type) {
			ecbdata->diff_words->style =
				&diff_words_styles[i];
			break;
		}
	}
	if (want_color(o->use_color)) {
		struct diff_words_style *st = ecbdata->diff_words->style;
		st->old_word.color = diff_get_color_opt(o, DIFF_FILE_OLD);
		st->new_word.color = diff_get_color_opt(o, DIFF_FILE_NEW);
		st->ctx.color = diff_get_color_opt(o, DIFF_CONTEXT);
	}
}

static void free_diff_words_data(struct emit_callback *ecbdata)
{
	if (ecbdata->diff_words) {
		diff_words_flush(ecbdata);
		free_emitted_diff_symbols(ecbdata->diff_words->opt->emitted_symbols);
		free (ecbdata->diff_words->opt);
		free (ecbdata->diff_words->minus.text.ptr);
		free (ecbdata->diff_words->minus.orig);
		free (ecbdata->diff_words->plus.text.ptr);
		free (ecbdata->diff_words->plus.orig);
		if (ecbdata->diff_words->word_regex) {
			regfree(ecbdata->diff_words->word_regex);
			free(ecbdata->diff_words->word_regex);
		}
		FREE_AND_NULL(ecbdata->diff_words);
	}
}

const char *diff_get_color(int diff_use_color, enum color_diff ix)
{
	if (want_color(diff_use_color))
		return diff_colors[ix];
	return "";
}

const char *diff_line_prefix(struct diff_options *opt)
{
	struct strbuf *msgbuf;
	if (!opt->output_prefix)
		return "";

	msgbuf = opt->output_prefix(opt, opt->output_prefix_data);
	return msgbuf->buf;
}

static unsigned long sane_truncate_line(char *line, unsigned long len)
{
	const char *cp;
	unsigned long allot;
	size_t l = len;

	cp = line;
	allot = l;
	while (0 < l) {
		(void) utf8_width(&cp, &l);
		if (!cp)
			break; /* truncated in the middle? */
	}
	return allot - l;
}

static void find_lno(const char *line, struct emit_callback *ecbdata)
{
	const char *p;
	ecbdata->lno_in_preimage = 0;
	ecbdata->lno_in_postimage = 0;
	p = strchr(line, '-');
	if (!p)
		return; /* cannot happen */
	ecbdata->lno_in_preimage = strtol(p + 1, NULL, 10);
	p = strchr(p, '+');
	if (!p)
		return; /* cannot happen */
	ecbdata->lno_in_postimage = strtol(p + 1, NULL, 10);
}

static int fn_out_consume(void *priv, char *line, unsigned long len)
{
	struct emit_callback *ecbdata = priv;
	struct diff_options *o = ecbdata->opt;

	o->found_changes = 1;

	if (ecbdata->header) {
		emit_diff_symbol(o, DIFF_SYMBOL_HEADER,
				 ecbdata->header->buf, ecbdata->header->len, 0);
		strbuf_reset(ecbdata->header);
		ecbdata->header = NULL;
	}

	if (ecbdata->label_path[0]) {
		emit_diff_symbol(o, DIFF_SYMBOL_FILEPAIR_MINUS,
				 ecbdata->label_path[0],
				 strlen(ecbdata->label_path[0]), 0);
		emit_diff_symbol(o, DIFF_SYMBOL_FILEPAIR_PLUS,
				 ecbdata->label_path[1],
				 strlen(ecbdata->label_path[1]), 0);
		ecbdata->label_path[0] = ecbdata->label_path[1] = NULL;
	}

	if (diff_suppress_blank_empty
	    && len == 2 && line[0] == ' ' && line[1] == '\n') {
		line[0] = '\n';
		len = 1;
	}

	if (line[0] == '@') {
		if (ecbdata->diff_words)
			diff_words_flush(ecbdata);
		len = sane_truncate_line(line, len);
		find_lno(line, ecbdata);
		emit_hunk_header(ecbdata, line, len);
		return 0;
	}

	if (ecbdata->diff_words) {
		enum diff_symbol s =
			ecbdata->diff_words->type == DIFF_WORDS_PORCELAIN ?
			DIFF_SYMBOL_WORDS_PORCELAIN : DIFF_SYMBOL_WORDS;
		if (line[0] == '-') {
			diff_words_append(line, len,
					  &ecbdata->diff_words->minus);
			return 0;
		} else if (line[0] == '+') {
			diff_words_append(line, len,
					  &ecbdata->diff_words->plus);
			return 0;
		} else if (starts_with(line, "\\ ")) {
			/*
			 * Eat the "no newline at eof" marker as if we
			 * saw a "+" or "-" line with nothing on it,
			 * and return without diff_words_flush() to
			 * defer processing. If this is the end of
			 * preimage, more "+" lines may come after it.
			 */
			return 0;
		}
		diff_words_flush(ecbdata);
		emit_diff_symbol(o, s, line, len, 0);
		return 0;
	}

	switch (line[0]) {
	case '+':
		ecbdata->lno_in_postimage++;
		emit_add_line(ecbdata, line + 1, len - 1);
		break;
	case '-':
		ecbdata->lno_in_preimage++;
		emit_del_line(ecbdata, line + 1, len - 1);
		break;
	case ' ':
		ecbdata->lno_in_postimage++;
		ecbdata->lno_in_preimage++;
		emit_context_line(ecbdata, line + 1, len - 1);
		break;
	default:
		/* incomplete line at the end */
		ecbdata->lno_in_preimage++;
		emit_diff_symbol(o, DIFF_SYMBOL_CONTEXT_INCOMPLETE,
				 line, len, 0);
		break;
	}
	return 0;
}

static void pprint_rename(struct strbuf *name, const char *a, const char *b)
{
	const char *old_name = a;
	const char *new_name = b;
	int pfx_length, sfx_length;
	int pfx_adjust_for_slash;
	int len_a = strlen(a);
	int len_b = strlen(b);
	int a_midlen, b_midlen;
	int qlen_a = quote_c_style(a, NULL, NULL, 0);
	int qlen_b = quote_c_style(b, NULL, NULL, 0);

	if (qlen_a || qlen_b) {
		quote_c_style(a, name, NULL, 0);
		strbuf_addstr(name, " => ");
		quote_c_style(b, name, NULL, 0);
		return;
	}

	/* Find common prefix */
	pfx_length = 0;
	while (*old_name && *new_name && *old_name == *new_name) {
		if (*old_name == '/')
			pfx_length = old_name - a + 1;
		old_name++;
		new_name++;
	}

	/* Find common suffix */
	old_name = a + len_a;
	new_name = b + len_b;
	sfx_length = 0;
	/*
	 * If there is a common prefix, it must end in a slash.  In
	 * that case we let this loop run 1 into the prefix to see the
	 * same slash.
	 *
	 * If there is no common prefix, we cannot do this as it would
	 * underrun the input strings.
	 */
	pfx_adjust_for_slash = (pfx_length ? 1 : 0);
	while (a + pfx_length - pfx_adjust_for_slash <= old_name &&
	       b + pfx_length - pfx_adjust_for_slash <= new_name &&
	       *old_name == *new_name) {
		if (*old_name == '/')
			sfx_length = len_a - (old_name - a);
		old_name--;
		new_name--;
	}

	/*
	 * pfx{mid-a => mid-b}sfx
	 * {pfx-a => pfx-b}sfx
	 * pfx{sfx-a => sfx-b}
	 * name-a => name-b
	 */
	a_midlen = len_a - pfx_length - sfx_length;
	b_midlen = len_b - pfx_length - sfx_length;
	if (a_midlen < 0)
		a_midlen = 0;
	if (b_midlen < 0)
		b_midlen = 0;

	strbuf_grow(name, pfx_length + a_midlen + b_midlen + sfx_length + 7);
	if (pfx_length + sfx_length) {
		strbuf_add(name, a, pfx_length);
		strbuf_addch(name, '{');
	}
	strbuf_add(name, a + pfx_length, a_midlen);
	strbuf_addstr(name, " => ");
	strbuf_add(name, b + pfx_length, b_midlen);
	if (pfx_length + sfx_length) {
		strbuf_addch(name, '}');
		strbuf_add(name, a + len_a - sfx_length, sfx_length);
	}
}

static struct diffstat_file *diffstat_add(struct diffstat_t *diffstat,
					  const char *name_a,
					  const char *name_b)
{
	struct diffstat_file *x;
	CALLOC_ARRAY(x, 1);
	ALLOC_GROW(diffstat->files, diffstat->nr + 1, diffstat->alloc);
	diffstat->files[diffstat->nr++] = x;
	if (name_b) {
		x->from_name = xstrdup(name_a);
		x->name = xstrdup(name_b);
		x->is_renamed = 1;
	}
	else {
		x->from_name = NULL;
		x->name = xstrdup(name_a);
	}
	return x;
}

static int diffstat_consume(void *priv, char *line, unsigned long len)
{
	struct diffstat_t *diffstat = priv;
	struct diffstat_file *x = diffstat->files[diffstat->nr - 1];

	if (!len)
		BUG("xdiff fed us an empty line");

	if (line[0] == '+')
		x->added++;
	else if (line[0] == '-')
		x->deleted++;
	return 0;
}

const char mime_boundary_leader[] = "------------";

static int scale_linear(int it, int width, int max_change)
{
	if (!it)
		return 0;
	/*
	 * make sure that at least one '-' or '+' is printed if
	 * there is any change to this path. The easiest way is to
	 * scale linearly as if the allotted width is one column shorter
	 * than it is, and then add 1 to the result.
	 */
	return 1 + (it * (width - 1) / max_change);
}

static void show_graph(struct strbuf *out, char ch, int cnt,
		       const char *set, const char *reset)
{
	if (cnt <= 0)
		return;
	strbuf_addstr(out, set);
	strbuf_addchars(out, ch, cnt);
	strbuf_addstr(out, reset);
}

static void fill_print_name(struct diffstat_file *file)
{
	struct strbuf pname = STRBUF_INIT;

	if (file->print_name)
		return;

	if (file->is_renamed)
		pprint_rename(&pname, file->from_name, file->name);
	else
		quote_c_style(file->name, &pname, NULL, 0);

	if (file->comments)
		strbuf_addf(&pname, " (%s)", file->comments);

	file->print_name = strbuf_detach(&pname, NULL);
}

static void print_stat_summary_inserts_deletes(struct diff_options *options,
		int files, int insertions, int deletions)
{
	struct strbuf sb = STRBUF_INIT;

	if (!files) {
		assert(insertions == 0 && deletions == 0);
		emit_diff_symbol(options, DIFF_SYMBOL_STATS_SUMMARY_NO_FILES,
				 NULL, 0, 0);
		return;
	}

	strbuf_addf(&sb,
		    (files == 1) ? " %d file changed" : " %d files changed",
		    files);

	/*
	 * For binary diff, the caller may want to print "x files
	 * changed" with insertions == 0 && deletions == 0.
	 *
	 * Not omitting "0 insertions(+), 0 deletions(-)" in this case
	 * is probably less confusing (i.e skip over "2 files changed
	 * but nothing about added/removed lines? Is this a bug in Git?").
	 */
	if (insertions || deletions == 0) {
		strbuf_addf(&sb,
			    (insertions == 1) ? ", %d insertion(+)" : ", %d insertions(+)",
			    insertions);
	}

	if (deletions || insertions == 0) {
		strbuf_addf(&sb,
			    (deletions == 1) ? ", %d deletion(-)" : ", %d deletions(-)",
			    deletions);
	}
	strbuf_addch(&sb, '\n');
	emit_diff_symbol(options, DIFF_SYMBOL_STATS_SUMMARY_INSERTS_DELETES,
			 sb.buf, sb.len, 0);
	strbuf_release(&sb);
}

void print_stat_summary(FILE *fp, int files,
			int insertions, int deletions)
{
	struct diff_options o;
	memset(&o, 0, sizeof(o));
	o.file = fp;

	print_stat_summary_inserts_deletes(&o, files, insertions, deletions);
}

static void show_stats(struct diffstat_t *data, struct diff_options *options)
{
	int i, len, add, del, adds = 0, dels = 0;
	uintmax_t max_change = 0, max_len = 0;
	int total_files = data->nr, count;
	int width, name_width, graph_width, number_width = 0, bin_width = 0;
	const char *reset, *add_c, *del_c;
	int extra_shown = 0;
	const char *line_prefix = diff_line_prefix(options);
	struct strbuf out = STRBUF_INIT;

	if (data->nr == 0)
		return;

	count = options->stat_count ? options->stat_count : data->nr;

	reset = diff_get_color_opt(options, DIFF_RESET);
	add_c = diff_get_color_opt(options, DIFF_FILE_NEW);
	del_c = diff_get_color_opt(options, DIFF_FILE_OLD);

	/*
	 * Find the longest filename and max number of changes
	 */
	for (i = 0; (i < count) && (i < data->nr); i++) {
		struct diffstat_file *file = data->files[i];
		uintmax_t change = file->added + file->deleted;

		if (!file->is_interesting && (change == 0)) {
			count++; /* not shown == room for one more */
			continue;
		}
		fill_print_name(file);
		len = utf8_strwidth(file->print_name);
		if (max_len < len)
			max_len = len;

		if (file->is_unmerged) {
			/* "Unmerged" is 8 characters */
			bin_width = bin_width < 8 ? 8 : bin_width;
			continue;
		}
		if (file->is_binary) {
			/* "Bin XXX -> YYY bytes" */
			int w = 14 + decimal_width(file->added)
				+ decimal_width(file->deleted);
			bin_width = bin_width < w ? w : bin_width;
			/* Display change counts aligned with "Bin" */
			number_width = 3;
			continue;
		}

		if (max_change < change)
			max_change = change;
	}
	count = i; /* where we can stop scanning in data->files[] */

	/*
	 * We have width = stat_width or term_columns() columns total.
	 * We want a maximum of min(max_len, stat_name_width) for the name part.
	 * We want a maximum of min(max_change, stat_graph_width) for the +- part.
	 * We also need 1 for " " and 4 + decimal_width(max_change)
	 * for " | NNNN " and one the empty column at the end, altogether
	 * 6 + decimal_width(max_change).
	 *
	 * If there's not enough space, we will use the smaller of
	 * stat_name_width (if set) and 5/8*width for the filename,
	 * and the rest for constant elements + graph part, but no more
	 * than stat_graph_width for the graph part.
	 * (5/8 gives 50 for filename and 30 for the constant parts + graph
	 * for the standard terminal size).
	 *
	 * In other words: stat_width limits the maximum width, and
	 * stat_name_width fixes the maximum width of the filename,
	 * and is also used to divide available columns if there
	 * aren't enough.
	 *
	 * Binary files are displayed with "Bin XXX -> YYY bytes"
	 * instead of the change count and graph. This part is treated
	 * similarly to the graph part, except that it is not
	 * "scaled". If total width is too small to accommodate the
	 * guaranteed minimum width of the filename part and the
	 * separators and this message, this message will "overflow"
	 * making the line longer than the maximum width.
	 */

	/*
	 * NEEDSWORK: line_prefix is often used for "log --graph" output
	 * and contains ANSI-colored string.  utf8_strnwidth() should be
	 * used to correctly count the display width instead of strlen().
	 */
	if (options->stat_width == -1)
		width = term_columns() - strlen(line_prefix);
	else
		width = options->stat_width ? options->stat_width : 80;
	number_width = decimal_width(max_change) > number_width ?
		decimal_width(max_change) : number_width;

	if (options->stat_graph_width == -1)
		options->stat_graph_width = diff_stat_graph_width;

	/*
	 * Guarantee 3/8*16==6 for the graph part
	 * and 5/8*16==10 for the filename part
	 */
	if (width < 16 + 6 + number_width)
		width = 16 + 6 + number_width;

	/*
	 * First assign sizes that are wanted, ignoring available width.
	 * strlen("Bin XXX -> YYY bytes") == bin_width, and the part
	 * starting from "XXX" should fit in graph_width.
	 */
	graph_width = max_change + 4 > bin_width ? max_change : bin_width - 4;
	if (options->stat_graph_width &&
	    options->stat_graph_width < graph_width)
		graph_width = options->stat_graph_width;

	name_width = (options->stat_name_width > 0 &&
		      options->stat_name_width < max_len) ?
		options->stat_name_width : max_len;

	/*
	 * Adjust adjustable widths not to exceed maximum width
	 */
	if (name_width + number_width + 6 + graph_width > width) {
		if (graph_width > width * 3/8 - number_width - 6) {
			graph_width = width * 3/8 - number_width - 6;
			if (graph_width < 6)
				graph_width = 6;
		}

		if (options->stat_graph_width &&
		    graph_width > options->stat_graph_width)
			graph_width = options->stat_graph_width;
		if (name_width > width - number_width - 6 - graph_width)
			name_width = width - number_width - 6 - graph_width;
		else
			graph_width = width - number_width - 6 - name_width;
	}

	/*
	 * From here name_width is the width of the name area,
	 * and graph_width is the width of the graph area.
	 * max_change is used to scale graph properly.
	 */
	for (i = 0; i < count; i++) {
		const char *prefix = "";
		struct diffstat_file *file = data->files[i];
		char *name = file->print_name;
		uintmax_t added = file->added;
		uintmax_t deleted = file->deleted;
		int name_len, padding;

		if (!file->is_interesting && (added + deleted == 0))
			continue;

		/*
		 * "scale" the filename
		 */
		len = name_width;
		name_len = utf8_strwidth(name);
		if (name_width < name_len) {
			char *slash;
			prefix = "...";
			len -= 3;
			/*
			 * NEEDSWORK: (name_len - len) counts the display
			 * width, which would be shorter than the byte
			 * length of the corresponding substring.
			 * Advancing "name" by that number of bytes does
			 * *NOT* skip over that many columns, so it is
			 * very likely that chomping the pathname at the
			 * slash we will find starting from "name" will
			 * leave the resulting string still too long.
			 */
			name += name_len - len;
			slash = strchr(name, '/');
			if (slash)
				name = slash;
		}
		padding = len - utf8_strwidth(name);
		if (padding < 0)
			padding = 0;

		if (file->is_binary) {
			strbuf_addf(&out, " %s%s%*s | %*s",
				    prefix, name, padding, "",
				    number_width, "Bin");
			if (!added && !deleted) {
				strbuf_addch(&out, '\n');
				emit_diff_symbol(options, DIFF_SYMBOL_STATS_LINE,
						 out.buf, out.len, 0);
				strbuf_reset(&out);
				continue;
			}
			strbuf_addf(&out, " %s%"PRIuMAX"%s",
				del_c, deleted, reset);
			strbuf_addstr(&out, " -> ");
			strbuf_addf(&out, "%s%"PRIuMAX"%s",
				add_c, added, reset);
			strbuf_addstr(&out, " bytes\n");
			emit_diff_symbol(options, DIFF_SYMBOL_STATS_LINE,
					 out.buf, out.len, 0);
			strbuf_reset(&out);
			continue;
		}
		else if (file->is_unmerged) {
			strbuf_addf(&out, " %s%s%*s | %*s",
				    prefix, name, padding, "",
				    number_width, "Unmerged\n");
			emit_diff_symbol(options, DIFF_SYMBOL_STATS_LINE,
					 out.buf, out.len, 0);
			strbuf_reset(&out);
			continue;
		}

		/*
		 * scale the add/delete
		 */
		add = added;
		del = deleted;

		if (graph_width <= max_change) {
			int total = scale_linear(add + del, graph_width, max_change);
			if (total < 2 && add && del)
				/* width >= 2 due to the sanity check */
				total = 2;
			if (add < del) {
				add = scale_linear(add, graph_width, max_change);
				del = total - add;
			} else {
				del = scale_linear(del, graph_width, max_change);
				add = total - del;
			}
		}
		strbuf_addf(&out, " %s%s%*s | %*"PRIuMAX"%s",
			    prefix, name, padding, "",
			    number_width, added + deleted,
			    added + deleted ? " " : "");
		show_graph(&out, '+', add, add_c, reset);
		show_graph(&out, '-', del, del_c, reset);
		strbuf_addch(&out, '\n');
		emit_diff_symbol(options, DIFF_SYMBOL_STATS_LINE,
				 out.buf, out.len, 0);
		strbuf_reset(&out);
	}

	for (i = 0; i < data->nr; i++) {
		struct diffstat_file *file = data->files[i];
		uintmax_t added = file->added;
		uintmax_t deleted = file->deleted;

		if (file->is_unmerged ||
		    (!file->is_interesting && (added + deleted == 0))) {
			total_files--;
			continue;
		}

		if (!file->is_binary) {
			adds += added;
			dels += deleted;
		}
		if (i < count)
			continue;
		if (!extra_shown)
			emit_diff_symbol(options,
					 DIFF_SYMBOL_STATS_SUMMARY_ABBREV,
					 NULL, 0, 0);
		extra_shown = 1;
	}

	print_stat_summary_inserts_deletes(options, total_files, adds, dels);
	strbuf_release(&out);
}

static void show_shortstats(struct diffstat_t *data, struct diff_options *options)
{
	int i, adds = 0, dels = 0, total_files = data->nr;

	if (data->nr == 0)
		return;

	for (i = 0; i < data->nr; i++) {
		int added = data->files[i]->added;
		int deleted = data->files[i]->deleted;

		if (data->files[i]->is_unmerged ||
		    (!data->files[i]->is_interesting && (added + deleted == 0))) {
			total_files--;
		} else if (!data->files[i]->is_binary) { /* don't count bytes */
			adds += added;
			dels += deleted;
		}
	}
	print_stat_summary_inserts_deletes(options, total_files, adds, dels);
}

static void show_numstat(struct diffstat_t *data, struct diff_options *options)
{
	int i;

	if (data->nr == 0)
		return;

	for (i = 0; i < data->nr; i++) {
		struct diffstat_file *file = data->files[i];

		fprintf(options->file, "%s", diff_line_prefix(options));

		if (file->is_binary)
			fprintf(options->file, "-\t-\t");
		else
			fprintf(options->file,
				"%"PRIuMAX"\t%"PRIuMAX"\t",
				file->added, file->deleted);
		if (options->line_termination) {
			fill_print_name(file);
			if (!file->is_renamed)
				write_name_quoted(file->name, options->file,
						  options->line_termination);
			else {
				fputs(file->print_name, options->file);
				putc(options->line_termination, options->file);
			}
		} else {
			if (file->is_renamed) {
				putc('\0', options->file);
				write_name_quoted(file->from_name, options->file, '\0');
			}
			write_name_quoted(file->name, options->file, '\0');
		}
	}
}

struct dirstat_file {
	const char *name;
	unsigned long changed;
};

struct dirstat_dir {
	struct dirstat_file *files;
	int alloc, nr, permille, cumulative;
};

static long gather_dirstat(struct diff_options *opt, struct dirstat_dir *dir,
		unsigned long changed, const char *base, int baselen)
{
	unsigned long sum_changes = 0;
	unsigned int sources = 0;
	const char *line_prefix = diff_line_prefix(opt);

	while (dir->nr) {
		struct dirstat_file *f = dir->files;
		int namelen = strlen(f->name);
		unsigned long changes;
		char *slash;

		if (namelen < baselen)
			break;
		if (memcmp(f->name, base, baselen))
			break;
		slash = strchr(f->name + baselen, '/');
		if (slash) {
			int newbaselen = slash + 1 - f->name;
			changes = gather_dirstat(opt, dir, changed, f->name, newbaselen);
			sources++;
		} else {
			changes = f->changed;
			dir->files++;
			dir->nr--;
			sources += 2;
		}
		sum_changes += changes;
	}

	/*
	 * We don't report dirstat's for
	 *  - the top level
	 *  - or cases where everything came from a single directory
	 *    under this directory (sources == 1).
	 */
	if (baselen && sources != 1) {
		if (sum_changes) {
			int permille = sum_changes * 1000 / changed;
			if (permille >= dir->permille) {
				fprintf(opt->file, "%s%4d.%01d%% %.*s\n", line_prefix,
					permille / 10, permille % 10, baselen, base);
				if (!dir->cumulative)
					return 0;
			}
		}
	}
	return sum_changes;
}

static int dirstat_compare(const void *_a, const void *_b)
{
	const struct dirstat_file *a = _a;
	const struct dirstat_file *b = _b;
	return strcmp(a->name, b->name);
}

static void conclude_dirstat(struct diff_options *options,
			     struct dirstat_dir *dir,
			     unsigned long changed)
{
	struct dirstat_file *to_free = dir->files;

	if (!changed) {
		/* This can happen even with many files, if everything was renames */
		;
	} else {
		/* Show all directories with more than x% of the changes */
		QSORT(dir->files, dir->nr, dirstat_compare);
		gather_dirstat(options, dir, changed, "", 0);
	}

	free(to_free);
}

static void show_dirstat(struct diff_options *options)
{
	int i;
	unsigned long changed;
	struct dirstat_dir dir;
	struct diff_queue_struct *q = &diff_queued_diff;

	dir.files = NULL;
	dir.alloc = 0;
	dir.nr = 0;
	dir.permille = options->dirstat_permille;
	dir.cumulative = options->flags.dirstat_cumulative;

	changed = 0;
	for (i = 0; i < q->nr; i++) {
		struct diff_filepair *p = q->queue[i];
		const char *name;
		unsigned long copied, added, damage;
		struct diff_populate_filespec_options dpf_options = {
			.check_size_only = 1,
		};

		name = p->two->path ? p->two->path : p->one->path;

		if (p->one->oid_valid && p->two->oid_valid &&
		    oideq(&p->one->oid, &p->two->oid)) {
			/*
			 * The SHA1 has not changed, so pre-/post-content is
			 * identical. We can therefore skip looking at the
			 * file contents altogether.
			 */
			damage = 0;
			goto found_damage;
		}

		if (options->flags.dirstat_by_file) {
			/*
			 * In --dirstat-by-file mode, we don't really need to
			 * look at the actual file contents at all.
			 * The fact that the SHA1 changed is enough for us to
			 * add this file to the list of results
			 * (with each file contributing equal damage).
			 */
			damage = 1;
			goto found_damage;
		}

		if (DIFF_FILE_VALID(p->one) && DIFF_FILE_VALID(p->two)) {
			diff_populate_filespec(options->repo, p->one, NULL);
			diff_populate_filespec(options->repo, p->two, NULL);
			diffcore_count_changes(options->repo,
					       p->one, p->two, NULL, NULL,
					       &copied, &added);
			diff_free_filespec_data(p->one);
			diff_free_filespec_data(p->two);
		} else if (DIFF_FILE_VALID(p->one)) {
			diff_populate_filespec(options->repo, p->one, &dpf_options);
			copied = added = 0;
			diff_free_filespec_data(p->one);
		} else if (DIFF_FILE_VALID(p->two)) {
			diff_populate_filespec(options->repo, p->two, &dpf_options);
			copied = 0;
			added = p->two->size;
			diff_free_filespec_data(p->two);
		} else
			continue;

		/*
		 * Original minus copied is the removed material,
		 * added is the new material.  They are both damages
		 * made to the preimage.
		 * If the resulting damage is zero, we know that
		 * diffcore_count_changes() considers the two entries to
		 * be identical, but since the oid changed, we
		 * know that there must have been _some_ kind of change,
		 * so we force all entries to have damage > 0.
		 */
		damage = (p->one->size - copied) + added;
		if (!damage)
			damage = 1;

found_damage:
		ALLOC_GROW(dir.files, dir.nr + 1, dir.alloc);
		dir.files[dir.nr].name = name;
		dir.files[dir.nr].changed = damage;
		changed += damage;
		dir.nr++;
	}

	conclude_dirstat(options, &dir, changed);
}

static void show_dirstat_by_line(struct diffstat_t *data, struct diff_options *options)
{
	int i;
	unsigned long changed;
	struct dirstat_dir dir;

	if (data->nr == 0)
		return;

	dir.files = NULL;
	dir.alloc = 0;
	dir.nr = 0;
	dir.permille = options->dirstat_permille;
	dir.cumulative = options->flags.dirstat_cumulative;

	changed = 0;
	for (i = 0; i < data->nr; i++) {
		struct diffstat_file *file = data->files[i];
		unsigned long damage = file->added + file->deleted;
		if (file->is_binary)
			/*
			 * binary files counts bytes, not lines. Must find some
			 * way to normalize binary bytes vs. textual lines.
			 * The following heuristic assumes that there are 64
			 * bytes per "line".
			 * This is stupid and ugly, but very cheap...
			 */
			damage = DIV_ROUND_UP(damage, 64);
		ALLOC_GROW(dir.files, dir.nr + 1, dir.alloc);
		dir.files[dir.nr].name = file->name;
		dir.files[dir.nr].changed = damage;
		changed += damage;
		dir.nr++;
	}

	conclude_dirstat(options, &dir, changed);
}

static void free_diffstat_file(struct diffstat_file *f)
{
	free(f->print_name);
	free(f->name);
	free(f->from_name);
	free(f);
}

void free_diffstat_info(struct diffstat_t *diffstat)
{
	int i;
	for (i = 0; i < diffstat->nr; i++)
		free_diffstat_file(diffstat->files[i]);
	free(diffstat->files);
}

struct checkdiff_t {
	const char *filename;
	int lineno;
	int conflict_marker_size;
	struct diff_options *o;
	unsigned ws_rule;
	unsigned status;
};

static int is_conflict_marker(const char *line, int marker_size, unsigned long len)
{
	char firstchar;
	int cnt;

	if (len < marker_size + 1)
		return 0;
	firstchar = line[0];
	switch (firstchar) {
	case '=': case '>': case '<': case '|':
		break;
	default:
		return 0;
	}
	for (cnt = 1; cnt < marker_size; cnt++)
		if (line[cnt] != firstchar)
			return 0;
	/* line[1] through line[marker_size-1] are same as firstchar */
	if (len < marker_size + 1 || !isspace(line[marker_size]))
		return 0;
	return 1;
}

static void checkdiff_consume_hunk(void *priv,
				   long ob UNUSED, long on UNUSED,
				   long nb, long nn UNUSED,
				   const char *func UNUSED, long funclen UNUSED)

{
	struct checkdiff_t *data = priv;
	data->lineno = nb - 1;
}

static int checkdiff_consume(void *priv, char *line, unsigned long len)
{
	struct checkdiff_t *data = priv;
	int marker_size = data->conflict_marker_size;
	const char *ws = diff_get_color(data->o->use_color, DIFF_WHITESPACE);
	const char *reset = diff_get_color(data->o->use_color, DIFF_RESET);
	const char *set = diff_get_color(data->o->use_color, DIFF_FILE_NEW);
	char *err;
	const char *line_prefix;

	assert(data->o);
	line_prefix = diff_line_prefix(data->o);

	if (line[0] == '+') {
		unsigned bad;
		data->lineno++;
		if (is_conflict_marker(line + 1, marker_size, len - 1)) {
			data->status |= 1;
			fprintf(data->o->file,
				"%s%s:%d: leftover conflict marker\n",
				line_prefix, data->filename, data->lineno);
		}
		bad = ws_check(line + 1, len - 1, data->ws_rule);
		if (!bad)
			return 0;
		data->status |= bad;
		err = whitespace_error_string(bad);
		fprintf(data->o->file, "%s%s:%d: %s.\n",
			line_prefix, data->filename, data->lineno, err);
		free(err);
		emit_line(data->o, set, reset, line, 1);
		ws_check_emit(line + 1, len - 1, data->ws_rule,
			      data->o->file, set, reset, ws);
	} else if (line[0] == ' ') {
		data->lineno++;
	}
	return 0;
}

static unsigned char *deflate_it(char *data,
				 unsigned long size,
				 unsigned long *result_size)
{
	int bound;
	unsigned char *deflated;
	git_zstream stream;

	git_deflate_init(&stream, zlib_compression_level);
	bound = git_deflate_bound(&stream, size);
	deflated = xmalloc(bound);
	stream.next_out = deflated;
	stream.avail_out = bound;

	stream.next_in = (unsigned char *)data;
	stream.avail_in = size;
	while (git_deflate(&stream, Z_FINISH) == Z_OK)
		; /* nothing */
	git_deflate_end(&stream);
	*result_size = stream.total_out;
	return deflated;
}

static void emit_binary_diff_body(struct diff_options *o,
				  mmfile_t *one, mmfile_t *two)
{
	void *cp;
	void *delta;
	void *deflated;
	void *data;
	unsigned long orig_size;
	unsigned long delta_size;
	unsigned long deflate_size;
	unsigned long data_size;

	/* We could do deflated delta, or we could do just deflated two,
	 * whichever is smaller.
	 */
	delta = NULL;
	deflated = deflate_it(two->ptr, two->size, &deflate_size);
	if (one->size && two->size) {
		delta = diff_delta(one->ptr, one->size,
				   two->ptr, two->size,
				   &delta_size, deflate_size);
		if (delta) {
			void *to_free = delta;
			orig_size = delta_size;
			delta = deflate_it(delta, delta_size, &delta_size);
			free(to_free);
		}
	}

	if (delta && delta_size < deflate_size) {
		char *s = xstrfmt("%"PRIuMAX , (uintmax_t)orig_size);
		emit_diff_symbol(o, DIFF_SYMBOL_BINARY_DIFF_HEADER_DELTA,
				 s, strlen(s), 0);
		free(s);
		free(deflated);
		data = delta;
		data_size = delta_size;
	} else {
		char *s = xstrfmt("%lu", two->size);
		emit_diff_symbol(o, DIFF_SYMBOL_BINARY_DIFF_HEADER_LITERAL,
				 s, strlen(s), 0);
		free(s);
		free(delta);
		data = deflated;
		data_size = deflate_size;
	}

	/* emit data encoded in base85 */
	cp = data;
	while (data_size) {
		int len;
		int bytes = (52 < data_size) ? 52 : data_size;
		char line[71];
		data_size -= bytes;
		if (bytes <= 26)
			line[0] = bytes + 'A' - 1;
		else
			line[0] = bytes - 26 + 'a' - 1;
		encode_85(line + 1, cp, bytes);
		cp = (char *) cp + bytes;

		len = strlen(line);
		line[len++] = '\n';
		line[len] = '\0';

		emit_diff_symbol(o, DIFF_SYMBOL_BINARY_DIFF_BODY,
				 line, len, 0);
	}
	emit_diff_symbol(o, DIFF_SYMBOL_BINARY_DIFF_FOOTER, NULL, 0, 0);
	free(data);
}

static void emit_binary_diff(struct diff_options *o,
			     mmfile_t *one, mmfile_t *two)
{
	emit_diff_symbol(o, DIFF_SYMBOL_BINARY_DIFF_HEADER, NULL, 0, 0);
	emit_binary_diff_body(o, one, two);
	emit_binary_diff_body(o, two, one);
}

int diff_filespec_is_binary(struct repository *r,
			    struct diff_filespec *one)
{
	struct diff_populate_filespec_options dpf_options = {
		.check_binary = 1,
	};

	if (one->is_binary == -1) {
		diff_filespec_load_driver(one, r->index);
		if (one->driver->binary != -1)
			one->is_binary = one->driver->binary;
		else {
			if (!one->data && DIFF_FILE_VALID(one))
				diff_populate_filespec(r, one, &dpf_options);
			if (one->is_binary == -1 && one->data)
				one->is_binary = buffer_is_binary(one->data,
						one->size);
			if (one->is_binary == -1)
				one->is_binary = 0;
		}
	}
	return one->is_binary;
}

static const struct userdiff_funcname *
diff_funcname_pattern(struct diff_options *o, struct diff_filespec *one)
{
	diff_filespec_load_driver(one, o->repo->index);
	return one->driver->funcname.pattern ? &one->driver->funcname : NULL;
}

void diff_set_mnemonic_prefix(struct diff_options *options, const char *a, const char *b)
{
	if (!options->a_prefix)
		options->a_prefix = a;
	if (!options->b_prefix)
		options->b_prefix = b;
}

void diff_set_noprefix(struct diff_options *options)
{
	options->a_prefix = options->b_prefix = "";
}

void diff_set_default_prefix(struct diff_options *options)
{
	options->a_prefix = "a/";
	options->b_prefix = "b/";
}

struct userdiff_driver *get_textconv(struct repository *r,
				     struct diff_filespec *one)
{
	if (!DIFF_FILE_VALID(one))
		return NULL;

	diff_filespec_load_driver(one, r->index);
	return userdiff_get_textconv(r, one->driver);
}

static struct string_list *additional_headers(struct diff_options *o,
					      const char *path)
{
	if (!o->additional_path_headers)
		return NULL;
	return strmap_get(o->additional_path_headers, path);
}

static void add_formatted_header(struct strbuf *msg,
				  const char *header,
				  const char *line_prefix,
				  const char *meta,
				  const char *reset)
{
	const char *next, *newline;

	for (next = header; *next; next = newline) {
		newline = strchrnul(next, '\n');
		strbuf_addf(msg, "%s%s%.*s%s\n", line_prefix, meta,
			    (int)(newline - next), next, reset);
		if (*newline)
			newline++;
	}
}

static void add_formatted_headers(struct strbuf *msg,
				  struct string_list *more_headers,
				  const char *line_prefix,
				  const char *meta,
				  const char *reset)
{
	int i;

	for (i = 0; i < more_headers->nr; i++)
		add_formatted_header(msg, more_headers->items[i].string,
				     line_prefix, meta, reset);
}

static int diff_filepair_is_phoney(struct diff_filespec *one,
				   struct diff_filespec *two)
{
	/*
	 * This function specifically looks for pairs injected by
	 * create_filepairs_for_header_only_notifications().  Such
	 * pairs are "phoney" in that they do not represent any
	 * content or even mode difference, but were inserted because
	 * diff_queued_diff previously had no pair associated with
	 * that path but we needed some pair to avoid losing the
	 * "remerge CONFLICT" header associated with the path.
	 */
	return !DIFF_FILE_VALID(one) && !DIFF_FILE_VALID(two);
}

static int set_diff_algorithm(struct diff_options *opts,
			      const char *alg)
{
	long value = parse_algorithm_value(alg);

	if (value < 0)
		return -1;

	/* clear out previous settings */
	DIFF_XDL_CLR(opts, NEED_MINIMAL);
	opts->xdl_opts &= ~XDF_DIFF_ALGORITHM_MASK;
	opts->xdl_opts |= value;

	return 0;
}

static void builtin_diff(const char *name_a,
			 const char *name_b,
			 struct diff_filespec *one,
			 struct diff_filespec *two,
			 const char *xfrm_msg,
			 int must_show_header,
			 struct diff_options *o,
			 int complete_rewrite)
{
	mmfile_t mf1, mf2;
	const char *lbl[2];
	char *a_one, *b_two;
	const char *meta = diff_get_color_opt(o, DIFF_METAINFO);
	const char *reset = diff_get_color_opt(o, DIFF_RESET);
	const char *a_prefix, *b_prefix;
	struct userdiff_driver *textconv_one = NULL;
	struct userdiff_driver *textconv_two = NULL;
	struct strbuf header = STRBUF_INIT;
	const char *line_prefix = diff_line_prefix(o);

	diff_set_mnemonic_prefix(o, "a/", "b/");
	if (o->flags.reverse_diff) {
		a_prefix = o->b_prefix;
		b_prefix = o->a_prefix;
	} else {
		a_prefix = o->a_prefix;
		b_prefix = o->b_prefix;
	}

	if (o->submodule_format == DIFF_SUBMODULE_LOG &&
	    (!one->mode || S_ISGITLINK(one->mode)) &&
	    (!two->mode || S_ISGITLINK(two->mode)) &&
	    (!diff_filepair_is_phoney(one, two))) {
		show_submodule_diff_summary(o, one->path ? one->path : two->path,
				&one->oid, &two->oid,
				two->dirty_submodule);
		return;
	} else if (o->submodule_format == DIFF_SUBMODULE_INLINE_DIFF &&
		   (!one->mode || S_ISGITLINK(one->mode)) &&
		   (!two->mode || S_ISGITLINK(two->mode)) &&
		   (!diff_filepair_is_phoney(one, two))) {
		show_submodule_inline_diff(o, one->path ? one->path : two->path,
				&one->oid, &two->oid,
				two->dirty_submodule);
		return;
	}

	if (o->flags.allow_textconv) {
		textconv_one = get_textconv(o->repo, one);
		textconv_two = get_textconv(o->repo, two);
	}

	/* Never use a non-valid filename anywhere if at all possible */
	name_a = DIFF_FILE_VALID(one) ? name_a : name_b;
	name_b = DIFF_FILE_VALID(two) ? name_b : name_a;

	a_one = quote_two(a_prefix, name_a + (*name_a == '/'));
	b_two = quote_two(b_prefix, name_b + (*name_b == '/'));
	lbl[0] = DIFF_FILE_VALID(one) ? a_one : "/dev/null";
	lbl[1] = DIFF_FILE_VALID(two) ? b_two : "/dev/null";
	if (diff_filepair_is_phoney(one, two)) {
		/*
		 * We should only reach this point for pairs generated from
		 * create_filepairs_for_header_only_notifications().  For
		 * these, we want to avoid the "/dev/null" special casing
		 * above, because we do not want such pairs shown as either
		 * "new file" or "deleted file" below.
		 */
		lbl[0] = a_one;
		lbl[1] = b_two;
	}
	strbuf_addf(&header, "%s%sdiff --git %s %s%s\n", line_prefix, meta, a_one, b_two, reset);
	if (lbl[0][0] == '/') {
		/* /dev/null */
		strbuf_addf(&header, "%s%snew file mode %06o%s\n", line_prefix, meta, two->mode, reset);
		if (xfrm_msg)
			strbuf_addstr(&header, xfrm_msg);
		o->found_changes = 1;
		must_show_header = 1;
	}
	else if (lbl[1][0] == '/') {
		strbuf_addf(&header, "%s%sdeleted file mode %06o%s\n", line_prefix, meta, one->mode, reset);
		if (xfrm_msg)
			strbuf_addstr(&header, xfrm_msg);
		o->found_changes = 1;
		must_show_header = 1;
	}
	else {
		if (one->mode != two->mode) {
			strbuf_addf(&header, "%s%sold mode %06o%s\n", line_prefix, meta, one->mode, reset);
			strbuf_addf(&header, "%s%snew mode %06o%s\n", line_prefix, meta, two->mode, reset);
			o->found_changes = 1;
			must_show_header = 1;
		}
		if (xfrm_msg)
			strbuf_addstr(&header, xfrm_msg);

		/*
		 * we do not run diff between different kind
		 * of objects.
		 */
		if ((one->mode ^ two->mode) & S_IFMT)
			goto free_ab_and_return;
		if (complete_rewrite &&
		    (textconv_one || !diff_filespec_is_binary(o->repo, one)) &&
		    (textconv_two || !diff_filespec_is_binary(o->repo, two))) {
			emit_diff_symbol(o, DIFF_SYMBOL_HEADER,
					 header.buf, header.len, 0);
			strbuf_reset(&header);
			emit_rewrite_diff(name_a, name_b, one, two,
					  textconv_one, textconv_two, o);
			o->found_changes = 1;
			goto free_ab_and_return;
		}
	}

	if (o->irreversible_delete && lbl[1][0] == '/') {
		emit_diff_symbol(o, DIFF_SYMBOL_HEADER, header.buf,
				 header.len, 0);
		strbuf_reset(&header);
		goto free_ab_and_return;
	} else if (!o->flags.text &&
		   ( (!textconv_one && diff_filespec_is_binary(o->repo, one)) ||
		     (!textconv_two && diff_filespec_is_binary(o->repo, two)) )) {
		struct strbuf sb = STRBUF_INIT;
		if (!one->data && !two->data &&
		    S_ISREG(one->mode) && S_ISREG(two->mode) &&
		    !o->flags.binary) {
			if (oideq(&one->oid, &two->oid)) {
				if (must_show_header)
					emit_diff_symbol(o, DIFF_SYMBOL_HEADER,
							 header.buf, header.len,
							 0);
				goto free_ab_and_return;
			}
			emit_diff_symbol(o, DIFF_SYMBOL_HEADER,
					 header.buf, header.len, 0);
			strbuf_addf(&sb, "%sBinary files %s and %s differ\n",
				    diff_line_prefix(o), lbl[0], lbl[1]);
			emit_diff_symbol(o, DIFF_SYMBOL_BINARY_FILES,
					 sb.buf, sb.len, 0);
			strbuf_release(&sb);
			goto free_ab_and_return;
		}
		if (fill_mmfile(o->repo, &mf1, one) < 0 ||
		    fill_mmfile(o->repo, &mf2, two) < 0)
			die("unable to read files to diff");
		/* Quite common confusing case */
		if (mf1.size == mf2.size &&
		    !memcmp(mf1.ptr, mf2.ptr, mf1.size)) {
			if (must_show_header)
				emit_diff_symbol(o, DIFF_SYMBOL_HEADER,
						 header.buf, header.len, 0);
			goto free_ab_and_return;
		}
		emit_diff_symbol(o, DIFF_SYMBOL_HEADER, header.buf, header.len, 0);
		strbuf_reset(&header);
		if (o->flags.binary)
			emit_binary_diff(o, &mf1, &mf2);
		else {
			strbuf_addf(&sb, "%sBinary files %s and %s differ\n",
				    diff_line_prefix(o), lbl[0], lbl[1]);
			emit_diff_symbol(o, DIFF_SYMBOL_BINARY_FILES,
					 sb.buf, sb.len, 0);
			strbuf_release(&sb);
		}
		o->found_changes = 1;
	} else {
		/* Crazy xdl interfaces.. */
		const char *diffopts;
		const char *v;
		xpparam_t xpp;
		xdemitconf_t xecfg;
		struct emit_callback ecbdata;
		const struct userdiff_funcname *pe;

		if (must_show_header) {
			emit_diff_symbol(o, DIFF_SYMBOL_HEADER,
					 header.buf, header.len, 0);
			strbuf_reset(&header);
		}

		mf1.size = fill_textconv(o->repo, textconv_one, one, &mf1.ptr);
		mf2.size = fill_textconv(o->repo, textconv_two, two, &mf2.ptr);

		pe = diff_funcname_pattern(o, one);
		if (!pe)
			pe = diff_funcname_pattern(o, two);

		memset(&xpp, 0, sizeof(xpp));
		memset(&xecfg, 0, sizeof(xecfg));
		memset(&ecbdata, 0, sizeof(ecbdata));
		if (o->flags.suppress_diff_headers)
			lbl[0] = NULL;
		ecbdata.label_path = lbl;
		ecbdata.color_diff = want_color(o->use_color);
		ecbdata.ws_rule = whitespace_rule(o->repo->index, name_b);
		if (ecbdata.ws_rule & WS_BLANK_AT_EOF)
			check_blank_at_eof(&mf1, &mf2, &ecbdata);
		ecbdata.opt = o;
		if (header.len && !o->flags.suppress_diff_headers)
			ecbdata.header = &header;
		xpp.flags = o->xdl_opts;
		xpp.ignore_regex = o->ignore_regex;
		xpp.ignore_regex_nr = o->ignore_regex_nr;
		xpp.anchors = o->anchors;
		xpp.anchors_nr = o->anchors_nr;
		xecfg.ctxlen = o->context;
		xecfg.interhunkctxlen = o->interhunkcontext;
		xecfg.flags = XDL_EMIT_FUNCNAMES;
		if (o->flags.funccontext)
			xecfg.flags |= XDL_EMIT_FUNCCONTEXT;
		if (pe)
			xdiff_set_find_func(&xecfg, pe->pattern, pe->cflags);

		diffopts = getenv("GIT_DIFF_OPTS");
		if (!diffopts)
			;
		else if (skip_prefix(diffopts, "--unified=", &v))
			xecfg.ctxlen = strtoul(v, NULL, 10);
		else if (skip_prefix(diffopts, "-u", &v))
			xecfg.ctxlen = strtoul(v, NULL, 10);

		if (o->word_diff)
			init_diff_words_data(&ecbdata, o, one, two);
		if (xdi_diff_outf(&mf1, &mf2, NULL, fn_out_consume,
				  &ecbdata, &xpp, &xecfg))
			die("unable to generate diff for %s", one->path);
		if (o->word_diff)
			free_diff_words_data(&ecbdata);
		if (textconv_one)
			free(mf1.ptr);
		if (textconv_two)
			free(mf2.ptr);
		xdiff_clear_find_func(&xecfg);
	}

 free_ab_and_return:
	strbuf_release(&header);
	diff_free_filespec_data(one);
	diff_free_filespec_data(two);
	free(a_one);
	free(b_two);
	return;
}

static char *get_compact_summary(const struct diff_filepair *p, int is_renamed)
{
	if (!is_renamed) {
		if (p->status == DIFF_STATUS_ADDED) {
			if (S_ISLNK(p->two->mode))
				return "new +l";
			else if ((p->two->mode & 0777) == 0755)
				return "new +x";
			else
				return "new";
		} else if (p->status == DIFF_STATUS_DELETED)
			return "gone";
	}
	if (S_ISLNK(p->one->mode) && !S_ISLNK(p->two->mode))
		return "mode -l";
	else if (!S_ISLNK(p->one->mode) && S_ISLNK(p->two->mode))
		return "mode +l";
	else if ((p->one->mode & 0777) == 0644 &&
		 (p->two->mode & 0777) == 0755)
		return "mode +x";
	else if ((p->one->mode & 0777) == 0755 &&
		 (p->two->mode & 0777) == 0644)
		return "mode -x";
	return NULL;
}

static void builtin_diffstat(const char *name_a, const char *name_b,
			     struct diff_filespec *one,
			     struct diff_filespec *two,
			     struct diffstat_t *diffstat,
			     struct diff_options *o,
			     struct diff_filepair *p)
{
	mmfile_t mf1, mf2;
	struct diffstat_file *data;
	int may_differ;
	int complete_rewrite = 0;

	if (!DIFF_PAIR_UNMERGED(p)) {
		if (p->status == DIFF_STATUS_MODIFIED && p->score)
			complete_rewrite = 1;
	}

	data = diffstat_add(diffstat, name_a, name_b);
	data->is_interesting = p->status != DIFF_STATUS_UNKNOWN;
	if (o->flags.stat_with_summary)
		data->comments = get_compact_summary(p, data->is_renamed);

	if (!one || !two) {
		data->is_unmerged = 1;
		return;
	}

	/* saves some reads if true, not a guarantee of diff outcome */
	may_differ = !(one->oid_valid && two->oid_valid &&
			oideq(&one->oid, &two->oid));

	if (diff_filespec_is_binary(o->repo, one) ||
	    diff_filespec_is_binary(o->repo, two)) {
		data->is_binary = 1;
		if (!may_differ) {
			data->added = 0;
			data->deleted = 0;
		} else {
			data->added = diff_filespec_size(o->repo, two);
			data->deleted = diff_filespec_size(o->repo, one);
		}
	}

	else if (complete_rewrite) {
		diff_populate_filespec(o->repo, one, NULL);
		diff_populate_filespec(o->repo, two, NULL);
		data->deleted = count_lines(one->data, one->size);
		data->added = count_lines(two->data, two->size);
	}

	else if (may_differ) {
		/* Crazy xdl interfaces.. */
		xpparam_t xpp;
		xdemitconf_t xecfg;

		if (fill_mmfile(o->repo, &mf1, one) < 0 ||
		    fill_mmfile(o->repo, &mf2, two) < 0)
			die("unable to read files to diff");

		memset(&xpp, 0, sizeof(xpp));
		memset(&xecfg, 0, sizeof(xecfg));
		xpp.flags = o->xdl_opts;
		xpp.ignore_regex = o->ignore_regex;
		xpp.ignore_regex_nr = o->ignore_regex_nr;
		xpp.anchors = o->anchors;
		xpp.anchors_nr = o->anchors_nr;
		xecfg.ctxlen = o->context;
		xecfg.interhunkctxlen = o->interhunkcontext;
		xecfg.flags = XDL_EMIT_NO_HUNK_HDR;
		if (xdi_diff_outf(&mf1, &mf2, NULL,
				  diffstat_consume, diffstat, &xpp, &xecfg))
			die("unable to generate diffstat for %s", one->path);

		if (DIFF_FILE_VALID(one) && DIFF_FILE_VALID(two)) {
			struct diffstat_file *file =
				diffstat->files[diffstat->nr - 1];
			/*
			 * Omit diffstats of modified files where nothing changed.
			 * Even if may_differ, this might be the case due to
			 * ignoring whitespace changes, etc.
			 *
			 * But note that we special-case additions, deletions,
			 * renames, and mode changes as adding an empty file,
			 * for example is still of interest.
			 */
			if ((p->status == DIFF_STATUS_MODIFIED)
				&& !file->added
				&& !file->deleted
				&& one->mode == two->mode) {
				free_diffstat_file(file);
				diffstat->nr--;
			}
		}
	}

	diff_free_filespec_data(one);
	diff_free_filespec_data(two);
}

static void builtin_checkdiff(const char *name_a, const char *name_b,
			      const char *attr_path,
			      struct diff_filespec *one,
			      struct diff_filespec *two,
			      struct diff_options *o)
{
	mmfile_t mf1, mf2;
	struct checkdiff_t data;

	if (!two)
		return;

	memset(&data, 0, sizeof(data));
	data.filename = name_b ? name_b : name_a;
	data.lineno = 0;
	data.o = o;
	data.ws_rule = whitespace_rule(o->repo->index, attr_path);
	data.conflict_marker_size = ll_merge_marker_size(o->repo->index, attr_path);

	if (fill_mmfile(o->repo, &mf1, one) < 0 ||
	    fill_mmfile(o->repo, &mf2, two) < 0)
		die("unable to read files to diff");

	/*
	 * All the other codepaths check both sides, but not checking
	 * the "old" side here is deliberate.  We are checking the newly
	 * introduced changes, and as long as the "new" side is text, we
	 * can and should check what it introduces.
	 */
	if (diff_filespec_is_binary(o->repo, two))
		goto free_and_return;
	else {
		/* Crazy xdl interfaces.. */
		xpparam_t xpp;
		xdemitconf_t xecfg;

		memset(&xpp, 0, sizeof(xpp));
		memset(&xecfg, 0, sizeof(xecfg));
		xecfg.ctxlen = 1; /* at least one context line */
		xpp.flags = 0;
		if (xdi_diff_outf(&mf1, &mf2, checkdiff_consume_hunk,
				  checkdiff_consume, &data,
				  &xpp, &xecfg))
			die("unable to generate checkdiff for %s", one->path);

		if (data.ws_rule & WS_BLANK_AT_EOF) {
			struct emit_callback ecbdata;
			int blank_at_eof;

			ecbdata.ws_rule = data.ws_rule;
			check_blank_at_eof(&mf1, &mf2, &ecbdata);
			blank_at_eof = ecbdata.blank_at_eof_in_postimage;

			if (blank_at_eof) {
				static char *err;
				if (!err)
					err = whitespace_error_string(WS_BLANK_AT_EOF);
				fprintf(o->file, "%s:%d: %s.\n",
					data.filename, blank_at_eof, err);
				data.status = 1; /* report errors */
			}
		}
	}
 free_and_return:
	diff_free_filespec_data(one);
	diff_free_filespec_data(two);
	if (data.status)
		o->flags.check_failed = 1;
}

struct diff_filespec *alloc_filespec(const char *path)
{
	struct diff_filespec *spec;

	FLEXPTR_ALLOC_STR(spec, path, path);
	spec->count = 1;
	spec->is_binary = -1;
	return spec;
}

void free_filespec(struct diff_filespec *spec)
{
	if (!--spec->count) {
		diff_free_filespec_data(spec);
		free(spec);
	}
}

void fill_filespec(struct diff_filespec *spec, const struct object_id *oid,
		   int oid_valid, unsigned short mode)
{
	if (mode) {
		spec->mode = canon_mode(mode);
		oidcpy(&spec->oid, oid);
		spec->oid_valid = oid_valid;
	}
}

/*
 * Given a name and sha1 pair, if the index tells us the file in
 * the work tree has that object contents, return true, so that
 * prepare_temp_file() does not have to inflate and extract.
 */
static int reuse_worktree_file(struct index_state *istate,
			       const char *name,
			       const struct object_id *oid,
			       int want_file)
{
	const struct cache_entry *ce;
	struct stat st;
	int pos, len;

	/*
	 * We do not read the cache ourselves here, because the
	 * benchmark with my previous version that always reads cache
	 * shows that it makes things worse for diff-tree comparing
	 * two linux-2.6 kernel trees in an already checked out work
	 * tree.  This is because most diff-tree comparisons deal with
	 * only a small number of files, while reading the cache is
	 * expensive for a large project, and its cost outweighs the
	 * savings we get by not inflating the object to a temporary
	 * file.  Practically, this code only helps when we are used
	 * by diff-cache --cached, which does read the cache before
	 * calling us.
	 */
	if (!istate->cache)
		return 0;

	/* We want to avoid the working directory if our caller
	 * doesn't need the data in a normal file, this system
	 * is rather slow with its stat/open/mmap/close syscalls,
	 * and the object is contained in a pack file.  The pack
	 * is probably already open and will be faster to obtain
	 * the data through than the working directory.  Loose
	 * objects however would tend to be slower as they need
	 * to be individually opened and inflated.
	 */
	if (!FAST_WORKING_DIRECTORY && !want_file && has_object_pack(oid))
		return 0;

	/*
	 * Similarly, if we'd have to convert the file contents anyway, that
	 * makes the optimization not worthwhile.
	 */
	if (!want_file && would_convert_to_git(istate, name))
		return 0;

	/*
	 * If this path does not match our sparse-checkout definition,
	 * then the file will not be in the working directory.
	 */
	if (!path_in_sparse_checkout(name, istate))
		return 0;

	len = strlen(name);
	pos = index_name_pos(istate, name, len);
	if (pos < 0)
		return 0;
	ce = istate->cache[pos];

	/*
	 * This is not the sha1 we are looking for, or
	 * unreusable because it is not a regular file.
	 */
	if (!oideq(oid, &ce->oid) || !S_ISREG(ce->ce_mode))
		return 0;

	/*
	 * If ce is marked as "assume unchanged", there is no
	 * guarantee that work tree matches what we are looking for.
	 */
	if ((ce->ce_flags & CE_VALID) || ce_skip_worktree(ce))
		return 0;

	/*
	 * If ce matches the file in the work tree, we can reuse it.
	 */
	if (ce_uptodate(ce) ||
	    (!lstat(name, &st) && !ie_match_stat(istate, ce, &st, 0)))
		return 1;

	return 0;
}

static int diff_populate_gitlink(struct diff_filespec *s, int size_only)
{
	struct strbuf buf = STRBUF_INIT;
	char *dirty = "";

	/* Are we looking at the work tree? */
	if (s->dirty_submodule)
		dirty = "-dirty";

	strbuf_addf(&buf, "Subproject commit %s%s\n",
		    oid_to_hex(&s->oid), dirty);
	s->size = buf.len;
	if (size_only) {
		s->data = NULL;
		strbuf_release(&buf);
	} else {
		s->data = strbuf_detach(&buf, NULL);
		s->should_free = 1;
	}
	return 0;
}

/*
 * While doing rename detection and pickaxe operation, we may need to
 * grab the data for the blob (or file) for our own in-core comparison.
 * diff_filespec has data and size fields for this purpose.
 */
int diff_populate_filespec(struct repository *r,
			   struct diff_filespec *s,
			   const struct diff_populate_filespec_options *options)
{
	int size_only = options ? options->check_size_only : 0;
	int check_binary = options ? options->check_binary : 0;
	int err = 0;
	int conv_flags = global_conv_flags_eol;
	/*
	 * demote FAIL to WARN to allow inspecting the situation
	 * instead of refusing.
	 */
	if (conv_flags & CONV_EOL_RNDTRP_DIE)
		conv_flags = CONV_EOL_RNDTRP_WARN;

	if (!DIFF_FILE_VALID(s))
		die("internal error: asking to populate invalid file.");
	if (S_ISDIR(s->mode))
		return -1;

	if (s->data)
		return 0;

	if (size_only && 0 < s->size)
		return 0;

	if (S_ISGITLINK(s->mode))
		return diff_populate_gitlink(s, size_only);

	if (!s->oid_valid ||
	    reuse_worktree_file(r->index, s->path, &s->oid, 0)) {
		struct strbuf buf = STRBUF_INIT;
		struct stat st;
		int fd;

		if (lstat(s->path, &st) < 0) {
		err_empty:
			err = -1;
		empty:
			s->data = (char *)"";
			s->size = 0;
			return err;
		}
		s->size = xsize_t(st.st_size);
		if (!s->size)
			goto empty;
		if (S_ISLNK(st.st_mode)) {
			struct strbuf sb = STRBUF_INIT;

			if (strbuf_readlink(&sb, s->path, s->size))
				goto err_empty;
			s->size = sb.len;
			s->data = strbuf_detach(&sb, NULL);
			s->should_free = 1;
			return 0;
		}

		/*
		 * Even if the caller would be happy with getting
		 * only the size, we cannot return early at this
		 * point if the path requires us to run the content
		 * conversion.
		 */
		if (size_only && !would_convert_to_git(r->index, s->path))
			return 0;

		/*
		 * Note: this check uses xsize_t(st.st_size) that may
		 * not be the true size of the blob after it goes
		 * through convert_to_git().  This may not strictly be
		 * correct, but the whole point of big_file_threshold
		 * and is_binary check being that we want to avoid
		 * opening the file and inspecting the contents, this
		 * is probably fine.
		 */
		if (check_binary &&
		    s->size > big_file_threshold && s->is_binary == -1) {
			s->is_binary = 1;
			return 0;
		}
		fd = open(s->path, O_RDONLY);
		if (fd < 0)
			goto err_empty;
		s->data = xmmap(NULL, s->size, PROT_READ, MAP_PRIVATE, fd, 0);
		close(fd);
		s->should_munmap = 1;

		/*
		 * Convert from working tree format to canonical git format
		 */
		if (convert_to_git(r->index, s->path, s->data, s->size, &buf, conv_flags)) {
			size_t size = 0;
			munmap(s->data, s->size);
			s->should_munmap = 0;
			s->data = strbuf_detach(&buf, &size);
			s->size = size;
			s->should_free = 1;
		}
	}
	else {
		struct object_info info = {
			.sizep = &s->size
		};

		if (!(size_only || check_binary))
			/*
			 * Set contentp, since there is no chance that merely
			 * the size is sufficient.
			 */
			info.contentp = &s->data;

		if (options && options->missing_object_cb) {
			if (!oid_object_info_extended(r, &s->oid, &info,
						      OBJECT_INFO_LOOKUP_REPLACE |
						      OBJECT_INFO_SKIP_FETCH_OBJECT))
				goto object_read;
			options->missing_object_cb(options->missing_object_data);
		}
		if (oid_object_info_extended(r, &s->oid, &info,
					     OBJECT_INFO_LOOKUP_REPLACE))
			die("unable to read %s", oid_to_hex(&s->oid));

object_read:
		if (size_only || check_binary) {
			if (size_only)
				return 0;
			if (s->size > big_file_threshold && s->is_binary == -1) {
				s->is_binary = 1;
				return 0;
			}
		}
		if (!info.contentp) {
			info.contentp = &s->data;
			if (oid_object_info_extended(r, &s->oid, &info,
						     OBJECT_INFO_LOOKUP_REPLACE))
				die("unable to read %s", oid_to_hex(&s->oid));
		}
		s->should_free = 1;
	}
	return 0;
}

void diff_free_filespec_blob(struct diff_filespec *s)
{
	if (s->should_free)
		free(s->data);
	else if (s->should_munmap)
		munmap(s->data, s->size);

	if (s->should_free || s->should_munmap) {
		s->should_free = s->should_munmap = 0;
		s->data = NULL;
	}
}

void diff_free_filespec_data(struct diff_filespec *s)
{
	if (!s)
		return;

	diff_free_filespec_blob(s);
	FREE_AND_NULL(s->cnt_data);
}

static void prep_temp_blob(struct index_state *istate,
			   const char *path, struct diff_tempfile *temp,
			   void *blob,
			   unsigned long size,
			   const struct object_id *oid,
			   int mode)
{
	struct strbuf buf = STRBUF_INIT;
	char *path_dup = xstrdup(path);
	const char *base = basename(path_dup);
	struct checkout_metadata meta;

	init_checkout_metadata(&meta, NULL, NULL, oid);

	temp->tempfile = mks_tempfile_dt("git-blob-XXXXXX", base);
	if (!temp->tempfile)
		die_errno("unable to create temp-file");
	if (convert_to_working_tree(istate, path,
			(const char *)blob, (size_t)size, &buf, &meta)) {
		blob = buf.buf;
		size = buf.len;
	}
	if (write_in_full(temp->tempfile->fd, blob, size) < 0 ||
	    close_tempfile_gently(temp->tempfile))
		die_errno("unable to write temp-file");
	temp->name = get_tempfile_path(temp->tempfile);
	oid_to_hex_r(temp->hex, oid);
	xsnprintf(temp->mode, sizeof(temp->mode), "%06o", mode);
	strbuf_release(&buf);
	free(path_dup);
}

static struct diff_tempfile *prepare_temp_file(struct repository *r,
					       struct diff_filespec *one)
{
	struct diff_tempfile *temp = claim_diff_tempfile();

	if (!DIFF_FILE_VALID(one)) {
	not_a_valid_file:
		/* A '-' entry produces this for file-2, and
		 * a '+' entry produces this for file-1.
		 */
		temp->name = "/dev/null";
		xsnprintf(temp->hex, sizeof(temp->hex), ".");
		xsnprintf(temp->mode, sizeof(temp->mode), ".");
		return temp;
	}

	if (!S_ISGITLINK(one->mode) &&
	    (!one->oid_valid ||
	     reuse_worktree_file(r->index, one->path, &one->oid, 1))) {
		struct stat st;
		if (lstat(one->path, &st) < 0) {
			if (errno == ENOENT)
				goto not_a_valid_file;
			die_errno("stat(%s)", one->path);
		}
		if (S_ISLNK(st.st_mode)) {
			struct strbuf sb = STRBUF_INIT;
			if (strbuf_readlink(&sb, one->path, st.st_size) < 0)
				die_errno("readlink(%s)", one->path);
			prep_temp_blob(r->index, one->path, temp, sb.buf, sb.len,
				       (one->oid_valid ?
					&one->oid : null_oid()),
				       (one->oid_valid ?
					one->mode : S_IFLNK));
			strbuf_release(&sb);
		}
		else {
			/* we can borrow from the file in the work tree */
			temp->name = one->path;
			if (!one->oid_valid)
				oid_to_hex_r(temp->hex, null_oid());
			else
				oid_to_hex_r(temp->hex, &one->oid);
			/* Even though we may sometimes borrow the
			 * contents from the work tree, we always want
			 * one->mode.  mode is trustworthy even when
			 * !(one->oid_valid), as long as
			 * DIFF_FILE_VALID(one).
			 */
			xsnprintf(temp->mode, sizeof(temp->mode), "%06o", one->mode);
		}
		return temp;
	}
	else {
		if (diff_populate_filespec(r, one, NULL))
			die("cannot read data blob for %s", one->path);
		prep_temp_blob(r->index, one->path, temp,
			       one->data, one->size,
			       &one->oid, one->mode);
	}
	return temp;
}

static void add_external_diff_name(struct repository *r,
				   struct strvec *argv,
				   struct diff_filespec *df)
{
	struct diff_tempfile *temp = prepare_temp_file(r, df);
	strvec_push(argv, temp->name);
	strvec_push(argv, temp->hex);
	strvec_push(argv, temp->mode);
}

/* An external diff command takes:
 *
 * diff-cmd name infile1 infile1-sha1 infile1-mode \
 *               infile2 infile2-sha1 infile2-mode [ rename-to ]
 *
 */
static void run_external_diff(const char *pgm,
			      const char *name,
			      const char *other,
			      struct diff_filespec *one,
			      struct diff_filespec *two,
			      const char *xfrm_msg,
			      struct diff_options *o)
{
	struct child_process cmd = CHILD_PROCESS_INIT;
	struct diff_queue_struct *q = &diff_queued_diff;

	strvec_push(&cmd.args, pgm);
	strvec_push(&cmd.args, name);

	if (one && two) {
		add_external_diff_name(o->repo, &cmd.args, one);
		add_external_diff_name(o->repo, &cmd.args, two);
		if (other) {
			strvec_push(&cmd.args, other);
			strvec_push(&cmd.args, xfrm_msg);
		}
	}

	strvec_pushf(&cmd.env, "GIT_DIFF_PATH_COUNTER=%d",
		     ++o->diff_path_counter);
	strvec_pushf(&cmd.env, "GIT_DIFF_PATH_TOTAL=%d", q->nr);

	diff_free_filespec_data(one);
	diff_free_filespec_data(two);
	cmd.use_shell = 1;
	if (run_command(&cmd))
		die(_("external diff died, stopping at %s"), name);

	remove_tempfile();
}

static int similarity_index(struct diff_filepair *p)
{
	return p->score * 100 / MAX_SCORE;
}

static const char *diff_abbrev_oid(const struct object_id *oid, int abbrev)
{
	if (startup_info->have_repository)
		return repo_find_unique_abbrev(the_repository, oid, abbrev);
	else {
		char *hex = oid_to_hex(oid);
		if (abbrev < 0)
			abbrev = FALLBACK_DEFAULT_ABBREV;
		if (abbrev > the_hash_algo->hexsz)
			BUG("oid abbreviation out of range: %d", abbrev);
		if (abbrev)
			hex[abbrev] = '\0';
		return hex;
	}
}

static void fill_metainfo(struct strbuf *msg,
			  const char *name,
			  const char *other,
			  struct diff_filespec *one,
			  struct diff_filespec *two,
			  struct diff_options *o,
			  struct diff_filepair *p,
			  int *must_show_header,
			  int use_color)
{
	const char *set = diff_get_color(use_color, DIFF_METAINFO);
	const char *reset = diff_get_color(use_color, DIFF_RESET);
	const char *line_prefix = diff_line_prefix(o);
	struct string_list *more_headers = NULL;

	*must_show_header = 1;
	strbuf_init(msg, PATH_MAX * 2 + 300);
	switch (p->status) {
	case DIFF_STATUS_COPIED:
		strbuf_addf(msg, "%s%ssimilarity index %d%%",
			    line_prefix, set, similarity_index(p));
		strbuf_addf(msg, "%s\n%s%scopy from ",
			    reset,  line_prefix, set);
		quote_c_style(name, msg, NULL, 0);
		strbuf_addf(msg, "%s\n%s%scopy to ", reset, line_prefix, set);
		quote_c_style(other, msg, NULL, 0);
		strbuf_addf(msg, "%s\n", reset);
		break;
	case DIFF_STATUS_RENAMED:
		strbuf_addf(msg, "%s%ssimilarity index %d%%",
			    line_prefix, set, similarity_index(p));
		strbuf_addf(msg, "%s\n%s%srename from ",
			    reset, line_prefix, set);
		quote_c_style(name, msg, NULL, 0);
		strbuf_addf(msg, "%s\n%s%srename to ",
			    reset, line_prefix, set);
		quote_c_style(other, msg, NULL, 0);
		strbuf_addf(msg, "%s\n", reset);
		break;
	case DIFF_STATUS_MODIFIED:
		if (p->score) {
			strbuf_addf(msg, "%s%sdissimilarity index %d%%%s\n",
				    line_prefix,
				    set, similarity_index(p), reset);
			break;
		}
		/* fallthru */
	default:
		*must_show_header = 0;
	}
	if ((more_headers = additional_headers(o, name))) {
		add_formatted_headers(msg, more_headers,
				      line_prefix, set, reset);
		*must_show_header = 1;
	}
	if (one && two && !oideq(&one->oid, &two->oid)) {
		const unsigned hexsz = the_hash_algo->hexsz;
		int abbrev = o->abbrev ? o->abbrev : DEFAULT_ABBREV;

		if (o->flags.full_index)
			abbrev = hexsz;

		if (o->flags.binary) {
			mmfile_t mf;
			if ((!fill_mmfile(o->repo, &mf, one) &&
			     diff_filespec_is_binary(o->repo, one)) ||
			    (!fill_mmfile(o->repo, &mf, two) &&
			     diff_filespec_is_binary(o->repo, two)))
				abbrev = hexsz;
		}
		strbuf_addf(msg, "%s%sindex %s..%s", line_prefix, set,
			    diff_abbrev_oid(&one->oid, abbrev),
			    diff_abbrev_oid(&two->oid, abbrev));
		if (one->mode == two->mode)
			strbuf_addf(msg, " %06o", one->mode);
		strbuf_addf(msg, "%s\n", reset);
	}
}

static void run_diff_cmd(const char *pgm,
			 const char *name,
			 const char *other,
			 const char *attr_path,
			 struct diff_filespec *one,
			 struct diff_filespec *two,
			 struct strbuf *msg,
			 struct diff_options *o,
			 struct diff_filepair *p)
{
	const char *xfrm_msg = NULL;
	int complete_rewrite = (p->status == DIFF_STATUS_MODIFIED) && p->score;
	int must_show_header = 0;
	struct userdiff_driver *drv = NULL;

	if (o->flags.allow_external || !o->ignore_driver_algorithm)
		drv = userdiff_find_by_path(o->repo->index, attr_path);

	if (o->flags.allow_external && drv && drv->external)
		pgm = drv->external;

	if (msg) {
		/*
		 * don't use colors when the header is intended for an
		 * external diff driver
		 */
		fill_metainfo(msg, name, other, one, two, o, p,
			      &must_show_header,
			      want_color(o->use_color) && !pgm);
		xfrm_msg = msg->len ? msg->buf : NULL;
	}

	if (pgm) {
		run_external_diff(pgm, name, other, one, two, xfrm_msg, o);
		return;
	}
	if (one && two) {
		if (!o->ignore_driver_algorithm && drv && drv->algorithm)
			set_diff_algorithm(o, drv->algorithm);

		builtin_diff(name, other ? other : name,
			     one, two, xfrm_msg, must_show_header,
			     o, complete_rewrite);
	} else {
		fprintf(o->file, "* Unmerged path %s\n", name);
	}
}

static void diff_fill_oid_info(struct diff_filespec *one, struct index_state *istate)
{
	if (DIFF_FILE_VALID(one)) {
		if (!one->oid_valid) {
			struct stat st;
			if (one->is_stdin) {
				oidclr(&one->oid);
				return;
			}
			if (lstat(one->path, &st) < 0)
				die_errno("stat '%s'", one->path);
			if (index_path(istate, &one->oid, one->path, &st, 0))
				die("cannot hash %s", one->path);
		}
	}
	else
		oidclr(&one->oid);
}

static void strip_prefix(int prefix_length, const char **namep, const char **otherp)
{
	/* Strip the prefix but do not molest /dev/null and absolute paths */
	if (*namep && !is_absolute_path(*namep)) {
		*namep += prefix_length;
		if (**namep == '/')
			++*namep;
	}
	if (*otherp && !is_absolute_path(*otherp)) {
		*otherp += prefix_length;
		if (**otherp == '/')
			++*otherp;
	}
}

static void run_diff(struct diff_filepair *p, struct diff_options *o)
{
	const char *pgm = external_diff();
	struct strbuf msg;
	struct diff_filespec *one = p->one;
	struct diff_filespec *two = p->two;
	const char *name;
	const char *other;
	const char *attr_path;

	name  = one->path;
	other = (strcmp(name, two->path) ? two->path : NULL);
	attr_path = name;
	if (o->prefix_length)
		strip_prefix(o->prefix_length, &name, &other);

	if (!o->flags.allow_external)
		pgm = NULL;

	if (DIFF_PAIR_UNMERGED(p)) {
		run_diff_cmd(pgm, name, NULL, attr_path,
			     NULL, NULL, NULL, o, p);
		return;
	}

	diff_fill_oid_info(one, o->repo->index);
	diff_fill_oid_info(two, o->repo->index);

	if (!pgm &&
	    DIFF_FILE_VALID(one) && DIFF_FILE_VALID(two) &&
	    (S_IFMT & one->mode) != (S_IFMT & two->mode)) {
		/*
		 * a filepair that changes between file and symlink
		 * needs to be split into deletion and creation.
		 */
		struct diff_filespec *null = alloc_filespec(two->path);
		run_diff_cmd(NULL, name, other, attr_path,
			     one, null, &msg,
			     o, p);
		free(null);
		strbuf_release(&msg);

		null = alloc_filespec(one->path);
		run_diff_cmd(NULL, name, other, attr_path,
			     null, two, &msg, o, p);
		free(null);
	}
	else
		run_diff_cmd(pgm, name, other, attr_path,
			     one, two, &msg, o, p);

	strbuf_release(&msg);
}

static void run_diffstat(struct diff_filepair *p, struct diff_options *o,
			 struct diffstat_t *diffstat)
{
	const char *name;
	const char *other;

	if (!o->ignore_driver_algorithm) {
		struct userdiff_driver *drv = userdiff_find_by_path(o->repo->index,
								    p->one->path);

		if (drv && drv->algorithm)
			set_diff_algorithm(o, drv->algorithm);
	}

	if (DIFF_PAIR_UNMERGED(p)) {
		/* unmerged */
		builtin_diffstat(p->one->path, NULL, NULL, NULL,
				 diffstat, o, p);
		return;
	}

	name = p->one->path;
	other = (strcmp(name, p->two->path) ? p->two->path : NULL);

	if (o->prefix_length)
		strip_prefix(o->prefix_length, &name, &other);

	diff_fill_oid_info(p->one, o->repo->index);
	diff_fill_oid_info(p->two, o->repo->index);

	builtin_diffstat(name, other, p->one, p->two,
			 diffstat, o, p);
}

static void run_checkdiff(struct diff_filepair *p, struct diff_options *o)
{
	const char *name;
	const char *other;
	const char *attr_path;

	if (DIFF_PAIR_UNMERGED(p)) {
		/* unmerged */
		return;
	}

	name = p->one->path;
	other = (strcmp(name, p->two->path) ? p->two->path : NULL);
	attr_path = other ? other : name;

	if (o->prefix_length)
		strip_prefix(o->prefix_length, &name, &other);

	diff_fill_oid_info(p->one, o->repo->index);
	diff_fill_oid_info(p->two, o->repo->index);

	builtin_checkdiff(name, other, attr_path, p->one, p->two, o);
}

void repo_diff_setup(struct repository *r, struct diff_options *options)
{
	memcpy(options, &default_diff_options, sizeof(*options));

	options->file = stdout;
	options->repo = r;

	options->output_indicators[OUTPUT_INDICATOR_NEW] = '+';
	options->output_indicators[OUTPUT_INDICATOR_OLD] = '-';
	options->output_indicators[OUTPUT_INDICATOR_CONTEXT] = ' ';
	options->abbrev = DEFAULT_ABBREV;
	options->line_termination = '\n';
	options->break_opt = -1;
	options->rename_limit = -1;
	options->dirstat_permille = diff_dirstat_permille_default;
	options->context = diff_context_default;
	options->interhunkcontext = diff_interhunk_context_default;
	options->ws_error_highlight = ws_error_highlight_default;
	options->flags.rename_empty = 1;
	options->flags.relative_name = diff_relative;
	options->objfind = NULL;

	/* pathchange left =NULL by default */
	options->change = diff_change;
	options->add_remove = diff_addremove;
	options->use_color = diff_use_color_default;
	options->detect_rename = diff_detect_rename_default;
	options->xdl_opts |= diff_algorithm;
	if (diff_indent_heuristic)
		DIFF_XDL_SET(options, INDENT_HEURISTIC);

	options->orderfile = diff_order_file_cfg;

	if (!options->flags.ignore_submodule_set)
		options->flags.ignore_untracked_in_submodules = 1;

	if (diff_no_prefix) {
		diff_set_noprefix(options);
	} else if (!diff_mnemonic_prefix) {
		diff_set_default_prefix(options);
	}

	options->color_moved = diff_color_moved_default;
	options->color_moved_ws_handling = diff_color_moved_ws_default;
}

static const char diff_status_letters[] = {
	DIFF_STATUS_ADDED,
	DIFF_STATUS_COPIED,
	DIFF_STATUS_DELETED,
	DIFF_STATUS_MODIFIED,
	DIFF_STATUS_RENAMED,
	DIFF_STATUS_TYPE_CHANGED,
	DIFF_STATUS_UNKNOWN,
	DIFF_STATUS_UNMERGED,
	DIFF_STATUS_FILTER_AON,
	DIFF_STATUS_FILTER_BROKEN,
	'\0',
};

static unsigned int filter_bit['Z' + 1];

static void prepare_filter_bits(void)
{
	int i;

	if (!filter_bit[DIFF_STATUS_ADDED]) {
		for (i = 0; diff_status_letters[i]; i++)
			filter_bit[(int) diff_status_letters[i]] = (1 << i);
	}
}

static unsigned filter_bit_tst(char status, const struct diff_options *opt)
{
	return opt->filter & filter_bit[(int) status];
}

unsigned diff_filter_bit(char status)
{
	prepare_filter_bits();
	return filter_bit[(int) status];
}

int diff_check_follow_pathspec(struct pathspec *ps, int die_on_error)
{
	unsigned forbidden_magic;

	if (ps->nr != 1) {
		if (die_on_error)
			die(_("--follow requires exactly one pathspec"));
		return 0;
	}

	forbidden_magic = ps->items[0].magic & ~(PATHSPEC_FROMTOP |
						 PATHSPEC_LITERAL);
	if (forbidden_magic) {
		if (die_on_error) {
			struct strbuf sb = STRBUF_INIT;
			pathspec_magic_names(forbidden_magic, &sb);
			die(_("pathspec magic not supported by --follow: %s"),
			    sb.buf);
		}
		return 0;
	}

	return 1;
}

void diff_setup_done(struct diff_options *options)
{
	unsigned check_mask = DIFF_FORMAT_NAME |
			      DIFF_FORMAT_NAME_STATUS |
			      DIFF_FORMAT_CHECKDIFF |
			      DIFF_FORMAT_NO_OUTPUT;
	/*
	 * This must be signed because we're comparing against a potentially
	 * negative value.
	 */
	const int hexsz = the_hash_algo->hexsz;

	if (options->set_default)
		options->set_default(options);

	if (HAS_MULTI_BITS(options->output_format & check_mask))
		die(_("options '%s', '%s', '%s', and '%s' cannot be used together"),
			"--name-only", "--name-status", "--check", "-s");

	if (HAS_MULTI_BITS(options->pickaxe_opts & DIFF_PICKAXE_KINDS_MASK))
		die(_("options '%s', '%s', and '%s' cannot be used together"),
			"-G", "-S", "--find-object");

	if (HAS_MULTI_BITS(options->pickaxe_opts & DIFF_PICKAXE_KINDS_G_REGEX_MASK))
		die(_("options '%s' and '%s' cannot be used together, use '%s' with '%s'"),
			"-G", "--pickaxe-regex", "--pickaxe-regex", "-S");

	if (HAS_MULTI_BITS(options->pickaxe_opts & DIFF_PICKAXE_KINDS_ALL_OBJFIND_MASK))
		die(_("options '%s' and '%s' cannot be used together, use '%s' with '%s' and '%s'"),
			"--pickaxe-all", "--find-object", "--pickaxe-all", "-G", "-S");

	/*
	 * Most of the time we can say "there are changes"
	 * only by checking if there are changed paths, but
	 * --ignore-whitespace* options force us to look
	 * inside contents.
	 */

	if ((options->xdl_opts & XDF_WHITESPACE_FLAGS) ||
	    options->ignore_regex_nr)
		options->flags.diff_from_contents = 1;
	else
		options->flags.diff_from_contents = 0;

	if (options->flags.find_copies_harder)
		options->detect_rename = DIFF_DETECT_COPY;

	if (!options->flags.relative_name)
		options->prefix = NULL;
	if (options->prefix)
		options->prefix_length = strlen(options->prefix);
	else
		options->prefix_length = 0;

	/*
	 * --name-only, --name-status, --checkdiff, and -s
	 * turn other output format off.
	 */
	if (options->output_format & (DIFF_FORMAT_NAME |
				      DIFF_FORMAT_NAME_STATUS |
				      DIFF_FORMAT_CHECKDIFF |
				      DIFF_FORMAT_NO_OUTPUT))
		options->output_format &= ~(DIFF_FORMAT_RAW |
					    DIFF_FORMAT_NUMSTAT |
					    DIFF_FORMAT_DIFFSTAT |
					    DIFF_FORMAT_SHORTSTAT |
					    DIFF_FORMAT_DIRSTAT |
					    DIFF_FORMAT_SUMMARY |
					    DIFF_FORMAT_PATCH);

	/*
	 * These cases always need recursive; we do not drop caller-supplied
	 * recursive bits for other formats here.
	 */
	if (options->output_format & (DIFF_FORMAT_PATCH |
				      DIFF_FORMAT_NUMSTAT |
				      DIFF_FORMAT_DIFFSTAT |
				      DIFF_FORMAT_SHORTSTAT |
				      DIFF_FORMAT_DIRSTAT |
				      DIFF_FORMAT_SUMMARY |
				      DIFF_FORMAT_CHECKDIFF))
		options->flags.recursive = 1;
	/*
	 * Also pickaxe would not work very well if you do not say recursive
	 */
	if (options->pickaxe_opts & DIFF_PICKAXE_KINDS_MASK)
		options->flags.recursive = 1;
	/*
	 * When patches are generated, submodules diffed against the work tree
	 * must be checked for dirtiness too so it can be shown in the output
	 */
	if (options->output_format & DIFF_FORMAT_PATCH)
		options->flags.dirty_submodules = 1;

	if (options->detect_rename && options->rename_limit < 0)
		options->rename_limit = diff_rename_limit_default;
	if (hexsz < options->abbrev)
		options->abbrev = hexsz; /* full */

	/*
	 * It does not make sense to show the first hit we happened
	 * to have found.  It does not make sense not to return with
	 * exit code in such a case either.
	 */
	if (options->flags.quick) {
		options->output_format = DIFF_FORMAT_NO_OUTPUT;
		options->flags.exit_with_status = 1;
	}

	options->diff_path_counter = 0;

	if (options->flags.follow_renames)
		diff_check_follow_pathspec(&options->pathspec, 1);

	if (!options->use_color || external_diff())
		options->color_moved = 0;

	if (options->filter_not) {
		if (!options->filter)
			options->filter = ~filter_bit[DIFF_STATUS_FILTER_AON];
		options->filter &= ~options->filter_not;
	}
}

int parse_long_opt(const char *opt, const char **argv,
		   const char **optarg)
{
	const char *arg = argv[0];
	if (!skip_prefix(arg, "--", &arg))
		return 0;
	if (!skip_prefix(arg, opt, &arg))
		return 0;
	if (*arg == '=') { /* stuck form: --option=value */
		*optarg = arg + 1;
		return 1;
	}
	if (*arg != '\0')
		return 0;
	/* separate form: --option value */
	if (!argv[1])
		die("Option '--%s' requires a value", opt);
	*optarg = argv[1];
	return 2;
}

static int diff_opt_stat(const struct option *opt, const char *value, int unset)
{
	struct diff_options *options = opt->value;
	int width = options->stat_width;
	int name_width = options->stat_name_width;
	int graph_width = options->stat_graph_width;
	int count = options->stat_count;
	char *end;

	BUG_ON_OPT_NEG(unset);

	if (!strcmp(opt->long_name, "stat")) {
		if (value) {
			width = strtoul(value, &end, 10);
			if (*end == ',')
				name_width = strtoul(end+1, &end, 10);
			if (*end == ',')
				count = strtoul(end+1, &end, 10);
			if (*end)
				return error(_("invalid --stat value: %s"), value);
		}
	} else if (!strcmp(opt->long_name, "stat-width")) {
		width = strtoul(value, &end, 10);
		if (*end)
			return error(_("%s expects a numerical value"),
				     opt->long_name);
	} else if (!strcmp(opt->long_name, "stat-name-width")) {
		name_width = strtoul(value, &end, 10);
		if (*end)
			return error(_("%s expects a numerical value"),
				     opt->long_name);
	} else if (!strcmp(opt->long_name, "stat-graph-width")) {
		graph_width = strtoul(value, &end, 10);
		if (*end)
			return error(_("%s expects a numerical value"),
				     opt->long_name);
	} else if (!strcmp(opt->long_name, "stat-count")) {
		count = strtoul(value, &end, 10);
		if (*end)
			return error(_("%s expects a numerical value"),
				     opt->long_name);
	} else
		BUG("%s should not get here", opt->long_name);

	options->output_format &= ~DIFF_FORMAT_NO_OUTPUT;
	options->output_format |= DIFF_FORMAT_DIFFSTAT;
	options->stat_name_width = name_width;
	options->stat_graph_width = graph_width;
	options->stat_width = width;
	options->stat_count = count;
	return 0;
}

static int parse_dirstat_opt(struct diff_options *options, const char *params)
{
	struct strbuf errmsg = STRBUF_INIT;
	if (parse_dirstat_params(options, params, &errmsg))
		die(_("Failed to parse --dirstat/-X option parameter:\n%s"),
		    errmsg.buf);
	strbuf_release(&errmsg);
	/*
	 * The caller knows a dirstat-related option is given from the command
	 * line; allow it to say "return this_function();"
	 */
	options->output_format &= ~DIFF_FORMAT_NO_OUTPUT;
	options->output_format |= DIFF_FORMAT_DIRSTAT;
	return 1;
}

static int diff_opt_diff_filter(const struct option *option,
				const char *optarg, int unset)
{
	struct diff_options *opt = option->value;
	int i, optch;

	BUG_ON_OPT_NEG(unset);
	prepare_filter_bits();

	for (i = 0; (optch = optarg[i]) != '\0'; i++) {
		unsigned int bit;
		int negate;

		if ('a' <= optch && optch <= 'z') {
			negate = 1;
			optch = toupper(optch);
		} else {
			negate = 0;
		}

		bit = (0 <= optch && optch <= 'Z') ? filter_bit[optch] : 0;
		if (!bit)
			return error(_("unknown change class '%c' in --diff-filter=%s"),
				     optarg[i], optarg);
		if (negate)
			opt->filter_not |= bit;
		else
			opt->filter |= bit;
	}
	return 0;
}

static void enable_patch_output(int *fmt)
{
	*fmt &= ~DIFF_FORMAT_NO_OUTPUT;
	*fmt |= DIFF_FORMAT_PATCH;
}

static int diff_opt_ws_error_highlight(const struct option *option,
				       const char *arg, int unset)
{
	struct diff_options *opt = option->value;
	int val = parse_ws_error_highlight(arg);

	BUG_ON_OPT_NEG(unset);
	if (val < 0)
		return error(_("unknown value after ws-error-highlight=%.*s"),
			     -1 - val, arg);
	opt->ws_error_highlight = val;
	return 0;
}

static int diff_opt_find_object(const struct option *option,
				const char *arg, int unset)
{
	struct diff_options *opt = option->value;
	struct object_id oid;

	BUG_ON_OPT_NEG(unset);
	if (repo_get_oid(the_repository, arg, &oid))
		return error(_("unable to resolve '%s'"), arg);

	if (!opt->objfind)
		CALLOC_ARRAY(opt->objfind, 1);

	opt->pickaxe_opts |= DIFF_PICKAXE_KIND_OBJFIND;
	opt->flags.recursive = 1;
	opt->flags.tree_in_recursive = 1;
	oidset_insert(opt->objfind, &oid);
	return 0;
}

static int diff_opt_anchored(const struct option *opt,
			     const char *arg, int unset)
{
	struct diff_options *options = opt->value;

	BUG_ON_OPT_NEG(unset);
	options->xdl_opts = DIFF_WITH_ALG(options, PATIENCE_DIFF);
	ALLOC_GROW(options->anchors, options->anchors_nr + 1,
		   options->anchors_alloc);
	options->anchors[options->anchors_nr++] = xstrdup(arg);
	return 0;
}

static int diff_opt_binary(const struct option *opt,
			   const char *arg, int unset)
{
	struct diff_options *options = opt->value;

	BUG_ON_OPT_NEG(unset);
	BUG_ON_OPT_ARG(arg);
	enable_patch_output(&options->output_format);
	options->flags.binary = 1;
	return 0;
}

static int diff_opt_break_rewrites(const struct option *opt,
				   const char *arg, int unset)
{
	int *break_opt = opt->value;
	int opt1, opt2;

	BUG_ON_OPT_NEG(unset);
	if (!arg)
		arg = "";
	opt1 = parse_rename_score(&arg);
	if (*arg == 0)
		opt2 = 0;
	else if (*arg != '/')
		return error(_("%s expects <n>/<m> form"), opt->long_name);
	else {
		arg++;
		opt2 = parse_rename_score(&arg);
	}
	if (*arg != 0)
		return error(_("%s expects <n>/<m> form"), opt->long_name);
	*break_opt = opt1 | (opt2 << 16);
	return 0;
}

static int diff_opt_char(const struct option *opt,
			 const char *arg, int unset)
{
	char *value = opt->value;

	BUG_ON_OPT_NEG(unset);
	if (arg[1])
		return error(_("%s expects a character, got '%s'"),
			     opt->long_name, arg);
	*value = arg[0];
	return 0;
}

static int diff_opt_color_moved(const struct option *opt,
				const char *arg, int unset)
{
	struct diff_options *options = opt->value;

	if (unset) {
		options->color_moved = COLOR_MOVED_NO;
	} else if (!arg) {
		if (diff_color_moved_default)
			options->color_moved = diff_color_moved_default;
		if (options->color_moved == COLOR_MOVED_NO)
			options->color_moved = COLOR_MOVED_DEFAULT;
	} else {
		int cm = parse_color_moved(arg);
		if (cm < 0)
			return error(_("bad --color-moved argument: %s"), arg);
		options->color_moved = cm;
	}
	return 0;
}

static int diff_opt_color_moved_ws(const struct option *opt,
				   const char *arg, int unset)
{
	struct diff_options *options = opt->value;
	unsigned cm;

	if (unset) {
		options->color_moved_ws_handling = 0;
		return 0;
	}

	cm = parse_color_moved_ws(arg);
	if (cm & COLOR_MOVED_WS_ERROR)
		return error(_("invalid mode '%s' in --color-moved-ws"), arg);
	options->color_moved_ws_handling = cm;
	return 0;
}

static int diff_opt_color_words(const struct option *opt,
				const char *arg, int unset)
{
	struct diff_options *options = opt->value;

	BUG_ON_OPT_NEG(unset);
	options->use_color = 1;
	options->word_diff = DIFF_WORDS_COLOR;
	options->word_regex = arg;
	return 0;
}

static int diff_opt_compact_summary(const struct option *opt,
				    const char *arg, int unset)
{
	struct diff_options *options = opt->value;

	BUG_ON_OPT_ARG(arg);
	if (unset) {
		options->flags.stat_with_summary = 0;
	} else {
		options->flags.stat_with_summary = 1;
		options->output_format &= ~DIFF_FORMAT_NO_OUTPUT;
		options->output_format |= DIFF_FORMAT_DIFFSTAT;
	}
	return 0;
}

static int diff_opt_diff_algorithm(const struct option *opt,
				   const char *arg, int unset)
{
	struct diff_options *options = opt->value;

	BUG_ON_OPT_NEG(unset);

	if (set_diff_algorithm(options, arg))
		return error(_("option diff-algorithm accepts \"myers\", "
			       "\"minimal\", \"patience\" and \"histogram\""));

	options->ignore_driver_algorithm = 1;

	return 0;
}

static int diff_opt_diff_algorithm_no_arg(const struct option *opt,
				   const char *arg, int unset)
{
	struct diff_options *options = opt->value;

	BUG_ON_OPT_NEG(unset);
	BUG_ON_OPT_ARG(arg);

	if (set_diff_algorithm(options, opt->long_name))
		BUG("available diff algorithms include \"myers\", "
			       "\"minimal\", \"patience\" and \"histogram\"");

	options->ignore_driver_algorithm = 1;

	return 0;
}

static int diff_opt_dirstat(const struct option *opt,
			    const char *arg, int unset)
{
	struct diff_options *options = opt->value;

	BUG_ON_OPT_NEG(unset);
	if (!strcmp(opt->long_name, "cumulative")) {
		if (arg)
			BUG("how come --cumulative take a value?");
		arg = "cumulative";
	} else if (!strcmp(opt->long_name, "dirstat-by-file"))
		parse_dirstat_opt(options, "files");
	parse_dirstat_opt(options, arg ? arg : "");
	return 0;
}

static int diff_opt_find_copies(const struct option *opt,
				const char *arg, int unset)
{
	struct diff_options *options = opt->value;

	BUG_ON_OPT_NEG(unset);
	if (!arg)
		arg = "";
	options->rename_score = parse_rename_score(&arg);
	if (*arg != 0)
		return error(_("invalid argument to %s"), opt->long_name);

	if (options->detect_rename == DIFF_DETECT_COPY)
		options->flags.find_copies_harder = 1;
	else
		options->detect_rename = DIFF_DETECT_COPY;

	return 0;
}

static int diff_opt_find_renames(const struct option *opt,
				 const char *arg, int unset)
{
	struct diff_options *options = opt->value;

	BUG_ON_OPT_NEG(unset);
	if (!arg)
		arg = "";
	options->rename_score = parse_rename_score(&arg);
	if (*arg != 0)
		return error(_("invalid argument to %s"), opt->long_name);

	options->detect_rename = DIFF_DETECT_RENAME;
	return 0;
}

static int diff_opt_follow(const struct option *opt,
			   const char *arg, int unset)
{
	struct diff_options *options = opt->value;

	BUG_ON_OPT_ARG(arg);
	if (unset) {
		options->flags.follow_renames = 0;
		options->flags.default_follow_renames = 0;
	} else {
		options->flags.follow_renames = 1;
	}
	return 0;
}

static int diff_opt_ignore_submodules(const struct option *opt,
				      const char *arg, int unset)
{
	struct diff_options *options = opt->value;

	BUG_ON_OPT_NEG(unset);
	if (!arg)
		arg = "all";
	options->flags.override_submodule_config = 1;
	handle_ignore_submodules_arg(options, arg);
	return 0;
}

static int diff_opt_line_prefix(const struct option *opt,
				const char *optarg, int unset)
{
	struct diff_options *options = opt->value;

	BUG_ON_OPT_NEG(unset);
	options->line_prefix = optarg;
	options->line_prefix_length = strlen(options->line_prefix);
	graph_setup_line_prefix(options);
	return 0;
}

static int diff_opt_no_prefix(const struct option *opt,
			      const char *optarg, int unset)
{
	struct diff_options *options = opt->value;

	BUG_ON_OPT_NEG(unset);
	BUG_ON_OPT_ARG(optarg);
	diff_set_noprefix(options);
	return 0;
}

static int diff_opt_default_prefix(const struct option *opt,
				   const char *optarg, int unset)
{
	struct diff_options *options = opt->value;

	BUG_ON_OPT_NEG(unset);
	BUG_ON_OPT_ARG(optarg);
	diff_set_default_prefix(options);
	return 0;
}

static enum parse_opt_result diff_opt_output(struct parse_opt_ctx_t *ctx,
					     const struct option *opt,
					     const char *arg, int unset)
{
	struct diff_options *options = opt->value;
	char *path;

	BUG_ON_OPT_NEG(unset);
	path = prefix_filename(ctx->prefix, arg);
	options->file = xfopen(path, "w");
	options->close_file = 1;
	if (options->use_color != GIT_COLOR_ALWAYS)
		options->use_color = GIT_COLOR_NEVER;
	free(path);
	return 0;
}

static int diff_opt_patience(const struct option *opt,
			     const char *arg, int unset)
{
	struct diff_options *options = opt->value;
	int i;

	BUG_ON_OPT_NEG(unset);
	BUG_ON_OPT_ARG(arg);
	/*
	 * Both --patience and --anchored use PATIENCE_DIFF
	 * internally, so remove any anchors previously
	 * specified.
	 */
	for (i = 0; i < options->anchors_nr; i++)
		free(options->anchors[i]);
	options->anchors_nr = 0;
	options->ignore_driver_algorithm = 1;

	return set_diff_algorithm(options, "patience");
}

static int diff_opt_ignore_regex(const struct option *opt,
				 const char *arg, int unset)
{
	struct diff_options *options = opt->value;
	regex_t *regex;

	BUG_ON_OPT_NEG(unset);
	regex = xmalloc(sizeof(*regex));
	if (regcomp(regex, arg, REG_EXTENDED | REG_NEWLINE))
		return error(_("invalid regex given to -I: '%s'"), arg);
	ALLOC_GROW(options->ignore_regex, options->ignore_regex_nr + 1,
		   options->ignore_regex_alloc);
	options->ignore_regex[options->ignore_regex_nr++] = regex;
	return 0;
}

static int diff_opt_pickaxe_regex(const struct option *opt,
				  const char *arg, int unset)
{
	struct diff_options *options = opt->value;

	BUG_ON_OPT_NEG(unset);
	options->pickaxe = arg;
	options->pickaxe_opts |= DIFF_PICKAXE_KIND_G;
	return 0;
}

static int diff_opt_pickaxe_string(const struct option *opt,
				   const char *arg, int unset)
{
	struct diff_options *options = opt->value;

	BUG_ON_OPT_NEG(unset);
	options->pickaxe = arg;
	options->pickaxe_opts |= DIFF_PICKAXE_KIND_S;
	return 0;
}

static int diff_opt_relative(const struct option *opt,
			     const char *arg, int unset)
{
	struct diff_options *options = opt->value;

	options->flags.relative_name = !unset;
	if (arg)
		options->prefix = arg;
	return 0;
}

static int diff_opt_submodule(const struct option *opt,
			      const char *arg, int unset)
{
	struct diff_options *options = opt->value;

	BUG_ON_OPT_NEG(unset);
	if (!arg)
		arg = "log";
	if (parse_submodule_params(options, arg))
		return error(_("failed to parse --submodule option parameter: '%s'"),
			     arg);
	return 0;
}

static int diff_opt_textconv(const struct option *opt,
			     const char *arg, int unset)
{
	struct diff_options *options = opt->value;

	BUG_ON_OPT_ARG(arg);
	if (unset) {
		options->flags.allow_textconv = 0;
	} else {
		options->flags.allow_textconv = 1;
		options->flags.textconv_set_via_cmdline = 1;
	}
	return 0;
}

static int diff_opt_unified(const struct option *opt,
			    const char *arg, int unset)
{
	struct diff_options *options = opt->value;
	char *s;

	BUG_ON_OPT_NEG(unset);

	if (arg) {
		options->context = strtol(arg, &s, 10);
		if (*s)
			return error(_("%s expects a numerical value"), "--unified");
	}
	enable_patch_output(&options->output_format);

	return 0;
}

static int diff_opt_word_diff(const struct option *opt,
			      const char *arg, int unset)
{
	struct diff_options *options = opt->value;

	BUG_ON_OPT_NEG(unset);
	if (arg) {
		if (!strcmp(arg, "plain"))
			options->word_diff = DIFF_WORDS_PLAIN;
		else if (!strcmp(arg, "color")) {
			options->use_color = 1;
			options->word_diff = DIFF_WORDS_COLOR;
		}
		else if (!strcmp(arg, "porcelain"))
			options->word_diff = DIFF_WORDS_PORCELAIN;
		else if (!strcmp(arg, "none"))
			options->word_diff = DIFF_WORDS_NONE;
		else
			return error(_("bad --word-diff argument: %s"), arg);
	} else {
		if (options->word_diff == DIFF_WORDS_NONE)
			options->word_diff = DIFF_WORDS_PLAIN;
	}
	return 0;
}

static int diff_opt_word_diff_regex(const struct option *opt,
				    const char *arg, int unset)
{
	struct diff_options *options = opt->value;

	BUG_ON_OPT_NEG(unset);
	if (options->word_diff == DIFF_WORDS_NONE)
		options->word_diff = DIFF_WORDS_PLAIN;
	options->word_regex = arg;
	return 0;
}

static int diff_opt_rotate_to(const struct option *opt, const char *arg, int unset)
{
	struct diff_options *options = opt->value;

	BUG_ON_OPT_NEG(unset);
	if (!strcmp(opt->long_name, "skip-to"))
		options->skip_instead_of_rotate = 1;
	else
		options->skip_instead_of_rotate = 0;
	options->rotate_to = arg;
	return 0;
}

/*
 * Consider adding new flags to __git_diff_common_options
 * in contrib/completion/git-completion.bash
 */
struct option *add_diff_options(const struct option *opts,
				struct diff_options *options)
{
	struct option parseopts[] = {
		OPT_GROUP(N_("Diff output format options")),
		OPT_BITOP('p', "patch", &options->output_format,
			  N_("generate patch"),
			  DIFF_FORMAT_PATCH, DIFF_FORMAT_NO_OUTPUT),
		OPT_SET_INT('s', "no-patch", &options->output_format,
			    N_("suppress diff output"), DIFF_FORMAT_NO_OUTPUT),
		OPT_BITOP('u', NULL, &options->output_format,
			  N_("generate patch"),
			  DIFF_FORMAT_PATCH, DIFF_FORMAT_NO_OUTPUT),
		OPT_CALLBACK_F('U', "unified", options, N_("<n>"),
			       N_("generate diffs with <n> lines context"),
			       PARSE_OPT_NONEG | PARSE_OPT_OPTARG, diff_opt_unified),
		OPT_BOOL('W', "function-context", &options->flags.funccontext,
			 N_("generate diffs with <n> lines context")),
		OPT_BITOP(0, "raw", &options->output_format,
			  N_("generate the diff in raw format"),
			  DIFF_FORMAT_RAW, DIFF_FORMAT_NO_OUTPUT),
		OPT_BITOP(0, "patch-with-raw", &options->output_format,
			  N_("synonym for '-p --raw'"),
			  DIFF_FORMAT_PATCH | DIFF_FORMAT_RAW,
			  DIFF_FORMAT_NO_OUTPUT),
		OPT_BITOP(0, "patch-with-stat", &options->output_format,
			  N_("synonym for '-p --stat'"),
			  DIFF_FORMAT_PATCH | DIFF_FORMAT_DIFFSTAT,
			  DIFF_FORMAT_NO_OUTPUT),
		OPT_BITOP(0, "numstat", &options->output_format,
			  N_("machine friendly --stat"),
			  DIFF_FORMAT_NUMSTAT, DIFF_FORMAT_NO_OUTPUT),
		OPT_BITOP(0, "shortstat", &options->output_format,
			  N_("output only the last line of --stat"),
			  DIFF_FORMAT_SHORTSTAT, DIFF_FORMAT_NO_OUTPUT),
		OPT_CALLBACK_F('X', "dirstat", options, N_("<param1,param2>..."),
			       N_("output the distribution of relative amount of changes for each sub-directory"),
			       PARSE_OPT_NONEG | PARSE_OPT_OPTARG,
			       diff_opt_dirstat),
		OPT_CALLBACK_F(0, "cumulative", options, NULL,
			       N_("synonym for --dirstat=cumulative"),
			       PARSE_OPT_NONEG | PARSE_OPT_NOARG,
			       diff_opt_dirstat),
		OPT_CALLBACK_F(0, "dirstat-by-file", options, N_("<param1,param2>..."),
			       N_("synonym for --dirstat=files,param1,param2..."),
			       PARSE_OPT_NONEG | PARSE_OPT_OPTARG,
			       diff_opt_dirstat),
		OPT_BIT_F(0, "check", &options->output_format,
			  N_("warn if changes introduce conflict markers or whitespace errors"),
			  DIFF_FORMAT_CHECKDIFF, PARSE_OPT_NONEG),
		OPT_BITOP(0, "summary", &options->output_format,
			  N_("condensed summary such as creations, renames and mode changes"),
			  DIFF_FORMAT_SUMMARY, DIFF_FORMAT_NO_OUTPUT),
		OPT_BIT_F(0, "name-only", &options->output_format,
			  N_("show only names of changed files"),
			  DIFF_FORMAT_NAME, PARSE_OPT_NONEG),
		OPT_BIT_F(0, "name-status", &options->output_format,
			  N_("show only names and status of changed files"),
			  DIFF_FORMAT_NAME_STATUS, PARSE_OPT_NONEG),
		OPT_CALLBACK_F(0, "stat", options, N_("<width>[,<name-width>[,<count>]]"),
			       N_("generate diffstat"),
			       PARSE_OPT_NONEG | PARSE_OPT_OPTARG, diff_opt_stat),
		OPT_CALLBACK_F(0, "stat-width", options, N_("<width>"),
			       N_("generate diffstat with a given width"),
			       PARSE_OPT_NONEG, diff_opt_stat),
		OPT_CALLBACK_F(0, "stat-name-width", options, N_("<width>"),
			       N_("generate diffstat with a given name width"),
			       PARSE_OPT_NONEG, diff_opt_stat),
		OPT_CALLBACK_F(0, "stat-graph-width", options, N_("<width>"),
			       N_("generate diffstat with a given graph width"),
			       PARSE_OPT_NONEG, diff_opt_stat),
		OPT_CALLBACK_F(0, "stat-count", options, N_("<count>"),
			       N_("generate diffstat with limited lines"),
			       PARSE_OPT_NONEG, diff_opt_stat),
		OPT_CALLBACK_F(0, "compact-summary", options, NULL,
			       N_("generate compact summary in diffstat"),
			       PARSE_OPT_NOARG, diff_opt_compact_summary),
		OPT_CALLBACK_F(0, "binary", options, NULL,
			       N_("output a binary diff that can be applied"),
			       PARSE_OPT_NONEG | PARSE_OPT_NOARG, diff_opt_binary),
		OPT_BOOL(0, "full-index", &options->flags.full_index,
			 N_("show full pre- and post-image object names on the \"index\" lines")),
		OPT_COLOR_FLAG(0, "color", &options->use_color,
			       N_("show colored diff")),
		OPT_CALLBACK_F(0, "ws-error-highlight", options, N_("<kind>"),
			       N_("highlight whitespace errors in the 'context', 'old' or 'new' lines in the diff"),
			       PARSE_OPT_NONEG, diff_opt_ws_error_highlight),
		OPT_SET_INT('z', NULL, &options->line_termination,
			    N_("do not munge pathnames and use NULs as output field terminators in --raw or --numstat"),
			    0),
		OPT__ABBREV(&options->abbrev),
		OPT_STRING_F(0, "src-prefix", &options->a_prefix, N_("<prefix>"),
			     N_("show the given source prefix instead of \"a/\""),
			     PARSE_OPT_NONEG),
		OPT_STRING_F(0, "dst-prefix", &options->b_prefix, N_("<prefix>"),
			     N_("show the given destination prefix instead of \"b/\""),
			     PARSE_OPT_NONEG),
		OPT_CALLBACK_F(0, "line-prefix", options, N_("<prefix>"),
			       N_("prepend an additional prefix to every line of output"),
			       PARSE_OPT_NONEG, diff_opt_line_prefix),
		OPT_CALLBACK_F(0, "no-prefix", options, NULL,
			       N_("do not show any source or destination prefix"),
			       PARSE_OPT_NONEG | PARSE_OPT_NOARG, diff_opt_no_prefix),
		OPT_CALLBACK_F(0, "default-prefix", options, NULL,
			       N_("use default prefixes a/ and b/"),
			       PARSE_OPT_NONEG | PARSE_OPT_NOARG, diff_opt_default_prefix),
		OPT_INTEGER_F(0, "inter-hunk-context", &options->interhunkcontext,
			      N_("show context between diff hunks up to the specified number of lines"),
			      PARSE_OPT_NONEG),
		OPT_CALLBACK_F(0, "output-indicator-new",
			       &options->output_indicators[OUTPUT_INDICATOR_NEW],
			       N_("<char>"),
			       N_("specify the character to indicate a new line instead of '+'"),
			       PARSE_OPT_NONEG, diff_opt_char),
		OPT_CALLBACK_F(0, "output-indicator-old",
			       &options->output_indicators[OUTPUT_INDICATOR_OLD],
			       N_("<char>"),
			       N_("specify the character to indicate an old line instead of '-'"),
			       PARSE_OPT_NONEG, diff_opt_char),
		OPT_CALLBACK_F(0, "output-indicator-context",
			       &options->output_indicators[OUTPUT_INDICATOR_CONTEXT],
			       N_("<char>"),
			       N_("specify the character to indicate a context instead of ' '"),
			       PARSE_OPT_NONEG, diff_opt_char),

		OPT_GROUP(N_("Diff rename options")),
		OPT_CALLBACK_F('B', "break-rewrites", &options->break_opt, N_("<n>[/<m>]"),
			       N_("break complete rewrite changes into pairs of delete and create"),
			       PARSE_OPT_NONEG | PARSE_OPT_OPTARG,
			       diff_opt_break_rewrites),
		OPT_CALLBACK_F('M', "find-renames", options, N_("<n>"),
			       N_("detect renames"),
			       PARSE_OPT_NONEG | PARSE_OPT_OPTARG,
			       diff_opt_find_renames),
		OPT_SET_INT_F('D', "irreversible-delete", &options->irreversible_delete,
			      N_("omit the preimage for deletes"),
			      1, PARSE_OPT_NONEG),
		OPT_CALLBACK_F('C', "find-copies", options, N_("<n>"),
			       N_("detect copies"),
			       PARSE_OPT_NONEG | PARSE_OPT_OPTARG,
			       diff_opt_find_copies),
		OPT_BOOL(0, "find-copies-harder", &options->flags.find_copies_harder,
			 N_("use unmodified files as source to find copies")),
		OPT_SET_INT_F(0, "no-renames", &options->detect_rename,
			      N_("disable rename detection"),
			      0, PARSE_OPT_NONEG),
		OPT_BOOL(0, "rename-empty", &options->flags.rename_empty,
			 N_("use empty blobs as rename source")),
		OPT_CALLBACK_F(0, "follow", options, NULL,
			       N_("continue listing the history of a file beyond renames"),
			       PARSE_OPT_NOARG, diff_opt_follow),
		OPT_INTEGER('l', NULL, &options->rename_limit,
			    N_("prevent rename/copy detection if the number of rename/copy targets exceeds given limit")),

		OPT_GROUP(N_("Diff algorithm options")),
		OPT_CALLBACK_F(0, "minimal", options, NULL,
			       N_("produce the smallest possible diff"),
			       PARSE_OPT_NONEG | PARSE_OPT_NOARG,
			       diff_opt_diff_algorithm_no_arg),
		OPT_BIT_F('w', "ignore-all-space", &options->xdl_opts,
			  N_("ignore whitespace when comparing lines"),
			  XDF_IGNORE_WHITESPACE, PARSE_OPT_NONEG),
		OPT_BIT_F('b', "ignore-space-change", &options->xdl_opts,
			  N_("ignore changes in amount of whitespace"),
			  XDF_IGNORE_WHITESPACE_CHANGE, PARSE_OPT_NONEG),
		OPT_BIT_F(0, "ignore-space-at-eol", &options->xdl_opts,
			  N_("ignore changes in whitespace at EOL"),
			  XDF_IGNORE_WHITESPACE_AT_EOL, PARSE_OPT_NONEG),
		OPT_BIT_F(0, "ignore-cr-at-eol", &options->xdl_opts,
			  N_("ignore carrier-return at the end of line"),
			  XDF_IGNORE_CR_AT_EOL, PARSE_OPT_NONEG),
		OPT_BIT_F(0, "ignore-blank-lines", &options->xdl_opts,
			  N_("ignore changes whose lines are all blank"),
			  XDF_IGNORE_BLANK_LINES, PARSE_OPT_NONEG),
		OPT_CALLBACK_F('I', "ignore-matching-lines", options, N_("<regex>"),
			       N_("ignore changes whose all lines match <regex>"),
			       0, diff_opt_ignore_regex),
		OPT_BIT(0, "indent-heuristic", &options->xdl_opts,
			N_("heuristic to shift diff hunk boundaries for easy reading"),
			XDF_INDENT_HEURISTIC),
		OPT_CALLBACK_F(0, "patience", options, NULL,
			       N_("generate diff using the \"patience diff\" algorithm"),
			       PARSE_OPT_NONEG | PARSE_OPT_NOARG,
			       diff_opt_patience),
		OPT_CALLBACK_F(0, "histogram", options, NULL,
			       N_("generate diff using the \"histogram diff\" algorithm"),
			       PARSE_OPT_NONEG | PARSE_OPT_NOARG,
			       diff_opt_diff_algorithm_no_arg),
		OPT_CALLBACK_F(0, "diff-algorithm", options, N_("<algorithm>"),
			       N_("choose a diff algorithm"),
			       PARSE_OPT_NONEG, diff_opt_diff_algorithm),
		OPT_CALLBACK_F(0, "anchored", options, N_("<text>"),
			       N_("generate diff using the \"anchored diff\" algorithm"),
			       PARSE_OPT_NONEG, diff_opt_anchored),
		OPT_CALLBACK_F(0, "word-diff", options, N_("<mode>"),
			       N_("show word diff, using <mode> to delimit changed words"),
			       PARSE_OPT_NONEG | PARSE_OPT_OPTARG, diff_opt_word_diff),
		OPT_CALLBACK_F(0, "word-diff-regex", options, N_("<regex>"),
			       N_("use <regex> to decide what a word is"),
			       PARSE_OPT_NONEG, diff_opt_word_diff_regex),
		OPT_CALLBACK_F(0, "color-words", options, N_("<regex>"),
			       N_("equivalent to --word-diff=color --word-diff-regex=<regex>"),
			       PARSE_OPT_NONEG | PARSE_OPT_OPTARG, diff_opt_color_words),
		OPT_CALLBACK_F(0, "color-moved", options, N_("<mode>"),
			       N_("moved lines of code are colored differently"),
			       PARSE_OPT_OPTARG, diff_opt_color_moved),
		OPT_CALLBACK_F(0, "color-moved-ws", options, N_("<mode>"),
			       N_("how white spaces are ignored in --color-moved"),
			       0, diff_opt_color_moved_ws),

		OPT_GROUP(N_("Other diff options")),
		OPT_CALLBACK_F(0, "relative", options, N_("<prefix>"),
			       N_("when run from subdir, exclude changes outside and show relative paths"),
			       PARSE_OPT_OPTARG,
			       diff_opt_relative),
		OPT_BOOL('a', "text", &options->flags.text,
			 N_("treat all files as text")),
		OPT_BOOL('R', NULL, &options->flags.reverse_diff,
			 N_("swap two inputs, reverse the diff")),
		OPT_BOOL(0, "exit-code", &options->flags.exit_with_status,
			 N_("exit with 1 if there were differences, 0 otherwise")),
		OPT_BOOL(0, "quiet", &options->flags.quick,
			 N_("disable all output of the program")),
		OPT_BOOL(0, "ext-diff", &options->flags.allow_external,
			 N_("allow an external diff helper to be executed")),
		OPT_CALLBACK_F(0, "textconv", options, NULL,
			       N_("run external text conversion filters when comparing binary files"),
			       PARSE_OPT_NOARG, diff_opt_textconv),
		OPT_CALLBACK_F(0, "ignore-submodules", options, N_("<when>"),
			       N_("ignore changes to submodules in the diff generation"),
			       PARSE_OPT_NONEG | PARSE_OPT_OPTARG,
			       diff_opt_ignore_submodules),
		OPT_CALLBACK_F(0, "submodule", options, N_("<format>"),
			       N_("specify how differences in submodules are shown"),
			       PARSE_OPT_NONEG | PARSE_OPT_OPTARG,
			       diff_opt_submodule),
		OPT_SET_INT_F(0, "ita-invisible-in-index", &options->ita_invisible_in_index,
			      N_("hide 'git add -N' entries from the index"),
			      1, PARSE_OPT_NONEG),
		OPT_SET_INT_F(0, "ita-visible-in-index", &options->ita_invisible_in_index,
			      N_("treat 'git add -N' entries as real in the index"),
			      0, PARSE_OPT_NONEG),
		OPT_CALLBACK_F('S', NULL, options, N_("<string>"),
			       N_("look for differences that change the number of occurrences of the specified string"),
			       0, diff_opt_pickaxe_string),
		OPT_CALLBACK_F('G', NULL, options, N_("<regex>"),
			       N_("look for differences that change the number of occurrences of the specified regex"),
			       0, diff_opt_pickaxe_regex),
		OPT_BIT_F(0, "pickaxe-all", &options->pickaxe_opts,
			  N_("show all changes in the changeset with -S or -G"),
			  DIFF_PICKAXE_ALL, PARSE_OPT_NONEG),
		OPT_BIT_F(0, "pickaxe-regex", &options->pickaxe_opts,
			  N_("treat <string> in -S as extended POSIX regular expression"),
			  DIFF_PICKAXE_REGEX, PARSE_OPT_NONEG),
		OPT_FILENAME('O', NULL, &options->orderfile,
			     N_("control the order in which files appear in the output")),
		OPT_CALLBACK_F(0, "rotate-to", options, N_("<path>"),
			       N_("show the change in the specified path first"),
			       PARSE_OPT_NONEG, diff_opt_rotate_to),
		OPT_CALLBACK_F(0, "skip-to", options, N_("<path>"),
			       N_("skip the output to the specified path"),
			       PARSE_OPT_NONEG, diff_opt_rotate_to),
		OPT_CALLBACK_F(0, "find-object", options, N_("<object-id>"),
			       N_("look for differences that change the number of occurrences of the specified object"),
			       PARSE_OPT_NONEG, diff_opt_find_object),
		OPT_CALLBACK_F(0, "diff-filter", options, N_("[(A|C|D|M|R|T|U|X|B)...[*]]"),
			       N_("select files by diff type"),
			       PARSE_OPT_NONEG, diff_opt_diff_filter),
		{ OPTION_CALLBACK, 0, "output", options, N_("<file>"),
		  N_("output to a specific file"),
		  PARSE_OPT_NONEG, NULL, 0, diff_opt_output },

		OPT_END()
	};

	return parse_options_concat(opts, parseopts);
}

int diff_opt_parse(struct diff_options *options,
		   const char **av, int ac, const char *prefix)
{
	struct option no_options[] = { OPT_END() };
	struct option *parseopts = add_diff_options(no_options, options);

	if (!prefix)
		prefix = "";

	ac = parse_options(ac, av, prefix, parseopts, NULL,
			   PARSE_OPT_KEEP_DASHDASH |
			   PARSE_OPT_KEEP_UNKNOWN_OPT |
			   PARSE_OPT_NO_INTERNAL_HELP |
			   PARSE_OPT_ONE_SHOT |
			   PARSE_OPT_STOP_AT_NON_OPTION);
	free(parseopts);

	return ac;
}

int parse_rename_score(const char **cp_p)
{
	unsigned long num, scale;
	int ch, dot;
	const char *cp = *cp_p;

	num = 0;
	scale = 1;
	dot = 0;
	for (;;) {
		ch = *cp;
		if ( !dot && ch == '.' ) {
			scale = 1;
			dot = 1;
		} else if ( ch == '%' ) {
			scale = dot ? scale*100 : 100;
			cp++;	/* % is always at the end */
			break;
		} else if ( ch >= '0' && ch <= '9' ) {
			if ( scale < 100000 ) {
				scale *= 10;
				num = (num*10) + (ch-'0');
			}
		} else {
			break;
		}
		cp++;
	}
	*cp_p = cp;

	/* user says num divided by scale and we say internally that
	 * is MAX_SCORE * num / scale.
	 */
	return (int)((num >= scale) ? MAX_SCORE : (MAX_SCORE * num / scale));
}

struct diff_queue_struct diff_queued_diff;

void diff_q(struct diff_queue_struct *queue, struct diff_filepair *dp)
{
	ALLOC_GROW(queue->queue, queue->nr + 1, queue->alloc);
	queue->queue[queue->nr++] = dp;
}

struct diff_filepair *diff_queue(struct diff_queue_struct *queue,
				 struct diff_filespec *one,
				 struct diff_filespec *two)
{
	struct diff_filepair *dp = xcalloc(1, sizeof(*dp));
	dp->one = one;
	dp->two = two;
	if (queue)
		diff_q(queue, dp);
	return dp;
}

void diff_free_filepair(struct diff_filepair *p)
{
	free_filespec(p->one);
	free_filespec(p->two);
	free(p);
}

void diff_free_queue(struct diff_queue_struct *q)
{
	for (int i = 0; i < q->nr; i++)
		diff_free_filepair(q->queue[i]);
	free(q->queue);
}

const char *diff_aligned_abbrev(const struct object_id *oid, int len)
{
	int abblen;
	const char *abbrev;

	/* Do we want all 40 hex characters? */
	if (len == the_hash_algo->hexsz)
		return oid_to_hex(oid);

	/* An abbreviated value is fine, possibly followed by an ellipsis. */
	abbrev = diff_abbrev_oid(oid, len);

	if (!print_sha1_ellipsis())
		return abbrev;

	abblen = strlen(abbrev);

	/*
	 * In well-behaved cases, where the abbreviated result is the
	 * same as the requested length, append three dots after the
	 * abbreviation (hence the whole logic is limited to the case
	 * where abblen < 37); when the actual abbreviated result is a
	 * bit longer than the requested length, we reduce the number
	 * of dots so that they match the well-behaved ones.  However,
	 * if the actual abbreviation is longer than the requested
	 * length by more than three, we give up on aligning, and add
	 * three dots anyway, to indicate that the output is not the
	 * full object name.  Yes, this may be suboptimal, but this
	 * appears only in "diff --raw --abbrev" output and it is not
	 * worth the effort to change it now.  Note that this would
	 * likely to work fine when the automatic sizing of default
	 * abbreviation length is used--we would be fed -1 in "len" in
	 * that case, and will end up always appending three-dots, but
	 * the automatic sizing is supposed to give abblen that ensures
	 * uniqueness across all objects (statistically speaking).
	 */
	if (abblen < the_hash_algo->hexsz - 3) {
		static char hex[GIT_MAX_HEXSZ + 1];
		if (len < abblen && abblen <= len + 2)
			xsnprintf(hex, sizeof(hex), "%s%.*s", abbrev, len+3-abblen, "..");
		else
			xsnprintf(hex, sizeof(hex), "%s...", abbrev);
		return hex;
	}

	return oid_to_hex(oid);
}

static void diff_flush_raw(struct diff_filepair *p, struct diff_options *opt)
{
	int line_termination = opt->line_termination;
	int inter_name_termination = line_termination ? '\t' : '\0';

	fprintf(opt->file, "%s", diff_line_prefix(opt));
	if (!(opt->output_format & DIFF_FORMAT_NAME_STATUS)) {
		fprintf(opt->file, ":%06o %06o %s ", p->one->mode, p->two->mode,
			diff_aligned_abbrev(&p->one->oid, opt->abbrev));
		fprintf(opt->file, "%s ",
			diff_aligned_abbrev(&p->two->oid, opt->abbrev));
	}
	if (p->score) {
		fprintf(opt->file, "%c%03d%c", p->status, similarity_index(p),
			inter_name_termination);
	} else {
		fprintf(opt->file, "%c%c", p->status, inter_name_termination);
	}

	if (p->status == DIFF_STATUS_COPIED ||
	    p->status == DIFF_STATUS_RENAMED) {
		const char *name_a, *name_b;
		name_a = p->one->path;
		name_b = p->two->path;
		strip_prefix(opt->prefix_length, &name_a, &name_b);
		write_name_quoted(name_a, opt->file, inter_name_termination);
		write_name_quoted(name_b, opt->file, line_termination);
	} else {
		const char *name_a, *name_b;
		name_a = p->one->mode ? p->one->path : p->two->path;
		name_b = NULL;
		strip_prefix(opt->prefix_length, &name_a, &name_b);
		write_name_quoted(name_a, opt->file, line_termination);
	}
}

int diff_unmodified_pair(struct diff_filepair *p)
{
	/* This function is written stricter than necessary to support
	 * the currently implemented transformers, but the idea is to
	 * let transformers to produce diff_filepairs any way they want,
	 * and filter and clean them up here before producing the output.
	 */
	struct diff_filespec *one = p->one, *two = p->two;

	if (DIFF_PAIR_UNMERGED(p))
		return 0; /* unmerged is interesting */

	/* deletion, addition, mode or type change
	 * and rename are all interesting.
	 */
	if (DIFF_FILE_VALID(one) != DIFF_FILE_VALID(two) ||
	    DIFF_PAIR_MODE_CHANGED(p) ||
	    strcmp(one->path, two->path))
		return 0;

	/* both are valid and point at the same path.  that is, we are
	 * dealing with a change.
	 */
	if (one->oid_valid && two->oid_valid &&
	    oideq(&one->oid, &two->oid) &&
	    !one->dirty_submodule && !two->dirty_submodule)
		return 1; /* no change */
	if (!one->oid_valid && !two->oid_valid)
		return 1; /* both look at the same file on the filesystem. */
	return 0;
}

static void diff_flush_patch(struct diff_filepair *p, struct diff_options *o)
{
	int include_conflict_headers =
	    (additional_headers(o, p->one->path) &&
	     !o->pickaxe_opts &&
	     (!o->filter || filter_bit_tst(DIFF_STATUS_UNMERGED, o)));

	/*
	 * Check if we can return early without showing a diff.  Note that
	 * diff_filepair only stores {oid, path, mode, is_valid}
	 * information for each path, and thus diff_unmodified_pair() only
	 * considers those bits of info.  However, we do not want pairs
	 * created by create_filepairs_for_header_only_notifications()
	 * (which always look like unmodified pairs) to be ignored, so
	 * return early if both p is unmodified AND we don't want to
	 * include_conflict_headers.
	 */
	if (diff_unmodified_pair(p) && !include_conflict_headers)
		return;

	/* Actually, we can also return early to avoid showing tree diffs */
	if ((DIFF_FILE_VALID(p->one) && S_ISDIR(p->one->mode)) ||
	    (DIFF_FILE_VALID(p->two) && S_ISDIR(p->two->mode)))
		return;

	run_diff(p, o);
}

static void diff_flush_stat(struct diff_filepair *p, struct diff_options *o,
			    struct diffstat_t *diffstat)
{
	if (diff_unmodified_pair(p))
		return;

	if ((DIFF_FILE_VALID(p->one) && S_ISDIR(p->one->mode)) ||
	    (DIFF_FILE_VALID(p->two) && S_ISDIR(p->two->mode)))
		return; /* no useful stat for tree diffs */

	run_diffstat(p, o, diffstat);
}

static void diff_flush_checkdiff(struct diff_filepair *p,
		struct diff_options *o)
{
	if (diff_unmodified_pair(p))
		return;

	if ((DIFF_FILE_VALID(p->one) && S_ISDIR(p->one->mode)) ||
	    (DIFF_FILE_VALID(p->two) && S_ISDIR(p->two->mode)))
		return; /* nothing to check in tree diffs */

	run_checkdiff(p, o);
}

int diff_queue_is_empty(struct diff_options *o)
{
	struct diff_queue_struct *q = &diff_queued_diff;
	int i;
	int include_conflict_headers =
	    (o->additional_path_headers &&
	     strmap_get_size(o->additional_path_headers) &&
	     !o->pickaxe_opts &&
	     (!o->filter || filter_bit_tst(DIFF_STATUS_UNMERGED, o)));

	if (include_conflict_headers)
		return 0;

	for (i = 0; i < q->nr; i++)
		if (!diff_unmodified_pair(q->queue[i]))
			return 0;
	return 1;
}

#if DIFF_DEBUG
void diff_debug_filespec(struct diff_filespec *s, int x, const char *one)
{
	fprintf(stderr, "queue[%d] %s (%s) %s %06o %s\n",
		x, one ? one : "",
		s->path,
		DIFF_FILE_VALID(s) ? "valid" : "invalid",
		s->mode,
		s->oid_valid ? oid_to_hex(&s->oid) : "");
	fprintf(stderr, "queue[%d] %s size %lu\n",
		x, one ? one : "",
		s->size);
}

void diff_debug_filepair(const struct diff_filepair *p, int i)
{
	diff_debug_filespec(p->one, i, "one");
	diff_debug_filespec(p->two, i, "two");
	fprintf(stderr, "score %d, status %c rename_used %d broken %d\n",
		p->score, p->status ? p->status : '?',
		p->one->rename_used, p->broken_pair);
}

void diff_debug_queue(const char *msg, struct diff_queue_struct *q)
{
	int i;
	if (msg)
		fprintf(stderr, "%s\n", msg);
	fprintf(stderr, "q->nr = %d\n", q->nr);
	for (i = 0; i < q->nr; i++) {
		struct diff_filepair *p = q->queue[i];
		diff_debug_filepair(p, i);
	}
}
#endif

static void diff_resolve_rename_copy(void)
{
	int i;
	struct diff_filepair *p;
	struct diff_queue_struct *q = &diff_queued_diff;

	diff_debug_queue("resolve-rename-copy", q);

	for (i = 0; i < q->nr; i++) {
		p = q->queue[i];
		p->status = 0; /* undecided */
		if (DIFF_PAIR_UNMERGED(p))
			p->status = DIFF_STATUS_UNMERGED;
		else if (!DIFF_FILE_VALID(p->one))
			p->status = DIFF_STATUS_ADDED;
		else if (!DIFF_FILE_VALID(p->two))
			p->status = DIFF_STATUS_DELETED;
		else if (DIFF_PAIR_TYPE_CHANGED(p))
			p->status = DIFF_STATUS_TYPE_CHANGED;

		/* from this point on, we are dealing with a pair
		 * whose both sides are valid and of the same type, i.e.
		 * either in-place edit or rename/copy edit.
		 */
		else if (DIFF_PAIR_RENAME(p)) {
			/*
			 * A rename might have re-connected a broken
			 * pair up, causing the pathnames to be the
			 * same again. If so, that's not a rename at
			 * all, just a modification..
			 *
			 * Otherwise, see if this source was used for
			 * multiple renames, in which case we decrement
			 * the count, and call it a copy.
			 */
			if (!strcmp(p->one->path, p->two->path))
				p->status = DIFF_STATUS_MODIFIED;
			else if (--p->one->rename_used > 0)
				p->status = DIFF_STATUS_COPIED;
			else
				p->status = DIFF_STATUS_RENAMED;
		}
		else if (!oideq(&p->one->oid, &p->two->oid) ||
			 p->one->mode != p->two->mode ||
			 p->one->dirty_submodule ||
			 p->two->dirty_submodule ||
			 is_null_oid(&p->one->oid))
			p->status = DIFF_STATUS_MODIFIED;
		else {
			/* This is a "no-change" entry and should not
			 * happen anymore, but prepare for broken callers.
			 */
			error("feeding unmodified %s to diffcore",
			      p->one->path);
			p->status = DIFF_STATUS_UNKNOWN;
		}
	}
	diff_debug_queue("resolve-rename-copy done", q);
}

static int check_pair_status(struct diff_filepair *p)
{
	switch (p->status) {
	case DIFF_STATUS_UNKNOWN:
		return 0;
	case 0:
		die("internal error in diff-resolve-rename-copy");
	default:
		return 1;
	}
}

static void flush_one_pair(struct diff_filepair *p, struct diff_options *opt)
{
	int fmt = opt->output_format;

	if (fmt & DIFF_FORMAT_CHECKDIFF)
		diff_flush_checkdiff(p, opt);
	else if (fmt & (DIFF_FORMAT_RAW | DIFF_FORMAT_NAME_STATUS))
		diff_flush_raw(p, opt);
	else if (fmt & DIFF_FORMAT_NAME) {
		const char *name_a, *name_b;
		name_a = p->two->path;
		name_b = NULL;
		strip_prefix(opt->prefix_length, &name_a, &name_b);
		fprintf(opt->file, "%s", diff_line_prefix(opt));
		write_name_quoted(name_a, opt->file, opt->line_termination);
	}

	opt->found_changes = 1;
}

static void show_file_mode_name(struct diff_options *opt, const char *newdelete, struct diff_filespec *fs)
{
	struct strbuf sb = STRBUF_INIT;
	if (fs->mode)
		strbuf_addf(&sb, " %s mode %06o ", newdelete, fs->mode);
	else
		strbuf_addf(&sb, " %s ", newdelete);

	quote_c_style(fs->path, &sb, NULL, 0);
	strbuf_addch(&sb, '\n');
	emit_diff_symbol(opt, DIFF_SYMBOL_SUMMARY,
			 sb.buf, sb.len, 0);
	strbuf_release(&sb);
}

static void show_mode_change(struct diff_options *opt, struct diff_filepair *p,
		int show_name)
{
	if (p->one->mode && p->two->mode && p->one->mode != p->two->mode) {
		struct strbuf sb = STRBUF_INIT;
		strbuf_addf(&sb, " mode change %06o => %06o",
			    p->one->mode, p->two->mode);
		if (show_name) {
			strbuf_addch(&sb, ' ');
			quote_c_style(p->two->path, &sb, NULL, 0);
		}
		strbuf_addch(&sb, '\n');
		emit_diff_symbol(opt, DIFF_SYMBOL_SUMMARY,
				 sb.buf, sb.len, 0);
		strbuf_release(&sb);
	}
}

static void show_rename_copy(struct diff_options *opt, const char *renamecopy,
		struct diff_filepair *p)
{
	struct strbuf sb = STRBUF_INIT;
	struct strbuf names = STRBUF_INIT;

	pprint_rename(&names, p->one->path, p->two->path);
	strbuf_addf(&sb, " %s %s (%d%%)\n",
		    renamecopy, names.buf, similarity_index(p));
	strbuf_release(&names);
	emit_diff_symbol(opt, DIFF_SYMBOL_SUMMARY,
				 sb.buf, sb.len, 0);
	show_mode_change(opt, p, 0);
	strbuf_release(&sb);
}

static void diff_summary(struct diff_options *opt, struct diff_filepair *p)
{
	switch(p->status) {
	case DIFF_STATUS_DELETED:
		show_file_mode_name(opt, "delete", p->one);
		break;
	case DIFF_STATUS_ADDED:
		show_file_mode_name(opt, "create", p->two);
		break;
	case DIFF_STATUS_COPIED:
		show_rename_copy(opt, "copy", p);
		break;
	case DIFF_STATUS_RENAMED:
		show_rename_copy(opt, "rename", p);
		break;
	default:
		if (p->score) {
			struct strbuf sb = STRBUF_INIT;
			strbuf_addstr(&sb, " rewrite ");
			quote_c_style(p->two->path, &sb, NULL, 0);
			strbuf_addf(&sb, " (%d%%)\n", similarity_index(p));
			emit_diff_symbol(opt, DIFF_SYMBOL_SUMMARY,
					 sb.buf, sb.len, 0);
			strbuf_release(&sb);
		}
		show_mode_change(opt, p, !p->score);
		break;
	}
}

struct patch_id_t {
	git_hash_ctx *ctx;
	int patchlen;
};

static int remove_space(char *line, int len)
{
	int i;
	char *dst = line;
	unsigned char c;

	for (i = 0; i < len; i++)
		if (!isspace((c = line[i])))
			*dst++ = c;

	return dst - line;
}

void flush_one_hunk(struct object_id *result, git_hash_ctx *ctx)
{
	unsigned char hash[GIT_MAX_RAWSZ];
	unsigned short carry = 0;
	int i;

	the_hash_algo->final_fn(hash, ctx);
	the_hash_algo->init_fn(ctx);
	/* 20-byte sum, with carry */
	for (i = 0; i < the_hash_algo->rawsz; ++i) {
		carry += result->hash[i] + hash[i];
		result->hash[i] = carry;
		carry >>= 8;
	}
}

static int patch_id_consume(void *priv, char *line, unsigned long len)
{
	struct patch_id_t *data = priv;
	int new_len;

	if (len > 12 && starts_with(line, "\\ "))
		return 0;
	new_len = remove_space(line, len);

	the_hash_algo->update_fn(data->ctx, line, new_len);
	data->patchlen += new_len;
	return 0;
}

static void patch_id_add_string(git_hash_ctx *ctx, const char *str)
{
	the_hash_algo->update_fn(ctx, str, strlen(str));
}

static void patch_id_add_mode(git_hash_ctx *ctx, unsigned mode)
{
	/* large enough for 2^32 in octal */
	char buf[12];
	int len = xsnprintf(buf, sizeof(buf), "%06o", mode);
	the_hash_algo->update_fn(ctx, buf, len);
}

/* returns 0 upon success, and writes result into oid */
static int diff_get_patch_id(struct diff_options *options, struct object_id *oid, int diff_header_only)
{
	struct diff_queue_struct *q = &diff_queued_diff;
	int i;
	git_hash_ctx ctx;
	struct patch_id_t data;

	the_hash_algo->init_fn(&ctx);
	memset(&data, 0, sizeof(struct patch_id_t));
	data.ctx = &ctx;
	oidclr(oid);

	for (i = 0; i < q->nr; i++) {
		xpparam_t xpp;
		xdemitconf_t xecfg;
		mmfile_t mf1, mf2;
		struct diff_filepair *p = q->queue[i];
		int len1, len2;

		memset(&xpp, 0, sizeof(xpp));
		memset(&xecfg, 0, sizeof(xecfg));
		if (p->status == 0)
			return error("internal diff status error");
		if (p->status == DIFF_STATUS_UNKNOWN)
			continue;
		if (diff_unmodified_pair(p))
			continue;
		if ((DIFF_FILE_VALID(p->one) && S_ISDIR(p->one->mode)) ||
		    (DIFF_FILE_VALID(p->two) && S_ISDIR(p->two->mode)))
			continue;
		if (DIFF_PAIR_UNMERGED(p))
			continue;

		diff_fill_oid_info(p->one, options->repo->index);
		diff_fill_oid_info(p->two, options->repo->index);

		len1 = remove_space(p->one->path, strlen(p->one->path));
		len2 = remove_space(p->two->path, strlen(p->two->path));
		patch_id_add_string(&ctx, "diff--git");
		patch_id_add_string(&ctx, "a/");
		the_hash_algo->update_fn(&ctx, p->one->path, len1);
		patch_id_add_string(&ctx, "b/");
		the_hash_algo->update_fn(&ctx, p->two->path, len2);

		if (p->one->mode == 0) {
			patch_id_add_string(&ctx, "newfilemode");
			patch_id_add_mode(&ctx, p->two->mode);
		} else if (p->two->mode == 0) {
			patch_id_add_string(&ctx, "deletedfilemode");
			patch_id_add_mode(&ctx, p->one->mode);
		} else if (p->one->mode != p->two->mode) {
			patch_id_add_string(&ctx, "oldmode");
			patch_id_add_mode(&ctx, p->one->mode);
			patch_id_add_string(&ctx, "newmode");
			patch_id_add_mode(&ctx, p->two->mode);
		}

		if (diff_header_only) {
			/* don't do anything since we're only populating header info */
		} else if (diff_filespec_is_binary(options->repo, p->one) ||
		    diff_filespec_is_binary(options->repo, p->two)) {
			the_hash_algo->update_fn(&ctx, oid_to_hex(&p->one->oid),
					the_hash_algo->hexsz);
			the_hash_algo->update_fn(&ctx, oid_to_hex(&p->two->oid),
					the_hash_algo->hexsz);
		} else {
			if (p->one->mode == 0) {
				patch_id_add_string(&ctx, "---/dev/null");
				patch_id_add_string(&ctx, "+++b/");
				the_hash_algo->update_fn(&ctx, p->two->path, len2);
			} else if (p->two->mode == 0) {
				patch_id_add_string(&ctx, "---a/");
				the_hash_algo->update_fn(&ctx, p->one->path, len1);
				patch_id_add_string(&ctx, "+++/dev/null");
			} else {
				patch_id_add_string(&ctx, "---a/");
				the_hash_algo->update_fn(&ctx, p->one->path, len1);
				patch_id_add_string(&ctx, "+++b/");
				the_hash_algo->update_fn(&ctx, p->two->path, len2);
			}

			if (fill_mmfile(options->repo, &mf1, p->one) < 0 ||
			    fill_mmfile(options->repo, &mf2, p->two) < 0)
				return error("unable to read files to diff");
			xpp.flags = 0;
			xecfg.ctxlen = 3;
			xecfg.flags = XDL_EMIT_NO_HUNK_HDR;
			if (xdi_diff_outf(&mf1, &mf2, NULL,
					  patch_id_consume, &data, &xpp, &xecfg))
				return error("unable to generate patch-id diff for %s",
					     p->one->path);
		}
		flush_one_hunk(oid, &ctx);
	}

	return 0;
}

int diff_flush_patch_id(struct diff_options *options, struct object_id *oid, int diff_header_only)
{
	struct diff_queue_struct *q = &diff_queued_diff;
	int result = diff_get_patch_id(options, oid, diff_header_only);

	diff_free_queue(q);
	DIFF_QUEUE_CLEAR(q);

	return result;
}

static int is_summary_empty(const struct diff_queue_struct *q)
{
	int i;

	for (i = 0; i < q->nr; i++) {
		const struct diff_filepair *p = q->queue[i];

		switch (p->status) {
		case DIFF_STATUS_DELETED:
		case DIFF_STATUS_ADDED:
		case DIFF_STATUS_COPIED:
		case DIFF_STATUS_RENAMED:
			return 0;
		default:
			if (p->score)
				return 0;
			if (p->one->mode && p->two->mode &&
			    p->one->mode != p->two->mode)
				return 0;
			break;
		}
	}
	return 1;
}

static const char rename_limit_warning[] =
N_("exhaustive rename detection was skipped due to too many files.");

static const char degrade_cc_to_c_warning[] =
N_("only found copies from modified paths due to too many files.");

static const char rename_limit_advice[] =
N_("you may want to set your %s variable to at least "
   "%d and retry the command.");

void diff_warn_rename_limit(const char *varname, int needed, int degraded_cc)
{
	fflush(stdout);
	if (degraded_cc)
		warning(_(degrade_cc_to_c_warning));
	else if (needed)
		warning(_(rename_limit_warning));
	else
		return;
	if (0 < needed)
		warning(_(rename_limit_advice), varname, needed);
}

static void create_filepairs_for_header_only_notifications(struct diff_options *o)
{
	struct strset present;
	struct diff_queue_struct *q = &diff_queued_diff;
	struct hashmap_iter iter;
	struct strmap_entry *e;
	int i;

	strset_init_with_options(&present, /*pool*/ NULL, /*strdup*/ 0);

	/*
	 * Find out which paths exist in diff_queued_diff, preferring
	 * one->path for any pair that has multiple paths.
	 */
	for (i = 0; i < q->nr; i++) {
		struct diff_filepair *p = q->queue[i];
		char *path = p->one->path ? p->one->path : p->two->path;

		if (strmap_contains(o->additional_path_headers, path))
			strset_add(&present, path);
	}

	/*
	 * Loop over paths in additional_path_headers; for each NOT already
	 * in diff_queued_diff, create a synthetic filepair and insert that
	 * into diff_queued_diff.
	 */
	strmap_for_each_entry(o->additional_path_headers, &iter, e) {
		if (!strset_contains(&present, e->key)) {
			struct diff_filespec *one, *two;
			struct diff_filepair *p;

			one = alloc_filespec(e->key);
			two = alloc_filespec(e->key);
			fill_filespec(one, null_oid(), 0, 0);
			fill_filespec(two, null_oid(), 0, 0);
			p = diff_queue(q, one, two);
			p->status = DIFF_STATUS_MODIFIED;
		}
	}

	/* Re-sort the filepairs */
	diffcore_fix_diff_index();

	/* Cleanup */
	strset_clear(&present);
}

static void diff_flush_patch_all_file_pairs(struct diff_options *o)
{
	int i;
	static struct emitted_diff_symbols esm = EMITTED_DIFF_SYMBOLS_INIT;
	struct diff_queue_struct *q = &diff_queued_diff;

	if (WSEH_NEW & WS_RULE_MASK)
		BUG("WS rules bit mask overlaps with diff symbol flags");

	if (o->color_moved)
		o->emitted_symbols = &esm;

	if (o->additional_path_headers)
		create_filepairs_for_header_only_notifications(o);

	for (i = 0; i < q->nr; i++) {
		struct diff_filepair *p = q->queue[i];
		if (check_pair_status(p))
			diff_flush_patch(p, o);
	}

	if (o->emitted_symbols) {
		if (o->color_moved) {
			struct mem_pool entry_pool;
			struct moved_entry_list *entry_list;

			mem_pool_init(&entry_pool, 1024 * 1024);
			entry_list = add_lines_to_move_detection(o,
								 &entry_pool);
			mark_color_as_moved(o, entry_list);
			if (o->color_moved == COLOR_MOVED_ZEBRA_DIM)
				dim_moved_lines(o);

			mem_pool_discard(&entry_pool, 0);
			free(entry_list);
		}

		for (i = 0; i < esm.nr; i++)
			emit_diff_symbol_from_struct(o, &esm.buf[i]);

		for (i = 0; i < esm.nr; i++)
			free((void *)esm.buf[i].line);
		esm.nr = 0;

		o->emitted_symbols = NULL;
	}
}

static void diff_free_file(struct diff_options *options)
{
	if (options->close_file)
		fclose(options->file);
}

static void diff_free_ignore_regex(struct diff_options *options)
{
	int i;

	for (i = 0; i < options->ignore_regex_nr; i++) {
		regfree(options->ignore_regex[i]);
		free(options->ignore_regex[i]);
	}
	free(options->ignore_regex);
}

void diff_free(struct diff_options *options)
{
	if (options->no_free)
		return;

	diff_free_file(options);
	diff_free_ignore_regex(options);
	clear_pathspec(&options->pathspec);
}

void diff_flush(struct diff_options *options)
{
	struct diff_queue_struct *q = &diff_queued_diff;
	int i, output_format = options->output_format;
	int separator = 0;
	int dirstat_by_line = 0;

	/*
	 * Order: raw, stat, summary, patch
	 * or:    name/name-status/checkdiff (other bits clear)
	 */
	if (!q->nr && !options->additional_path_headers)
		goto free_queue;

	if (output_format & (DIFF_FORMAT_RAW |
			     DIFF_FORMAT_NAME |
			     DIFF_FORMAT_NAME_STATUS |
			     DIFF_FORMAT_CHECKDIFF)) {
		for (i = 0; i < q->nr; i++) {
			struct diff_filepair *p = q->queue[i];
			if (check_pair_status(p))
				flush_one_pair(p, options);
		}
		separator++;
	}

	if (output_format & DIFF_FORMAT_DIRSTAT && options->flags.dirstat_by_line)
		dirstat_by_line = 1;

	if (output_format & (DIFF_FORMAT_DIFFSTAT|DIFF_FORMAT_SHORTSTAT|DIFF_FORMAT_NUMSTAT) ||
	    dirstat_by_line) {
		struct diffstat_t diffstat;

		compute_diffstat(options, &diffstat, q);
		if (output_format & DIFF_FORMAT_NUMSTAT)
			show_numstat(&diffstat, options);
		if (output_format & DIFF_FORMAT_DIFFSTAT)
			show_stats(&diffstat, options);
		if (output_format & DIFF_FORMAT_SHORTSTAT)
			show_shortstats(&diffstat, options);
		if (output_format & DIFF_FORMAT_DIRSTAT && dirstat_by_line)
			show_dirstat_by_line(&diffstat, options);
		free_diffstat_info(&diffstat);
		separator++;
	}
	if ((output_format & DIFF_FORMAT_DIRSTAT) && !dirstat_by_line)
		show_dirstat(options);

	if (output_format & DIFF_FORMAT_SUMMARY && !is_summary_empty(q)) {
		for (i = 0; i < q->nr; i++) {
			diff_summary(options, q->queue[i]);
		}
		separator++;
	}

	if (output_format & DIFF_FORMAT_PATCH) {
		if (separator) {
			emit_diff_symbol(options, DIFF_SYMBOL_SEPARATOR, NULL, 0, 0);
			if (options->stat_sep)
				/* attach patch instead of inline */
				emit_diff_symbol(options, DIFF_SYMBOL_STAT_SEP,
						 NULL, 0, 0);
		}

		diff_flush_patch_all_file_pairs(options);
	}

	if (output_format & DIFF_FORMAT_CALLBACK)
		options->format_callback(q, options, options->format_callback_data);

	if (output_format & DIFF_FORMAT_NO_OUTPUT &&
	    options->flags.exit_with_status &&
	    options->flags.diff_from_contents) {
		/*
		 * run diff_flush_patch for the exit status. setting
		 * options->file to /dev/null should be safe, because we
		 * aren't supposed to produce any output anyway.
		 */
		diff_free_file(options);
		options->file = xfopen("/dev/null", "w");
		options->close_file = 1;
		options->color_moved = 0;
		for (i = 0; i < q->nr; i++) {
			struct diff_filepair *p = q->queue[i];
			if (check_pair_status(p))
				diff_flush_patch(p, options);
			if (options->found_changes)
				break;
		}
	}

<<<<<<< HEAD
	if (output_format & DIFF_FORMAT_PATCH) {
		if (separator) {
			emit_diff_symbol(options, DIFF_SYMBOL_SEPARATOR, NULL, 0, 0);
			if (options->stat_sep)
				/* attach patch instead of inline */
				emit_diff_symbol(options, DIFF_SYMBOL_STAT_SEP,
						 NULL, 0, 0);
		}

		diff_flush_patch_all_file_pairs(options);
	}

	if (output_format & DIFF_FORMAT_CALLBACK)
		options->format_callback(q, options, options->format_callback_data);

=======
	for (i = 0; i < q->nr; i++)
		diff_free_filepair(q->queue[i]);
>>>>>>> a64f8b25
free_queue:
	diff_free_queue(q);
	DIFF_QUEUE_CLEAR(q);
	diff_free(options);

	/*
	 * Report the content-level differences with HAS_CHANGES;
	 * diff_addremove/diff_change does not set the bit when
	 * DIFF_FROM_CONTENTS is in effect (e.g. with -w).
	 */
	if (options->flags.diff_from_contents) {
		if (options->found_changes)
			options->flags.has_changes = 1;
		else
			options->flags.has_changes = 0;
	}
}

static int match_filter(const struct diff_options *options, const struct diff_filepair *p)
{
	return (((p->status == DIFF_STATUS_MODIFIED) &&
		 ((p->score &&
		   filter_bit_tst(DIFF_STATUS_FILTER_BROKEN, options)) ||
		  (!p->score &&
		   filter_bit_tst(DIFF_STATUS_MODIFIED, options)))) ||
		((p->status != DIFF_STATUS_MODIFIED) &&
		 filter_bit_tst(p->status, options)));
}

static void diffcore_apply_filter(struct diff_options *options)
{
	int i;
	struct diff_queue_struct *q = &diff_queued_diff;
	struct diff_queue_struct outq;

	DIFF_QUEUE_CLEAR(&outq);

	if (!options->filter)
		return;

	if (filter_bit_tst(DIFF_STATUS_FILTER_AON, options)) {
		int found;
		for (i = found = 0; !found && i < q->nr; i++) {
			if (match_filter(options, q->queue[i]))
				found++;
		}
		if (found)
			return;

		/* otherwise we will clear the whole queue
		 * by copying the empty outq at the end of this
		 * function, but first clear the current entries
		 * in the queue.
		 */
		for (i = 0; i < q->nr; i++)
			diff_free_filepair(q->queue[i]);
	}
	else {
		/* Only the matching ones */
		for (i = 0; i < q->nr; i++) {
			struct diff_filepair *p = q->queue[i];
			if (match_filter(options, p))
				diff_q(&outq, p);
			else
				diff_free_filepair(p);
		}
	}
	free(q->queue);
	*q = outq;
}

/* Check whether two filespecs with the same mode and size are identical */
static int diff_filespec_is_identical(struct repository *r,
				      struct diff_filespec *one,
				      struct diff_filespec *two)
{
	if (S_ISGITLINK(one->mode))
		return 0;
	if (diff_populate_filespec(r, one, NULL))
		return 0;
	if (diff_populate_filespec(r, two, NULL))
		return 0;
	return !memcmp(one->data, two->data, one->size);
}

static int diff_filespec_check_stat_unmatch(struct repository *r,
					    struct diff_filepair *p)
{
	struct diff_populate_filespec_options dpf_options = {
		.check_size_only = 1,
		.missing_object_cb = diff_queued_diff_prefetch,
		.missing_object_data = r,
	};

	if (p->done_skip_stat_unmatch)
		return p->skip_stat_unmatch_result;

	p->done_skip_stat_unmatch = 1;
	p->skip_stat_unmatch_result = 0;
	/*
	 * 1. Entries that come from stat info dirtiness
	 *    always have both sides (iow, not create/delete),
	 *    one side of the object name is unknown, with
	 *    the same mode and size.  Keep the ones that
	 *    do not match these criteria.  They have real
	 *    differences.
	 *
	 * 2. At this point, the file is known to be modified,
	 *    with the same mode and size, and the object
	 *    name of one side is unknown.  Need to inspect
	 *    the identical contents.
	 */
	if (!DIFF_FILE_VALID(p->one) || /* (1) */
	    !DIFF_FILE_VALID(p->two) ||
	    (p->one->oid_valid && p->two->oid_valid) ||
	    (p->one->mode != p->two->mode) ||
	    diff_populate_filespec(r, p->one, &dpf_options) ||
	    diff_populate_filespec(r, p->two, &dpf_options) ||
	    (p->one->size != p->two->size) ||
	    !diff_filespec_is_identical(r, p->one, p->two)) /* (2) */
		p->skip_stat_unmatch_result = 1;
	return p->skip_stat_unmatch_result;
}

static void diffcore_skip_stat_unmatch(struct diff_options *diffopt)
{
	int i;
	struct diff_queue_struct *q = &diff_queued_diff;
	struct diff_queue_struct outq;
	DIFF_QUEUE_CLEAR(&outq);

	for (i = 0; i < q->nr; i++) {
		struct diff_filepair *p = q->queue[i];

		if (diff_filespec_check_stat_unmatch(diffopt->repo, p))
			diff_q(&outq, p);
		else {
			/*
			 * The caller can subtract 1 from skip_stat_unmatch
			 * to determine how many paths were dirty only
			 * due to stat info mismatch.
			 */
			if (!diffopt->flags.no_index)
				diffopt->skip_stat_unmatch++;
			diff_free_filepair(p);
		}
	}
	free(q->queue);
	*q = outq;
}

static int diffnamecmp(const void *a_, const void *b_)
{
	const struct diff_filepair *a = *((const struct diff_filepair **)a_);
	const struct diff_filepair *b = *((const struct diff_filepair **)b_);
	const char *name_a, *name_b;

	name_a = a->one ? a->one->path : a->two->path;
	name_b = b->one ? b->one->path : b->two->path;
	return strcmp(name_a, name_b);
}

void diffcore_fix_diff_index(void)
{
	struct diff_queue_struct *q = &diff_queued_diff;
	QSORT(q->queue, q->nr, diffnamecmp);
}

void diff_add_if_missing(struct repository *r,
			 struct oid_array *to_fetch,
			 const struct diff_filespec *filespec)
{
	if (filespec && filespec->oid_valid &&
	    !S_ISGITLINK(filespec->mode) &&
	    oid_object_info_extended(r, &filespec->oid, NULL,
				     OBJECT_INFO_FOR_PREFETCH))
		oid_array_append(to_fetch, &filespec->oid);
}

void diff_queued_diff_prefetch(void *repository)
{
	struct repository *repo = repository;
	int i;
	struct diff_queue_struct *q = &diff_queued_diff;
	struct oid_array to_fetch = OID_ARRAY_INIT;

	for (i = 0; i < q->nr; i++) {
		struct diff_filepair *p = q->queue[i];
		diff_add_if_missing(repo, &to_fetch, p->one);
		diff_add_if_missing(repo, &to_fetch, p->two);
	}

	/*
	 * NEEDSWORK: Consider deduplicating the OIDs sent.
	 */
	promisor_remote_get_direct(repo, to_fetch.oid, to_fetch.nr);

	oid_array_clear(&to_fetch);
}

void diffcore_std(struct diff_options *options)
{
	int output_formats_to_prefetch = DIFF_FORMAT_DIFFSTAT |
		DIFF_FORMAT_NUMSTAT |
		DIFF_FORMAT_PATCH |
		DIFF_FORMAT_SHORTSTAT |
		DIFF_FORMAT_DIRSTAT;

	/*
	 * Check if the user requested a blob-data-requiring diff output and/or
	 * break-rewrite detection (which requires blob data). If yes, prefetch
	 * the diff pairs.
	 *
	 * If no prefetching occurs, diffcore_rename() will prefetch if it
	 * decides that it needs inexact rename detection.
	 */
	if (options->repo == the_repository && repo_has_promisor_remote(the_repository) &&
	    (options->output_format & output_formats_to_prefetch ||
	     options->pickaxe_opts & DIFF_PICKAXE_KINDS_MASK))
		diff_queued_diff_prefetch(options->repo);

	/* NOTE please keep the following in sync with diff_tree_combined() */
	if (options->skip_stat_unmatch)
		diffcore_skip_stat_unmatch(options);
	if (!options->found_follow) {
		/* See try_to_follow_renames() in tree-diff.c */
		if (options->break_opt != -1)
			diffcore_break(options->repo,
				       options->break_opt);
		if (options->detect_rename)
			diffcore_rename(options);
		if (options->break_opt != -1)
			diffcore_merge_broken();
	}
	if (options->pickaxe_opts & DIFF_PICKAXE_KINDS_MASK)
		diffcore_pickaxe(options);
	if (options->orderfile)
		diffcore_order(options->orderfile);
	if (options->rotate_to)
		diffcore_rotate(options);
	if (!options->found_follow)
		/* See try_to_follow_renames() in tree-diff.c */
		diff_resolve_rename_copy();
	diffcore_apply_filter(options);

	if (diff_queued_diff.nr && !options->flags.diff_from_contents)
		options->flags.has_changes = 1;
	else
		options->flags.has_changes = 0;

	options->found_follow = 0;
}

int diff_result_code(struct diff_options *opt, int status)
{
	int result = 0;

	diff_warn_rename_limit("diff.renameLimit",
			       opt->needed_rename_limit,
			       opt->degraded_cc_to_c);
	if (!opt->flags.exit_with_status &&
	    !(opt->output_format & DIFF_FORMAT_CHECKDIFF))
		return status;
	if (opt->flags.exit_with_status &&
	    opt->flags.has_changes)
		result |= 01;
	if ((opt->output_format & DIFF_FORMAT_CHECKDIFF) &&
	    opt->flags.check_failed)
		result |= 02;
	return result;
}

int diff_can_quit_early(struct diff_options *opt)
{
	return (opt->flags.quick &&
		!opt->filter &&
		opt->flags.has_changes);
}

/*
 * Shall changes to this submodule be ignored?
 *
 * Submodule changes can be configured to be ignored separately for each path,
 * but that configuration can be overridden from the command line.
 */
static int is_submodule_ignored(const char *path, struct diff_options *options)
{
	int ignored = 0;
	struct diff_flags orig_flags = options->flags;
	if (!options->flags.override_submodule_config)
		set_diffopt_flags_from_submodule_config(options, path);
	if (options->flags.ignore_submodules)
		ignored = 1;
	options->flags = orig_flags;
	return ignored;
}

void compute_diffstat(struct diff_options *options,
		      struct diffstat_t *diffstat,
		      struct diff_queue_struct *q)
{
	int i;

	memset(diffstat, 0, sizeof(struct diffstat_t));
	for (i = 0; i < q->nr; i++) {
		struct diff_filepair *p = q->queue[i];
		if (check_pair_status(p))
			diff_flush_stat(p, options, diffstat);
	}
	options->found_changes = !!diffstat->nr;
}

void diff_addremove(struct diff_options *options,
		    int addremove, unsigned mode,
		    const struct object_id *oid,
		    int oid_valid,
		    const char *concatpath, unsigned dirty_submodule)
{
	struct diff_filespec *one, *two;

	if (S_ISGITLINK(mode) && is_submodule_ignored(concatpath, options))
		return;

	/* This may look odd, but it is a preparation for
	 * feeding "there are unchanged files which should
	 * not produce diffs, but when you are doing copy
	 * detection you would need them, so here they are"
	 * entries to the diff-core.  They will be prefixed
	 * with something like '=' or '*' (I haven't decided
	 * which but should not make any difference).
	 * Feeding the same new and old to diff_change()
	 * also has the same effect.
	 * Before the final output happens, they are pruned after
	 * merged into rename/copy pairs as appropriate.
	 */
	if (options->flags.reverse_diff)
		addremove = (addremove == '+' ? '-' :
			     addremove == '-' ? '+' : addremove);

	if (options->prefix &&
	    strncmp(concatpath, options->prefix, options->prefix_length))
		return;

	one = alloc_filespec(concatpath);
	two = alloc_filespec(concatpath);

	if (addremove != '+')
		fill_filespec(one, oid, oid_valid, mode);
	if (addremove != '-') {
		fill_filespec(two, oid, oid_valid, mode);
		two->dirty_submodule = dirty_submodule;
	}

	diff_queue(&diff_queued_diff, one, two);
	if (!options->flags.diff_from_contents)
		options->flags.has_changes = 1;
}

void diff_change(struct diff_options *options,
		 unsigned old_mode, unsigned new_mode,
		 const struct object_id *old_oid,
		 const struct object_id *new_oid,
		 int old_oid_valid, int new_oid_valid,
		 const char *concatpath,
		 unsigned old_dirty_submodule, unsigned new_dirty_submodule)
{
	struct diff_filespec *one, *two;
	struct diff_filepair *p;

	if (S_ISGITLINK(old_mode) && S_ISGITLINK(new_mode) &&
	    is_submodule_ignored(concatpath, options))
		return;

	if (options->flags.reverse_diff) {
		SWAP(old_mode, new_mode);
		SWAP(old_oid, new_oid);
		SWAP(old_oid_valid, new_oid_valid);
		SWAP(old_dirty_submodule, new_dirty_submodule);
	}

	if (options->prefix &&
	    strncmp(concatpath, options->prefix, options->prefix_length))
		return;

	one = alloc_filespec(concatpath);
	two = alloc_filespec(concatpath);
	fill_filespec(one, old_oid, old_oid_valid, old_mode);
	fill_filespec(two, new_oid, new_oid_valid, new_mode);
	one->dirty_submodule = old_dirty_submodule;
	two->dirty_submodule = new_dirty_submodule;
	p = diff_queue(&diff_queued_diff, one, two);

	if (options->flags.diff_from_contents)
		return;

	if (options->flags.quick && options->skip_stat_unmatch &&
	    !diff_filespec_check_stat_unmatch(options->repo, p)) {
		diff_free_filespec_data(p->one);
		diff_free_filespec_data(p->two);
		return;
	}

	options->flags.has_changes = 1;
}

struct diff_filepair *diff_unmerge(struct diff_options *options, const char *path)
{
	struct diff_filepair *pair;
	struct diff_filespec *one, *two;

	if (options->prefix &&
	    strncmp(path, options->prefix, options->prefix_length))
		return NULL;

	one = alloc_filespec(path);
	two = alloc_filespec(path);
	pair = diff_queue(&diff_queued_diff, one, two);
	pair->is_unmerged = 1;
	return pair;
}

static char *run_textconv(struct repository *r,
			  const char *pgm,
			  struct diff_filespec *spec,
			  size_t *outsize)
{
	struct diff_tempfile *temp;
	struct child_process child = CHILD_PROCESS_INIT;
	struct strbuf buf = STRBUF_INIT;
	int err = 0;

	temp = prepare_temp_file(r, spec);
	strvec_push(&child.args, pgm);
	strvec_push(&child.args, temp->name);

	child.use_shell = 1;
	child.out = -1;
	if (start_command(&child)) {
		remove_tempfile();
		return NULL;
	}

	if (strbuf_read(&buf, child.out, 0) < 0)
		err = error("error reading from textconv command '%s'", pgm);
	close(child.out);

	if (finish_command(&child) || err) {
		strbuf_release(&buf);
		remove_tempfile();
		return NULL;
	}
	remove_tempfile();

	return strbuf_detach(&buf, outsize);
}

size_t fill_textconv(struct repository *r,
		     struct userdiff_driver *driver,
		     struct diff_filespec *df,
		     char **outbuf)
{
	size_t size;

	if (!driver) {
		if (!DIFF_FILE_VALID(df)) {
			*outbuf = "";
			return 0;
		}
		if (diff_populate_filespec(r, df, NULL))
			die("unable to read files to diff");
		*outbuf = df->data;
		return df->size;
	}

	if (!driver->textconv)
		BUG("fill_textconv called with non-textconv driver");

	if (driver->textconv_cache && df->oid_valid) {
		*outbuf = notes_cache_get(driver->textconv_cache,
					  &df->oid,
					  &size);
		if (*outbuf)
			return size;
	}

	*outbuf = run_textconv(r, driver->textconv, df, &size);
	if (!*outbuf)
		die("unable to read files to diff");

	if (driver->textconv_cache && df->oid_valid) {
		/* ignore errors, as we might be in a readonly repository */
		notes_cache_put(driver->textconv_cache, &df->oid, *outbuf,
				size);
		/*
		 * we could save up changes and flush them all at the end,
		 * but we would need an extra call after all diffing is done.
		 * Since generating a cache entry is the slow path anyway,
		 * this extra overhead probably isn't a big deal.
		 */
		notes_cache_write(driver->textconv_cache);
	}

	return size;
}

int textconv_object(struct repository *r,
		    const char *path,
		    unsigned mode,
		    const struct object_id *oid,
		    int oid_valid,
		    char **buf,
		    unsigned long *buf_size)
{
	struct diff_filespec *df;
	struct userdiff_driver *textconv;

	df = alloc_filespec(path);
	fill_filespec(df, oid, oid_valid, mode);
	textconv = get_textconv(r, df);
	if (!textconv) {
		free_filespec(df);
		return 0;
	}

	*buf_size = fill_textconv(r, textconv, df, buf);
	free_filespec(df);
	return 1;
}

void setup_diff_pager(struct diff_options *opt)
{
	/*
	 * If the user asked for our exit code, then either they want --quiet
	 * or --exit-code. We should definitely not bother with a pager in the
	 * former case, as we will generate no output. Since we still properly
	 * report our exit code even when a pager is run, we _could_ run a
	 * pager with --exit-code. But since we have not done so historically,
	 * and because it is easy to find people oneline advising "git diff
	 * --exit-code" in hooks and other scripts, we do not do so.
	 */
	if (!opt->flags.exit_with_status &&
	    check_pager_config("diff") != 0)
		setup_pager();
}<|MERGE_RESOLUTION|>--- conflicted
+++ resolved
@@ -6729,26 +6729,6 @@
 		}
 	}
 
-<<<<<<< HEAD
-	if (output_format & DIFF_FORMAT_PATCH) {
-		if (separator) {
-			emit_diff_symbol(options, DIFF_SYMBOL_SEPARATOR, NULL, 0, 0);
-			if (options->stat_sep)
-				/* attach patch instead of inline */
-				emit_diff_symbol(options, DIFF_SYMBOL_STAT_SEP,
-						 NULL, 0, 0);
-		}
-
-		diff_flush_patch_all_file_pairs(options);
-	}
-
-	if (output_format & DIFF_FORMAT_CALLBACK)
-		options->format_callback(q, options, options->format_callback_data);
-
-=======
-	for (i = 0; i < q->nr; i++)
-		diff_free_filepair(q->queue[i]);
->>>>>>> a64f8b25
 free_queue:
 	diff_free_queue(q);
 	DIFF_QUEUE_CLEAR(q);
