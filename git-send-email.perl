#!/usr/bin/perl
#
# Copyright 2002,2005 Greg Kroah-Hartman <greg@kroah.com>
# Copyright 2005 Ryan Anderson <ryan@michonline.com>
#
# GPL v2 (See COPYING)
#
# Ported to support git "mbox" format files by Ryan Anderson <ryan@michonline.com>
#
# Sends a collection of emails to the given email addresses, disturbingly fast.
#
# Supports two formats:
# 1. mbox format files (ignoring most headers and MIME formatting - this is designed for sending patches)
# 2. The original format support by Greg's script:
#    first line of the message is who to CC,
#    and second line is the subject of the message.
#

use 5.008;
use strict;
use warnings;
use POSIX qw/strftime/;
use Term::ReadLine;
use Getopt::Long;
use Text::ParseWords;
use Term::ANSIColor;
use File::Temp qw/ tempdir tempfile /;
use File::Spec::Functions qw(catdir catfile);
use Git::LoadCPAN::Error qw(:try);
use Cwd qw(abs_path cwd);
use Git;
use Git::I18N;
use Net::Domain ();
use Net::SMTP ();
use Git::LoadCPAN::Mail::Address;

Getopt::Long::Configure qw/ pass_through /;

package FakeTerm;
sub new {
	my ($class, $reason) = @_;
	return bless \$reason, shift;
}
sub readline {
	my $self = shift;
	die "Cannot use readline on FakeTerm: $$self";
}
package main;


sub usage {
	print <<EOT;
git send-email [options] <file | directory | rev-list options >
git send-email --dump-aliases

  Composing:
    --from                  <str>  * Email From:
    --[no-]to               <str>  * Email To:
    --[no-]cc               <str>  * Email Cc:
    --[no-]bcc              <str>  * Email Bcc:
    --subject               <str>  * Email "Subject:"
    --reply-to              <str>  * Email "Reply-To:"
    --in-reply-to           <str>  * Email "In-Reply-To:"
    --[no-]xmailer                 * Add "X-Mailer:" header (default).
    --[no-]annotate                * Review each patch that will be sent in an editor.
    --compose                      * Open an editor for introduction.
    --compose-encoding      <str>  * Encoding to assume for introduction.
    --8bit-encoding         <str>  * Encoding to assume 8bit mails if undeclared
    --transfer-encoding     <str>  * Transfer encoding to use (quoted-printable, 8bit, base64)

  Sending:
    --envelope-sender       <str>  * Email envelope sender.
    --smtp-server       <str:int>  * Outgoing SMTP server to use. The port
                                     is optional. Default 'localhost'.
    --smtp-server-option    <str>  * Outgoing SMTP server option to use.
    --smtp-server-port      <int>  * Outgoing SMTP server port.
    --smtp-user             <str>  * Username for SMTP-AUTH.
    --smtp-pass             <str>  * Password for SMTP-AUTH; not necessary.
    --smtp-encryption       <str>  * tls or ssl; anything else disables.
    --smtp-ssl                     * Deprecated. Use '--smtp-encryption ssl'.
    --smtp-ssl-cert-path    <str>  * Path to ca-certificates (either directory or file).
                                     Pass an empty string to disable certificate
                                     verification.
    --smtp-domain           <str>  * The domain name sent to HELO/EHLO handshake
    --smtp-auth             <str>  * Space-separated list of allowed AUTH mechanisms, or
                                     "none" to disable authentication.
                                     This setting forces to use one of the listed mechanisms.
    --no-smtp-auth                   Disable SMTP authentication. Shorthand for
                                     `--smtp-auth=none`
    --smtp-debug            <0|1>  * Disable, enable Net::SMTP debug.

    --batch-size            <int>  * send max <int> message per connection.
    --relogin-delay         <int>  * delay <int> seconds between two successive login.
                                     This option can only be used with --batch-size

  Automating:
    --identity              <str>  * Use the sendemail.<id> options.
    --to-cmd                <str>  * Email To: via `<str> \$patch_path`
    --cc-cmd                <str>  * Email Cc: via `<str> \$patch_path`
    --suppress-cc           <str>  * author, self, sob, cc, cccmd, body, bodycc, misc-by, all.
    --[no-]cc-cover                * Email Cc: addresses in the cover letter.
    --[no-]to-cover                * Email To: addresses in the cover letter.
    --[no-]signed-off-by-cc        * Send to Signed-off-by: addresses. Default on.
    --[no-]suppress-from           * Send to self. Default off.
    --[no-]chain-reply-to          * Chain In-Reply-To: fields. Default off.
    --[no-]thread                  * Use In-Reply-To: field. Default on.

  Administering:
    --confirm               <str>  * Confirm recipients before sending;
                                     auto, cc, compose, always, or never.
    --quiet                        * Output one line of info per email.
    --dry-run                      * Don't actually send the emails.
    --[no-]validate                * Perform patch sanity checks. Default on.
    --[no-]format-patch            * understand any non optional arguments as
                                     `git format-patch` ones.
    --force                        * Send even if safety checks would prevent it.

  Information:
    --dump-aliases                 * Dump configured aliases and exit.

EOT
	exit(1);
}

sub completion_helper {
    print Git::command('format-patch', '--git-completion-helper');
    exit(0);
}

# most mail servers generate the Date: header, but not all...
sub format_2822_time {
	my ($time) = @_;
	my @localtm = localtime($time);
	my @gmttm = gmtime($time);
	my $localmin = $localtm[1] + $localtm[2] * 60;
	my $gmtmin = $gmttm[1] + $gmttm[2] * 60;
	if ($localtm[0] != $gmttm[0]) {
		die __("local zone differs from GMT by a non-minute interval\n");
	}
	if ((($gmttm[6] + 1) % 7) == $localtm[6]) {
		$localmin += 1440;
	} elsif ((($gmttm[6] - 1) % 7) == $localtm[6]) {
		$localmin -= 1440;
	} elsif ($gmttm[6] != $localtm[6]) {
		die __("local time offset greater than or equal to 24 hours\n");
	}
	my $offset = $localmin - $gmtmin;
	my $offhour = $offset / 60;
	my $offmin = abs($offset % 60);
	if (abs($offhour) >= 24) {
		die __("local time offset greater than or equal to 24 hours\n");
	}

	return sprintf("%s, %2d %s %d %02d:%02d:%02d %s%02d%02d",
		       qw(Sun Mon Tue Wed Thu Fri Sat)[$localtm[6]],
		       $localtm[3],
		       qw(Jan Feb Mar Apr May Jun
			  Jul Aug Sep Oct Nov Dec)[$localtm[4]],
		       $localtm[5]+1900,
		       $localtm[2],
		       $localtm[1],
		       $localtm[0],
		       ($offset >= 0) ? '+' : '-',
		       abs($offhour),
		       $offmin,
		       );
}

my $have_email_valid = eval { require Email::Valid; 1 };
my $smtp;
my $auth;
my $num_sent = 0;

# Regexes for RFC 2047 productions.
my $re_token = qr/[^][()<>@,;:\\"\/?.= \000-\037\177-\377]+/;
my $re_encoded_text = qr/[^? \000-\037\177-\377]+/;
my $re_encoded_word = qr/=\?($re_token)\?($re_token)\?($re_encoded_text)\?=/;

# Variables we fill in automatically, or via prompting:
my (@to,@cc,@xh,$envelope_sender,
	$initial_in_reply_to,$reply_to,$initial_subject,@files,
	$author,$sender,$smtp_authpass,$annotate,$compose,$time);
# Things we either get from config, *or* are overridden on the
# command-line.
my ($no_cc, $no_to, $no_bcc, $no_identity);
my (@config_to, @getopt_to);
my (@config_cc, @getopt_cc);
my (@config_bcc, @getopt_bcc);

# Example reply to:
#$initial_in_reply_to = ''; #<20050203173208.GA23964@foobar.com>';

my $repo = eval { Git->repository() };
my @repo = $repo ? ($repo) : ();
my $term = eval {
	$ENV{"GIT_SEND_EMAIL_NOTTY"}
		? new Term::ReadLine 'git-send-email', \*STDIN, \*STDOUT
		: new Term::ReadLine 'git-send-email';
};
if ($@) {
	$term = new FakeTerm "$@: going non-interactive";
}

# Behavior modification variables
my ($quiet, $dry_run) = (0, 0);
my $format_patch;
my $compose_filename;
my $force = 0;
my $dump_aliases = 0;

# Handle interactive edition of files.
my $multiedit;
my $editor;

sub do_edit {
	if (!defined($editor)) {
		$editor = Git::command_oneline('var', 'GIT_EDITOR');
	}
	if (defined($multiedit) && !$multiedit) {
		map {
			system('sh', '-c', $editor.' "$@"', $editor, $_);
			if (($? & 127) || ($? >> 8)) {
				die(__("the editor exited uncleanly, aborting everything"));
			}
		} @_;
	} else {
		system('sh', '-c', $editor.' "$@"', $editor, @_);
		if (($? & 127) || ($? >> 8)) {
			die(__("the editor exited uncleanly, aborting everything"));
		}
	}
}

# Variables with corresponding config settings
my ($suppress_from, $signed_off_by_cc);
my ($cover_cc, $cover_to);
my ($to_cmd, $cc_cmd);
my ($smtp_server, $smtp_server_port, @smtp_server_options);
my ($smtp_authuser, $smtp_encryption, $smtp_ssl_cert_path);
my ($batch_size, $relogin_delay);
my ($identity, $aliasfiletype, @alias_files, $smtp_domain, $smtp_auth);
my ($confirm);
my (@suppress_cc);
my ($auto_8bit_encoding);
my ($compose_encoding);
# Variables with corresponding config settings & hardcoded defaults
my ($debug_net_smtp) = 0;		# Net::SMTP, see send_message()
my $thread = 1;
my $chain_reply_to = 0;
my $use_xmailer = 1;
my $validate = 1;
my $target_xfer_encoding = 'auto';

my %config_bool_settings = (
    "thread" => \$thread,
    "chainreplyto" => \$chain_reply_to,
    "suppressfrom" => \$suppress_from,
    "signedoffbycc" => \$signed_off_by_cc,
    "cccover" => \$cover_cc,
    "tocover" => \$cover_to,
    "signedoffcc" => \$signed_off_by_cc,
    "validate" => \$validate,
    "multiedit" => \$multiedit,
    "annotate" => \$annotate,
    "xmailer" => \$use_xmailer,
);

my %config_settings = (
    "smtpserver" => \$smtp_server,
    "smtpserverport" => \$smtp_server_port,
    "smtpserveroption" => \@smtp_server_options,
    "smtpuser" => \$smtp_authuser,
    "smtppass" => \$smtp_authpass,
    "smtpdomain" => \$smtp_domain,
    "smtpauth" => \$smtp_auth,
    "smtpbatchsize" => \$batch_size,
    "smtprelogindelay" => \$relogin_delay,
    "to" => \@config_to,
    "tocmd" => \$to_cmd,
    "cc" => \@config_cc,
    "cccmd" => \$cc_cmd,
    "aliasfiletype" => \$aliasfiletype,
    "bcc" => \@config_bcc,
    "suppresscc" => \@suppress_cc,
    "envelopesender" => \$envelope_sender,
    "confirm"   => \$confirm,
    "from" => \$sender,
    "assume8bitencoding" => \$auto_8bit_encoding,
    "composeencoding" => \$compose_encoding,
    "transferencoding" => \$target_xfer_encoding,
);

my %config_path_settings = (
    "aliasesfile" => \@alias_files,
    "smtpsslcertpath" => \$smtp_ssl_cert_path,
);

# Handle Uncouth Termination
sub signal_handler {

	# Make text normal
	print color("reset"), "\n";

	# SMTP password masked
	system "stty echo";

	# tmp files from --compose
	if (defined $compose_filename) {
		if (-e $compose_filename) {
			printf __("'%s' contains an intermediate version ".
				  "of the email you were composing.\n"),
				  $compose_filename;
		}
		if (-e ($compose_filename . ".final")) {
			printf __("'%s.final' contains the composed email.\n"),
				  $compose_filename;
		}
	}

	exit;
};

$SIG{TERM} = \&signal_handler;
$SIG{INT}  = \&signal_handler;

# Read our sendemail.* config
sub read_config {
	my ($configured, $prefix) = @_;

	foreach my $setting (keys %config_bool_settings) {
		my $target = $config_bool_settings{$setting};
		my $v = Git::config_bool(@repo, "$prefix.$setting");
		next unless defined $v;
		next if $configured->{$setting}++;
		$$target = $v;
	}

	foreach my $setting (keys %config_path_settings) {
		my $target = $config_path_settings{$setting};
		if (ref($target) eq "ARRAY") {
			my @values = Git::config_path(@repo, "$prefix.$setting");
			next unless @values;
			next if $configured->{$setting}++;
			@$target = @values;
		}
		else {
			my $v = Git::config_path(@repo, "$prefix.$setting");
			next unless defined $v;
			next if $configured->{$setting}++;
			$$target = $v;
		}
	}

	foreach my $setting (keys %config_settings) {
		my $target = $config_settings{$setting};
		if (ref($target) eq "ARRAY") {
			my @values = Git::config(@repo, "$prefix.$setting");
			next unless @values;
			next if $configured->{$setting}++;
			@$target = @values;
		}
		else {
			my $v = Git::config(@repo, "$prefix.$setting");
			next unless defined $v;
			next if $configured->{$setting}++;
			$$target = $v;
		}
	}

	if (!defined $smtp_encryption) {
		my $setting = "$prefix.smtpencryption";
		my $enc = Git::config(@repo, $setting);
		return unless defined $enc;
		return if $configured->{$setting}++;
		if (defined $enc) {
			$smtp_encryption = $enc;
		} elsif (Git::config_bool(@repo, "$prefix.smtpssl")) {
			$smtp_encryption = 'ssl';
		}
	}
}

# sendemail.identity yields to --identity. We must parse this
# special-case first before the rest of the config is read.
$identity = Git::config(@repo, "sendemail.identity");
my $rc = GetOptions(
	"identity=s" => \$identity,
	"no-identity" => \$no_identity,
);
usage() unless $rc;
undef $identity if $no_identity;

# Now we know enough to read the config
{
    my %configured;
    read_config(\%configured, "sendemail.$identity") if defined $identity;
    read_config(\%configured, "sendemail");
}

# Begin by accumulating all the variables (defined above), that we will end up
# needing, first, from the command line:

my $help;
<<<<<<< HEAD
my $git_completion_helper;
my $rc = GetOptions("h" => \$help,
                    "dump-aliases" => \$dump_aliases);
=======
$rc = GetOptions("h" => \$help,
                 "dump-aliases" => \$dump_aliases);
>>>>>>> 3ff15040
usage() unless $rc;
die __("--dump-aliases incompatible with other options\n")
    if !$help and $dump_aliases and @ARGV;
$rc = GetOptions(
		    "sender|from=s" => \$sender,
                    "in-reply-to=s" => \$initial_in_reply_to,
		    "reply-to=s" => \$reply_to,
		    "subject=s" => \$initial_subject,
		    "to=s" => \@getopt_to,
		    "to-cmd=s" => \$to_cmd,
		    "no-to" => \$no_to,
		    "cc=s" => \@getopt_cc,
		    "no-cc" => \$no_cc,
		    "bcc=s" => \@getopt_bcc,
		    "no-bcc" => \$no_bcc,
		    "chain-reply-to!" => \$chain_reply_to,
		    "no-chain-reply-to" => sub {$chain_reply_to = 0},
		    "smtp-server=s" => \$smtp_server,
		    "smtp-server-option=s" => \@smtp_server_options,
		    "smtp-server-port=s" => \$smtp_server_port,
		    "smtp-user=s" => \$smtp_authuser,
		    "smtp-pass:s" => \$smtp_authpass,
		    "smtp-ssl" => sub { $smtp_encryption = 'ssl' },
		    "smtp-encryption=s" => \$smtp_encryption,
		    "smtp-ssl-cert-path=s" => \$smtp_ssl_cert_path,
		    "smtp-debug:i" => \$debug_net_smtp,
		    "smtp-domain:s" => \$smtp_domain,
		    "smtp-auth=s" => \$smtp_auth,
<<<<<<< HEAD
		    "no-smtp-auth" => sub {$smtp_auth = 'none'},
		    "identity=s" => \$identity,
=======
>>>>>>> 3ff15040
		    "annotate!" => \$annotate,
		    "no-annotate" => sub {$annotate = 0},
		    "compose" => \$compose,
		    "quiet" => \$quiet,
		    "cc-cmd=s" => \$cc_cmd,
		    "suppress-from!" => \$suppress_from,
		    "no-suppress-from" => sub {$suppress_from = 0},
		    "suppress-cc=s" => \@suppress_cc,
		    "signed-off-cc|signed-off-by-cc!" => \$signed_off_by_cc,
		    "no-signed-off-cc|no-signed-off-by-cc" => sub {$signed_off_by_cc = 0},
		    "cc-cover|cc-cover!" => \$cover_cc,
		    "no-cc-cover" => sub {$cover_cc = 0},
		    "to-cover|to-cover!" => \$cover_to,
		    "no-to-cover" => sub {$cover_to = 0},
		    "confirm=s" => \$confirm,
		    "dry-run" => \$dry_run,
		    "envelope-sender=s" => \$envelope_sender,
		    "thread!" => \$thread,
		    "no-thread" => sub {$thread = 0},
		    "validate!" => \$validate,
		    "no-validate" => sub {$validate = 0},
		    "transfer-encoding=s" => \$target_xfer_encoding,
		    "format-patch!" => \$format_patch,
		    "no-format-patch" => sub {$format_patch = 0},
		    "8bit-encoding=s" => \$auto_8bit_encoding,
		    "compose-encoding=s" => \$compose_encoding,
		    "force" => \$force,
		    "xmailer!" => \$use_xmailer,
		    "no-xmailer" => sub {$use_xmailer = 0},
		    "batch-size=i" => \$batch_size,
		    "relogin-delay=i" => \$relogin_delay,
		    "git-completion-helper" => \$git_completion_helper,
	 );

# Munge any "either config or getopt, not both" variables
my @initial_to = @getopt_to ? @getopt_to : ($no_to ? () : @config_to);
my @initial_cc = @getopt_cc ? @getopt_cc : ($no_cc ? () : @config_cc);
my @initial_bcc = @getopt_bcc ? @getopt_bcc : ($no_bcc ? () : @config_bcc);

usage() if $help;
completion_helper() if $git_completion_helper;
unless ($rc) {
    usage();
}

die __("Cannot run git format-patch from outside a repository\n")
	if $format_patch and not $repo;

die __("`batch-size` and `relogin` must be specified together " .
	"(via command-line or configuration option)\n")
	if defined $relogin_delay and not defined $batch_size;

# 'default' encryption is none -- this only prevents a warning
$smtp_encryption = '' unless (defined $smtp_encryption);

# Set CC suppressions
my(%suppress_cc);
if (@suppress_cc) {
	foreach my $entry (@suppress_cc) {
		# Please update $__git_send_email_suppresscc_options
		# in git-completion.bash when you add new options.
		die sprintf(__("Unknown --suppress-cc field: '%s'\n"), $entry)
			unless $entry =~ /^(?:all|cccmd|cc|author|self|sob|body|bodycc|misc-by)$/;
		$suppress_cc{$entry} = 1;
	}
}

if ($suppress_cc{'all'}) {
	foreach my $entry (qw (cccmd cc author self sob body bodycc misc-by)) {
		$suppress_cc{$entry} = 1;
	}
	delete $suppress_cc{'all'};
}

# If explicit old-style ones are specified, they trump --suppress-cc.
$suppress_cc{'self'} = $suppress_from if defined $suppress_from;
$suppress_cc{'sob'} = !$signed_off_by_cc if defined $signed_off_by_cc;

if ($suppress_cc{'body'}) {
	foreach my $entry (qw (sob bodycc misc-by)) {
		$suppress_cc{$entry} = 1;
	}
	delete $suppress_cc{'body'};
}

# Set confirm's default value
my $confirm_unconfigured = !defined $confirm;
if ($confirm_unconfigured) {
	$confirm = scalar %suppress_cc ? 'compose' : 'auto';
};
# Please update $__git_send_email_confirm_options in
# git-completion.bash when you add new options.
die sprintf(__("Unknown --confirm setting: '%s'\n"), $confirm)
	unless $confirm =~ /^(?:auto|cc|compose|always|never)/;

# Debugging, print out the suppressions.
if (0) {
	print "suppressions:\n";
	foreach my $entry (keys %suppress_cc) {
		printf "  %-5s -> $suppress_cc{$entry}\n", $entry;
	}
}

my ($repoauthor, $repocommitter);
($repoauthor) = Git::ident_person(@repo, 'author');
($repocommitter) = Git::ident_person(@repo, 'committer');

sub parse_address_line {
	return map { $_->format } Mail::Address->parse($_[0]);
}

sub split_addrs {
	return quotewords('\s*,\s*', 1, @_);
}

my %aliases;

sub parse_sendmail_alias {
	local $_ = shift;
	if (/"/) {
		printf STDERR __("warning: sendmail alias with quotes is not supported: %s\n"), $_;
	} elsif (/:include:/) {
		printf STDERR __("warning: `:include:` not supported: %s\n"), $_;
	} elsif (/[\/|]/) {
		printf STDERR __("warning: `/file` or `|pipe` redirection not supported: %s\n"), $_;
	} elsif (/^(\S+?)\s*:\s*(.+)$/) {
		my ($alias, $addr) = ($1, $2);
		$aliases{$alias} = [ split_addrs($addr) ];
	} else {
		printf STDERR __("warning: sendmail line is not recognized: %s\n"), $_;
	}
}

sub parse_sendmail_aliases {
	my $fh = shift;
	my $s = '';
	while (<$fh>) {
		chomp;
		next if /^\s*$/ || /^\s*#/;
		$s .= $_, next if $s =~ s/\\$// || s/^\s+//;
		parse_sendmail_alias($s) if $s;
		$s = $_;
	}
	$s =~ s/\\$//; # silently tolerate stray '\' on last line
	parse_sendmail_alias($s) if $s;
}

my %parse_alias = (
	# multiline formats can be supported in the future
	mutt => sub { my $fh = shift; while (<$fh>) {
		if (/^\s*alias\s+(?:-group\s+\S+\s+)*(\S+)\s+(.*)$/) {
			my ($alias, $addr) = ($1, $2);
			$addr =~ s/#.*$//; # mutt allows # comments
			# commas delimit multiple addresses
			my @addr = split_addrs($addr);

			# quotes may be escaped in the file,
			# unescape them so we do not double-escape them later.
			s/\\"/"/g foreach @addr;
			$aliases{$alias} = \@addr
		}}},
	mailrc => sub { my $fh = shift; while (<$fh>) {
		if (/^alias\s+(\S+)\s+(.*?)\s*$/) {
			# spaces delimit multiple addresses
			$aliases{$1} = [ quotewords('\s+', 0, $2) ];
		}}},
	pine => sub { my $fh = shift; my $f='\t[^\t]*';
	        for (my $x = ''; defined($x); $x = $_) {
			chomp $x;
		        $x .= $1 while(defined($_ = <$fh>) && /^ +(.*)$/);
			$x =~ /^(\S+)$f\t\(?([^\t]+?)\)?(:?$f){0,2}$/ or next;
			$aliases{$1} = [ split_addrs($2) ];
		}},
	elm => sub  { my $fh = shift;
		      while (<$fh>) {
			  if (/^(\S+)\s+=\s+[^=]+=\s(\S+)/) {
			      my ($alias, $addr) = ($1, $2);
			       $aliases{$alias} = [ split_addrs($addr) ];
			  }
		      } },
	sendmail => \&parse_sendmail_aliases,
	gnus => sub { my $fh = shift; while (<$fh>) {
		if (/\(define-mail-alias\s+"(\S+?)"\s+"(\S+?)"\)/) {
			$aliases{$1} = [ $2 ];
		}}}
	# Please update _git_config() in git-completion.bash when you
	# add new MUAs.
);

if (@alias_files and $aliasfiletype and defined $parse_alias{$aliasfiletype}) {
	foreach my $file (@alias_files) {
		open my $fh, '<', $file or die "opening $file: $!\n";
		$parse_alias{$aliasfiletype}->($fh);
		close $fh;
	}
}

if ($dump_aliases) {
    print "$_\n" for (sort keys %aliases);
    exit(0);
}

# is_format_patch_arg($f) returns 0 if $f names a patch, or 1 if
# $f is a revision list specification to be passed to format-patch.
sub is_format_patch_arg {
	return unless $repo;
	my $f = shift;
	try {
		$repo->command('rev-parse', '--verify', '--quiet', $f);
		if (defined($format_patch)) {
			return $format_patch;
		}
		die sprintf(__ <<EOF, $f, $f);
File '%s' exists but it could also be the range of commits
to produce patches for.  Please disambiguate by...

    * Saying "./%s" if you mean a file; or
    * Giving --format-patch option if you mean a range.
EOF
	} catch Git::Error::Command with {
		# Not a valid revision.  Treat it as a filename.
		return 0;
	}
}

# Now that all the defaults are set, process the rest of the command line
# arguments and collect up the files that need to be processed.
my @rev_list_opts;
while (defined(my $f = shift @ARGV)) {
	if ($f eq "--") {
		push @rev_list_opts, "--", @ARGV;
		@ARGV = ();
	} elsif (-d $f and !is_format_patch_arg($f)) {
		opendir my $dh, $f
			or die sprintf(__("Failed to opendir %s: %s"), $f, $!);

		push @files, grep { -f $_ } map { catfile($f, $_) }
				sort readdir $dh;
		closedir $dh;
	} elsif ((-f $f or -p $f) and !is_format_patch_arg($f)) {
		push @files, $f;
	} else {
		push @rev_list_opts, $f;
	}
}

if (@rev_list_opts) {
	die __("Cannot run git format-patch from outside a repository\n")
		unless $repo;
	push @files, $repo->command('format-patch', '-o', tempdir(CLEANUP => 1), @rev_list_opts);
}

@files = handle_backup_files(@files);

if ($validate) {
	foreach my $f (@files) {
		unless (-p $f) {
			my $error = validate_patch($f, $target_xfer_encoding);
			$error and die sprintf(__("fatal: %s: %s\nwarning: no patches were sent\n"),
						  $f, $error);
		}
	}
}

if (@files) {
	unless ($quiet) {
		print $_,"\n" for (@files);
	}
} else {
	print STDERR __("\nNo patch files specified!\n\n");
	usage();
}

sub get_patch_subject {
	my $fn = shift;
	open (my $fh, '<', $fn);
	while (my $line = <$fh>) {
		next unless ($line =~ /^Subject: (.*)$/);
		close $fh;
		return "GIT: $1\n";
	}
	close $fh;
	die sprintf(__("No subject line in %s?"), $fn);
}

if ($compose) {
	# Note that this does not need to be secure, but we will make a small
	# effort to have it be unique
	$compose_filename = ($repo ?
		tempfile(".gitsendemail.msg.XXXXXX", DIR => $repo->repo_path()) :
		tempfile(".gitsendemail.msg.XXXXXX", DIR => "."))[1];
	open my $c, ">", $compose_filename
		or die sprintf(__("Failed to open for writing %s: %s"), $compose_filename, $!);


	my $tpl_sender = $sender || $repoauthor || $repocommitter || '';
	my $tpl_subject = $initial_subject || '';
	my $tpl_in_reply_to = $initial_in_reply_to || '';
	my $tpl_reply_to = $reply_to || '';

	print $c <<EOT1, Git::prefix_lines("GIT: ", __ <<EOT2), <<EOT3;
From $tpl_sender # This line is ignored.
EOT1
Lines beginning in "GIT:" will be removed.
Consider including an overall diffstat or table of contents
for the patch you are writing.

Clear the body content if you don't wish to send a summary.
EOT2
From: $tpl_sender
Reply-To: $tpl_reply_to
Subject: $tpl_subject
In-Reply-To: $tpl_in_reply_to

EOT3
	for my $f (@files) {
		print $c get_patch_subject($f);
	}
	close $c;

	if ($annotate) {
		do_edit($compose_filename, @files);
	} else {
		do_edit($compose_filename);
	}

	open $c, "<", $compose_filename
		or die sprintf(__("Failed to open %s: %s"), $compose_filename, $!);

	if (!defined $compose_encoding) {
		$compose_encoding = "UTF-8";
	}

	my %parsed_email;
	while (my $line = <$c>) {
		next if $line =~ m/^GIT:/;
		parse_header_line($line, \%parsed_email);
		if ($line =~ /^$/) {
			$parsed_email{'body'} = filter_body($c);
		}
	}
	close $c;

	open my $c2, ">", $compose_filename . ".final"
	or die sprintf(__("Failed to open %s.final: %s"), $compose_filename, $!);


	if ($parsed_email{'From'}) {
		$sender = delete($parsed_email{'From'});
	}
	if ($parsed_email{'In-Reply-To'}) {
		$initial_in_reply_to = delete($parsed_email{'In-Reply-To'});
	}
	if ($parsed_email{'Reply-To'}) {
		$reply_to = delete($parsed_email{'Reply-To'});
	}
	if ($parsed_email{'Subject'}) {
		$initial_subject = delete($parsed_email{'Subject'});
		print $c2 "Subject: " .
			quote_subject($initial_subject, $compose_encoding) .
			"\n";
	}

	if ($parsed_email{'MIME-Version'}) {
		print $c2 "MIME-Version: $parsed_email{'MIME-Version'}\n",
				"Content-Type: $parsed_email{'Content-Type'};\n",
				"Content-Transfer-Encoding: $parsed_email{'Content-Transfer-Encoding'}\n";
		delete($parsed_email{'MIME-Version'});
		delete($parsed_email{'Content-Type'});
		delete($parsed_email{'Content-Transfer-Encoding'});
	} elsif (file_has_nonascii($compose_filename)) {
		my $content_type = (delete($parsed_email{'Content-Type'}) or
			"text/plain; charset=$compose_encoding");
		print $c2 "MIME-Version: 1.0\n",
			"Content-Type: $content_type\n",
			"Content-Transfer-Encoding: 8bit\n";
	}
	# Preserve unknown headers
	foreach my $key (keys %parsed_email) {
		next if $key eq 'body';
		print $c2 "$key: $parsed_email{$key}";
	}

	if ($parsed_email{'body'}) {
		print $c2 "\n$parsed_email{'body'}\n";
		delete($parsed_email{'body'});
	} else {
		print __("Summary email is empty, skipping it\n");
		$compose = -1;
	}

	close $c2;

} elsif ($annotate) {
	do_edit(@files);
}

sub ask {
	my ($prompt, %arg) = @_;
	my $valid_re = $arg{valid_re};
	my $default = $arg{default};
	my $confirm_only = $arg{confirm_only};
	my $resp;
	my $i = 0;
	return defined $default ? $default : undef
		unless defined $term->IN and defined fileno($term->IN) and
		       defined $term->OUT and defined fileno($term->OUT);
	while ($i++ < 10) {
		$resp = $term->readline($prompt);
		if (!defined $resp) { # EOF
			print "\n";
			return defined $default ? $default : undef;
		}
		if ($resp eq '' and defined $default) {
			return $default;
		}
		if (!defined $valid_re or $resp =~ /$valid_re/) {
			return $resp;
		}
		if ($confirm_only) {
			my $yesno = $term->readline(
				# TRANSLATORS: please keep [y/N] as is.
				sprintf(__("Are you sure you want to use <%s> [y/N]? "), $resp));
			if (defined $yesno && $yesno =~ /y/i) {
				return $resp;
			}
		}
	}
	return;
}

sub parse_header_line {
	my $lines = shift;
	my $parsed_line = shift;
	my $addr_pat = join "|", qw(To Cc Bcc);

	foreach (split(/\n/, $lines)) {
		if (/^($addr_pat):\s*(.+)$/i) {
		        $parsed_line->{$1} = [ parse_address_line($2) ];
		} elsif (/^([^:]*):\s*(.+)\s*$/i) {
		        $parsed_line->{$1} = $2;
		}
	}
}

sub filter_body {
	my $c = shift;
	my $body = "";
	while (my $body_line = <$c>) {
		if ($body_line !~ m/^GIT:/) {
			$body .= $body_line;
		}
	}
	return $body;
}


my %broken_encoding;

sub file_declares_8bit_cte {
	my $fn = shift;
	open (my $fh, '<', $fn);
	while (my $line = <$fh>) {
		last if ($line =~ /^$/);
		return 1 if ($line =~ /^Content-Transfer-Encoding: .*8bit.*$/);
	}
	close $fh;
	return 0;
}

foreach my $f (@files) {
	next unless (body_or_subject_has_nonascii($f)
		     && !file_declares_8bit_cte($f));
	$broken_encoding{$f} = 1;
}

if (!defined $auto_8bit_encoding && scalar %broken_encoding) {
	print __("The following files are 8bit, but do not declare " .
		 "a Content-Transfer-Encoding.\n");
	foreach my $f (sort keys %broken_encoding) {
		print "    $f\n";
	}
	$auto_8bit_encoding = ask(__("Which 8bit encoding should I declare [UTF-8]? "),
				  valid_re => qr/.{4}/, confirm_only => 1,
				  default => "UTF-8");
}

if (!$force) {
	for my $f (@files) {
		if (get_patch_subject($f) =~ /\Q*** SUBJECT HERE ***\E/) {
			die sprintf(__("Refusing to send because the patch\n\t%s\n"
				. "has the template subject '*** SUBJECT HERE ***'. "
				. "Pass --force if you really want to send.\n"), $f);
		}
	}
}

if (defined $sender) {
	$sender =~ s/^\s+|\s+$//g;
	($sender) = expand_aliases($sender);
} else {
	$sender = $repoauthor || $repocommitter || '';
}

# $sender could be an already sanitized address
# (e.g. sendemail.from could be manually sanitized by user).
# But it's a no-op to run sanitize_address on an already sanitized address.
$sender = sanitize_address($sender);

my $to_whom = __("To whom should the emails be sent (if anyone)?");
my $prompting = 0;
if (!@initial_to && !defined $to_cmd) {
	my $to = ask("$to_whom ",
		     default => "",
		     valid_re => qr/\@.*\./, confirm_only => 1);
	push @initial_to, parse_address_line($to) if defined $to; # sanitized/validated later
	$prompting++;
}

sub expand_aliases {
	return map { expand_one_alias($_) } @_;
}

my %EXPANDED_ALIASES;
sub expand_one_alias {
	my $alias = shift;
	if ($EXPANDED_ALIASES{$alias}) {
		die sprintf(__("fatal: alias '%s' expands to itself\n"), $alias);
	}
	local $EXPANDED_ALIASES{$alias} = 1;
	return $aliases{$alias} ? expand_aliases(@{$aliases{$alias}}) : $alias;
}

@initial_to = process_address_list(@initial_to);
@initial_cc = process_address_list(@initial_cc);
@initial_bcc = process_address_list(@initial_bcc);

if ($thread && !defined $initial_in_reply_to && $prompting) {
	$initial_in_reply_to = ask(
		__("Message-ID to be used as In-Reply-To for the first email (if any)? "),
		default => "",
		valid_re => qr/\@.*\./, confirm_only => 1);
}
if (defined $initial_in_reply_to) {
	$initial_in_reply_to =~ s/^\s*<?//;
	$initial_in_reply_to =~ s/>?\s*$//;
	$initial_in_reply_to = "<$initial_in_reply_to>" if $initial_in_reply_to ne '';
}

if (defined $reply_to) {
	$reply_to =~ s/^\s+|\s+$//g;
	($reply_to) = expand_aliases($reply_to);
	$reply_to = sanitize_address($reply_to);
}

if (!defined $smtp_server) {
	my @sendmail_paths = qw( /usr/sbin/sendmail /usr/lib/sendmail );
	push @sendmail_paths, map {"$_/sendmail"} split /:/, $ENV{PATH};
	foreach (@sendmail_paths) {
		if (-x $_) {
			$smtp_server = $_;
			last;
		}
	}
	$smtp_server ||= 'localhost'; # could be 127.0.0.1, too... *shrug*
}

if ($compose && $compose > 0) {
	@files = ($compose_filename . ".final", @files);
}

# Variables we set as part of the loop over files
our ($message_id, %mail, $subject, $in_reply_to, $references, $message,
	$needs_confirm, $message_num, $ask_default);

sub extract_valid_address {
	my $address = shift;
	my $local_part_regexp = qr/[^<>"\s@]+/;
	my $domain_regexp = qr/[^.<>"\s@]+(?:\.[^.<>"\s@]+)+/;

	# check for a local address:
	return $address if ($address =~ /^($local_part_regexp)$/);

	$address =~ s/^\s*<(.*)>\s*$/$1/;
	if ($have_email_valid) {
		return scalar Email::Valid->address($address);
	}

	# less robust/correct than the monster regexp in Email::Valid,
	# but still does a 99% job, and one less dependency
	return $1 if $address =~ /($local_part_regexp\@$domain_regexp)/;
	return;
}

sub extract_valid_address_or_die {
	my $address = shift;
	$address = extract_valid_address($address);
	die sprintf(__("error: unable to extract a valid address from: %s\n"), $address)
		if !$address;
	return $address;
}

sub validate_address {
	my $address = shift;
	while (!extract_valid_address($address)) {
		printf STDERR __("error: unable to extract a valid address from: %s\n"), $address;
		# TRANSLATORS: Make sure to include [q] [d] [e] in your
		# translation. The program will only accept English input
		# at this point.
		$_ = ask(__("What to do with this address? ([q]uit|[d]rop|[e]dit): "),
			valid_re => qr/^(?:quit|q|drop|d|edit|e)/i,
			default => 'q');
		if (/^d/i) {
			return undef;
		} elsif (/^q/i) {
			cleanup_compose_files();
			exit(0);
		}
		$address = ask("$to_whom ",
			default => "",
			valid_re => qr/\@.*\./, confirm_only => 1);
	}
	return $address;
}

sub validate_address_list {
	return (grep { defined $_ }
		map { validate_address($_) } @_);
}

# Usually don't need to change anything below here.

# we make a "fake" message id by taking the current number
# of seconds since the beginning of Unix time and tacking on
# a random number to the end, in case we are called quicker than
# 1 second since the last time we were called.

# We'll setup a template for the message id, using the "from" address:

my ($message_id_stamp, $message_id_serial);
sub make_message_id {
	my $uniq;
	if (!defined $message_id_stamp) {
		$message_id_stamp = strftime("%Y%m%d%H%M%S.$$", gmtime(time));
		$message_id_serial = 0;
	}
	$message_id_serial++;
	$uniq = "$message_id_stamp-$message_id_serial";

	my $du_part;
	for ($sender, $repocommitter, $repoauthor) {
		$du_part = extract_valid_address(sanitize_address($_));
		last if (defined $du_part and $du_part ne '');
	}
	if (not defined $du_part or $du_part eq '') {
		require Sys::Hostname;
		$du_part = 'user@' . Sys::Hostname::hostname();
	}
	my $message_id_template = "<%s-%s>";
	$message_id = sprintf($message_id_template, $uniq, $du_part);
	#print "new message id = $message_id\n"; # Was useful for debugging
}



$time = time - scalar $#files;

sub unquote_rfc2047 {
	local ($_) = @_;
	my $charset;
	my $sep = qr/[ \t]+/;
	s{$re_encoded_word(?:$sep$re_encoded_word)*}{
		my @words = split $sep, $&;
		foreach (@words) {
			m/$re_encoded_word/;
			$charset = $1;
			my $encoding = $2;
			my $text = $3;
			if ($encoding eq 'q' || $encoding eq 'Q') {
				$_ = $text;
				s/_/ /g;
				s/=([0-9A-F]{2})/chr(hex($1))/egi;
			} else {
				# other encodings not supported yet
			}
		}
		join '', @words;
	}eg;
	return wantarray ? ($_, $charset) : $_;
}

sub quote_rfc2047 {
	local $_ = shift;
	my $encoding = shift || 'UTF-8';
	s/([^-a-zA-Z0-9!*+\/])/sprintf("=%02X", ord($1))/eg;
	s/(.*)/=\?$encoding\?q\?$1\?=/;
	return $_;
}

sub is_rfc2047_quoted {
	my $s = shift;
	length($s) <= 75 &&
	$s =~ m/^(?:"[[:ascii:]]*"|$re_encoded_word)$/o;
}

sub subject_needs_rfc2047_quoting {
	my $s = shift;

	return ($s =~ /[^[:ascii:]]/) || ($s =~ /=\?/);
}

sub quote_subject {
	local $subject = shift;
	my $encoding = shift || 'UTF-8';

	if (subject_needs_rfc2047_quoting($subject)) {
		return quote_rfc2047($subject, $encoding);
	}
	return $subject;
}

# use the simplest quoting being able to handle the recipient
sub sanitize_address {
	my ($recipient) = @_;

	# remove garbage after email address
	$recipient =~ s/(.*>).*$/$1/;

	my ($recipient_name, $recipient_addr) = ($recipient =~ /^(.*?)\s*(<.*)/);

	if (not $recipient_name) {
		return $recipient;
	}

	# if recipient_name is already quoted, do nothing
	if (is_rfc2047_quoted($recipient_name)) {
		return $recipient;
	}

	# remove non-escaped quotes
	$recipient_name =~ s/(^|[^\\])"/$1/g;

	# rfc2047 is needed if a non-ascii char is included
	if ($recipient_name =~ /[^[:ascii:]]/) {
		$recipient_name = quote_rfc2047($recipient_name);
	}

	# double quotes are needed if specials or CTLs are included
	elsif ($recipient_name =~ /[][()<>@,;:\\".\000-\037\177]/) {
		$recipient_name =~ s/([\\\r])/\\$1/g;
		$recipient_name = qq["$recipient_name"];
	}

	return "$recipient_name $recipient_addr";

}

sub strip_garbage_one_address {
	my ($addr) = @_;
	chomp $addr;
	if ($addr =~ /^(("[^"]*"|[^"<]*)? *<[^>]*>).*/) {
		# "Foo Bar" <foobar@example.com> [possibly garbage here]
		# Foo Bar <foobar@example.com> [possibly garbage here]
		return $1;
	}
	if ($addr =~ /^(<[^>]*>).*/) {
		# <foo@example.com> [possibly garbage here]
		# if garbage contains other addresses, they are ignored.
		return $1;
	}
	if ($addr =~ /^([^"#,\s]*)/) {
		# address without quoting: remove anything after the address
		return $1;
	}
	return $addr;
}

sub sanitize_address_list {
	return (map { sanitize_address($_) } @_);
}

sub process_address_list {
	my @addr_list = map { parse_address_line($_) } @_;
	@addr_list = expand_aliases(@addr_list);
	@addr_list = sanitize_address_list(@addr_list);
	@addr_list = validate_address_list(@addr_list);
	return @addr_list;
}

# Returns the local Fully Qualified Domain Name (FQDN) if available.
#
# Tightly configured MTAa require that a caller sends a real DNS
# domain name that corresponds the IP address in the HELO/EHLO
# handshake. This is used to verify the connection and prevent
# spammers from trying to hide their identity. If the DNS and IP don't
# match, the receiveing MTA may deny the connection.
#
# Here is a deny example of Net::SMTP with the default "localhost.localdomain"
#
# Net::SMTP=GLOB(0x267ec28)>>> EHLO localhost.localdomain
# Net::SMTP=GLOB(0x267ec28)<<< 550 EHLO argument does not match calling host
#
# This maildomain*() code is based on ideas in Perl library Test::Reporter
# /usr/share/perl5/Test/Reporter/Mail/Util.pm ==> sub _maildomain ()

sub valid_fqdn {
	my $domain = shift;
	return defined $domain && !($^O eq 'darwin' && $domain =~ /\.local$/) && $domain =~ /\./;
}

sub maildomain_net {
	my $maildomain;

	my $domain = Net::Domain::domainname();
	$maildomain = $domain if valid_fqdn($domain);

	return $maildomain;
}

sub maildomain_mta {
	my $maildomain;

	for my $host (qw(mailhost localhost)) {
		my $smtp = Net::SMTP->new($host);
		if (defined $smtp) {
			my $domain = $smtp->domain;
			$smtp->quit;

			$maildomain = $domain if valid_fqdn($domain);

			last if $maildomain;
		}
	}

	return $maildomain;
}

sub maildomain {
	return maildomain_net() || maildomain_mta() || 'localhost.localdomain';
}

sub smtp_host_string {
	if (defined $smtp_server_port) {
		return "$smtp_server:$smtp_server_port";
	} else {
		return $smtp_server;
	}
}

# Returns 1 if authentication succeeded or was not necessary
# (smtp_user was not specified), and 0 otherwise.

sub smtp_auth_maybe {
	if (!defined $smtp_authuser || $auth || (defined $smtp_auth && $smtp_auth eq "none")) {
		return 1;
	}

	# Workaround AUTH PLAIN/LOGIN interaction defect
	# with Authen::SASL::Cyrus
	eval {
		require Authen::SASL;
		Authen::SASL->import(qw(Perl));
	};

	# Check mechanism naming as defined in:
	# https://tools.ietf.org/html/rfc4422#page-8
	if ($smtp_auth && $smtp_auth !~ /^(\b[A-Z0-9-_]{1,20}\s*)*$/) {
		die "invalid smtp auth: '${smtp_auth}'";
	}

	# TODO: Authentication may fail not because credentials were
	# invalid but due to other reasons, in which we should not
	# reject credentials.
	$auth = Git::credential({
		'protocol' => 'smtp',
		'host' => smtp_host_string(),
		'username' => $smtp_authuser,
		# if there's no password, "git credential fill" will
		# give us one, otherwise it'll just pass this one.
		'password' => $smtp_authpass
	}, sub {
		my $cred = shift;

		if ($smtp_auth) {
			my $sasl = Authen::SASL->new(
				mechanism => $smtp_auth,
				callback => {
					user => $cred->{'username'},
					pass => $cred->{'password'},
					authname => $cred->{'username'},
				}
			);

			return !!$smtp->auth($sasl);
		}

		return !!$smtp->auth($cred->{'username'}, $cred->{'password'});
	});

	return $auth;
}

sub ssl_verify_params {
	eval {
		require IO::Socket::SSL;
		IO::Socket::SSL->import(qw/SSL_VERIFY_PEER SSL_VERIFY_NONE/);
	};
	if ($@) {
		print STDERR "Not using SSL_VERIFY_PEER due to out-of-date IO::Socket::SSL.\n";
		return;
	}

	if (!defined $smtp_ssl_cert_path) {
		# use the OpenSSL defaults
		return (SSL_verify_mode => SSL_VERIFY_PEER());
	}

	if ($smtp_ssl_cert_path eq "") {
		return (SSL_verify_mode => SSL_VERIFY_NONE());
	} elsif (-d $smtp_ssl_cert_path) {
		return (SSL_verify_mode => SSL_VERIFY_PEER(),
			SSL_ca_path => $smtp_ssl_cert_path);
	} elsif (-f $smtp_ssl_cert_path) {
		return (SSL_verify_mode => SSL_VERIFY_PEER(),
			SSL_ca_file => $smtp_ssl_cert_path);
	} else {
		die sprintf(__("CA path \"%s\" does not exist"), $smtp_ssl_cert_path);
	}
}

sub file_name_is_absolute {
	my ($path) = @_;

	# msys does not grok DOS drive-prefixes
	if ($^O eq 'msys') {
		return ($path =~ m#^/# || $path =~ m#^[a-zA-Z]\:#)
	}

	require File::Spec::Functions;
	return File::Spec::Functions::file_name_is_absolute($path);
}

# Prepares the email, then asks the user what to do.
#
# If the user chooses to send the email, it's sent and 1 is returned.
# If the user chooses not to send the email, 0 is returned.
# If the user decides they want to make further edits, -1 is returned and the
# caller is expected to call send_message again after the edits are performed.
#
# If an error occurs sending the email, this just dies.

sub send_message {
	my @recipients = unique_email_list(@to);
	@cc = (grep { my $cc = extract_valid_address_or_die($_);
		      not grep { $cc eq $_ || $_ =~ /<\Q${cc}\E>$/ } @recipients
		    }
	       @cc);
	my $to = join (",\n\t", @recipients);
	@recipients = unique_email_list(@recipients,@cc,@initial_bcc);
	@recipients = (map { extract_valid_address_or_die($_) } @recipients);
	my $date = format_2822_time($time++);
	my $gitversion = '@@GIT_VERSION@@';
	if ($gitversion =~ m/..GIT_VERSION../) {
	    $gitversion = Git::version();
	}

	my $cc = join(",\n\t", unique_email_list(@cc));
	my $ccline = "";
	if ($cc ne '') {
		$ccline = "\nCc: $cc";
	}
	make_message_id() unless defined($message_id);

	my $header = "From: $sender
To: $to${ccline}
Subject: $subject
Date: $date
Message-Id: $message_id
";
	if ($use_xmailer) {
		$header .= "X-Mailer: git-send-email $gitversion\n";
	}
	if ($in_reply_to) {

		$header .= "In-Reply-To: $in_reply_to\n";
		$header .= "References: $references\n";
	}
	if ($reply_to) {
		$header .= "Reply-To: $reply_to\n";
	}
	if (@xh) {
		$header .= join("\n", @xh) . "\n";
	}

	my @sendmail_parameters = ('-i', @recipients);
	my $raw_from = $sender;
	if (defined $envelope_sender && $envelope_sender ne "auto") {
		$raw_from = $envelope_sender;
	}
	$raw_from = extract_valid_address($raw_from);
	unshift (@sendmail_parameters,
			'-f', $raw_from) if(defined $envelope_sender);

	if ($needs_confirm && !$dry_run) {
		print "\n$header\n";
		if ($needs_confirm eq "inform") {
			$confirm_unconfigured = 0; # squelch this message for the rest of this run
			$ask_default = "y"; # assume yes on EOF since user hasn't explicitly asked for confirmation
			print __ <<EOF ;
    The Cc list above has been expanded by additional
    addresses found in the patch commit message. By default
    send-email prompts before sending whenever this occurs.
    This behavior is controlled by the sendemail.confirm
    configuration setting.

    For additional information, run 'git send-email --help'.
    To retain the current behavior, but squelch this message,
    run 'git config --global sendemail.confirm auto'.

EOF
		}
		# TRANSLATORS: Make sure to include [y] [n] [e] [q] [a] in your
		# translation. The program will only accept English input
		# at this point.
		$_ = ask(__("Send this email? ([y]es|[n]o|[e]dit|[q]uit|[a]ll): "),
		         valid_re => qr/^(?:yes|y|no|n|edit|e|quit|q|all|a)/i,
		         default => $ask_default);
		die __("Send this email reply required") unless defined $_;
		if (/^n/i) {
			return 0;
		} elsif (/^e/i) {
			return -1;
		} elsif (/^q/i) {
			cleanup_compose_files();
			exit(0);
		} elsif (/^a/i) {
			$confirm = 'never';
		}
	}

	unshift (@sendmail_parameters, @smtp_server_options);

	if ($dry_run) {
		# We don't want to send the email.
	} elsif (file_name_is_absolute($smtp_server)) {
		my $pid = open my $sm, '|-';
		defined $pid or die $!;
		if (!$pid) {
			exec($smtp_server, @sendmail_parameters) or die $!;
		}
		print $sm "$header\n$message";
		close $sm or die $!;
	} else {

		if (!defined $smtp_server) {
			die __("The required SMTP server is not properly defined.")
		}

		require Net::SMTP;
		my $use_net_smtp_ssl = version->parse($Net::SMTP::VERSION) < version->parse("2.34");
		$smtp_domain ||= maildomain();

		if ($smtp_encryption eq 'ssl') {
			$smtp_server_port ||= 465; # ssmtp
			require IO::Socket::SSL;

			# Suppress "variable accessed once" warning.
			{
				no warnings 'once';
				$IO::Socket::SSL::DEBUG = 1;
			}

			# Net::SMTP::SSL->new() does not forward any SSL options
			IO::Socket::SSL::set_client_defaults(
				ssl_verify_params());

			if ($use_net_smtp_ssl) {
				require Net::SMTP::SSL;
				$smtp ||= Net::SMTP::SSL->new($smtp_server,
							      Hello => $smtp_domain,
							      Port => $smtp_server_port,
							      Debug => $debug_net_smtp);
			}
			else {
				$smtp ||= Net::SMTP->new($smtp_server,
							 Hello => $smtp_domain,
							 Port => $smtp_server_port,
							 Debug => $debug_net_smtp,
							 SSL => 1);
			}
		}
		elsif (!$smtp) {
			$smtp_server_port ||= 25;
			$smtp ||= Net::SMTP->new($smtp_server,
						 Hello => $smtp_domain,
						 Debug => $debug_net_smtp,
						 Port => $smtp_server_port);
			if ($smtp_encryption eq 'tls' && $smtp) {
				if ($use_net_smtp_ssl) {
					$smtp->command('STARTTLS');
					$smtp->response();
					if ($smtp->code != 220) {
						die sprintf(__("Server does not support STARTTLS! %s"), $smtp->message);
					}
					require Net::SMTP::SSL;
					$smtp = Net::SMTP::SSL->start_SSL($smtp,
									  ssl_verify_params())
						or die sprintf(__("STARTTLS failed! %s"), IO::Socket::SSL::errstr());
				}
				else {
					$smtp->starttls(ssl_verify_params())
						or die sprintf(__("STARTTLS failed! %s"), IO::Socket::SSL::errstr());
				}
				# Send EHLO again to receive fresh
				# supported commands
				$smtp->hello($smtp_domain);
			}
		}

		if (!$smtp) {
			die __("Unable to initialize SMTP properly. Check config and use --smtp-debug."),
			    " VALUES: server=$smtp_server ",
			    "encryption=$smtp_encryption ",
			    "hello=$smtp_domain",
			    defined $smtp_server_port ? " port=$smtp_server_port" : "";
		}

		smtp_auth_maybe or die $smtp->message;

		$smtp->mail( $raw_from ) or die $smtp->message;
		$smtp->to( @recipients ) or die $smtp->message;
		$smtp->data or die $smtp->message;
		$smtp->datasend("$header\n") or die $smtp->message;
		my @lines = split /^/, $message;
		foreach my $line (@lines) {
			$smtp->datasend("$line") or die $smtp->message;
		}
		$smtp->dataend() or die $smtp->message;
		$smtp->code =~ /250|200/ or die sprintf(__("Failed to send %s\n"), $subject).$smtp->message;
	}
	if ($quiet) {
		printf($dry_run ? __("Dry-Sent %s\n") : __("Sent %s\n"), $subject);
	} else {
		print($dry_run ? __("Dry-OK. Log says:\n") : __("OK. Log says:\n"));
		if (!file_name_is_absolute($smtp_server)) {
			print "Server: $smtp_server\n";
			print "MAIL FROM:<$raw_from>\n";
			foreach my $entry (@recipients) {
			    print "RCPT TO:<$entry>\n";
			}
		} else {
			print "Sendmail: $smtp_server ".join(' ',@sendmail_parameters)."\n";
		}
		print $header, "\n";
		if ($smtp) {
			print __("Result: "), $smtp->code, ' ',
				($smtp->message =~ /\n([^\n]+\n)$/s), "\n";
		} else {
			print __("Result: OK\n");
		}
	}

	return 1;
}

$in_reply_to = $initial_in_reply_to;
$references = $initial_in_reply_to || '';
$subject = $initial_subject;
$message_num = 0;

# Prepares the email, prompts the user, sends it out
# Returns 0 if an edit was done and the function should be called again, or 1
# otherwise.
sub process_file {
	my ($t) = @_;

	open my $fh, "<", $t or die sprintf(__("can't open file %s"), $t);

	my $author = undef;
	my $sauthor = undef;
	my $author_encoding;
	my $has_content_type;
	my $body_encoding;
	my $xfer_encoding;
	my $has_mime_version;
	@to = ();
	@cc = ();
	@xh = ();
	my $input_format = undef;
	my @header = ();
	$message = "";
	$message_num++;
	# First unfold multiline header fields
	while(<$fh>) {
		last if /^\s*$/;
		if (/^\s+\S/ and @header) {
			chomp($header[$#header]);
			s/^\s+/ /;
			$header[$#header] .= $_;
	    } else {
			push(@header, $_);
		}
	}
	# Now parse the header
	foreach(@header) {
		if (/^From /) {
			$input_format = 'mbox';
			next;
		}
		chomp;
		if (!defined $input_format && /^[-A-Za-z]+:\s/) {
			$input_format = 'mbox';
		}

		if (defined $input_format && $input_format eq 'mbox') {
			if (/^Subject:\s+(.*)$/i) {
				$subject = $1;
			}
			elsif (/^From:\s+(.*)$/i) {
				($author, $author_encoding) = unquote_rfc2047($1);
				$sauthor = sanitize_address($author);
				next if $suppress_cc{'author'};
				next if $suppress_cc{'self'} and $sauthor eq $sender;
				printf(__("(mbox) Adding cc: %s from line '%s'\n"),
					$1, $_) unless $quiet;
				push @cc, $1;
			}
			elsif (/^To:\s+(.*)$/i) {
				foreach my $addr (parse_address_line($1)) {
					printf(__("(mbox) Adding to: %s from line '%s'\n"),
						$addr, $_) unless $quiet;
					push @to, $addr;
				}
			}
			elsif (/^Cc:\s+(.*)$/i) {
				foreach my $addr (parse_address_line($1)) {
					my $qaddr = unquote_rfc2047($addr);
					my $saddr = sanitize_address($qaddr);
					if ($saddr eq $sender) {
						next if ($suppress_cc{'self'});
					} else {
						next if ($suppress_cc{'cc'});
					}
					printf(__("(mbox) Adding cc: %s from line '%s'\n"),
						$addr, $_) unless $quiet;
					push @cc, $addr;
				}
			}
			elsif (/^Content-type:/i) {
				$has_content_type = 1;
				if (/charset="?([^ "]+)/) {
					$body_encoding = $1;
				}
				push @xh, $_;
			}
			elsif (/^MIME-Version/i) {
				$has_mime_version = 1;
				push @xh, $_;
			}
			elsif (/^Message-Id: (.*)/i) {
				$message_id = $1;
			}
			elsif (/^Content-Transfer-Encoding: (.*)/i) {
				$xfer_encoding = $1 if not defined $xfer_encoding;
			}
			elsif (/^In-Reply-To: (.*)/i) {
				$in_reply_to = $1;
			}
			elsif (/^References: (.*)/i) {
				$references = $1;
			}
			elsif (!/^Date:\s/i && /^[-A-Za-z]+:\s+\S/) {
				push @xh, $_;
			}
		} else {
			# In the traditional
			# "send lots of email" format,
			# line 1 = cc
			# line 2 = subject
			# So let's support that, too.
			$input_format = 'lots';
			if (@cc == 0 && !$suppress_cc{'cc'}) {
				printf(__("(non-mbox) Adding cc: %s from line '%s'\n"),
					$_, $_) unless $quiet;
				push @cc, $_;
			} elsif (!defined $subject) {
				$subject = $_;
			}
		}
	}
	# Now parse the message body
	while(<$fh>) {
		$message .=  $_;
		if (/^([a-z][a-z-]*-by|Cc): (.*)/i) {
			chomp;
			my ($what, $c) = ($1, $2);
			# strip garbage for the address we'll use:
			$c = strip_garbage_one_address($c);
			# sanitize a bit more to decide whether to suppress the address:
			my $sc = sanitize_address($c);
			if ($sc eq $sender) {
				next if ($suppress_cc{'self'});
			} else {
				if ($what =~ /^Signed-off-by$/i) {
					next if $suppress_cc{'sob'};
				} elsif ($what =~ /-by$/i) {
					next if $suppress_cc{'misc-by'};
				} elsif ($what =~ /Cc/i) {
					next if $suppress_cc{'bodycc'};
				}
			}
			if ($c !~ /.+@.+|<.+>/) {
				printf("(body) Ignoring %s from line '%s'\n",
					$what, $_) unless $quiet;
				next;
			}
			push @cc, $c;
			printf(__("(body) Adding cc: %s from line '%s'\n"),
				$c, $_) unless $quiet;
		}
	}
	close $fh;

	push @to, recipients_cmd("to-cmd", "to", $to_cmd, $t)
		if defined $to_cmd;
	push @cc, recipients_cmd("cc-cmd", "cc", $cc_cmd, $t)
		if defined $cc_cmd && !$suppress_cc{'cccmd'};

	if ($broken_encoding{$t} && !$has_content_type) {
		$xfer_encoding = '8bit' if not defined $xfer_encoding;
		$has_content_type = 1;
		push @xh, "Content-Type: text/plain; charset=$auto_8bit_encoding";
		$body_encoding = $auto_8bit_encoding;
	}

	if ($broken_encoding{$t} && !is_rfc2047_quoted($subject)) {
		$subject = quote_subject($subject, $auto_8bit_encoding);
	}

	if (defined $sauthor and $sauthor ne $sender) {
		$message = "From: $author\n\n$message";
		if (defined $author_encoding) {
			if ($has_content_type) {
				if ($body_encoding eq $author_encoding) {
					# ok, we already have the right encoding
				}
				else {
					# uh oh, we should re-encode
				}
			}
			else {
				$xfer_encoding = '8bit' if not defined $xfer_encoding;
				$has_content_type = 1;
				push @xh,
				  "Content-Type: text/plain; charset=$author_encoding";
			}
		}
	}
	$xfer_encoding = '8bit' if not defined $xfer_encoding;
	($message, $xfer_encoding) = apply_transfer_encoding(
		$message, $xfer_encoding, $target_xfer_encoding);
	push @xh, "Content-Transfer-Encoding: $xfer_encoding";
	unshift @xh, 'MIME-Version: 1.0' unless $has_mime_version;

	$needs_confirm = (
		$confirm eq "always" or
		($confirm =~ /^(?:auto|cc)$/ && @cc) or
		($confirm =~ /^(?:auto|compose)$/ && $compose && $message_num == 1));
	$needs_confirm = "inform" if ($needs_confirm && $confirm_unconfigured && @cc);

	@to = process_address_list(@to);
	@cc = process_address_list(@cc);

	@to = (@initial_to, @to);
	@cc = (@initial_cc, @cc);

	if ($message_num == 1) {
		if (defined $cover_cc and $cover_cc) {
			@initial_cc = @cc;
		}
		if (defined $cover_to and $cover_to) {
			@initial_to = @to;
		}
	}

	my $message_was_sent = send_message();
	if ($message_was_sent == -1) {
		do_edit($t);
		return 0;
	}

	# set up for the next message
	if ($thread && $message_was_sent &&
		($chain_reply_to || !defined $in_reply_to || length($in_reply_to) == 0 ||
		$message_num == 1)) {
		$in_reply_to = $message_id;
		if (length $references > 0) {
			$references .= "\n $message_id";
		} else {
			$references = "$message_id";
		}
	}
	$message_id = undef;
	$num_sent++;
	if (defined $batch_size && $num_sent == $batch_size) {
		$num_sent = 0;
		$smtp->quit if defined $smtp;
		undef $smtp;
		undef $auth;
		sleep($relogin_delay) if defined $relogin_delay;
	}

	return 1;
}

foreach my $t (@files) {
	while (!process_file($t)) {
		# user edited the file
	}
}

# Execute a command (e.g. $to_cmd) to get a list of email addresses
# and return a results array
sub recipients_cmd {
	my ($prefix, $what, $cmd, $file) = @_;

	my @addresses = ();
	open my $fh, "-|", "$cmd \Q$file\E"
	    or die sprintf(__("(%s) Could not execute '%s'"), $prefix, $cmd);
	while (my $address = <$fh>) {
		$address =~ s/^\s*//g;
		$address =~ s/\s*$//g;
		$address = sanitize_address($address);
		next if ($address eq $sender and $suppress_cc{'self'});
		push @addresses, $address;
		printf(__("(%s) Adding %s: %s from: '%s'\n"),
		       $prefix, $what, $address, $cmd) unless $quiet;
		}
	close $fh
	    or die sprintf(__("(%s) failed to close pipe to '%s'"), $prefix, $cmd);
	return @addresses;
}

cleanup_compose_files();

sub cleanup_compose_files {
	unlink($compose_filename, $compose_filename . ".final") if $compose;
}

$smtp->quit if $smtp;

sub apply_transfer_encoding {
	my $message = shift;
	my $from = shift;
	my $to = shift;

	return ($message, $to) if ($from eq $to and $from ne '7bit');

	require MIME::QuotedPrint;
	require MIME::Base64;

	$message = MIME::QuotedPrint::decode($message)
		if ($from eq 'quoted-printable');
	$message = MIME::Base64::decode($message)
		if ($from eq 'base64');

	$to = ($message =~ /(?:.{999,}|\r)/) ? 'quoted-printable' : '8bit'
		if $to eq 'auto';

	die __("cannot send message as 7bit")
		if ($to eq '7bit' and $message =~ /[^[:ascii:]]/);
	return ($message, $to)
		if ($to eq '7bit' or $to eq '8bit');
	return (MIME::QuotedPrint::encode($message, "\n", 0), $to)
		if ($to eq 'quoted-printable');
	return (MIME::Base64::encode($message, "\n"), $to)
		if ($to eq 'base64');
	die __("invalid transfer encoding");
}

sub unique_email_list {
	my %seen;
	my @emails;

	foreach my $entry (@_) {
		my $clean = extract_valid_address_or_die($entry);
		$seen{$clean} ||= 0;
		next if $seen{$clean}++;
		push @emails, $entry;
	}
	return @emails;
}

sub validate_patch {
	my ($fn, $xfer_encoding) = @_;

	if ($repo) {
		my $validate_hook = catfile(catdir($repo->repo_path(), 'hooks'),
					    'sendemail-validate');
		my $hook_error;
		if (-x $validate_hook) {
			my $target = abs_path($fn);
			# The hook needs a correct cwd and GIT_DIR.
			my $cwd_save = cwd();
			chdir($repo->wc_path() or $repo->repo_path())
				or die("chdir: $!");
			local $ENV{"GIT_DIR"} = $repo->repo_path();
			$hook_error = "rejected by sendemail-validate hook"
				if system($validate_hook, $target);
			chdir($cwd_save) or die("chdir: $!");
		}
		return $hook_error if $hook_error;
	}

	# Any long lines will be automatically fixed if we use a suitable transfer
	# encoding.
	unless ($xfer_encoding =~ /^(?:auto|quoted-printable|base64)$/) {
		open(my $fh, '<', $fn)
			or die sprintf(__("unable to open %s: %s\n"), $fn, $!);
		while (my $line = <$fh>) {
			if (length($line) > 998) {
				return sprintf(__("%s: patch contains a line longer than 998 characters"), $.);
			}
		}
	}
	return;
}

sub handle_backup {
	my ($last, $lastlen, $file, $known_suffix) = @_;
	my ($suffix, $skip);

	$skip = 0;
	if (defined $last &&
	    ($lastlen < length($file)) &&
	    (substr($file, 0, $lastlen) eq $last) &&
	    ($suffix = substr($file, $lastlen)) !~ /^[a-z0-9]/i) {
		if (defined $known_suffix && $suffix eq $known_suffix) {
			printf(__("Skipping %s with backup suffix '%s'.\n"), $file, $known_suffix);
			$skip = 1;
		} else {
			# TRANSLATORS: please keep "[y|N]" as is.
			my $answer = ask(sprintf(__("Do you really want to send %s? [y|N]: "), $file),
					 valid_re => qr/^(?:y|n)/i,
					 default => 'n');
			$skip = ($answer ne 'y');
			if ($skip) {
				$known_suffix = $suffix;
			}
		}
	}
	return ($skip, $known_suffix);
}

sub handle_backup_files {
	my @file = @_;
	my ($last, $lastlen, $known_suffix, $skip, @result);
	for my $file (@file) {
		($skip, $known_suffix) = handle_backup($last, $lastlen,
						       $file, $known_suffix);
		push @result, $file unless $skip;
		$last = $file;
		$lastlen = length($file);
	}
	return @result;
}

sub file_has_nonascii {
	my $fn = shift;
	open(my $fh, '<', $fn)
		or die sprintf(__("unable to open %s: %s\n"), $fn, $!);
	while (my $line = <$fh>) {
		return 1 if $line =~ /[^[:ascii:]]/;
	}
	return 0;
}

sub body_or_subject_has_nonascii {
	my $fn = shift;
	open(my $fh, '<', $fn)
		or die sprintf(__("unable to open %s: %s\n"), $fn, $!);
	while (my $line = <$fh>) {
		last if $line =~ /^$/;
		return 1 if $line =~ /^Subject.*[^[:ascii:]]/;
	}
	while (my $line = <$fh>) {
		return 1 if $line =~ /[^[:ascii:]]/;
	}
	return 0;
}<|MERGE_RESOLUTION|>--- conflicted
+++ resolved
@@ -401,14 +401,9 @@
 # needing, first, from the command line:
 
 my $help;
-<<<<<<< HEAD
 my $git_completion_helper;
-my $rc = GetOptions("h" => \$help,
-                    "dump-aliases" => \$dump_aliases);
-=======
 $rc = GetOptions("h" => \$help,
                  "dump-aliases" => \$dump_aliases);
->>>>>>> 3ff15040
 usage() unless $rc;
 die __("--dump-aliases incompatible with other options\n")
     if !$help and $dump_aliases and @ARGV;
@@ -437,11 +432,7 @@
 		    "smtp-debug:i" => \$debug_net_smtp,
 		    "smtp-domain:s" => \$smtp_domain,
 		    "smtp-auth=s" => \$smtp_auth,
-<<<<<<< HEAD
 		    "no-smtp-auth" => sub {$smtp_auth = 'none'},
-		    "identity=s" => \$identity,
-=======
->>>>>>> 3ff15040
 		    "annotate!" => \$annotate,
 		    "no-annotate" => sub {$annotate = 0},
 		    "compose" => \$compose,
