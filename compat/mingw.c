--- conflicted
+++ resolved
@@ -637,15 +637,6 @@
 	return len;
 }
 
-<<<<<<< HEAD
-#undef exit
-int git_exit(int code)
-{
-	if (code < 0)
-		exit(1);
-	exit(code);
-}
-=======
 struct passwd *mingw_getpwuid(int uid)
 {
 	static char user_name[100];
@@ -775,4 +766,11 @@
 	timer_fn = handler;
 	return old;
 }
->>>>>>> 2b3d0521
+
+#undef exit
+int git_exit(int code)
+{
+	if (code < 0)
+		exit(1);
+	exit(code);
+}
