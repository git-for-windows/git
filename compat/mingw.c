#include "../git-compat-util.h"
#include "win32.h"
#include <conio.h>
#include <wchar.h>
#include "../strbuf.h"
#include "../run-command.h"
#include "../cache.h"

#undef isatty

#define HCAST(type, handle) ((type)(intptr_t)handle)

static const int delay[] = { 0, 1, 10, 20, 40 };
unsigned int _CRT_fmode = _O_BINARY;

int err_win_to_posix(DWORD winerr)
{
	int error = ENOSYS;
	switch(winerr) {
	case ERROR_ACCESS_DENIED: error = EACCES; break;
	case ERROR_ACCOUNT_DISABLED: error = EACCES; break;
	case ERROR_ACCOUNT_RESTRICTION: error = EACCES; break;
	case ERROR_ALREADY_ASSIGNED: error = EBUSY; break;
	case ERROR_ALREADY_EXISTS: error = EEXIST; break;
	case ERROR_ARITHMETIC_OVERFLOW: error = ERANGE; break;
	case ERROR_BAD_COMMAND: error = EIO; break;
	case ERROR_BAD_DEVICE: error = ENODEV; break;
	case ERROR_BAD_DRIVER_LEVEL: error = ENXIO; break;
	case ERROR_BAD_EXE_FORMAT: error = ENOEXEC; break;
	case ERROR_BAD_FORMAT: error = ENOEXEC; break;
	case ERROR_BAD_LENGTH: error = EINVAL; break;
	case ERROR_BAD_PATHNAME: error = ENOENT; break;
	case ERROR_BAD_PIPE: error = EPIPE; break;
	case ERROR_BAD_UNIT: error = ENODEV; break;
	case ERROR_BAD_USERNAME: error = EINVAL; break;
	case ERROR_BROKEN_PIPE: error = EPIPE; break;
	case ERROR_BUFFER_OVERFLOW: error = ENAMETOOLONG; break;
	case ERROR_BUSY: error = EBUSY; break;
	case ERROR_BUSY_DRIVE: error = EBUSY; break;
	case ERROR_CALL_NOT_IMPLEMENTED: error = ENOSYS; break;
	case ERROR_CANNOT_MAKE: error = EACCES; break;
	case ERROR_CANTOPEN: error = EIO; break;
	case ERROR_CANTREAD: error = EIO; break;
	case ERROR_CANTWRITE: error = EIO; break;
	case ERROR_CRC: error = EIO; break;
	case ERROR_CURRENT_DIRECTORY: error = EACCES; break;
	case ERROR_DEVICE_IN_USE: error = EBUSY; break;
	case ERROR_DEV_NOT_EXIST: error = ENODEV; break;
	case ERROR_DIRECTORY: error = EINVAL; break;
	case ERROR_DIR_NOT_EMPTY: error = ENOTEMPTY; break;
	case ERROR_DISK_CHANGE: error = EIO; break;
	case ERROR_DISK_FULL: error = ENOSPC; break;
	case ERROR_DRIVE_LOCKED: error = EBUSY; break;
	case ERROR_ENVVAR_NOT_FOUND: error = EINVAL; break;
	case ERROR_EXE_MARKED_INVALID: error = ENOEXEC; break;
	case ERROR_FILENAME_EXCED_RANGE: error = ENAMETOOLONG; break;
	case ERROR_FILE_EXISTS: error = EEXIST; break;
	case ERROR_FILE_INVALID: error = ENODEV; break;
	case ERROR_FILE_NOT_FOUND: error = ENOENT; break;
	case ERROR_GEN_FAILURE: error = EIO; break;
	case ERROR_HANDLE_DISK_FULL: error = ENOSPC; break;
	case ERROR_INSUFFICIENT_BUFFER: error = ENOMEM; break;
	case ERROR_INVALID_ACCESS: error = EACCES; break;
	case ERROR_INVALID_ADDRESS: error = EFAULT; break;
	case ERROR_INVALID_BLOCK: error = EFAULT; break;
	case ERROR_INVALID_DATA: error = EINVAL; break;
	case ERROR_INVALID_DRIVE: error = ENODEV; break;
	case ERROR_INVALID_EXE_SIGNATURE: error = ENOEXEC; break;
	case ERROR_INVALID_FLAGS: error = EINVAL; break;
	case ERROR_INVALID_FUNCTION: error = ENOSYS; break;
	case ERROR_INVALID_HANDLE: error = EBADF; break;
	case ERROR_INVALID_LOGON_HOURS: error = EACCES; break;
	case ERROR_INVALID_NAME: error = EINVAL; break;
	case ERROR_INVALID_OWNER: error = EINVAL; break;
	case ERROR_INVALID_PARAMETER: error = EINVAL; break;
	case ERROR_INVALID_PASSWORD: error = EPERM; break;
	case ERROR_INVALID_PRIMARY_GROUP: error = EINVAL; break;
	case ERROR_INVALID_SIGNAL_NUMBER: error = EINVAL; break;
	case ERROR_INVALID_TARGET_HANDLE: error = EIO; break;
	case ERROR_INVALID_WORKSTATION: error = EACCES; break;
	case ERROR_IO_DEVICE: error = EIO; break;
	case ERROR_IO_INCOMPLETE: error = EINTR; break;
	case ERROR_LOCKED: error = EBUSY; break;
	case ERROR_LOCK_VIOLATION: error = EACCES; break;
	case ERROR_LOGON_FAILURE: error = EACCES; break;
	case ERROR_MAPPED_ALIGNMENT: error = EINVAL; break;
	case ERROR_META_EXPANSION_TOO_LONG: error = E2BIG; break;
	case ERROR_MORE_DATA: error = EPIPE; break;
	case ERROR_NEGATIVE_SEEK: error = ESPIPE; break;
	case ERROR_NOACCESS: error = EFAULT; break;
	case ERROR_NONE_MAPPED: error = EINVAL; break;
	case ERROR_NOT_ENOUGH_MEMORY: error = ENOMEM; break;
	case ERROR_NOT_READY: error = EAGAIN; break;
	case ERROR_NOT_SAME_DEVICE: error = EXDEV; break;
	case ERROR_NO_DATA: error = EPIPE; break;
	case ERROR_NO_MORE_SEARCH_HANDLES: error = EIO; break;
	case ERROR_NO_PROC_SLOTS: error = EAGAIN; break;
	case ERROR_NO_SUCH_PRIVILEGE: error = EACCES; break;
	case ERROR_OPEN_FAILED: error = EIO; break;
	case ERROR_OPEN_FILES: error = EBUSY; break;
	case ERROR_OPERATION_ABORTED: error = EINTR; break;
	case ERROR_OUTOFMEMORY: error = ENOMEM; break;
	case ERROR_PASSWORD_EXPIRED: error = EACCES; break;
	case ERROR_PATH_BUSY: error = EBUSY; break;
	case ERROR_PATH_NOT_FOUND: error = ENOENT; break;
	case ERROR_PIPE_BUSY: error = EBUSY; break;
	case ERROR_PIPE_CONNECTED: error = EPIPE; break;
	case ERROR_PIPE_LISTENING: error = EPIPE; break;
	case ERROR_PIPE_NOT_CONNECTED: error = EPIPE; break;
	case ERROR_PRIVILEGE_NOT_HELD: error = EACCES; break;
	case ERROR_READ_FAULT: error = EIO; break;
	case ERROR_SEEK: error = EIO; break;
	case ERROR_SEEK_ON_DEVICE: error = ESPIPE; break;
	case ERROR_SHARING_BUFFER_EXCEEDED: error = ENFILE; break;
	case ERROR_SHARING_VIOLATION: error = EACCES; break;
	case ERROR_STACK_OVERFLOW: error = ENOMEM; break;
	case ERROR_SWAPERROR: error = ENOENT; break;
	case ERROR_TOO_MANY_MODULES: error = EMFILE; break;
	case ERROR_TOO_MANY_OPEN_FILES: error = EMFILE; break;
	case ERROR_UNRECOGNIZED_MEDIA: error = ENXIO; break;
	case ERROR_UNRECOGNIZED_VOLUME: error = ENODEV; break;
	case ERROR_WAIT_NO_CHILDREN: error = ECHILD; break;
	case ERROR_WRITE_FAULT: error = EIO; break;
	case ERROR_WRITE_PROTECT: error = EROFS; break;
	}
	return error;
}

static inline int is_file_in_use_error(DWORD errcode)
{
	switch (errcode) {
	case ERROR_SHARING_VIOLATION:
	case ERROR_ACCESS_DENIED:
		return 1;
	}

	return 0;
}

static int read_yes_no_answer(void)
{
	char answer[1024];

	if (fgets(answer, sizeof(answer), stdin)) {
		size_t answer_len = strlen(answer);
		int got_full_line = 0, c;

		/* remove the newline */
		if (answer_len >= 2 && answer[answer_len-2] == '\r') {
			answer[answer_len-2] = '\0';
			got_full_line = 1;
		} else if (answer_len >= 1 && answer[answer_len-1] == '\n') {
			answer[answer_len-1] = '\0';
			got_full_line = 1;
		}
		/* flush the buffer in case we did not get the full line */
		if (!got_full_line)
			while ((c = getchar()) != EOF && c != '\n')
				;
	} else
		/* we could not read, return the
		 * default answer which is no */
		return 0;

	if (tolower(answer[0]) == 'y' && !answer[1])
		return 1;
	if (!strncasecmp(answer, "yes", sizeof(answer)))
		return 1;
	if (tolower(answer[0]) == 'n' && !answer[1])
		return 0;
	if (!strncasecmp(answer, "no", sizeof(answer)))
		return 0;

	/* did not find an answer we understand */
	return -1;
}

static int ask_yes_no_if_possible(const char *format, ...)
{
	char question[4096];
	const char *retry_hook[] = { NULL, NULL, NULL };
	va_list args;

	va_start(args, format);
	vsnprintf(question, sizeof(question), format, args);
	va_end(args);

	if ((retry_hook[0] = mingw_getenv("GIT_ASK_YESNO"))) {
		retry_hook[1] = question;
		return !run_command_v_opt(retry_hook, 0);
	}

	if (!isatty(_fileno(stdin)) || !isatty(_fileno(stderr)))
		return 0;

	while (1) {
		int answer;
		fprintf(stderr, "%s (y/n) ", question);

		if ((answer = read_yes_no_answer()) >= 0)
			return answer;

		fprintf(stderr, "Sorry, I did not understand your answer. "
				"Please type 'y' or 'n'\n");
	}
}

int mingw_unlink(const char *pathname)
{
	int ret, tries = 0;
	wchar_t wpathname[MAX_LONG_PATH];
	if (xutftowcs_long_path(wpathname, pathname) < 0)
		return -1;

	/* read-only files cannot be removed */
	_wchmod(wpathname, 0666);
	while ((ret = _wunlink(wpathname)) == -1 && tries < ARRAY_SIZE(delay)) {
		if (!is_file_in_use_error(GetLastError()))
			break;
		/*
		 * We assume that some other process had the source or
		 * destination file open at the wrong moment and retry.
		 * In order to give the other process a higher chance to
		 * complete its operation, we give up our time slice now.
		 * If we have to retry again, we do sleep a bit.
		 */
		Sleep(delay[tries]);
		tries++;
	}
	while (ret == -1 && is_file_in_use_error(GetLastError()) &&
	       ask_yes_no_if_possible("Unlink of file '%s' failed. "
			"Should I try again?", pathname))
	       ret = _wunlink(wpathname);
	return ret;
}

static int is_dir_empty(const wchar_t *wpath)
{
	WIN32_FIND_DATAW findbuf;
	HANDLE handle;
	wchar_t wbuf[MAX_LONG_PATH + 2];
	wcscpy(wbuf, wpath);
	wcscat(wbuf, L"\\*");
	handle = FindFirstFileW(wbuf, &findbuf);
	if (handle == INVALID_HANDLE_VALUE)
		return GetLastError() == ERROR_NO_MORE_FILES;

	while (!wcscmp(findbuf.cFileName, L".") ||
			!wcscmp(findbuf.cFileName, L".."))
		if (!FindNextFileW(handle, &findbuf)) {
			DWORD err = GetLastError();
			FindClose(handle);
			return err == ERROR_NO_MORE_FILES;
		}
	FindClose(handle);
	return 0;
}

int mingw_rmdir(const char *pathname)
{
	int ret, tries = 0;
	wchar_t wpathname[MAX_LONG_PATH];
	if (xutftowcs_long_path(wpathname, pathname) < 0)
		return -1;

	while ((ret = _wrmdir(wpathname)) == -1 && tries < ARRAY_SIZE(delay)) {
		if (!is_file_in_use_error(GetLastError()))
			errno = err_win_to_posix(GetLastError());
		if (errno != EACCES)
			break;
		if (!is_dir_empty(wpathname)) {
			errno = ENOTEMPTY;
			break;
		}
		/*
		 * We assume that some other process had the source or
		 * destination file open at the wrong moment and retry.
		 * In order to give the other process a higher chance to
		 * complete its operation, we give up our time slice now.
		 * If we have to retry again, we do sleep a bit.
		 */
		Sleep(delay[tries]);
		tries++;
	}
	while (ret == -1 && errno == EACCES && is_file_in_use_error(GetLastError()) &&
	       ask_yes_no_if_possible("Deletion of directory '%s' failed. "
			"Should I try again?", pathname))
	       ret = _wrmdir(wpathname);
	return ret;
}

static int make_hidden(const wchar_t *path)
{
	DWORD attribs = GetFileAttributesW(path);
	if (SetFileAttributesW(path, FILE_ATTRIBUTE_HIDDEN | attribs))
		return 0;
	errno = err_win_to_posix(GetLastError());
	return -1;
}

void mingw_mark_as_git_dir(const char *dir)
{
	wchar_t wdir[MAX_LONG_PATH];
	if (hide_dotfiles != HIDE_DOTFILES_FALSE && !is_bare_repository())
		if (xutftowcs_long_path(wdir, dir) < 0 || make_hidden(wdir))
			warning("Failed to make '%s' hidden", dir);
	git_config_set("core.hideDotFiles",
		hide_dotfiles == HIDE_DOTFILES_FALSE ? "false" :
		(hide_dotfiles == HIDE_DOTFILES_DOTGITONLY ?
		 "dotGitOnly" : "true"));
}

int mingw_mkdir(const char *path, int mode)
{
	int ret;
	wchar_t wpath[MAX_LONG_PATH];
	/* CreateDirectoryW path limit is 248 (MAX_PATH - 8.3 file name) */
	if (xutftowcs_path_ex(wpath, path, MAX_LONG_PATH, -1, 248,
			core_long_paths) < 0)
		return -1;

	ret = _wmkdir(wpath);
	if (!ret && hide_dotfiles == HIDE_DOTFILES_TRUE) {
		/*
		 * In Windows a file or dir starting with a dot is not
		 * automatically hidden. So lets mark it as hidden when
		 * such a directory is created.
		 */
		const char *start = basename((char*)path);
		if (*start == '.')
			return make_hidden(wpath);
	}
	return ret;
}

int mingw_open (const char *filename, int oflags, ...)
{
	va_list args;
	unsigned mode;
	int fd;
	wchar_t wfilename[MAX_LONG_PATH];

	va_start(args, oflags);
	mode = va_arg(args, int);
	va_end(args);

	if (filename && !strcmp(filename, "/dev/null"))
		filename = "nul";

	if (xutftowcs_long_path(wfilename, filename) < 0)
		return -1;
	fd = _wopen(wfilename, oflags, mode);

	if (fd < 0 && (oflags & O_ACCMODE) != O_RDONLY && errno == EACCES) {
		DWORD attrs = GetFileAttributesW(wfilename);
		if (attrs != INVALID_FILE_ATTRIBUTES && (attrs & FILE_ATTRIBUTE_DIRECTORY))
			errno = EISDIR;
	}
	if ((oflags & O_CREAT) && fd >= 0 &&
	    hide_dotfiles == HIDE_DOTFILES_TRUE) {
		/*
		 * In Windows a file or dir starting with a dot is not
		 * automatically hidden. So lets mark it as hidden when
		 * such a file is created.
		 */
		const char *start = basename((char*)filename);
		if (*start == '.' && make_hidden(wfilename))
			warning("Could not mark '%s' as hidden.", filename);
	}
	return fd;
}

static BOOL WINAPI ctrl_ignore(DWORD type)
{
	return TRUE;
}

#undef fgetc
int mingw_fgetc(FILE *stream)
{
	int ch;
	if (!isatty(_fileno(stream)))
		return fgetc(stream);

	SetConsoleCtrlHandler(ctrl_ignore, TRUE);
	while (1) {
		ch = fgetc(stream);
		if (ch != EOF || GetLastError() != ERROR_OPERATION_ABORTED)
			break;

		/* Ctrl+C was pressed, simulate SIGINT and retry */
		mingw_raise(SIGINT);
	}
	SetConsoleCtrlHandler(ctrl_ignore, FALSE);
	return ch;
}

#undef fopen
FILE *mingw_fopen (const char *filename, const char *otype)
{
	int hide = 0;
	FILE *file;
	wchar_t wfilename[MAX_LONG_PATH], wotype[4];
	if (hide_dotfiles == HIDE_DOTFILES_TRUE &&
	    basename((char*)filename)[0] == '.')
		hide = access(filename, F_OK);
	if (filename && !strcmp(filename, "/dev/null"))
		filename = "nul";
	if (xutftowcs_long_path(wfilename, filename) < 0 ||
		xutftowcs(wotype, otype, ARRAY_SIZE(wotype)) < 0)
		return NULL;
	file = _wfopen(wfilename, wotype);
	if (file && hide && make_hidden(wfilename))
		warning("Could not mark '%s' as hidden.", filename);
	return file;
}

FILE *mingw_freopen (const char *filename, const char *otype, FILE *stream)
{
	int hide = 0;
	FILE *file;
	wchar_t wfilename[MAX_LONG_PATH], wotype[4];
	if (hide_dotfiles == HIDE_DOTFILES_TRUE &&
	    basename((char*)filename)[0] == '.')
		hide = access(filename, F_OK);
	if (filename && !strcmp(filename, "/dev/null"))
		filename = "nul";
	if (xutftowcs_long_path(wfilename, filename) < 0 ||
		xutftowcs(wotype, otype, ARRAY_SIZE(wotype)) < 0)
		return NULL;
	file = _wfreopen(wfilename, wotype, stream);
	if (file && hide && make_hidden(wfilename))
		warning("Could not mark '%s' as hidden.", filename);
	return file;
}

#undef fflush
int mingw_fflush(FILE *stream)
{
	int ret = fflush(stream);

	/*
	 * write() is used behind the scenes of stdio output functions.
	 * Since git code does not check for errors after each stdio write
	 * operation, it can happen that write() is called by a later
	 * stdio function even if an earlier write() call failed. In the
	 * case of a pipe whose readable end was closed, only the first
	 * call to write() reports EPIPE on Windows. Subsequent write()
	 * calls report EINVAL. It is impossible to notice whether this
	 * fflush invocation triggered such a case, therefore, we have to
	 * catch all EINVAL errors whole-sale.
	 */
	if (ret && errno == EINVAL)
		errno = EPIPE;

	return ret;
}

int mingw_access(const char *filename, int mode)
{
	wchar_t wfilename[MAX_LONG_PATH];
	if (xutftowcs_long_path(wfilename, filename) < 0)
		return -1;
	/* X_OK is not supported by the MSVCRT version */
	return _waccess(wfilename, mode & ~X_OK);
}

/* cached length of current directory for handle_long_path */
static int current_directory_len = 0;

int mingw_chdir(const char *dirname)
{
	int result;
	wchar_t wdirname[MAX_PATH];
	/* SetCurrentDirectoryW doesn't support long paths */
	if (xutftowcs_path(wdirname, dirname) < 0)
		return -1;
	result = _wchdir(wdirname);
	current_directory_len = GetCurrentDirectoryW(0, NULL);
	return result;
}

int mingw_chmod(const char *filename, int mode)
{
	wchar_t wfilename[MAX_LONG_PATH];
	if (xutftowcs_long_path(wfilename, filename) < 0)
		return -1;
	return _wchmod(wfilename, mode);
}

/* We keep the do_lstat code in a separate function to avoid recursion.
 * When a path ends with a slash, the stat will fail with ENOENT. In
 * this case, we strip the trailing slashes and stat again.
 *
 * If follow is true then act like stat() and report on the link
 * target. Otherwise report on the link itself.
 */
static int do_lstat(int follow, const char *file_name, struct stat *buf)
{
	WIN32_FILE_ATTRIBUTE_DATA fdata;
	wchar_t wfilename[MAX_LONG_PATH];
	if (xutftowcs_long_path(wfilename, file_name) < 0)
		return -1;

	if (GetFileAttributesExW(wfilename, GetFileExInfoStandard, &fdata)) {
		buf->st_ino = 0;
		buf->st_gid = 0;
		buf->st_uid = 0;
		buf->st_nlink = 1;
		buf->st_mode = file_attr_to_st_mode(fdata.dwFileAttributes);
		buf->st_size = fdata.nFileSizeLow |
			(((off_t)fdata.nFileSizeHigh)<<32);
		buf->st_dev = buf->st_rdev = 0; /* not used by Git */
		buf->st_atime = filetime_to_time_t(&(fdata.ftLastAccessTime));
		buf->st_mtime = filetime_to_time_t(&(fdata.ftLastWriteTime));
		buf->st_ctime = filetime_to_time_t(&(fdata.ftCreationTime));
		if (fdata.dwFileAttributes & FILE_ATTRIBUTE_REPARSE_POINT) {
			WIN32_FIND_DATAW findbuf;
			HANDLE handle = FindFirstFileW(wfilename, &findbuf);
			if (handle != INVALID_HANDLE_VALUE) {
				if ((findbuf.dwFileAttributes & FILE_ATTRIBUTE_REPARSE_POINT) &&
						(findbuf.dwReserved0 == IO_REPARSE_TAG_SYMLINK)) {
					if (follow) {
						char buffer[MAXIMUM_REPARSE_DATA_BUFFER_SIZE];
						buf->st_size = readlink(file_name, buffer, MAXIMUM_REPARSE_DATA_BUFFER_SIZE);
					} else {
						buf->st_mode = S_IFLNK;
					}
					buf->st_mode |= S_IREAD;
					if (!(findbuf.dwFileAttributes & FILE_ATTRIBUTE_READONLY))
						buf->st_mode |= S_IWRITE;
				}
				FindClose(handle);
			}
		}
		return 0;
	}
	switch (GetLastError()) {
	case ERROR_ACCESS_DENIED:
	case ERROR_SHARING_VIOLATION:
	case ERROR_LOCK_VIOLATION:
	case ERROR_SHARING_BUFFER_EXCEEDED:
		errno = EACCES;
		break;
	case ERROR_BUFFER_OVERFLOW:
		errno = ENAMETOOLONG;
		break;
	case ERROR_NOT_ENOUGH_MEMORY:
		errno = ENOMEM;
		break;
	default:
		errno = ENOENT;
		break;
	}
	return -1;
}

/* We provide our own lstat/fstat functions, since the provided
 * lstat/fstat functions are so slow. These stat functions are
 * tailored for Git's usage (read: fast), and are not meant to be
 * complete. Note that Git stat()s are redirected to mingw_lstat()
 * too, since Windows doesn't really handle symlinks that well.
 */
static int do_stat_internal(int follow, const char *file_name, struct stat *buf)
{
	int namelen;
	char alt_name[MAX_LONG_PATH];

	if (!do_lstat(follow, file_name, buf))
		return 0;

	/* if file_name ended in a '/', Windows returned ENOENT;
	 * try again without trailing slashes
	 */
	if (errno != ENOENT)
		return -1;

	namelen = strlen(file_name);
	if (namelen && file_name[namelen-1] != '/')
		return -1;
	while (namelen && file_name[namelen-1] == '/')
		--namelen;
	if (!namelen || namelen >= MAX_LONG_PATH)
		return -1;

	memcpy(alt_name, file_name, namelen);
	alt_name[namelen] = 0;
	return do_lstat(follow, alt_name, buf);
}

int (*lstat)(const char *file_name, struct stat *buf) = mingw_lstat;

int mingw_lstat(const char *file_name, struct stat *buf)
{
	return do_stat_internal(0, file_name, buf);
}
int mingw_stat(const char *file_name, struct stat *buf)
{
	return do_stat_internal(1, file_name, buf);
}

int mingw_fstat(int fd, struct stat *buf)
{
	HANDLE fh = (HANDLE)_get_osfhandle(fd);
	BY_HANDLE_FILE_INFORMATION fdata;

	if (fh == INVALID_HANDLE_VALUE) {
		errno = EBADF;
		return -1;
	}
	/* direct non-file handles to MS's fstat() */
	if (GetFileType(fh) != FILE_TYPE_DISK)
		return _fstati64(fd, buf);

	if (GetFileInformationByHandle(fh, &fdata)) {
		buf->st_ino = 0;
		buf->st_gid = 0;
		buf->st_uid = 0;
		buf->st_nlink = 1;
		buf->st_mode = file_attr_to_st_mode(fdata.dwFileAttributes);
		buf->st_size = fdata.nFileSizeLow |
			(((off_t)fdata.nFileSizeHigh)<<32);
		buf->st_dev = buf->st_rdev = 0; /* not used by Git */
		buf->st_atime = filetime_to_time_t(&(fdata.ftLastAccessTime));
		buf->st_mtime = filetime_to_time_t(&(fdata.ftLastWriteTime));
		buf->st_ctime = filetime_to_time_t(&(fdata.ftCreationTime));
		return 0;
	}
	errno = EBADF;
	return -1;
}

static inline void time_t_to_filetime(time_t t, FILETIME *ft)
{
	long long winTime = t * 10000000LL + 116444736000000000LL;
	ft->dwLowDateTime = winTime;
	ft->dwHighDateTime = winTime >> 32;
}

int mingw_utime (const char *file_name, const struct utimbuf *times)
{
	FILETIME mft, aft;
	int fh, rc;
	DWORD attrs;
	wchar_t wfilename[MAX_LONG_PATH];
	if (xutftowcs_long_path(wfilename, file_name) < 0)
		return -1;

	/* must have write permission */
	attrs = GetFileAttributesW(wfilename);
	if (attrs != INVALID_FILE_ATTRIBUTES &&
	    (attrs & FILE_ATTRIBUTE_READONLY)) {
		/* ignore errors here; open() will report them */
		SetFileAttributesW(wfilename, attrs & ~FILE_ATTRIBUTE_READONLY);
	}

	if ((fh = _wopen(wfilename, O_RDWR | O_BINARY)) < 0) {
		rc = -1;
		goto revert_attrs;
	}

	if (times) {
		time_t_to_filetime(times->modtime, &mft);
		time_t_to_filetime(times->actime, &aft);
	} else {
		GetSystemTimeAsFileTime(&mft);
		aft = mft;
	}
	if (!SetFileTime((HANDLE)_get_osfhandle(fh), NULL, &aft, &mft)) {
		errno = EINVAL;
		rc = -1;
	} else
		rc = 0;
	close(fh);

revert_attrs:
	if (attrs != INVALID_FILE_ATTRIBUTES &&
	    (attrs & FILE_ATTRIBUTE_READONLY)) {
		/* ignore errors again */
		SetFileAttributesW(wfilename, attrs);
	}
	return rc;
}

unsigned int sleep (unsigned int seconds)
{
	Sleep(seconds*1000);
	return 0;
}

char *mingw_mktemp(char *template)
{
	wchar_t wtemplate[MAX_PATH];
	/* we need to return the path, thus no long paths here! */
	if (xutftowcs_path(wtemplate, template) < 0)
		return NULL;
	if (!_wmktemp(wtemplate))
		return NULL;
	if (xwcstoutf(template, wtemplate, strlen(template) + 1) < 0)
		return NULL;
	return template;
}

int mkstemp(char *template)
{
	char *filename = mktemp(template);
	if (filename == NULL)
		return -1;
	return open(filename, O_RDWR | O_CREAT, 0600);
}

int gettimeofday(struct timeval *tv, void *tz)
{
	FILETIME ft;
	long long hnsec;

	GetSystemTimeAsFileTime(&ft);
	hnsec = filetime_to_hnsec(&ft);
	tv->tv_sec = hnsec / 10000000;
	tv->tv_usec = (hnsec % 10000000) / 10;
	return 0;
}

int pipe(int filedes[2])
{
	HANDLE h[2];

	/* this creates non-inheritable handles */
	if (!CreatePipe(&h[0], &h[1], NULL, 8192)) {
		errno = err_win_to_posix(GetLastError());
		return -1;
	}
	filedes[0] = _open_osfhandle(HCAST(int, h[0]), O_NOINHERIT);
	if (filedes[0] < 0) {
		CloseHandle(h[0]);
		CloseHandle(h[1]);
		return -1;
	}
	filedes[1] = _open_osfhandle(HCAST(int, h[1]), O_NOINHERIT);
	if (filedes[0] < 0) {
		close(filedes[0]);
		CloseHandle(h[1]);
		return -1;
	}
	return 0;
}

struct tm *gmtime_r(const time_t *timep, struct tm *result)
{
	/* gmtime() in MSVCRT.DLL is thread-safe, but not reentrant */
	memcpy(result, gmtime(timep), sizeof(struct tm));
	return result;
}

struct tm *localtime_r(const time_t *timep, struct tm *result)
{
	/* localtime() in MSVCRT.DLL is thread-safe, but not reentrant */
	memcpy(result, localtime(timep), sizeof(struct tm));
	return result;
}

char *mingw_getcwd(char *pointer, int len)
{
	int i;
	wchar_t wpointer[MAX_PATH];
	if (!_wgetcwd(wpointer, ARRAY_SIZE(wpointer)))
		return NULL;
	if (xwcstoutf(pointer, wpointer, len) < 0)
		return NULL;
	for (i = 0; pointer[i]; i++)
		if (pointer[i] == '\\')
			pointer[i] = '/';
	return pointer;
}

/*
 * See http://msdn2.microsoft.com/en-us/library/17w5ykft(vs.71).aspx
 * (Parsing C++ Command-Line Arguments)
 */
static const char *quote_arg(const char *arg)
{
	/* count chars to quote */
	int len = 0, n = 0;
	int force_quotes = 0;
	char *q, *d;
	const char *p = arg;
	if (!*p) force_quotes = 1;
	while (*p) {
		if (isspace(*p) || *p == '*' || *p == '?' || *p == '{' || *p == '\'')
			force_quotes = 1;
		else if (*p == '"')
			n++;
		else if (*p == '\\') {
			int count = 0;
			while (*p == '\\') {
				count++;
				p++;
				len++;
			}
			if (*p == '"')
				n += count*2 + 1;
			continue;
		}
		len++;
		p++;
	}
	if (!force_quotes && n == 0)
		return arg;

	/* insert \ where necessary */
	d = q = xmalloc(len+n+3);
	*d++ = '"';
	while (*arg) {
		if (*arg == '"')
			*d++ = '\\';
		else if (*arg == '\\') {
			int count = 0;
			while (*arg == '\\') {
				count++;
				*d++ = *arg++;
			}
			if (*arg == '"') {
				while (count-- > 0)
					*d++ = '\\';
				*d++ = '\\';
			}
		}
		*d++ = *arg++;
	}
	*d++ = '"';
	*d++ = 0;
	return q;
}

static const char *parse_interpreter(const char *cmd)
{
	static char buf[100];
	char *p, *opt;
	int n, fd;

	/* don't even try a .exe */
	n = strlen(cmd);
	if (n >= 4 && !strcasecmp(cmd+n-4, ".exe"))
		return NULL;

	fd = open(cmd, O_RDONLY);
	if (fd < 0)
		return NULL;
	n = read(fd, buf, sizeof(buf)-1);
	close(fd);
	if (n < 4)	/* at least '#!/x' and not error */
		return NULL;

	if (buf[0] != '#' || buf[1] != '!')
		return NULL;
	buf[n] = '\0';
	p = buf + strcspn(buf, "\r\n");
	if (!*p)
		return NULL;

	*p = '\0';
	if (!(p = strrchr(buf+2, '/')) && !(p = strrchr(buf+2, '\\')))
		return NULL;
	/* strip options */
	if ((opt = strchr(p+1, ' ')))
		*opt = '\0';
	return p+1;
}

/*
 * Splits the PATH into parts.
 */
static char **get_path_split(void)
{
	char *p, **path, *envpath = mingw_getenv("PATH");
	int i, n = 0;

	if (!envpath || !*envpath)
		return NULL;

	envpath = xstrdup(envpath);
	p = envpath;
	while (p) {
		char *dir = p;
		p = strchr(p, ';');
		if (p) *p++ = '\0';
		if (*dir) {	/* not earlier, catches series of ; */
			++n;
		}
	}
	if (!n)
		return NULL;

	path = xmalloc((n+1)*sizeof(char *));
	p = envpath;
	i = 0;
	do {
		if (*p)
			path[i++] = xstrdup(p);
		p = p+strlen(p)+1;
	} while (i < n);
	path[i] = NULL;

	free(envpath);

	return path;
}

static void free_path_split(char **path)
{
	char **p = path;

	if (!path)
		return;

	while (*p)
		free(*p++);
	free(path);
}

/*
 * exe_only means that we only want to detect .exe files, but not scripts
 * (which do not have an extension)
 */
static char *lookup_prog(const char *dir, const char *cmd, int isexe, int exe_only)
{
	char path[MAX_PATH];
	wchar_t wpath[MAX_PATH];
	snprintf(path, sizeof(path), "%s\\%s.exe", dir, cmd);

	if (xutftowcs_path(wpath, path) < 0)
		return NULL;

	if (!isexe && _waccess(wpath, F_OK) == 0)
		return xstrdup(path);
	wpath[wcslen(wpath)-4] = '\0';
	if ((!exe_only || isexe) && _waccess(wpath, F_OK) == 0) {
		if (!(GetFileAttributesW(wpath) & FILE_ATTRIBUTE_DIRECTORY)) {
			path[strlen(path)-4] = '\0';
			return xstrdup(path);
		}
	}
	return NULL;
}

/*
 * Determines the absolute path of cmd using the split path in path.
 * If cmd contains a slash or backslash, no lookup is performed.
 */
static char *path_lookup(const char *cmd, char **path, int exe_only)
{
	char *prog = NULL;
	int len = strlen(cmd);
	int isexe = len >= 4 && !strcasecmp(cmd+len-4, ".exe");

	if (strchr(cmd, '/') || strchr(cmd, '\\'))
		prog = xstrdup(cmd);

	while (!prog && *path)
		prog = lookup_prog(*path++, cmd, isexe, exe_only);

	return prog;
}

static int do_putenv(char **env, const char *name, int size, int free_old);

/* used number of elements of environ array, including terminating NULL */
static int environ_size = 0;
/* allocated size of environ array, in bytes */
static int environ_alloc = 0;
/* used as a indicator when the environment has been changed outside mingw.c */
static char **saved_environ;

static void maybe_reinitialize_environ(void);

/*
 * Create environment block suitable for CreateProcess. Merges current
 * process environment and the supplied environment changes.
 */
static wchar_t *make_environment_block(char **deltaenv)
{
	wchar_t *wenvblk = NULL;
	char **tmpenv;
	int i = 0, size, wenvsz = 0, wenvpos = 0;

	maybe_reinitialize_environ();
	size = environ_size;

	while (deltaenv && deltaenv[i] && *deltaenv[i])
		i++;

	/* copy the environment, leaving space for changes */
	tmpenv = xmalloc((size + i) * sizeof(char*));
	memcpy(tmpenv, environ, size * sizeof(char*));

	/* merge supplied environment changes into the temporary environment */
	for (i = 0; deltaenv && deltaenv[i] && *deltaenv[i]; i++)
		size = do_putenv(tmpenv, deltaenv[i], size, 0);

	/* create environment block from temporary environment */
	for (i = 0; tmpenv[i] && *tmpenv[i]; i++) {
		size = 2 * strlen(tmpenv[i]) + 2; /* +2 for final \0 */
		ALLOC_GROW(wenvblk, (wenvpos + size) * sizeof(wchar_t), wenvsz);
		wenvpos += xutftowcs(&wenvblk[wenvpos], tmpenv[i], size) + 1;
	}
	/* add final \0 terminator */
	wenvblk[wenvpos] = 0;
	free(tmpenv);
	return wenvblk;
}

struct pinfo_t {
	struct pinfo_t *next;
	pid_t pid;
	HANDLE proc;
};
static struct pinfo_t *pinfo = NULL;
CRITICAL_SECTION pinfo_cs;

static pid_t mingw_spawnve_fd(const char *cmd, const char **argv, char **deltaenv,
			      const char *dir,
			      int prepend_cmd, int fhin, int fhout, int fherr)
{
	STARTUPINFOW si;
	PROCESS_INFORMATION pi;
	struct strbuf args;
	wchar_t wcmd[MAX_PATH], wdir[MAX_PATH], *wargs, *wenvblk = NULL;
	unsigned flags = CREATE_UNICODE_ENVIRONMENT;
	BOOL ret;

	/* Determine whether or not we are associated to a console */
	HANDLE cons = CreateFile("CONOUT$", GENERIC_WRITE,
			FILE_SHARE_WRITE, NULL, OPEN_EXISTING,
			FILE_ATTRIBUTE_NORMAL, NULL);
	if (cons == INVALID_HANDLE_VALUE) {
		/* There is no console associated with this process.
		 * Since the child is a console process, Windows
		 * would normally create a console window. But
		 * since we'll be redirecting std streams, we do
		 * not need the console.
		 * It is necessary to use DETACHED_PROCESS
		 * instead of CREATE_NO_WINDOW to make ssh
		 * recognize that it has no console.
		 */
		flags |= DETACHED_PROCESS;
	} else {
		/* There is already a console. If we specified
		 * DETACHED_PROCESS here, too, Windows would
		 * disassociate the child from the console.
		 * The same is true for CREATE_NO_WINDOW.
		 * Go figure!
		 */
		CloseHandle(cons);
	}
	memset(&si, 0, sizeof(si));
	si.cb = sizeof(si);
	si.dwFlags = STARTF_USESTDHANDLES;
	si.hStdInput = winansi_get_osfhandle(fhin);
	si.hStdOutput = winansi_get_osfhandle(fhout);
	si.hStdError = winansi_get_osfhandle(fherr);

	/* executables and the current directory don't support long paths */
	if (xutftowcs_path(wcmd, cmd) < 0)
		return -1;
	if (dir && xutftowcs_path(wdir, dir) < 0)
		return -1;

	/* concatenate argv, quoting args as we go */
	strbuf_init(&args, 0);
	if (prepend_cmd) {
		char *quoted = (char *)quote_arg(cmd);
		strbuf_addstr(&args, quoted);
		if (quoted != cmd)
			free(quoted);
	}
	for (; *argv; argv++) {
		char *quoted = (char *)quote_arg(*argv);
		if (*args.buf)
			strbuf_addch(&args, ' ');
		strbuf_addstr(&args, quoted);
		if (quoted != *argv)
			free(quoted);
	}

	if (getenv("GIT_STRACE_COMMANDS")) {
		char **path = get_path_split();
		cmd = path_lookup("strace.exe", path, 1);
		if (!cmd)
			return error("strace not found!");
		if (xutftowcs_path(wcmd, cmd) < 0)
			return -1;
		strbuf_insert(&args, 0, "strace ", 7);
	}

	wargs = xmalloc((2 * args.len + 1) * sizeof(wchar_t));
	xutftowcs(wargs, args.buf, 2 * args.len + 1);
	strbuf_release(&args);

	wenvblk = make_environment_block(deltaenv);

	memset(&pi, 0, sizeof(pi));
	ret = CreateProcessW(wcmd, wargs, NULL, NULL, TRUE, flags,
		wenvblk, dir ? wdir : NULL, &si, &pi);

	free(wenvblk);
	free(wargs);

	if (!ret) {
		errno = ENOENT;
		return -1;
	}
	CloseHandle(pi.hThread);

	/*
	 * The process ID is the human-readable identifier of the process
	 * that we want to present in log and error messages. The handle
	 * is not useful for this purpose. But we cannot close it, either,
	 * because it is not possible to turn a process ID into a process
	 * handle after the process terminated.
	 * Keep the handle in a list for waitpid.
	 */
	EnterCriticalSection(&pinfo_cs);
	{
		struct pinfo_t *info = xmalloc(sizeof(struct pinfo_t));
		info->pid = pi.dwProcessId;
		info->proc = pi.hProcess;
		info->next = pinfo;
		pinfo = info;
	}
	LeaveCriticalSection(&pinfo_cs);

	return (pid_t)pi.dwProcessId;
}

static pid_t mingw_spawnv(const char *cmd, const char **argv, int prepend_cmd)
{
	return mingw_spawnve_fd(cmd, argv, NULL, NULL, prepend_cmd, 0, 1, 2);
}

pid_t mingw_spawnvpe(const char *cmd, const char **argv, char **deltaenv,
		     const char *dir,
		     int fhin, int fhout, int fherr)
{
	pid_t pid;
	char **path = get_path_split();
	char *prog = path_lookup(cmd, path, 0);

	if (!prog) {
		errno = ENOENT;
		pid = -1;
	}
	else {
		const char *interpr = parse_interpreter(prog);

		if (interpr) {
			const char *argv0 = argv[0];
			char *iprog = path_lookup(interpr, path, 1);
			argv[0] = prog;
			if (!iprog) {
				errno = ENOENT;
				pid = -1;
			}
			else {
				pid = mingw_spawnve_fd(iprog, argv, deltaenv, dir, 1,
						       fhin, fhout, fherr);
				free(iprog);
			}
			argv[0] = argv0;
		}
		else
			pid = mingw_spawnve_fd(prog, argv, deltaenv, dir, 0,
					       fhin, fhout, fherr);
		free(prog);
	}
	free_path_split(path);
	return pid;
}

static int try_shell_exec(const char *cmd, char *const *argv)
{
	const char *interpr = parse_interpreter(cmd);
	char **path;
	char *prog;
	int pid = 0;

	if (!interpr)
		return 0;
	path = get_path_split();
	prog = path_lookup(interpr, path, 1);
	if (prog) {
		int argc = 0;
		const char **argv2;
		while (argv[argc]) argc++;
		argv2 = xmalloc(sizeof(*argv) * (argc+1));
		argv2[0] = (char *)cmd;	/* full path to the script file */
		memcpy(&argv2[1], &argv[1], sizeof(*argv) * argc);
		pid = mingw_spawnv(prog, argv2, 1);
		if (pid >= 0) {
			int status;
			if (waitpid(pid, &status, 0) < 0)
				status = 255;
			exit(status);
		}
		pid = 1;	/* indicate that we tried but failed */
		free(prog);
		free(argv2);
	}
	free_path_split(path);
	return pid;
}

int mingw_execv(const char *cmd, char *const *argv)
{
	/* check if git_command is a shell script */
	if (!try_shell_exec(cmd, argv)) {
		int pid, status;

		pid = mingw_spawnv(cmd, (const char **)argv, 0);
		if (pid < 0)
			return -1;
		if (waitpid(pid, &status, 0) < 0)
			status = 255;
		exit(status);
	}
	return -1;
}

int mingw_execvp(const char *cmd, char *const *argv)
{
	char **path = get_path_split();
	char *prog = path_lookup(cmd, path, 0);

	if (prog) {
		mingw_execv(prog, argv);
		free(prog);
	} else
		errno = ENOENT;

	free_path_split(path);
	return -1;
}

int mingw_kill(pid_t pid, int sig)
{
	if (pid > 0 && sig == SIGTERM) {
		HANDLE h = OpenProcess(PROCESS_TERMINATE, FALSE, pid);

		if (TerminateProcess(h, -1)) {
			CloseHandle(h);
			return 0;
		}

		errno = err_win_to_posix(GetLastError());
		CloseHandle(h);
		return -1;
	} else if (pid > 0 && sig == 0) {
		HANDLE h = OpenProcess(PROCESS_QUERY_INFORMATION, FALSE, pid);
		if (h) {
			CloseHandle(h);
			return 0;
		}
	}

	errno = EINVAL;
	return -1;
}

/*
 * Compare environment entries by key (i.e. stopping at '=' or '\0').
 */
static int compareenv(const void *v1, const void *v2)
{
	const char *e1 = *(const char**)v1;
	const char *e2 = *(const char**)v2;

	for (;;) {
		int c1 = *e1++;
		int c2 = *e2++;
		c1 = (c1 == '=') ? 0 : tolower(c1);
		c2 = (c2 == '=') ? 0 : tolower(c2);
		if (c1 > c2)
			return 1;
		if (c1 < c2)
			return -1;
		if (c1 == 0)
			return 0;
	}
}

/*
 * Functions implemented outside Git are able to modify the environment,
 * too. For example, cURL's curl_global_init() function sets the CHARSET
 * environment variable (at least in certain circumstances).
 *
 * Therefore we need to be *really* careful *not* to assume that we have
 * sole control over the environment and reinitalize it when necessary.
 */
static void maybe_reinitialize_environ(void)
{
	int i;

	if (!saved_environ) {
		warning("MinGW environment not initialized yet");
		return;
	}

	if (environ_size <= 0)
		return;

	if (saved_environ != environ)
		/* We have *no* idea how much space was allocated outside */
		environ_alloc = 0;
	else if (!environ[environ_size - 1])
		return; /* still consistent */

	for (i = 0; environ[i] && *environ[i]; i++)
		; /* continue counting */
	environ[i] = NULL;
	environ_size = i + 1;

	/* sort environment for O(log n) getenv / putenv */
	qsort(environ, i, sizeof(char*), compareenv);
}

static int bsearchenv(char **env, const char *name, size_t size)
{
	unsigned low = 0, high = size;
	while (low < high) {
		unsigned mid = low + ((high - low) >> 1);
		int cmp = compareenv(&env[mid], &name);
		if (cmp < 0)
			low = mid + 1;
		else if (cmp > 0)
			high = mid;
		else
			return mid;
	}
	return ~low; /* not found, return 1's complement of insert position */
}

/*
 * If name contains '=', then sets the variable, otherwise it unsets it
 * Size includes the terminating NULL. Env must have room for size + 1 entries
 * (in case of insert). Returns the new size. Optionally frees removed entries.
 */
static int do_putenv(char **env, const char *name, int size, int free_old)
{
	int i = size <= 0 ? -1 : bsearchenv(env, name, size - 1);

	/* optionally free removed / replaced entry */
	if (i >= 0 && free_old)
		free(env[i]);

	if (strchr(name, '=')) {
		/* if new value ('key=value') is specified, insert or replace entry */
		if (i < 0) {
			i = ~i;
			memmove(&env[i + 1], &env[i], (size - i) * sizeof(char*));
			size++;
		}
		env[i] = (char*) name;
	} else if (i >= 0) {
		/* otherwise ('key') remove existing entry */
		size--;
		memmove(&env[i], &env[i + 1], (size - i) * sizeof(char*));
	}
	return size;
}

char *mingw_getenv(const char *name)
{
	char *value;
	int pos;

	if (environ_size <= 0)
		return NULL;

	maybe_reinitialize_environ();
	pos = bsearchenv(environ, name, environ_size - 1);

	if (pos < 0)
		return NULL;
	value = strchr(environ[pos], '=');
	return value ? &value[1] : NULL;
}

int mingw_putenv(const char *namevalue)
{
	maybe_reinitialize_environ();
	ALLOC_GROW(environ, (environ_size + 1) * sizeof(char*), environ_alloc);
	saved_environ = environ;
	environ_size = do_putenv(environ, namevalue, environ_size, 1);
	return 0;
}

/*
 * Note, this isn't a complete replacement for getaddrinfo. It assumes
 * that service contains a numerical port, or that it is null. It
 * does a simple search using gethostbyname, and returns one IPv4 host
 * if one was found.
 */
static int WSAAPI getaddrinfo_stub(const char *node, const char *service,
				   const struct addrinfo *hints,
				   struct addrinfo **res)
{
	struct hostent *h = NULL;
	struct addrinfo *ai;
	struct sockaddr_in *sin;

	if (node) {
		h = gethostbyname(node);
		if (!h)
			return WSAGetLastError();
	}

	ai = xmalloc(sizeof(struct addrinfo));
	*res = ai;
	ai->ai_flags = 0;
	ai->ai_family = AF_INET;
	ai->ai_socktype = hints ? hints->ai_socktype : 0;
	switch (ai->ai_socktype) {
	case SOCK_STREAM:
		ai->ai_protocol = IPPROTO_TCP;
		break;
	case SOCK_DGRAM:
		ai->ai_protocol = IPPROTO_UDP;
		break;
	default:
		ai->ai_protocol = 0;
		break;
	}
	ai->ai_addrlen = sizeof(struct sockaddr_in);
	if (hints && (hints->ai_flags & AI_CANONNAME))
		ai->ai_canonname = h ? xstrdup(h->h_name) : NULL;
	else
		ai->ai_canonname = NULL;

	sin = xcalloc(1, ai->ai_addrlen);
	sin->sin_family = AF_INET;
	/* Note: getaddrinfo is supposed to allow service to be a string,
	 * which should be looked up using getservbyname. This is
	 * currently not implemented */
	if (service)
		sin->sin_port = htons(atoi(service));
	if (h)
		sin->sin_addr = *(struct in_addr *)h->h_addr;
	else if (hints && (hints->ai_flags & AI_PASSIVE))
		sin->sin_addr.s_addr = INADDR_ANY;
	else
		sin->sin_addr.s_addr = INADDR_LOOPBACK;
	ai->ai_addr = (struct sockaddr *)sin;
	ai->ai_next = NULL;
	return 0;
}

static void WSAAPI freeaddrinfo_stub(struct addrinfo *res)
{
	free(res->ai_canonname);
	free(res->ai_addr);
	free(res);
}

static int WSAAPI getnameinfo_stub(const struct sockaddr *sa, socklen_t salen,
				   char *host, DWORD hostlen,
				   char *serv, DWORD servlen, int flags)
{
	const struct sockaddr_in *sin = (const struct sockaddr_in *)sa;
	if (sa->sa_family != AF_INET)
		return EAI_FAMILY;
	if (!host && !serv)
		return EAI_NONAME;

	if (host && hostlen > 0) {
		struct hostent *ent = NULL;
		if (!(flags & NI_NUMERICHOST))
			ent = gethostbyaddr((const char *)&sin->sin_addr,
					    sizeof(sin->sin_addr), AF_INET);

		if (ent)
			snprintf(host, hostlen, "%s", ent->h_name);
		else if (flags & NI_NAMEREQD)
			return EAI_NONAME;
		else
			snprintf(host, hostlen, "%s", inet_ntoa(sin->sin_addr));
	}

	if (serv && servlen > 0) {
		struct servent *ent = NULL;
		if (!(flags & NI_NUMERICSERV))
			ent = getservbyport(sin->sin_port,
					    flags & NI_DGRAM ? "udp" : "tcp");

		if (ent)
			snprintf(serv, servlen, "%s", ent->s_name);
		else
			snprintf(serv, servlen, "%d", ntohs(sin->sin_port));
	}

	return 0;
}

static HMODULE ipv6_dll = NULL;
static void (WSAAPI *ipv6_freeaddrinfo)(struct addrinfo *res);
static int (WSAAPI *ipv6_getaddrinfo)(const char *node, const char *service,
				      const struct addrinfo *hints,
				      struct addrinfo **res);
static int (WSAAPI *ipv6_getnameinfo)(const struct sockaddr *sa, socklen_t salen,
				      char *host, DWORD hostlen,
				      char *serv, DWORD servlen, int flags);
/*
 * gai_strerror is an inline function in the ws2tcpip.h header, so we
 * don't need to try to load that one dynamically.
 */

static void socket_cleanup(void)
{
	WSACleanup();
	if (ipv6_dll)
		FreeLibrary(ipv6_dll);
	ipv6_dll = NULL;
	ipv6_freeaddrinfo = freeaddrinfo_stub;
	ipv6_getaddrinfo = getaddrinfo_stub;
	ipv6_getnameinfo = getnameinfo_stub;
}

static void ensure_socket_initialization(void)
{
	WSADATA wsa;
	static int initialized = 0;
	const char *libraries[] = { "ws2_32.dll", "wship6.dll", NULL };
	const char **name;

	if (initialized)
		return;

	if (WSAStartup(MAKEWORD(2,2), &wsa))
		die("unable to initialize winsock subsystem, error %d",
			WSAGetLastError());

	for (name = libraries; *name; name++) {
		ipv6_dll = LoadLibrary(*name);
		if (!ipv6_dll)
			continue;

		ipv6_freeaddrinfo = (void (WSAAPI *)(struct addrinfo *))
			GetProcAddress(ipv6_dll, "freeaddrinfo");
		ipv6_getaddrinfo = (int (WSAAPI *)(const char *, const char *,
						   const struct addrinfo *,
						   struct addrinfo **))
			GetProcAddress(ipv6_dll, "getaddrinfo");
		ipv6_getnameinfo = (int (WSAAPI *)(const struct sockaddr *,
						   socklen_t, char *, DWORD,
						   char *, DWORD, int))
			GetProcAddress(ipv6_dll, "getnameinfo");
		if (!ipv6_freeaddrinfo || !ipv6_getaddrinfo || !ipv6_getnameinfo) {
			FreeLibrary(ipv6_dll);
			ipv6_dll = NULL;
		} else
			break;
	}
	if (!ipv6_freeaddrinfo || !ipv6_getaddrinfo || !ipv6_getnameinfo) {
		ipv6_freeaddrinfo = freeaddrinfo_stub;
		ipv6_getaddrinfo = getaddrinfo_stub;
		ipv6_getnameinfo = getnameinfo_stub;
	}

	atexit(socket_cleanup);
	initialized = 1;
}

#undef gethostname
int mingw_gethostname(char *name, int namelen)
{
    ensure_socket_initialization();
    return gethostname(name, namelen);
}

#undef gethostbyname
struct hostent *mingw_gethostbyname(const char *host)
{
	ensure_socket_initialization();
	return gethostbyname(host);
}

void mingw_freeaddrinfo(struct addrinfo *res)
{
	ipv6_freeaddrinfo(res);
}

int mingw_getaddrinfo(const char *node, const char *service,
		      const struct addrinfo *hints, struct addrinfo **res)
{
	ensure_socket_initialization();
	return ipv6_getaddrinfo(node, service, hints, res);
}

int mingw_getnameinfo(const struct sockaddr *sa, socklen_t salen,
		      char *host, DWORD hostlen, char *serv, DWORD servlen,
		      int flags)
{
	ensure_socket_initialization();
	return ipv6_getnameinfo(sa, salen, host, hostlen, serv, servlen, flags);
}

int mingw_socket(int domain, int type, int protocol)
{
	int sockfd;
	SOCKET s;

	ensure_socket_initialization();
	s = WSASocket(domain, type, protocol, NULL, 0, 0);
	if (s == INVALID_SOCKET) {
		/*
		 * WSAGetLastError() values are regular BSD error codes
		 * biased by WSABASEERR.
		 * However, strerror() does not know about networking
		 * specific errors, which are values beginning at 38 or so.
		 * Therefore, we choose to leave the biased error code
		 * in errno so that _if_ someone looks up the code somewhere,
		 * then it is at least the number that are usually listed.
		 */
		errno = WSAGetLastError();
		return -1;
	}
	/* convert into a file descriptor */
	if ((sockfd = _open_osfhandle(s, O_RDWR|O_BINARY)) < 0) {
		closesocket(s);
		return error("unable to make a socket file descriptor: %s",
			strerror(errno));
	}
	return sockfd;
}

#undef connect
int mingw_connect(int sockfd, struct sockaddr *sa, size_t sz)
{
	SOCKET s = (SOCKET)_get_osfhandle(sockfd);
	return connect(s, sa, sz);
}

#undef bind
int mingw_bind(int sockfd, struct sockaddr *sa, size_t sz)
{
	SOCKET s = (SOCKET)_get_osfhandle(sockfd);
	return bind(s, sa, sz);
}

#undef setsockopt
int mingw_setsockopt(int sockfd, int lvl, int optname, void *optval, int optlen)
{
	SOCKET s = (SOCKET)_get_osfhandle(sockfd);
	return setsockopt(s, lvl, optname, (const char*)optval, optlen);
}

#undef shutdown
int mingw_shutdown(int sockfd, int how)
{
	SOCKET s = (SOCKET)_get_osfhandle(sockfd);
	return shutdown(s, how);
}

#undef listen
int mingw_listen(int sockfd, int backlog)
{
	SOCKET s = (SOCKET)_get_osfhandle(sockfd);
	return listen(s, backlog);
}

#undef accept
int mingw_accept(int sockfd1, struct sockaddr *sa, socklen_t *sz)
{
	int sockfd2;

	SOCKET s1 = (SOCKET)_get_osfhandle(sockfd1);
	SOCKET s2 = accept(s1, sa, sz);

	/* convert into a file descriptor */
	if ((sockfd2 = _open_osfhandle(s2, O_RDWR|O_BINARY)) < 0) {
		int err = errno;
		closesocket(s2);
		return error("unable to make a socket file descriptor: %s",
			strerror(err));
	}
	return sockfd2;
}

#undef rename
int mingw_rename(const char *pold, const char *pnew)
{
	DWORD attrs, gle;
	int tries = 0;
	wchar_t wpold[MAX_LONG_PATH], wpnew[MAX_LONG_PATH];
	if (xutftowcs_long_path(wpold, pold) < 0 ||
	    xutftowcs_long_path(wpnew, pnew) < 0)
		return -1;

	/*
	 * Try native rename() first to get errno right.
	 * It is based on MoveFile(), which cannot overwrite existing files.
	 */
	if (!_wrename(wpold, wpnew))
		return 0;
	if (errno != EEXIST)
		return -1;
repeat:
	if (MoveFileExW(wpold, wpnew, MOVEFILE_REPLACE_EXISTING))
		return 0;
	/* TODO: translate more errors */
	gle = GetLastError();
	if (gle == ERROR_ACCESS_DENIED &&
	    (attrs = GetFileAttributesW(wpnew)) != INVALID_FILE_ATTRIBUTES) {
		if (attrs & FILE_ATTRIBUTE_DIRECTORY) {
			DWORD attrsold = GetFileAttributesW(wpold);
			if (attrsold == INVALID_FILE_ATTRIBUTES ||
			    !(attrsold & FILE_ATTRIBUTE_DIRECTORY))
				errno = EISDIR;
			else if (!_wrmdir(wpnew))
				goto repeat;
			return -1;
		}
		if ((attrs & FILE_ATTRIBUTE_READONLY) &&
		    SetFileAttributesW(wpnew, attrs & ~FILE_ATTRIBUTE_READONLY)) {
			if (MoveFileExW(wpold, wpnew, MOVEFILE_REPLACE_EXISTING))
				return 0;
			gle = GetLastError();
			/* revert file attributes on failure */
			SetFileAttributesW(wpnew, attrs);
		}
	}
	if (tries < ARRAY_SIZE(delay) && gle == ERROR_ACCESS_DENIED) {
		/*
		 * We assume that some other process had the source or
		 * destination file open at the wrong moment and retry.
		 * In order to give the other process a higher chance to
		 * complete its operation, we give up our time slice now.
		 * If we have to retry again, we do sleep a bit.
		 */
		Sleep(delay[tries]);
		tries++;
		goto repeat;
	}
	if (gle == ERROR_ACCESS_DENIED &&
	       ask_yes_no_if_possible("Rename from '%s' to '%s' failed. "
		       "Should I try again?", pold, pnew))
		goto repeat;

	errno = EACCES;
	return -1;
}

/*
 * Note that this doesn't return the actual pagesize, but
 * the allocation granularity. If future Windows specific git code
 * needs the real getpagesize function, we need to find another solution.
 */
int mingw_getpagesize(void)
{
	SYSTEM_INFO si;
	GetSystemInfo(&si);
	return si.dwAllocationGranularity;
}

struct passwd *getpwuid(int uid)
{
	static char user_name[100];
	static struct passwd p;

	DWORD len = sizeof(user_name);
	if (!GetUserName(user_name, &len))
		return NULL;
	p.pw_name = user_name;
	p.pw_gecos = "unknown";
	p.pw_dir = NULL;
	return &p;
}

static HANDLE timer_event;
static HANDLE timer_thread;
static int timer_interval;
static int one_shot;
static sig_handler_t timer_fn = SIG_DFL, sigint_fn = SIG_DFL;

/* The timer works like this:
 * The thread, ticktack(), is a trivial routine that most of the time
 * only waits to receive the signal to terminate. The main thread tells
 * the thread to terminate by setting the timer_event to the signalled
 * state.
 * But ticktack() interrupts the wait state after the timer's interval
 * length to call the signal handler.
 */

static unsigned __stdcall ticktack(void *dummy)
{
	while (WaitForSingleObject(timer_event, timer_interval) == WAIT_TIMEOUT) {
		mingw_raise(SIGALRM);
		if (one_shot)
			break;
	}
	return 0;
}

static int start_timer_thread(void)
{
	timer_event = CreateEvent(NULL, FALSE, FALSE, NULL);
	if (timer_event) {
		timer_thread = (HANDLE) _beginthreadex(NULL, 0, ticktack, NULL, 0, NULL);
		if (!timer_thread )
			return errno = ENOMEM,
				error("cannot start timer thread");
	} else
		return errno = ENOMEM,
			error("cannot allocate resources for timer");
	return 0;
}

static void stop_timer_thread(void)
{
	if (timer_event)
		SetEvent(timer_event);	/* tell thread to terminate */
	if (timer_thread) {
		int rc = WaitForSingleObject(timer_thread, 1000);
		if (rc == WAIT_TIMEOUT)
			error("timer thread did not terminate timely");
		else if (rc != WAIT_OBJECT_0)
			error("waiting for timer thread failed: %lu",
			      GetLastError());
		CloseHandle(timer_thread);
	}
	if (timer_event)
		CloseHandle(timer_event);
	timer_event = NULL;
	timer_thread = NULL;
}

static inline int is_timeval_eq(const struct timeval *i1, const struct timeval *i2)
{
	return i1->tv_sec == i2->tv_sec && i1->tv_usec == i2->tv_usec;
}

int setitimer(int type, struct itimerval *in, struct itimerval *out)
{
	static const struct timeval zero;
	static int atexit_done;

	if (out != NULL)
		return errno = EINVAL,
			error("setitimer param 3 != NULL not implemented");
	if (!is_timeval_eq(&in->it_interval, &zero) &&
	    !is_timeval_eq(&in->it_interval, &in->it_value))
		return errno = EINVAL,
			error("setitimer: it_interval must be zero or eq it_value");

	if (timer_thread)
		stop_timer_thread();

	if (is_timeval_eq(&in->it_value, &zero) &&
	    is_timeval_eq(&in->it_interval, &zero))
		return 0;

	timer_interval = in->it_value.tv_sec * 1000 + in->it_value.tv_usec / 1000;
	one_shot = is_timeval_eq(&in->it_interval, &zero);
	if (!atexit_done) {
		atexit(stop_timer_thread);
		atexit_done = 1;
	}
	return start_timer_thread();
}

int sigaction(int sig, struct sigaction *in, struct sigaction *out)
{
	if (sig != SIGALRM)
		return errno = EINVAL,
			error("sigaction only implemented for SIGALRM");
	if (out != NULL)
		return errno = EINVAL,
			error("sigaction: param 3 != NULL not implemented");

	timer_fn = in->sa_handler;
	return 0;
}

#undef signal
sig_handler_t mingw_signal(int sig, sig_handler_t handler)
{
	sig_handler_t old;

	switch (sig) {
	case SIGALRM:
		old = timer_fn;
		timer_fn = handler;
		break;

	case SIGINT:
		old = sigint_fn;
		sigint_fn = handler;
		break;

	default:
		return signal(sig, handler);
	}

	return old;
}

#undef raise
int mingw_raise(int sig)
{
	switch (sig) {
	case SIGALRM:
		if (timer_fn == SIG_DFL) {
			if (isatty(STDERR_FILENO))
				fputs("Alarm clock\n", stderr);
			exit(128 + SIGALRM);
		} else if (timer_fn != SIG_IGN)
			timer_fn(SIGALRM);
		return 0;

	case SIGINT:
		if (sigint_fn == SIG_DFL)
			exit(128 + SIGINT);
		else if (sigint_fn != SIG_IGN)
			sigint_fn(SIGINT);
		return 0;

	default:
		return raise(sig);
	}
}


static const char *make_backslash_path(const char *path)
{
	static char buf[PATH_MAX + 1];
	char *c;

	if (strlcpy(buf, path, PATH_MAX) >= PATH_MAX)
		die("Too long path: %.*s", 60, path);

	for (c = buf; *c; c++) {
		if (*c == '/')
			*c = '\\';
	}
	return buf;
}

void mingw_open_html(const char *unixpath)
{
	const char *htmlpath = make_backslash_path(unixpath);
	typedef HINSTANCE (WINAPI *T)(HWND, const char *,
			const char *, const char *, const char *, INT);
	T ShellExecute;
	HMODULE shell32;
	int r;

	shell32 = LoadLibrary("shell32.dll");
	if (!shell32)
		die("cannot load shell32.dll");
	ShellExecute = (T)GetProcAddress(shell32, "ShellExecuteA");
	if (!ShellExecute)
		die("cannot run browser");

	printf("Launching default browser to display HTML ...\n");
	r = HCAST(int, ShellExecute(NULL, "open", htmlpath,
				NULL, "\\", SW_SHOWNORMAL));
	FreeLibrary(shell32);
	/* see the MSDN documentation referring to the result codes here */
	if (r <= 32) {
		die("failed to launch browser for %.*s", MAX_PATH, unixpath);
	}
}

int link(const char *oldpath, const char *newpath)
{
	typedef BOOL (WINAPI *T)(LPCWSTR, LPCWSTR, LPSECURITY_ATTRIBUTES);
	static T create_hard_link = NULL;
	wchar_t woldpath[MAX_LONG_PATH], wnewpath[MAX_LONG_PATH];
	if (xutftowcs_long_path(woldpath, oldpath) < 0 ||
	    xutftowcs_long_path(wnewpath, newpath) < 0)
		return -1;

	if (!create_hard_link) {
		create_hard_link = (T) GetProcAddress(
			GetModuleHandle("kernel32.dll"), "CreateHardLinkW");
		if (!create_hard_link)
			create_hard_link = (T)-1;
	}
	if (create_hard_link == (T)-1) {
		errno = ENOSYS;
		return -1;
	}
	if (!create_hard_link(wnewpath, woldpath, NULL)) {
		errno = err_win_to_posix(GetLastError());
		return -1;
	}
	return 0;
}

pid_t waitpid(pid_t pid, int *status, int options)
{
	HANDLE h = OpenProcess(SYNCHRONIZE | PROCESS_QUERY_INFORMATION,
	    FALSE, pid);
	if (!h) {
		errno = ECHILD;
		return -1;
	}

	if (pid > 0 && options & WNOHANG) {
		if (WAIT_OBJECT_0 != WaitForSingleObject(h, 0)) {
			CloseHandle(h);
			return 0;
		}
		options &= ~WNOHANG;
	}

	if (options == 0) {
		struct pinfo_t **ppinfo;
		if (WaitForSingleObject(h, INFINITE) != WAIT_OBJECT_0) {
			CloseHandle(h);
			return 0;
		}

		if (status)
			GetExitCodeProcess(h, (LPDWORD)status);

		EnterCriticalSection(&pinfo_cs);

		ppinfo = &pinfo;
		while (*ppinfo) {
			struct pinfo_t *info = *ppinfo;
			if (info->pid == pid) {
				CloseHandle(info->proc);
				*ppinfo = info->next;
				free(info);
				break;
			}
			ppinfo = &info->next;
		}

		LeaveCriticalSection(&pinfo_cs);

		CloseHandle(h);
		return pid;
	}
	CloseHandle(h);

	errno = EINVAL;
	return -1;
}

int mingw_offset_1st_component(const char *path)
{
	int offset = 0;
	if (has_dos_drive_prefix(path))
		offset = 2;

	/* unc paths */
	else if (is_dir_sep(path[0]) && is_dir_sep(path[1])) {

		/* skip server name */
		char *pos = strpbrk(path + 2, "\\/");
		if (!pos)
			return 0; /* Error: malformed unc path */

		do {
			pos++;
		} while (*pos && !is_dir_sep(*pos));

		offset = pos - path;
	}

	return offset + is_dir_sep(path[offset]);
}

int xutftowcsn(wchar_t *wcs, const char *utfs, size_t wcslen, int utflen)
{
	int upos = 0, wpos = 0;
	const unsigned char *utf = (const unsigned char*) utfs;
	if (!utf || !wcs || wcslen < 1) {
		errno = EINVAL;
		return -1;
	}
	/* reserve space for \0 */
	wcslen--;
	if (utflen < 0)
		utflen = INT_MAX;

	while (upos < utflen) {
		int c = utf[upos++] & 0xff;
		if (utflen == INT_MAX && c == 0)
			break;

		if (wpos >= wcslen) {
			wcs[wpos] = 0;
			errno = ERANGE;
			return -1;
		}

		if (c < 0x80) {
			/* ASCII */
			wcs[wpos++] = c;
		} else if (c >= 0xc2 && c < 0xe0 && upos < utflen &&
				(utf[upos] & 0xc0) == 0x80) {
			/* 2-byte utf-8 */
			c = ((c & 0x1f) << 6);
			c |= (utf[upos++] & 0x3f);
			wcs[wpos++] = c;
		} else if (c >= 0xe0 && c < 0xf0 && upos + 1 < utflen &&
				!(c == 0xe0 && utf[upos] < 0xa0) && /* over-long encoding */
				(utf[upos] & 0xc0) == 0x80 &&
				(utf[upos + 1] & 0xc0) == 0x80) {
			/* 3-byte utf-8 */
			c = ((c & 0x0f) << 12);
			c |= ((utf[upos++] & 0x3f) << 6);
			c |= (utf[upos++] & 0x3f);
			wcs[wpos++] = c;
		} else if (c >= 0xf0 && c < 0xf5 && upos + 2 < utflen &&
				wpos + 1 < wcslen &&
				!(c == 0xf0 && utf[upos] < 0x90) && /* over-long encoding */
				!(c == 0xf4 && utf[upos] >= 0x90) && /* > \u10ffff */
				(utf[upos] & 0xc0) == 0x80 &&
				(utf[upos + 1] & 0xc0) == 0x80 &&
				(utf[upos + 2] & 0xc0) == 0x80) {
			/* 4-byte utf-8: convert to \ud8xx \udcxx surrogate pair */
			c = ((c & 0x07) << 18);
			c |= ((utf[upos++] & 0x3f) << 12);
			c |= ((utf[upos++] & 0x3f) << 6);
			c |= (utf[upos++] & 0x3f);
			c -= 0x10000;
			wcs[wpos++] = 0xd800 | (c >> 10);
			wcs[wpos++] = 0xdc00 | (c & 0x3ff);
		} else if (c >= 0xa0) {
			/* invalid utf-8 byte, printable unicode char: convert 1:1 */
			wcs[wpos++] = c;
		} else {
			/* invalid utf-8 byte, non-printable unicode: convert to hex */
			static const char *hex = "0123456789abcdef";
			wcs[wpos++] = hex[c >> 4];
			if (wpos < wcslen)
				wcs[wpos++] = hex[c & 0x0f];
		}
	}
	wcs[wpos] = 0;
	return wpos;
}

int xwcstoutf(char *utf, const wchar_t *wcs, size_t utflen)
{
	if (!wcs || !utf || utflen < 1) {
		errno = EINVAL;
		return -1;
	}
	utflen = WideCharToMultiByte(CP_UTF8, 0, wcs, -1, utf, utflen, NULL, NULL);
	if (utflen)
		return utflen - 1;
	errno = ERANGE;
	return -1;
}

int handle_long_path(wchar_t *path, int len, int max_path, int expand)
{
	int result;
	wchar_t buf[MAX_LONG_PATH];

	/*
	 * we don't need special handling if path is relative to the current
	 * directory, and current directory + path don't exceed the desired
	 * max_path limit. This should cover > 99 % of cases with minimal
	 * performance impact (git almost always uses relative paths).
	 */
	if ((len < 2 || (!is_dir_sep(path[0]) && path[1] != ':')) &&
	    (current_directory_len + len < max_path))
		return len;

	/*
	 * handle everything else:
	 * - absolute paths: "C:\dir\file"
	 * - absolute UNC paths: "\\server\share\dir\file"
	 * - absolute paths on current drive: "\dir\file"
	 * - relative paths on other drive: "X:file"
	 * - prefixed paths: "\\?\...", "\\.\..."
	 */

	/* convert to absolute path using GetFullPathNameW */
	result = GetFullPathNameW(path, MAX_LONG_PATH, buf, NULL);
	if (!result) {
		errno = err_win_to_posix(GetLastError());
		return -1;
	}

	/*
	 * return absolute path if it fits within max_path (even if
	 * "cwd + path" doesn't due to '..' components)
	 */
	if (result < max_path) {
		wcscpy(path, buf);
		return result;
	}

	/* error out if we shouldn't expand the path or buf is too small */
	if (!expand || result >= MAX_LONG_PATH - 6) {
		errno = ENAMETOOLONG;
		return -1;
	}

	/* prefix full path with "\\?\" or "\\?\UNC\" */
	if (buf[0] == '\\') {
		/* ...unless already prefixed */
		if (buf[1] == '\\' && (buf[2] == '?' || buf[2] == '.'))
			return len;

		wcscpy(path, L"\\\\?\\UNC\\");
		wcscpy(path + 8, buf + 2);
		return result + 6;
	} else {
		wcscpy(path, L"\\\\?\\");
		wcscpy(path + 4, buf);
		return result + 4;
	}
}

/*
 * Disable MSVCRT command line wildcard expansion (__getmainargs called from
 * mingw startup code, see init.c in mingw runtime).
 */
int _CRT_glob = 0;

typedef struct {
	int newmode;
} _startupinfo;

extern int __wgetmainargs(int *argc, wchar_t ***argv, wchar_t ***env, int glob,
		_startupinfo *si);

static NORETURN void die_startup()
{
	fputs("fatal: not enough memory for initialization", stderr);
	exit(128);
}

static void *malloc_startup(size_t size)
{
	void *result = malloc(size);
	if (!result)
		die_startup();
	return result;
}

static char *wcstoutfdup_startup(char *buffer, const wchar_t *wcs, size_t len)
{
	len = xwcstoutf(buffer, wcs, len) + 1;
	return memcpy(malloc_startup(len), buffer, len);
}

void mingw_startup()
{
	int i, maxlen, argc;
	char *buffer;
	wchar_t **wenv, **wargv;
	_startupinfo si;

	/* get wide char arguments and environment */
	si.newmode = 0;
	if (__wgetmainargs(&argc, &wargv, &wenv, _CRT_glob, &si) < 0)
		die_startup();

	/* determine size of argv and environ conversion buffer */
	maxlen = wcslen(_wpgmptr);
	for (i = 1; i < argc; i++)
		maxlen = max(maxlen, wcslen(wargv[i]));
	for (i = 0; wenv[i]; i++)
		maxlen = max(maxlen, wcslen(wenv[i]));

	/*
	 * nedmalloc can't free CRT memory, allocate resizable environment
	 * list. Note that xmalloc / xmemdupz etc. call getenv, so we cannot
	 * use it while initializing the environment itself.
	 */
	environ_size = i + 1;
	environ_alloc = alloc_nr(environ_size * sizeof(char*));
	saved_environ = environ = malloc_startup(environ_alloc);

	/* allocate buffer (wchar_t encodes to max 3 UTF-8 bytes) */
	maxlen = 3 * maxlen + 1;
	buffer = malloc_startup(maxlen);

	/* convert command line arguments and environment to UTF-8 */
	__argv[0] = wcstoutfdup_startup(buffer, _wpgmptr, maxlen);
	for (i = 1; i < argc; i++)
		__argv[i] = wcstoutfdup_startup(buffer, wargv[i], maxlen);
	for (i = 0; wenv[i]; i++) {
		environ[i] = wcstoutfdup_startup(buffer, wenv[i], maxlen);
		if (!strncasecmp(environ[i], "MSYS2_TZ=", 9)) {
			char *to_free = environ[i];
			environ[i] = xstrdup(to_free + 6);
			free(to_free);
		}
		if (!strncasecmp(environ[i], "TMP=", 4)) {
			/*
			 * Convert all dir separators to forward slashes,
			 * to help shell commands called from the Git
			 * executable (by not mistaking the dir separators
			 * for escape characters).
			 */
			char *p;
			for (p = environ[i]; *p; p++)
				if (*p == '\\')
					*p = '/';
		}
	}
	environ[i] = NULL;
	free(buffer);

	/* sort environment for O(log n) getenv / putenv */
	qsort(environ, i, sizeof(char*), compareenv);

	/* fix Windows specific environment settings */

	/* on Windows it is TMP and TEMP */
	if (!mingw_getenv("TMPDIR")) {
		const char *tmp = mingw_getenv("TMP");
		if (!tmp)
			tmp = mingw_getenv("TEMP");
		if (tmp)
			setenv("TMPDIR", tmp, 1);
	}

	/* simulate TERM to enable auto-color (see color.c) */
	if (!getenv("TERM"))
		setenv("TERM", "cygwin", 1);

	/* initialize critical section for waitpid pinfo_t list */
	InitializeCriticalSection(&pinfo_cs);

	/* set up default file mode and file modes for stdin/out/err */
	_fmode = _O_BINARY;
	_setmode(_fileno(stdin), _O_BINARY);
	_setmode(_fileno(stdout), _O_BINARY);
	_setmode(_fileno(stderr), _O_BINARY);

	/* initialize Unicode console */
	winansi_init();
<<<<<<< HEAD
}

int mingw_isatty(int fd) {
	static DWORD id[] = {
		STD_INPUT_HANDLE,
		STD_OUTPUT_HANDLE,
		STD_ERROR_HANDLE
	};
	static unsigned initialized;
	static int is_tty[ARRAY_SIZE(id)];

	if (fd < 0 || fd >= ARRAY_SIZE(is_tty))
		return isatty(fd);

	if (isatty(fd))
		return 1;

	if (!initialized) {
		const char *env = getenv("MSYS_TTY_HANDLES");

		if (env) {
			int i;
			char buffer[64];

			for (i = 0; i < ARRAY_SIZE(is_tty); i++) {
				sprintf(buffer, " %" PRIuMAX " ",
					HCAST(uintmax_t, GetStdHandle(id[i])));
				is_tty[i] = !!strstr(env, buffer);
			}
		}

		initialized = 1;
	}

	return is_tty[fd];
=======

	/* init length of current directory for handle_long_path */
	current_directory_len = GetCurrentDirectoryW(0, NULL);
>>>>>>> c0874a48
}<|MERGE_RESOLUTION|>--- conflicted
+++ resolved
@@ -2339,7 +2339,9 @@
 
 	/* initialize Unicode console */
 	winansi_init();
-<<<<<<< HEAD
+
+	/* init length of current directory for handle_long_path */
+	current_directory_len = GetCurrentDirectoryW(0, NULL);
 }
 
 int mingw_isatty(int fd) {
@@ -2375,9 +2377,4 @@
 	}
 
 	return is_tty[fd];
-=======
-
-	/* init length of current directory for handle_long_path */
-	current_directory_len = GetCurrentDirectoryW(0, NULL);
->>>>>>> c0874a48
 }