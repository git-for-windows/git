#include "../git-compat-util.h"
#include "win32.h"
#include <conio.h>
#include <wchar.h>
#include <winioctl.h>
#include "../strbuf.h"
#include "../run-command.h"
#include "../cache.h"
#include "win32/lazyload.h"
#include "../config.h"
#include "dir.h"
#include "../attr.h"

#define HCAST(type, handle) ((type)(intptr_t)handle)

void open_in_gdb(void)
{
	static struct child_process cp = CHILD_PROCESS_INIT;
	extern char *_pgmptr;

	argv_array_pushl(&cp.args, "mintty", "gdb", NULL);
	argv_array_pushf(&cp.args, "--pid=%d", getpid());
	cp.clean_on_exit = 1;
	if (start_command(&cp) < 0)
		die_errno("Could not start gdb");
	sleep(1);
}

int err_win_to_posix(DWORD winerr)
{
	int error = ENOSYS;
	switch(winerr) {
	case ERROR_ACCESS_DENIED: error = EACCES; break;
	case ERROR_ACCOUNT_DISABLED: error = EACCES; break;
	case ERROR_ACCOUNT_RESTRICTION: error = EACCES; break;
	case ERROR_ALREADY_ASSIGNED: error = EBUSY; break;
	case ERROR_ALREADY_EXISTS: error = EEXIST; break;
	case ERROR_ARITHMETIC_OVERFLOW: error = ERANGE; break;
	case ERROR_BAD_COMMAND: error = EIO; break;
	case ERROR_BAD_DEVICE: error = ENODEV; break;
	case ERROR_BAD_DRIVER_LEVEL: error = ENXIO; break;
	case ERROR_BAD_EXE_FORMAT: error = ENOEXEC; break;
	case ERROR_BAD_FORMAT: error = ENOEXEC; break;
	case ERROR_BAD_LENGTH: error = EINVAL; break;
	case ERROR_BAD_PATHNAME: error = ENOENT; break;
	case ERROR_BAD_PIPE: error = EPIPE; break;
	case ERROR_BAD_UNIT: error = ENODEV; break;
	case ERROR_BAD_USERNAME: error = EINVAL; break;
	case ERROR_BROKEN_PIPE: error = EPIPE; break;
	case ERROR_BUFFER_OVERFLOW: error = ENAMETOOLONG; break;
	case ERROR_BUSY: error = EBUSY; break;
	case ERROR_BUSY_DRIVE: error = EBUSY; break;
	case ERROR_CALL_NOT_IMPLEMENTED: error = ENOSYS; break;
	case ERROR_CANNOT_MAKE: error = EACCES; break;
	case ERROR_CANTOPEN: error = EIO; break;
	case ERROR_CANTREAD: error = EIO; break;
	case ERROR_CANTWRITE: error = EIO; break;
	case ERROR_CRC: error = EIO; break;
	case ERROR_CURRENT_DIRECTORY: error = EACCES; break;
	case ERROR_DEVICE_IN_USE: error = EBUSY; break;
	case ERROR_DEV_NOT_EXIST: error = ENODEV; break;
	case ERROR_DIRECTORY: error = EINVAL; break;
	case ERROR_DIR_NOT_EMPTY: error = ENOTEMPTY; break;
	case ERROR_DISK_CHANGE: error = EIO; break;
	case ERROR_DISK_FULL: error = ENOSPC; break;
	case ERROR_DRIVE_LOCKED: error = EBUSY; break;
	case ERROR_ENVVAR_NOT_FOUND: error = EINVAL; break;
	case ERROR_EXE_MARKED_INVALID: error = ENOEXEC; break;
	case ERROR_FILENAME_EXCED_RANGE: error = ENAMETOOLONG; break;
	case ERROR_FILE_EXISTS: error = EEXIST; break;
	case ERROR_FILE_INVALID: error = ENODEV; break;
	case ERROR_FILE_NOT_FOUND: error = ENOENT; break;
	case ERROR_GEN_FAILURE: error = EIO; break;
	case ERROR_HANDLE_DISK_FULL: error = ENOSPC; break;
	case ERROR_INSUFFICIENT_BUFFER: error = ENOMEM; break;
	case ERROR_INVALID_ACCESS: error = EACCES; break;
	case ERROR_INVALID_ADDRESS: error = EFAULT; break;
	case ERROR_INVALID_BLOCK: error = EFAULT; break;
	case ERROR_INVALID_DATA: error = EINVAL; break;
	case ERROR_INVALID_DRIVE: error = ENODEV; break;
	case ERROR_INVALID_EXE_SIGNATURE: error = ENOEXEC; break;
	case ERROR_INVALID_FLAGS: error = EINVAL; break;
	case ERROR_INVALID_FUNCTION: error = ENOSYS; break;
	case ERROR_INVALID_HANDLE: error = EBADF; break;
	case ERROR_INVALID_LOGON_HOURS: error = EACCES; break;
	case ERROR_INVALID_NAME: error = EINVAL; break;
	case ERROR_INVALID_OWNER: error = EINVAL; break;
	case ERROR_INVALID_PARAMETER: error = EINVAL; break;
	case ERROR_INVALID_PASSWORD: error = EPERM; break;
	case ERROR_INVALID_PRIMARY_GROUP: error = EINVAL; break;
	case ERROR_INVALID_REPARSE_DATA: error = EINVAL; break;
	case ERROR_INVALID_SIGNAL_NUMBER: error = EINVAL; break;
	case ERROR_INVALID_TARGET_HANDLE: error = EIO; break;
	case ERROR_INVALID_WORKSTATION: error = EACCES; break;
	case ERROR_IO_DEVICE: error = EIO; break;
	case ERROR_IO_INCOMPLETE: error = EINTR; break;
	case ERROR_LOCKED: error = EBUSY; break;
	case ERROR_LOCK_VIOLATION: error = EACCES; break;
	case ERROR_LOGON_FAILURE: error = EACCES; break;
	case ERROR_MAPPED_ALIGNMENT: error = EINVAL; break;
	case ERROR_META_EXPANSION_TOO_LONG: error = E2BIG; break;
	case ERROR_MORE_DATA: error = EPIPE; break;
	case ERROR_NEGATIVE_SEEK: error = ESPIPE; break;
	case ERROR_NOACCESS: error = EFAULT; break;
	case ERROR_NONE_MAPPED: error = EINVAL; break;
	case ERROR_NOT_A_REPARSE_POINT: error = EINVAL; break;
	case ERROR_NOT_ENOUGH_MEMORY: error = ENOMEM; break;
	case ERROR_NOT_READY: error = EAGAIN; break;
	case ERROR_NOT_SAME_DEVICE: error = EXDEV; break;
	case ERROR_NO_DATA: error = EPIPE; break;
	case ERROR_NO_MORE_SEARCH_HANDLES: error = EIO; break;
	case ERROR_NO_PROC_SLOTS: error = EAGAIN; break;
	case ERROR_NO_SUCH_PRIVILEGE: error = EACCES; break;
	case ERROR_OPEN_FAILED: error = EIO; break;
	case ERROR_OPEN_FILES: error = EBUSY; break;
	case ERROR_OPERATION_ABORTED: error = EINTR; break;
	case ERROR_OUTOFMEMORY: error = ENOMEM; break;
	case ERROR_PASSWORD_EXPIRED: error = EACCES; break;
	case ERROR_PATH_BUSY: error = EBUSY; break;
	case ERROR_PATH_NOT_FOUND: error = ENOENT; break;
	case ERROR_PIPE_BUSY: error = EBUSY; break;
	case ERROR_PIPE_CONNECTED: error = EPIPE; break;
	case ERROR_PIPE_LISTENING: error = EPIPE; break;
	case ERROR_PIPE_NOT_CONNECTED: error = EPIPE; break;
	case ERROR_PRIVILEGE_NOT_HELD: error = EACCES; break;
	case ERROR_READ_FAULT: error = EIO; break;
	case ERROR_REPARSE_ATTRIBUTE_CONFLICT: error = EINVAL; break;
	case ERROR_REPARSE_TAG_INVALID: error = EINVAL; break;
	case ERROR_REPARSE_TAG_MISMATCH: error = EINVAL; break;
	case ERROR_SEEK: error = EIO; break;
	case ERROR_SEEK_ON_DEVICE: error = ESPIPE; break;
	case ERROR_SHARING_BUFFER_EXCEEDED: error = ENFILE; break;
	case ERROR_SHARING_VIOLATION: error = EACCES; break;
	case ERROR_STACK_OVERFLOW: error = ENOMEM; break;
	case ERROR_SWAPERROR: error = ENOENT; break;
	case ERROR_TOO_MANY_MODULES: error = EMFILE; break;
	case ERROR_TOO_MANY_OPEN_FILES: error = EMFILE; break;
	case ERROR_UNRECOGNIZED_MEDIA: error = ENXIO; break;
	case ERROR_UNRECOGNIZED_VOLUME: error = ENODEV; break;
	case ERROR_WAIT_NO_CHILDREN: error = ECHILD; break;
	case ERROR_WRITE_FAULT: error = EIO; break;
	case ERROR_WRITE_PROTECT: error = EROFS; break;
	}
	return error;
}

static inline int is_file_in_use_error(DWORD errcode)
{
	switch (errcode) {
	case ERROR_SHARING_VIOLATION:
	case ERROR_ACCESS_DENIED:
		return 1;
	}

	return 0;
}

static int read_yes_no_answer(void)
{
	char answer[1024];

	if (fgets(answer, sizeof(answer), stdin)) {
		size_t answer_len = strlen(answer);
		int got_full_line = 0, c;

		/* remove the newline */
		if (answer_len >= 2 && answer[answer_len-2] == '\r') {
			answer[answer_len-2] = '\0';
			got_full_line = 1;
		} else if (answer_len >= 1 && answer[answer_len-1] == '\n') {
			answer[answer_len-1] = '\0';
			got_full_line = 1;
		}
		/* flush the buffer in case we did not get the full line */
		if (!got_full_line)
			while ((c = getchar()) != EOF && c != '\n')
				;
	} else
		/* we could not read, return the
		 * default answer which is no */
		return 0;

	if (tolower(answer[0]) == 'y' && !answer[1])
		return 1;
	if (!strncasecmp(answer, "yes", sizeof(answer)))
		return 1;
	if (tolower(answer[0]) == 'n' && !answer[1])
		return 0;
	if (!strncasecmp(answer, "no", sizeof(answer)))
		return 0;

	/* did not find an answer we understand */
	return -1;
}

static int ask_yes_no_if_possible(const char *format, va_list args)
{
	char question[4096];
	const char *retry_hook[] = { NULL, NULL, NULL };

	vsnprintf(question, sizeof(question), format, args);

	if ((retry_hook[0] = mingw_getenv("GIT_ASK_YESNO"))) {
		retry_hook[1] = question;
		return !run_command_v_opt(retry_hook, 0);
	}

	if (!isatty(_fileno(stdin)) || !isatty(_fileno(stderr)))
		return 0;

	while (1) {
		int answer;
		fprintf(stderr, "%s (y/n) ", question);

		if ((answer = read_yes_no_answer()) >= 0)
			return answer;

		fprintf(stderr, "Sorry, I did not understand your answer. "
				"Please type 'y' or 'n'\n");
	}
}

static int retry_ask_yes_no(int *tries, const char *format, ...)
{
	static const int delay[] = { 0, 1, 10, 20, 40 };
	va_list args;
	int result, saved_errno = errno;

	if ((*tries) < ARRAY_SIZE(delay)) {
		/*
		 * We assume that some other process had the file open at the wrong
		 * moment and retry. In order to give the other process a higher
		 * chance to complete its operation, we give up our time slice now.
		 * If we have to retry again, we do sleep a bit.
		 */
		Sleep(delay[*tries]);
		(*tries)++;
		return 1;
	}

	va_start(args, format);
	result = ask_yes_no_if_possible(format, args);
	va_end(args);
	errno = saved_errno;
	return result;
}

/* Windows only */
enum hide_dotfiles_type {
	HIDE_DOTFILES_FALSE = 0,
	HIDE_DOTFILES_TRUE,
	HIDE_DOTFILES_DOTGITONLY
};

static enum hide_dotfiles_type hide_dotfiles = HIDE_DOTFILES_DOTGITONLY;
static char *unset_environment_variables;
int core_fscache;
int core_long_paths;

int mingw_core_config(const char *var, const char *value, void *cb)
{
	if (!strcmp(var, "core.hidedotfiles")) {
		if (value && !strcasecmp(value, "dotgitonly"))
			hide_dotfiles = HIDE_DOTFILES_DOTGITONLY;
		else
			hide_dotfiles = git_config_bool(var, value);
		return 0;
	}

	if (!strcmp(var, "core.fscache")) {
		core_fscache = git_config_bool(var, value);
		return 0;
	}

	if (!strcmp(var, "core.longpaths")) {
		core_long_paths = git_config_bool(var, value);
		return 0;
	}

	if (!strcmp(var, "core.unsetenvvars")) {
		free(unset_environment_variables);
		unset_environment_variables = xstrdup(value);
		return 0;
	}

	return 0;
}

static DWORD symlink_file_flags = 0, symlink_directory_flags = 1;

enum phantom_symlink_result {
	PHANTOM_SYMLINK_RETRY,
	PHANTOM_SYMLINK_DONE,
	PHANTOM_SYMLINK_DIRECTORY
};

static inline int is_wdir_sep(wchar_t wchar)
{
	return wchar == L'/' || wchar == L'\\';
}

static const wchar_t *make_relative_to(const wchar_t *path,
				       const wchar_t *relative_to, wchar_t *out,
				       size_t size)
{
	size_t i = wcslen(relative_to), len;

	/* Is `path` already absolute? */
	if (is_wdir_sep(path[0]) ||
	    (iswalpha(path[0]) && path[1] == L':' && is_wdir_sep(path[2])))
		return path;

	while (i > 0 && !is_wdir_sep(relative_to[i - 1]))
		i--;

	/* Is `relative_to` in the current directory? */
	if (!i)
		return path;

	len = wcslen(path);
	if (i + len + 1 > size) {
		error("Could not make '%S' relative to '%S' (too large)",
		      path, relative_to);
		return NULL;
	}

	memcpy(out, relative_to, i * sizeof(wchar_t));
	wcscpy(out + i, path);
	return out;
}

/*
 * Changes a file symlink to a directory symlink if the target exists and is a
 * directory.
 */
static enum phantom_symlink_result
process_phantom_symlink(const wchar_t *wtarget, const wchar_t *wlink)
{
	HANDLE hnd;
	BY_HANDLE_FILE_INFORMATION fdata;
	wchar_t relative[MAX_LONG_PATH];
	const wchar_t *rel;

	/* check that wlink is still a file symlink */
	if ((GetFileAttributesW(wlink)
			& (FILE_ATTRIBUTE_REPARSE_POINT | FILE_ATTRIBUTE_DIRECTORY))
			!= FILE_ATTRIBUTE_REPARSE_POINT)
		return PHANTOM_SYMLINK_DONE;

	/* make it relative, if necessary */
	rel = make_relative_to(wtarget, wlink, relative, ARRAY_SIZE(relative));
	if (!rel)
		return PHANTOM_SYMLINK_DONE;

	/* let Windows resolve the link by opening it */
	hnd = CreateFileW(rel, 0,
			FILE_SHARE_READ | FILE_SHARE_WRITE | FILE_SHARE_DELETE, NULL,
			OPEN_EXISTING, FILE_FLAG_BACKUP_SEMANTICS, NULL);
	if (hnd == INVALID_HANDLE_VALUE) {
		errno = err_win_to_posix(GetLastError());
		return PHANTOM_SYMLINK_RETRY;
	}

	if (!GetFileInformationByHandle(hnd, &fdata)) {
		errno = err_win_to_posix(GetLastError());
		CloseHandle(hnd);
		return PHANTOM_SYMLINK_RETRY;
	}
	CloseHandle(hnd);

	/* if target exists and is a file, we're done */
	if (!(fdata.dwFileAttributes & FILE_ATTRIBUTE_DIRECTORY))
		return PHANTOM_SYMLINK_DONE;

	/* otherwise recreate the symlink with directory flag */
	if (DeleteFileW(wlink) &&
	    CreateSymbolicLinkW(wlink, wtarget, symlink_directory_flags))
		return PHANTOM_SYMLINK_DIRECTORY;

	errno = err_win_to_posix(GetLastError());
	return PHANTOM_SYMLINK_RETRY;
}

/* keep track of newly created symlinks to non-existing targets */
struct phantom_symlink_info {
	struct phantom_symlink_info *next;
	wchar_t *wlink;
	wchar_t *wtarget;
};

static struct phantom_symlink_info *phantom_symlinks = NULL;
static CRITICAL_SECTION phantom_symlinks_cs;

static void process_phantom_symlinks(void)
{
	struct phantom_symlink_info *current, **psi;
	EnterCriticalSection(&phantom_symlinks_cs);
	/* process phantom symlinks list */
	psi = &phantom_symlinks;
	while ((current = *psi)) {
		enum phantom_symlink_result result = process_phantom_symlink(
				current->wtarget, current->wlink);
		if (result == PHANTOM_SYMLINK_RETRY) {
			psi = &current->next;
		} else {
			/* symlink was processed, remove from list */
			*psi = current->next;
			free(current);
			/* if symlink was a directory, start over */
			if (result == PHANTOM_SYMLINK_DIRECTORY)
				psi = &phantom_symlinks;
		}
	}
	LeaveCriticalSection(&phantom_symlinks_cs);
}

static int create_phantom_symlink(wchar_t *wtarget, wchar_t *wlink)
{
	int len;

	/* create file symlink */
	if (!CreateSymbolicLinkW(wlink, wtarget, symlink_file_flags)) {
		errno = err_win_to_posix(GetLastError());
		return -1;
	}

	/* convert to directory symlink if target exists */
	switch (process_phantom_symlink(wtarget, wlink)) {
	case PHANTOM_SYMLINK_RETRY: {
		/* if target doesn't exist, add to phantom symlinks list */
		wchar_t wfullpath[MAX_LONG_PATH];
		struct phantom_symlink_info *psi;

		/* convert to absolute path to be independent of cwd */
		len = GetFullPathNameW(wlink, MAX_LONG_PATH, wfullpath, NULL);
		if (!len || len >= MAX_LONG_PATH) {
			errno = err_win_to_posix(GetLastError());
			return -1;
		}

		/* over-allocate and fill phantom_symlink_info structure */
		psi = xmalloc(sizeof(struct phantom_symlink_info) +
			      sizeof(wchar_t) * (len + wcslen(wtarget) + 2));
		psi->wlink = (wchar_t *)(psi + 1);
		wcscpy(psi->wlink, wfullpath);
		psi->wtarget = psi->wlink + len + 1;
		wcscpy(psi->wtarget, wtarget);

		EnterCriticalSection(&phantom_symlinks_cs);
		psi->next = phantom_symlinks;
		phantom_symlinks = psi;
		LeaveCriticalSection(&phantom_symlinks_cs);
		break;
	}
	case PHANTOM_SYMLINK_DIRECTORY:
		/* if we created a dir symlink, process other phantom symlinks */
		process_phantom_symlinks();
		break;
	default:
		break;
	}
	return 0;
}

/* Normalizes NT paths as returned by some low-level APIs. */
static wchar_t *normalize_ntpath(wchar_t *wbuf)
{
	int i;
	/* fix absolute path prefixes */
	if (wbuf[0] == '\\') {
		/* strip NT namespace prefixes */
		if (!wcsncmp(wbuf, L"\\??\\", 4) ||
		    !wcsncmp(wbuf, L"\\\\?\\", 4))
			wbuf += 4;
		else if (!wcsnicmp(wbuf, L"\\DosDevices\\", 12))
			wbuf += 12;
		/* replace remaining '...UNC\' with '\\' */
		if (!wcsnicmp(wbuf, L"UNC\\", 4)) {
			wbuf += 2;
			*wbuf = '\\';
		}
	}
	/* convert backslashes to slashes */
	for (i = 0; wbuf[i]; i++)
		if (wbuf[i] == '\\')
			wbuf[i] = '/';
	return wbuf;
}

int mingw_unlink(const char *pathname)
{
	int tries = 0;
	wchar_t wpathname[MAX_LONG_PATH];
	if (xutftowcs_long_path(wpathname, pathname) < 0)
		return -1;

	do {
		/* read-only files cannot be removed */
		_wchmod(wpathname, 0666);
		if (!_wunlink(wpathname))
			return 0;
		if (!is_file_in_use_error(GetLastError()))
			break;
		/*
		 * _wunlink() / DeleteFileW() for directory symlinks fails with
		 * ERROR_ACCESS_DENIED (EACCES), so try _wrmdir() as well. This is the
		 * same error we get if a file is in use (already checked above).
		 */
		if (!_wrmdir(wpathname))
			return 0;
	} while (retry_ask_yes_no(&tries, "Unlink of file '%s' failed. "
			"Should I try again?", pathname));
	return -1;
}

static int is_dir_empty(const wchar_t *wpath)
{
	WIN32_FIND_DATAW findbuf;
	HANDLE handle;
	wchar_t wbuf[MAX_LONG_PATH + 2];
	wcscpy(wbuf, wpath);
	wcscat(wbuf, L"\\*");
	handle = FindFirstFileW(wbuf, &findbuf);
	if (handle == INVALID_HANDLE_VALUE)
		return GetLastError() == ERROR_NO_MORE_FILES;

	while (!wcscmp(findbuf.cFileName, L".") ||
			!wcscmp(findbuf.cFileName, L".."))
		if (!FindNextFileW(handle, &findbuf)) {
			DWORD err = GetLastError();
			FindClose(handle);
			return err == ERROR_NO_MORE_FILES;
		}
	FindClose(handle);
	return 0;
}

int mingw_rmdir(const char *pathname)
{
	int tries = 0;
	wchar_t wpathname[MAX_LONG_PATH];
	if (xutftowcs_long_path(wpathname, pathname) < 0)
		return -1;

	do {
		if (!_wrmdir(wpathname))
			return 0;
		if (!is_file_in_use_error(GetLastError()))
			errno = err_win_to_posix(GetLastError());
		if (errno != EACCES)
			break;
		if (!is_dir_empty(wpathname)) {
			errno = ENOTEMPTY;
			break;
		}
	} while (retry_ask_yes_no(&tries, "Deletion of directory '%s' failed. "
			"Should I try again?", pathname));
	return -1;
}

static inline int needs_hiding(const char *path)
{
	const char *basename;

	if (hide_dotfiles == HIDE_DOTFILES_FALSE)
		return 0;

	/* We cannot use basename(), as it would remove trailing slashes */
	win32_skip_dos_drive_prefix((char **)&path);
	if (!*path)
		return 0;

	for (basename = path; *path; path++)
		if (is_dir_sep(*path)) {
			do {
				path++;
			} while (is_dir_sep(*path));
			/* ignore trailing slashes */
			if (*path)
				basename = path;
		}

	if (hide_dotfiles == HIDE_DOTFILES_TRUE)
		return *basename == '.';

	assert(hide_dotfiles == HIDE_DOTFILES_DOTGITONLY);
	return !strncasecmp(".git", basename, 4) &&
		(!basename[4] || is_dir_sep(basename[4]));
}

static int set_hidden_flag(const wchar_t *path, int set)
{
	DWORD original = GetFileAttributesW(path), modified;
	if (set)
		modified = original | FILE_ATTRIBUTE_HIDDEN;
	else
		modified = original & ~FILE_ATTRIBUTE_HIDDEN;
	if (original == modified || SetFileAttributesW(path, modified))
		return 0;
	errno = err_win_to_posix(GetLastError());
	return -1;
}

int mingw_mkdir(const char *path, int mode)
{
	int ret;
	wchar_t wpath[MAX_LONG_PATH];
	/* CreateDirectoryW path limit is 248 (MAX_PATH - 8.3 file name) */
	if (xutftowcs_path_ex(wpath, path, MAX_LONG_PATH, -1, 248,
			core_long_paths) < 0)
		return -1;

	ret = _wmkdir(wpath);
	if (!ret)
		process_phantom_symlinks();
	if (!ret && needs_hiding(path))
		return set_hidden_flag(wpath, 1);
	return ret;
}

/*
 * Calling CreateFile() using FILE_APPEND_DATA and without FILE_WRITE_DATA
 * is documented in [1] as opening a writable file handle in append mode.
 * (It is believed that) this is atomic since it is maintained by the
 * kernel unlike the O_APPEND flag which is racily maintained by the CRT.
 *
 * [1] https://docs.microsoft.com/en-us/windows/desktop/fileio/file-access-rights-constants
 *
 * This trick does not appear to work for named pipes.  Instead it creates
 * a named pipe client handle that cannot be written to.  Callers should
 * just use the regular _wopen() for them.  (And since client handle gets
 * bound to a unique server handle, it isn't really an issue.)
 */
static int mingw_open_append(wchar_t const *wfilename, int oflags, ...)
{
	HANDLE handle;
	int fd;
	DWORD create = (oflags & O_CREAT) ? OPEN_ALWAYS : OPEN_EXISTING;

	/* only these flags are supported */
	if ((oflags & ~O_CREAT) != (O_WRONLY | O_APPEND))
		return errno = ENOSYS, -1;

	/*
	 * FILE_SHARE_WRITE is required to permit child processes
	 * to append to the file.
	 */
	handle = CreateFileW(wfilename, FILE_APPEND_DATA,
			FILE_SHARE_WRITE | FILE_SHARE_READ,
			NULL, create, FILE_ATTRIBUTE_NORMAL, NULL);
	if (handle == INVALID_HANDLE_VALUE)
		return errno = err_win_to_posix(GetLastError()), -1;

	/*
	 * No O_APPEND here, because the CRT uses it only to reset the
	 * file pointer to EOF before each write(); but that is not
	 * necessary (and may lead to races) for a file created with
	 * FILE_APPEND_DATA.
	 */
	fd = _open_osfhandle((intptr_t)handle, O_BINARY);
	if (fd < 0)
		CloseHandle(handle);
	return fd;
}

/*
 * Does the pathname map to the local named pipe filesystem?
 * That is, does it have a "//./pipe/" prefix?
 */
static int is_local_named_pipe_path(const char *filename)
{
	return (is_dir_sep(filename[0]) &&
		is_dir_sep(filename[1]) &&
		filename[2] == '.'  &&
		is_dir_sep(filename[3]) &&
		!strncasecmp(filename+4, "pipe", 4) &&
		is_dir_sep(filename[8]) &&
		filename[9]);
}

int mingw_open (const char *filename, int oflags, ...)
{
	typedef int (*open_fn_t)(wchar_t const *wfilename, int oflags, ...);
	va_list args;
	unsigned mode;
	int fd;
	wchar_t wfilename[MAX_LONG_PATH];
	open_fn_t open_fn;

	va_start(args, oflags);
	mode = va_arg(args, int);
	va_end(args);

	if (filename && !strcmp(filename, "/dev/null"))
		filename = "nul";

	if ((oflags & O_APPEND) && !is_local_named_pipe_path(filename))
		open_fn = mingw_open_append;
	else
		open_fn = _wopen;

	if (xutftowcs_long_path(wfilename, filename) < 0)
		return -1;
	fd = open_fn(wfilename, oflags, mode);

	if (fd < 0 && (oflags & O_ACCMODE) != O_RDONLY && errno == EACCES) {
		DWORD attrs = GetFileAttributesW(wfilename);
		if (attrs != INVALID_FILE_ATTRIBUTES && (attrs & FILE_ATTRIBUTE_DIRECTORY))
			errno = EISDIR;
	}
	if ((oflags & O_CREAT) && needs_hiding(filename)) {
		/*
		 * Internally, _wopen() uses the CreateFile() API which errors
		 * out with an ERROR_ACCESS_DENIED if CREATE_ALWAYS was
		 * specified and an already existing file's attributes do not
		 * match *exactly*. As there is no mode or flag we can set that
		 * would correspond to FILE_ATTRIBUTE_HIDDEN, let's just try
		 * again *without* the O_CREAT flag (that corresponds to the
		 * CREATE_ALWAYS flag of CreateFile()).
		 */
		if (fd < 0 && errno == EACCES)
			fd = open_fn(wfilename, oflags & ~O_CREAT, mode);
		if (fd >= 0 && set_hidden_flag(wfilename, 1))
			warning("could not mark '%s' as hidden.", filename);
	}
	return fd;
}

static BOOL WINAPI ctrl_ignore(DWORD type)
{
	return TRUE;
}

#undef fgetc
int mingw_fgetc(FILE *stream)
{
	int ch;
	if (!isatty(_fileno(stream)))
		return fgetc(stream);

	SetConsoleCtrlHandler(ctrl_ignore, TRUE);
	while (1) {
		ch = fgetc(stream);
		if (ch != EOF || GetLastError() != ERROR_OPERATION_ABORTED)
			break;

		/* Ctrl+C was pressed, simulate SIGINT and retry */
		mingw_raise(SIGINT);
	}
	SetConsoleCtrlHandler(ctrl_ignore, FALSE);
	return ch;
}

#undef fopen
FILE *mingw_fopen (const char *filename, const char *otype)
{
	int hide = needs_hiding(filename);
	FILE *file;
	wchar_t wfilename[MAX_LONG_PATH], wotype[4];
	if (filename && !strcmp(filename, "/dev/null"))
		filename = "nul";
	if (xutftowcs_long_path(wfilename, filename) < 0 ||
		xutftowcs(wotype, otype, ARRAY_SIZE(wotype)) < 0)
		return NULL;
	if (hide && !access(filename, F_OK) && set_hidden_flag(wfilename, 0)) {
		error("could not unhide %s", filename);
		return NULL;
	}
	file = _wfopen(wfilename, wotype);
	if (!file && GetLastError() == ERROR_INVALID_NAME)
		errno = ENOENT;
	if (file && hide && set_hidden_flag(wfilename, 1))
		warning("could not mark '%s' as hidden.", filename);
	return file;
}

FILE *mingw_freopen (const char *filename, const char *otype, FILE *stream)
{
	int hide = needs_hiding(filename);
	FILE *file;
	wchar_t wfilename[MAX_LONG_PATH], wotype[4];
	if (filename && !strcmp(filename, "/dev/null"))
		filename = "nul";
	if (xutftowcs_long_path(wfilename, filename) < 0 ||
		xutftowcs(wotype, otype, ARRAY_SIZE(wotype)) < 0)
		return NULL;
	if (hide && !access(filename, F_OK) && set_hidden_flag(wfilename, 0)) {
		error("could not unhide %s", filename);
		return NULL;
	}
	file = _wfreopen(wfilename, wotype, stream);
	if (file && hide && set_hidden_flag(wfilename, 1))
		warning("could not mark '%s' as hidden.", filename);
	return file;
}

#undef fflush
int mingw_fflush(FILE *stream)
{
	int ret = fflush(stream);

	/*
	 * write() is used behind the scenes of stdio output functions.
	 * Since git code does not check for errors after each stdio write
	 * operation, it can happen that write() is called by a later
	 * stdio function even if an earlier write() call failed. In the
	 * case of a pipe whose readable end was closed, only the first
	 * call to write() reports EPIPE on Windows. Subsequent write()
	 * calls report EINVAL. It is impossible to notice whether this
	 * fflush invocation triggered such a case, therefore, we have to
	 * catch all EINVAL errors whole-sale.
	 */
	if (ret && errno == EINVAL)
		errno = EPIPE;

	return ret;
}

#undef write
ssize_t mingw_write(int fd, const void *buf, size_t len)
{
	ssize_t result = write(fd, buf, len);

	if (result < 0 && errno == EINVAL && buf) {
		/* check if fd is a pipe */
		HANDLE h = (HANDLE) _get_osfhandle(fd);
		if (GetFileType(h) == FILE_TYPE_PIPE)
			errno = EPIPE;
		else
			errno = EINVAL;
	}

	return result;
}

int mingw_access(const char *filename, int mode)
{
	wchar_t wfilename[MAX_LONG_PATH];
	if (xutftowcs_long_path(wfilename, filename) < 0)
		return -1;
	/* X_OK is not supported by the MSVCRT version */
	return _waccess(wfilename, mode & ~X_OK);
}

/* cached length of current directory for handle_long_path */
static int current_directory_len = 0;

int mingw_chdir(const char *dirname)
{
	int result;
	wchar_t wdirname[MAX_LONG_PATH];
	if (xutftowcs_long_path(wdirname, dirname) < 0)
		return -1;

	if (has_symlinks) {
		HANDLE hnd = CreateFileW(wdirname, 0,
				FILE_SHARE_READ | FILE_SHARE_WRITE | FILE_SHARE_DELETE, NULL,
				OPEN_EXISTING, FILE_FLAG_BACKUP_SEMANTICS, NULL);
		if (hnd == INVALID_HANDLE_VALUE) {
			errno = err_win_to_posix(GetLastError());
			return -1;
		}
		if (!GetFinalPathNameByHandleW(hnd, wdirname, ARRAY_SIZE(wdirname), 0)) {
			errno = err_win_to_posix(GetLastError());
			CloseHandle(hnd);
			return -1;
		}
		CloseHandle(hnd);
	}

	result = _wchdir(normalize_ntpath(wdirname));
	current_directory_len = GetCurrentDirectoryW(0, NULL);
	return result;
}

int mingw_chmod(const char *filename, int mode)
{
	wchar_t wfilename[MAX_LONG_PATH];
	if (xutftowcs_long_path(wfilename, filename) < 0)
		return -1;
	return _wchmod(wfilename, mode);
}

/**
 * Verifies that safe_create_leading_directories() would succeed.
 */
static int has_valid_directory_prefix(wchar_t *wfilename)
{
	int n = wcslen(wfilename);

	while (n > 0) {
		wchar_t c = wfilename[--n];
		DWORD attributes;

		if (!is_dir_sep(c))
			continue;

		wfilename[n] = L'\0';
		attributes = GetFileAttributesW(wfilename);
		wfilename[n] = c;
		if (attributes == FILE_ATTRIBUTE_DIRECTORY ||
				attributes == FILE_ATTRIBUTE_DEVICE)
			return 1;
		if (attributes == INVALID_FILE_ATTRIBUTES)
			switch (GetLastError()) {
			case ERROR_PATH_NOT_FOUND:
				continue;
			case ERROR_FILE_NOT_FOUND:
				/* This implies parent directory exists. */
				return 1;
			}
		return 0;
	}
	return 1;
}

int mingw_lstat(const char *file_name, struct stat *buf)
{
	WIN32_FILE_ATTRIBUTE_DATA fdata;
	WIN32_FIND_DATAW findbuf = { 0 };
	wchar_t wfilename[MAX_LONG_PATH];
	int wlen = xutftowcs_long_path(wfilename, file_name);
	if (wlen < 0)
		return -1;

	/* strip trailing '/', or GetFileAttributes will fail */
	while (wlen && is_dir_sep(wfilename[wlen - 1]))
		wfilename[--wlen] = 0;
	if (!wlen) {
		errno = ENOENT;
		return -1;
	}

	if (GetFileAttributesExW(wfilename, GetFileExInfoStandard, &fdata)) {
		/* for reparse points, use FindFirstFile to get the reparse tag */
		if (fdata.dwFileAttributes & FILE_ATTRIBUTE_REPARSE_POINT) {
			HANDLE handle = FindFirstFileW(wfilename, &findbuf);
			if (handle == INVALID_HANDLE_VALUE)
				goto error;
			FindClose(handle);
		}
		buf->st_ino = 0;
		buf->st_gid = 0;
		buf->st_uid = 0;
		buf->st_nlink = 1;
		buf->st_mode = file_attr_to_st_mode(fdata.dwFileAttributes,
				findbuf.dwReserved0, file_name);
		buf->st_size = S_ISLNK(buf->st_mode) ? MAX_LONG_PATH :
			fdata.nFileSizeLow | (((off_t) fdata.nFileSizeHigh) << 32);
		buf->st_dev = buf->st_rdev = 0; /* not used by Git */
		filetime_to_timespec(&(fdata.ftLastAccessTime), &(buf->st_atim));
		filetime_to_timespec(&(fdata.ftLastWriteTime), &(buf->st_mtim));
		filetime_to_timespec(&(fdata.ftCreationTime), &(buf->st_ctim));
		return 0;
	}
error:
	switch (GetLastError()) {
	case ERROR_ACCESS_DENIED:
	case ERROR_SHARING_VIOLATION:
	case ERROR_LOCK_VIOLATION:
	case ERROR_SHARING_BUFFER_EXCEEDED:
		errno = EACCES;
		break;
	case ERROR_BUFFER_OVERFLOW:
		errno = ENAMETOOLONG;
		break;
	case ERROR_NOT_ENOUGH_MEMORY:
		errno = ENOMEM;
		break;
	case ERROR_PATH_NOT_FOUND:
		if (!has_valid_directory_prefix(wfilename)) {
			errno = ENOTDIR;
			break;
		}
		/* fallthru */
	default:
		errno = ENOENT;
		break;
	}
	return -1;
}

int (*lstat)(const char *file_name, struct stat *buf) = mingw_lstat;

static int get_file_info_by_handle(HANDLE hnd, struct stat *buf)
{
	BY_HANDLE_FILE_INFORMATION fdata;

	if (!GetFileInformationByHandle(hnd, &fdata)) {
		errno = err_win_to_posix(GetLastError());
		return -1;
	}

	buf->st_ino = 0;
	buf->st_gid = 0;
	buf->st_uid = 0;
	buf->st_nlink = 1;
	buf->st_mode = file_attr_to_st_mode(fdata.dwFileAttributes, 0, NULL);
	buf->st_size = fdata.nFileSizeLow |
		(((off_t)fdata.nFileSizeHigh)<<32);
	buf->st_dev = buf->st_rdev = 0; /* not used by Git */
	filetime_to_timespec(&(fdata.ftLastAccessTime), &(buf->st_atim));
	filetime_to_timespec(&(fdata.ftLastWriteTime), &(buf->st_mtim));
	filetime_to_timespec(&(fdata.ftCreationTime), &(buf->st_ctim));
	return 0;
}

int mingw_stat(const char *file_name, struct stat *buf)
{
	wchar_t wfile_name[MAX_LONG_PATH];
	HANDLE hnd;
	int result;

	/* open the file and let Windows resolve the links */
	if (xutftowcs_long_path(wfile_name, file_name) < 0)
		return -1;
	hnd = CreateFileW(wfile_name, 0,
			FILE_SHARE_READ | FILE_SHARE_WRITE | FILE_SHARE_DELETE, NULL,
			OPEN_EXISTING, FILE_FLAG_BACKUP_SEMANTICS, NULL);
	if (hnd == INVALID_HANDLE_VALUE) {
		errno = err_win_to_posix(GetLastError());
		return -1;
	}
	result = get_file_info_by_handle(hnd, buf);
	CloseHandle(hnd);
	return result;
}

int mingw_fstat(int fd, struct stat *buf)
{
	HANDLE fh = (HANDLE)_get_osfhandle(fd);
	DWORD avail, type = GetFileType(fh) & ~FILE_TYPE_REMOTE;

	switch (type) {
	case FILE_TYPE_DISK:
		return get_file_info_by_handle(fh, buf);

	case FILE_TYPE_CHAR:
	case FILE_TYPE_PIPE:
		/* initialize stat fields */
		memset(buf, 0, sizeof(*buf));
		buf->st_nlink = 1;

		if (type == FILE_TYPE_CHAR) {
			buf->st_mode = _S_IFCHR;
		} else {
			buf->st_mode = _S_IFIFO;
			if (PeekNamedPipe(fh, NULL, 0, NULL, &avail, NULL))
				buf->st_size = avail;
		}
		return 0;

	default:
		errno = EBADF;
		return -1;
	}
}

static inline void time_t_to_filetime(time_t t, FILETIME *ft)
{
	long long winTime = t * 10000000LL + 116444736000000000LL;
	ft->dwLowDateTime = winTime;
	ft->dwHighDateTime = winTime >> 32;
}

int mingw_utime (const char *file_name, const struct utimbuf *times)
{
	FILETIME mft, aft;
	int fh, rc;
	DWORD attrs;
	wchar_t wfilename[MAX_LONG_PATH];
	if (xutftowcs_long_path(wfilename, file_name) < 0)
		return -1;

	/* must have write permission */
	attrs = GetFileAttributesW(wfilename);
	if (attrs != INVALID_FILE_ATTRIBUTES &&
	    (attrs & FILE_ATTRIBUTE_READONLY)) {
		/* ignore errors here; open() will report them */
		SetFileAttributesW(wfilename, attrs & ~FILE_ATTRIBUTE_READONLY);
	}

	if ((fh = _wopen(wfilename, O_RDWR | O_BINARY)) < 0) {
		rc = -1;
		goto revert_attrs;
	}

	if (times) {
		time_t_to_filetime(times->modtime, &mft);
		time_t_to_filetime(times->actime, &aft);
	} else {
		GetSystemTimeAsFileTime(&mft);
		aft = mft;
	}
	if (!SetFileTime((HANDLE)_get_osfhandle(fh), NULL, &aft, &mft)) {
		errno = EINVAL;
		rc = -1;
	} else
		rc = 0;
	close(fh);

revert_attrs:
	if (attrs != INVALID_FILE_ATTRIBUTES &&
	    (attrs & FILE_ATTRIBUTE_READONLY)) {
		/* ignore errors again */
		SetFileAttributesW(wfilename, attrs);
	}
	return rc;
}

#undef strftime
size_t mingw_strftime(char *s, size_t max,
		      const char *format, const struct tm *tm)
{
	size_t ret = strftime(s, max, format, tm);

	if (!ret && errno == EINVAL)
		die("invalid strftime format: '%s'", format);
	return ret;
}

unsigned int sleep (unsigned int seconds)
{
	Sleep(seconds*1000);
	return 0;
}

char *mingw_mktemp(char *template)
{
	wchar_t wtemplate[MAX_PATH];
	int offset = 0;

	/* we need to return the path, thus no long paths here! */
	if (xutftowcs_path(wtemplate, template) < 0)
		return NULL;

	if (is_dir_sep(template[0]) && !is_dir_sep(template[1]) &&
	    iswalpha(wtemplate[0]) && wtemplate[1] == L':') {
		/* We have an absolute path missing the drive prefix */
		offset = 2;
	}
	if (!_wmktemp(wtemplate))
		return NULL;
	if (xwcstoutf(template, wtemplate + offset, strlen(template) + 1) < 0)
		return NULL;
	return template;
}

int mkstemp(char *template)
{
	char *filename = mktemp(template);
	if (filename == NULL)
		return -1;
	return open(filename, O_RDWR | O_CREAT, 0600);
}

int gettimeofday(struct timeval *tv, void *tz)
{
	FILETIME ft;
	long long hnsec;

	GetSystemTimeAsFileTime(&ft);
	hnsec = filetime_to_hnsec(&ft);
	tv->tv_sec = hnsec / 10000000;
	tv->tv_usec = (hnsec % 10000000) / 10;
	return 0;
}

int pipe(int filedes[2])
{
	HANDLE h[2];

	/* this creates non-inheritable handles */
	if (!CreatePipe(&h[0], &h[1], NULL, 8192)) {
		errno = err_win_to_posix(GetLastError());
		return -1;
	}
	filedes[0] = _open_osfhandle(HCAST(int, h[0]), O_NOINHERIT);
	if (filedes[0] < 0) {
		CloseHandle(h[0]);
		CloseHandle(h[1]);
		return -1;
	}
	filedes[1] = _open_osfhandle(HCAST(int, h[1]), O_NOINHERIT);
	if (filedes[1] < 0) {
		close(filedes[0]);
		CloseHandle(h[1]);
		return -1;
	}
	return 0;
}

struct tm *gmtime_r(const time_t *timep, struct tm *result)
{
	/* gmtime() in MSVCRT.DLL is thread-safe, but not reentrant */
	memcpy(result, gmtime(timep), sizeof(struct tm));
	return result;
}

struct tm *localtime_r(const time_t *timep, struct tm *result)
{
	/* localtime() in MSVCRT.DLL is thread-safe, but not reentrant */
	memcpy(result, localtime(timep), sizeof(struct tm));
	return result;
}

char *mingw_getcwd(char *pointer, int len)
{
	wchar_t cwd[MAX_PATH], wpointer[MAX_PATH];
	DWORD ret = GetCurrentDirectoryW(ARRAY_SIZE(cwd), cwd);

	if (!ret || ret >= ARRAY_SIZE(cwd)) {
		errno = ret ? ENAMETOOLONG : err_win_to_posix(GetLastError());
		return NULL;
	}
	ret = GetLongPathNameW(cwd, wpointer, ARRAY_SIZE(wpointer));
	if (!ret && GetLastError() == ERROR_ACCESS_DENIED) {
		HANDLE hnd = CreateFileW(cwd, 0,
			FILE_SHARE_READ | FILE_SHARE_WRITE | FILE_SHARE_DELETE, NULL,
			OPEN_EXISTING, FILE_FLAG_BACKUP_SEMANTICS, NULL);
		if (hnd == INVALID_HANDLE_VALUE)
			return NULL;
		ret = GetFinalPathNameByHandleW(hnd, wpointer, ARRAY_SIZE(wpointer), 0);
		CloseHandle(hnd);
		if (!ret || ret >= ARRAY_SIZE(wpointer))
			return NULL;
		if (xwcstoutf(pointer, normalize_ntpath(wpointer), len) < 0)
			return NULL;
		return pointer;
	}
	if (!ret || ret >= ARRAY_SIZE(wpointer))
		return NULL;
	if (xwcstoutf(pointer, wpointer, len) < 0)
		return NULL;
	convert_slashes(pointer);
	return pointer;
}

/*
 * See "Parsing C++ Command-Line Arguments" at Microsoft's Docs:
 * https://docs.microsoft.com/en-us/cpp/cpp/parsing-cpp-command-line-arguments
 */
static const char *quote_arg_msvc(const char *arg)
{
	/* count chars to quote */
	int len = 0, n = 0;
	int force_quotes = 0;
	char *q, *d;
	const char *p = arg;
	if (!*p) force_quotes = 1;
	while (*p) {
		if (isspace(*p) || *p == '*' || *p == '?' || *p == '{' || *p == '\'')
			force_quotes = 1;
		else if (*p == '"')
			n++;
		else if (*p == '\\') {
			int count = 0;
			while (*p == '\\') {
				count++;
				p++;
				len++;
			}
			if (*p == '"')
				n += count*2 + 1;
			continue;
		}
		len++;
		p++;
	}
	if (!force_quotes && n == 0)
		return arg;

	/* insert \ where necessary */
	d = q = xmalloc(st_add3(len, n, 3));
	*d++ = '"';
	while (*arg) {
		if (*arg == '"')
			*d++ = '\\';
		else if (*arg == '\\') {
			int count = 0;
			while (*arg == '\\') {
				count++;
				*d++ = *arg++;
			}
			if (*arg == '"') {
				while (count-- > 0)
					*d++ = '\\';
				*d++ = '\\';
			}
		}
		*d++ = *arg++;
	}
	*d++ = '"';
	*d++ = 0;
	return q;
}

#include "quote.h"

static const char *quote_arg_msys2(const char *arg)
{
	struct strbuf buf = STRBUF_INIT;
	const char *p2 = arg, *p;

	for (p = arg; *p; p++) {
		int ws = isspace(*p);
		if (!ws && *p != '\\' && *p != '"' && *p != '{')
			continue;
		if (!buf.len)
			strbuf_addch(&buf, '"');
		if (p != p2)
			strbuf_add(&buf, p2, p - p2);
		if (!ws && *p != '{')
			strbuf_addch(&buf, '\\');
		p2 = p;
	}

	if (p == arg)
		strbuf_addch(&buf, '"');
	else if (!buf.len)
		return arg;
	else
		strbuf_add(&buf, p2, p - p2),

	strbuf_addch(&buf, '"');
	return strbuf_detach(&buf, 0);
}

static const char *parse_interpreter(const char *cmd)
{
	static char buf[100];
	char *p, *opt;
	int n, fd;

	/* don't even try a .exe */
	n = strlen(cmd);
	if (n >= 4 && !strcasecmp(cmd+n-4, ".exe"))
		return NULL;

	fd = open(cmd, O_RDONLY);
	if (fd < 0)
		return NULL;
	n = read(fd, buf, sizeof(buf)-1);
	close(fd);
	if (n < 4)	/* at least '#!/x' and not error */
		return NULL;

	if (buf[0] != '#' || buf[1] != '!')
		return NULL;
	buf[n] = '\0';
	p = buf + strcspn(buf, "\r\n");
	if (!*p)
		return NULL;

	*p = '\0';
	if (!(p = strrchr(buf+2, '/')) && !(p = strrchr(buf+2, '\\')))
		return NULL;
	/* strip options */
	if ((opt = strchr(p+1, ' ')))
		*opt = '\0';
	return p+1;
}

/*
 * exe_only means that we only want to detect .exe files, but not scripts
 * (which do not have an extension)
 */
static char *lookup_prog(const char *dir, int dirlen, const char *cmd,
			 int isexe, int exe_only)
{
	char path[MAX_PATH];
	wchar_t wpath[MAX_PATH];
	snprintf(path, sizeof(path), "%.*s\\%s.exe", dirlen, dir, cmd);

	if (xutftowcs_path(wpath, path) < 0)
		return NULL;

	if (!isexe && _waccess(wpath, F_OK) == 0)
		return xstrdup(path);
	wpath[wcslen(wpath)-4] = '\0';
	if ((!exe_only || isexe) && _waccess(wpath, F_OK) == 0) {
		if (!(GetFileAttributesW(wpath) & FILE_ATTRIBUTE_DIRECTORY)) {
			path[strlen(path)-4] = '\0';
			return xstrdup(path);
		}
	}
	return NULL;
}

/*
 * Determines the absolute path of cmd using the split path in path.
 * If cmd contains a slash or backslash, no lookup is performed.
 */
static char *path_lookup(const char *cmd, int exe_only)
{
	const char *path;
	char *prog = NULL;
	int len = strlen(cmd);
	int isexe = len >= 4 && !strcasecmp(cmd+len-4, ".exe");

	if (strchr(cmd, '/') || strchr(cmd, '\\'))
		return xstrdup(cmd);

	path = mingw_getenv("PATH");
	if (!path)
		return NULL;

	while (!prog) {
		const char *sep = strchrnul(path, ';');
		int dirlen = sep - path;
		if (dirlen)
			prog = lookup_prog(path, dirlen, cmd, isexe, exe_only);
		if (!*sep)
			break;
		path = sep + 1;
	}

	return prog;
}

static const wchar_t *wcschrnul(const wchar_t *s, wchar_t c)
{
	while (*s && *s != c)
		s++;
	return s;
}

/* Compare only keys */
static int wenvcmp(const void *a, const void *b)
{
	wchar_t *p = *(wchar_t **)a, *q = *(wchar_t **)b;
	size_t p_len, q_len;

	/* Find the keys */
	p_len = wcschrnul(p, L'=') - p;
	q_len = wcschrnul(q, L'=') - q;

	/* If the length differs, include the shorter key's NUL */
	if (p_len < q_len)
		p_len++;
	else if (p_len > q_len)
		p_len = q_len + 1;

	return _wcsnicmp(p, q, p_len);
}

/* We need a stable sort to convert the environment between UTF-16 <-> UTF-8 */
#ifndef INTERNAL_QSORT
#include "qsort.c"
#endif

/*
 * Build an environment block combining the inherited environment
 * merged with the given list of settings.
 *
 * Values of the form "KEY=VALUE" in deltaenv override inherited values.
 * Values of the form "KEY" in deltaenv delete inherited values.
 *
 * Multiple entries in deltaenv for the same key are explicitly allowed.
 *
 * We return a contiguous block of UNICODE strings with a final trailing
 * zero word.
 */
static wchar_t *make_environment_block(char **deltaenv)
{
	wchar_t *wenv = GetEnvironmentStringsW(), *wdeltaenv, *result, *p;
	size_t wlen, s, delta_size, size;

	wchar_t **array = NULL;
	size_t alloc = 0, nr = 0, i;

	size = 1; /* for extra NUL at the end */

	/* If there is no deltaenv to apply, simply return a copy. */
	if (!deltaenv || !*deltaenv) {
		for (p = wenv; p && *p; ) {
			size_t s = wcslen(p) + 1;
			size += s;
			p += s;
		}

		ALLOC_ARRAY(result, size);
		memcpy(result, wenv, size * sizeof(*wenv));
		FreeEnvironmentStringsW(wenv);
		return result;
	}

	/*
	 * If there is a deltaenv, let's accumulate all keys into `array`,
	 * sort them using the stable git_qsort() and then copy, skipping
	 * duplicate keys
	 */
	for (p = wenv; p && *p; ) {
		ALLOC_GROW(array, nr + 1, alloc);
		s = wcslen(p) + 1;
		array[nr++] = p;
		p += s;
		size += s;
	}

	/* (over-)assess size needed for wchar version of deltaenv */
	for (delta_size = 0, i = 0; deltaenv[i]; i++)
		delta_size += strlen(deltaenv[i]) * 2 + 1;
	ALLOC_ARRAY(wdeltaenv, delta_size);

	/* convert the deltaenv, appending to array */
	for (i = 0, p = wdeltaenv; deltaenv[i]; i++) {
		ALLOC_GROW(array, nr + 1, alloc);
		wlen = xutftowcs(p, deltaenv[i], wdeltaenv + delta_size - p);
		array[nr++] = p;
		p += wlen + 1;
	}

	git_qsort(array, nr, sizeof(*array), wenvcmp);
	ALLOC_ARRAY(result, size + delta_size);

	for (p = result, i = 0; i < nr; i++) {
		/* Skip any duplicate keys; last one wins */
		while (i + 1 < nr && !wenvcmp(array + i, array + i + 1))
		       i++;

		/* Skip "to delete" entry */
		if (!wcschr(array[i], L'='))
			continue;

		size = wcslen(array[i]) + 1;
		memcpy(p, array[i], size * sizeof(*p));
		p += size;
	}
	*p = L'\0';

	free(array);
	free(wdeltaenv);
	FreeEnvironmentStringsW(wenv);
	return result;
}

static void do_unset_environment_variables(void)
{
	static int done;
	char *p = unset_environment_variables;

	if (done || !p)
		return;
	done = 1;

	for (;;) {
		char *comma = strchr(p, ',');

		if (comma)
			*comma = '\0';
		unsetenv(p);
		if (!comma)
			break;
		p = comma + 1;
	}
}

struct pinfo_t {
	struct pinfo_t *next;
	pid_t pid;
	HANDLE proc;
};
static struct pinfo_t *pinfo = NULL;
CRITICAL_SECTION pinfo_cs;

/* Used to match and chomp off path components */
static inline int match_last_path_component(const char *path, size_t *len,
					    const char *component)
{
	size_t component_len = strlen(component);
	if (*len < component_len + 1 ||
	    !is_dir_sep(path[*len - component_len - 1]) ||
	    fspathncmp(path + *len - component_len, component, component_len))
		return 0;
	*len -= component_len + 1;
	/* chomp off repeated dir separators */
	while (*len > 0 && is_dir_sep(path[*len - 1]))
		(*len)--;
	return 1;
}

static int is_msys2_sh(const char *cmd)
{
	if (cmd && !strcmp(cmd, "sh")) {
		static int ret = -1;
		char *p;

		if (ret >= 0)
			return ret;

		p = path_lookup(cmd, 0);
		if (!p)
			ret = 0;
		else {
			size_t len = strlen(p);

			ret = match_last_path_component(p, &len, "sh.exe") &&
				match_last_path_component(p, &len, "bin") &&
				match_last_path_component(p, &len, "usr");
			free(p);
		}
		return ret;
	}
	return 0;
}

static pid_t mingw_spawnve_fd(const char *cmd, const char **argv, char **deltaenv,
			      const char *dir,
			      int prepend_cmd, int fhin, int fhout, int fherr)
{
	STARTUPINFOW si;
	PROCESS_INFORMATION pi;
	struct strbuf args;
	wchar_t wcmd[MAX_PATH], wdir[MAX_PATH], *wargs, *wenvblk = NULL;
	unsigned flags = CREATE_UNICODE_ENVIRONMENT;
	BOOL ret;
	HANDLE cons;
	const char *(*quote_arg)(const char *arg) =
		is_msys2_sh(*argv) ? quote_arg_msys2 : quote_arg_msvc;
	const char *strace_env;

	do_unset_environment_variables();

	/* Determine whether or not we are associated to a console */
	cons = CreateFile("CONOUT$", GENERIC_WRITE,
			FILE_SHARE_WRITE, NULL, OPEN_EXISTING,
			FILE_ATTRIBUTE_NORMAL, NULL);
	if (cons == INVALID_HANDLE_VALUE) {
		/* There is no console associated with this process.
		 * Since the child is a console process, Windows
		 * would normally create a console window. But
		 * since we'll be redirecting std streams, we do
		 * not need the console.
		 * It is necessary to use DETACHED_PROCESS
		 * instead of CREATE_NO_WINDOW to make ssh
		 * recognize that it has no console.
		 */
		flags |= DETACHED_PROCESS;
	} else {
		/* There is already a console. If we specified
		 * DETACHED_PROCESS here, too, Windows would
		 * disassociate the child from the console.
		 * The same is true for CREATE_NO_WINDOW.
		 * Go figure!
		 */
		CloseHandle(cons);
	}
	memset(&si, 0, sizeof(si));
	si.cb = sizeof(si);
	si.dwFlags = STARTF_USESTDHANDLES;
	si.hStdInput = winansi_get_osfhandle(fhin);
	si.hStdOutput = winansi_get_osfhandle(fhout);
	si.hStdError = winansi_get_osfhandle(fherr);

	/* executables and the current directory don't support long paths */
	if (*argv && !strcmp(cmd, *argv))
		wcmd[0] = L'\0';
	else if (xutftowcs_path(wcmd, cmd) < 0)
		return -1;
	if (dir && xutftowcs_path(wdir, dir) < 0)
		return -1;

	/* concatenate argv, quoting args as we go */
	strbuf_init(&args, 0);
	if (prepend_cmd) {
		char *quoted = (char *)quote_arg(cmd);
		strbuf_addstr(&args, quoted);
		if (quoted != cmd)
			free(quoted);
	}
	for (; *argv; argv++) {
		char *quoted = (char *)quote_arg(*argv);
		if (*args.buf)
			strbuf_addch(&args, ' ');
		strbuf_addstr(&args, quoted);
		if (quoted != *argv)
			free(quoted);
	}

	strace_env = getenv("GIT_STRACE_COMMANDS");
	if (strace_env) {
		char *p = path_lookup("strace.exe", 1);
		if (!p)
			return error("strace not found!");
		if (xutftowcs_path(wcmd, p) < 0) {
			free(p);
			return -1;
		}
		free(p);
		if (!strcmp("1", strace_env) ||
		    !strcasecmp("yes", strace_env) ||
		    !strcasecmp("true", strace_env))
			strbuf_insert(&args, 0, "strace ", 7);
		else {
			const char *quoted = quote_arg(strace_env);
			struct strbuf buf = STRBUF_INIT;
			strbuf_addf(&buf, "strace -o %s ", quoted);
			if (quoted != strace_env)
				free((char *)quoted);
			strbuf_insert(&args, 0, buf.buf, buf.len);
			strbuf_release(&buf);
		}
	}

	ALLOC_ARRAY(wargs, st_add(st_mult(2, args.len), 1));
	xutftowcs(wargs, args.buf, 2 * args.len + 1);
	strbuf_release(&args);

	wenvblk = make_environment_block(deltaenv);

	memset(&pi, 0, sizeof(pi));
	ret = CreateProcessW(*wcmd ? wcmd : NULL, wargs, NULL, NULL, TRUE,
		flags, wenvblk, dir ? wdir : NULL, &si, &pi);

	free(wenvblk);
	free(wargs);

	if (!ret) {
		errno = ENOENT;
		return -1;
	}
	CloseHandle(pi.hThread);

	/*
	 * The process ID is the human-readable identifier of the process
	 * that we want to present in log and error messages. The handle
	 * is not useful for this purpose. But we cannot close it, either,
	 * because it is not possible to turn a process ID into a process
	 * handle after the process terminated.
	 * Keep the handle in a list for waitpid.
	 */
	EnterCriticalSection(&pinfo_cs);
	{
		struct pinfo_t *info = xmalloc(sizeof(struct pinfo_t));
		info->pid = pi.dwProcessId;
		info->proc = pi.hProcess;
		info->next = pinfo;
		pinfo = info;
	}
	LeaveCriticalSection(&pinfo_cs);

	return (pid_t)pi.dwProcessId;
}

static pid_t mingw_spawnv(const char *cmd, const char **argv, int prepend_cmd)
{
	return mingw_spawnve_fd(cmd, argv, NULL, NULL, prepend_cmd, 0, 1, 2);
}

pid_t mingw_spawnvpe(const char *cmd, const char **argv, char **deltaenv,
		     const char *dir,
		     int fhin, int fhout, int fherr)
{
	pid_t pid;
	char *prog = path_lookup(cmd, 0);

	if (!prog) {
		errno = ENOENT;
		pid = -1;
	}
	else {
		const char *interpr = parse_interpreter(prog);

		if (interpr) {
			const char *argv0 = argv[0];
			char *iprog = path_lookup(interpr, 1);
			argv[0] = prog;
			if (!iprog) {
				errno = ENOENT;
				pid = -1;
			}
			else {
				pid = mingw_spawnve_fd(iprog, argv, deltaenv, dir, 1,
						       fhin, fhout, fherr);
				free(iprog);
			}
			argv[0] = argv0;
		}
		else
			pid = mingw_spawnve_fd(prog, argv, deltaenv, dir, 0,
					       fhin, fhout, fherr);
		free(prog);
	}
	return pid;
}

static int try_shell_exec(const char *cmd, char *const *argv)
{
	const char *interpr = parse_interpreter(cmd);
	char *prog;
	int pid = 0;

	if (!interpr)
		return 0;
	prog = path_lookup(interpr, 1);
	if (prog) {
		int argc = 0;
#ifndef _MSC_VER
		const
#endif
		char **argv2;
		while (argv[argc]) argc++;
		ALLOC_ARRAY(argv2, argc + 1);
		argv2[0] = (char *)cmd;	/* full path to the script file */
		memcpy(&argv2[1], &argv[1], sizeof(*argv) * argc);
		pid = mingw_spawnv(prog, argv2, 1);
		if (pid >= 0) {
			int status;
			if (waitpid(pid, &status, 0) < 0)
				status = 255;
			exit(status);
		}
		pid = 1;	/* indicate that we tried but failed */
		free(prog);
		free(argv2);
	}
	return pid;
}

int mingw_execv(const char *cmd, char *const *argv)
{
	/* check if git_command is a shell script */
	if (!try_shell_exec(cmd, argv)) {
		int pid, status;

		pid = mingw_spawnv(cmd, (const char **)argv, 0);
		if (pid < 0)
			return -1;
		if (waitpid(pid, &status, 0) < 0)
			status = 255;
		exit(status);
	}
	return -1;
}

int mingw_execvp(const char *cmd, char *const *argv)
{
	char *prog = path_lookup(cmd, 0);

	if (prog) {
		mingw_execv(prog, argv);
		free(prog);
	} else
		errno = ENOENT;

	return -1;
}

int mingw_kill(pid_t pid, int sig)
{
	if (pid > 0 && sig == SIGTERM) {
		HANDLE h = OpenProcess(PROCESS_TERMINATE, FALSE, pid);

		if (TerminateProcess(h, -1)) {
			CloseHandle(h);
			return 0;
		}

		errno = err_win_to_posix(GetLastError());
		CloseHandle(h);
		return -1;
	} else if (pid > 0 && sig == 0) {
		HANDLE h = OpenProcess(PROCESS_QUERY_INFORMATION, FALSE, pid);
		if (h) {
			CloseHandle(h);
			return 0;
		}
	}

	errno = EINVAL;
	return -1;
}

/*
 * UTF-8 versions of getenv(), putenv() and unsetenv().
 * Internally, they use the CRT's stock UNICODE routines
 * to avoid data loss.
 */
char *mingw_getenv(const char *name)
{
#define GETENV_MAX_RETAIN 30
	static char *values[GETENV_MAX_RETAIN];
	static int value_counter;
	int len_key, len_value;
	wchar_t *w_key;
	char *value;
	wchar_t w_value[32768];

	if (!name || !*name)
		return NULL;

	len_key = strlen(name) + 1;
	/* We cannot use xcalloc() here because that uses getenv() itself */
	w_key = calloc(len_key, sizeof(wchar_t));
	if (!w_key)
		die("Out of memory, (tried to allocate %u wchar_t's)", len_key);
	xutftowcs(w_key, name, len_key);
	len_value = GetEnvironmentVariableW(w_key, w_value, ARRAY_SIZE(w_value));
	if (!len_value && GetLastError() == ERROR_ENVVAR_NOT_FOUND) {
		free(w_key);
		return NULL;
	}
	free(w_key);

	len_value = len_value * 3 + 1;
	/* We cannot use xcalloc() here because that uses getenv() itself */
	value = calloc(len_value, sizeof(char));
	if (!value)
		die("Out of memory, (tried to allocate %u bytes)", len_value);
	xwcstoutf(value, w_value, len_value);

	/*
	 * We return `value` which is an allocated value and the caller is NOT
	 * expecting to have to free it, so we keep a round-robin array,
	 * invalidating the buffer after GETENV_MAX_RETAIN getenv() calls.
	 */
	free(values[value_counter]);
	values[value_counter++] = value;
	if (value_counter >= ARRAY_SIZE(values))
		value_counter = 0;

	return value;
}

int mingw_putenv(const char *namevalue)
{
	int size;
	wchar_t *wide, *equal;
	BOOL result;

	if (!namevalue || !*namevalue)
		return 0;

	size = strlen(namevalue) * 2 + 1;
	wide = calloc(size, sizeof(wchar_t));
	if (!wide)
		die("Out of memory, (tried to allocate %u wchar_t's)", size);
	xutftowcs(wide, namevalue, size);
	equal = wcschr(wide, L'=');
	if (!equal)
		result = SetEnvironmentVariableW(wide, NULL);
	else {
		*equal = L'\0';
		result = SetEnvironmentVariableW(wide, equal + 1);
	}
	free(wide);

	if (!result)
		errno = err_win_to_posix(GetLastError());

	return result ? 0 : -1;
}

static void ensure_socket_initialization(void)
{
	WSADATA wsa;
	static int initialized = 0;

	if (initialized)
		return;

	if (WSAStartup(MAKEWORD(2,2), &wsa))
		die("unable to initialize winsock subsystem, error %d",
			WSAGetLastError());

	atexit((void(*)(void)) WSACleanup);
	initialized = 1;
}

#undef gethostname
int mingw_gethostname(char *name, int namelen)
{
    ensure_socket_initialization();
    return gethostname(name, namelen);
}

#undef gethostbyname
struct hostent *mingw_gethostbyname(const char *host)
{
	ensure_socket_initialization();
	return gethostbyname(host);
}

#undef getaddrinfo
int mingw_getaddrinfo(const char *node, const char *service,
		      const struct addrinfo *hints, struct addrinfo **res)
{
	ensure_socket_initialization();
	return getaddrinfo(node, service, hints, res);
}

int mingw_socket(int domain, int type, int protocol)
{
	int sockfd;
	SOCKET s;

	ensure_socket_initialization();
	s = WSASocket(domain, type, protocol, NULL, 0, 0);
	if (s == INVALID_SOCKET) {
		/*
		 * WSAGetLastError() values are regular BSD error codes
		 * biased by WSABASEERR.
		 * However, strerror() does not know about networking
		 * specific errors, which are values beginning at 38 or so.
		 * Therefore, we choose to leave the biased error code
		 * in errno so that _if_ someone looks up the code somewhere,
		 * then it is at least the number that are usually listed.
		 */
		errno = WSAGetLastError();
		return -1;
	}
	/* convert into a file descriptor */
	if ((sockfd = _open_osfhandle(s, O_RDWR|O_BINARY)) < 0) {
		closesocket(s);
		return error("unable to make a socket file descriptor: %s",
			strerror(errno));
	}
	return sockfd;
}

#undef connect
int mingw_connect(int sockfd, struct sockaddr *sa, size_t sz)
{
	SOCKET s = (SOCKET)_get_osfhandle(sockfd);
	return connect(s, sa, sz);
}

#undef bind
int mingw_bind(int sockfd, struct sockaddr *sa, size_t sz)
{
	SOCKET s = (SOCKET)_get_osfhandle(sockfd);
	return bind(s, sa, sz);
}

#undef setsockopt
int mingw_setsockopt(int sockfd, int lvl, int optname, void *optval, int optlen)
{
	SOCKET s = (SOCKET)_get_osfhandle(sockfd);
	return setsockopt(s, lvl, optname, (const char*)optval, optlen);
}

#undef shutdown
int mingw_shutdown(int sockfd, int how)
{
	SOCKET s = (SOCKET)_get_osfhandle(sockfd);
	return shutdown(s, how);
}

#undef listen
int mingw_listen(int sockfd, int backlog)
{
	SOCKET s = (SOCKET)_get_osfhandle(sockfd);
	return listen(s, backlog);
}

#undef accept
int mingw_accept(int sockfd1, struct sockaddr *sa, socklen_t *sz)
{
	int sockfd2;

	SOCKET s1 = (SOCKET)_get_osfhandle(sockfd1);
	SOCKET s2 = accept(s1, sa, sz);

	/* convert into a file descriptor */
	if ((sockfd2 = _open_osfhandle(s2, O_RDWR|O_BINARY)) < 0) {
		int err = errno;
		closesocket(s2);
		return error("unable to make a socket file descriptor: %s",
			strerror(err));
	}
	return sockfd2;
}

#undef rename
int mingw_rename(const char *pold, const char *pnew)
{
	DWORD attrs = INVALID_FILE_ATTRIBUTES, gle;
	int tries = 0;
	wchar_t wpold[MAX_LONG_PATH], wpnew[MAX_LONG_PATH];
	if (xutftowcs_long_path(wpold, pold) < 0 ||
	    xutftowcs_long_path(wpnew, pnew) < 0)
		return -1;

repeat:
	if (MoveFileExW(wpold, wpnew,
			MOVEFILE_REPLACE_EXISTING | MOVEFILE_COPY_ALLOWED))
		return 0;
	gle = GetLastError();

	if (gle == ERROR_ACCESS_DENIED && is_inside_windows_container()) {
		/* Fall back to copy to destination & remove source */
		if (CopyFileW(wpold, wpnew, FALSE) && !mingw_unlink(pold))
			return 0;
		gle = GetLastError();
	}

	/* revert file attributes on failure */
	if (attrs != INVALID_FILE_ATTRIBUTES)
		SetFileAttributesW(wpnew, attrs);

	if (!is_file_in_use_error(gle)) {
		errno = err_win_to_posix(gle);
		return -1;
	}

	if (attrs == INVALID_FILE_ATTRIBUTES &&
	    (attrs = GetFileAttributesW(wpnew)) != INVALID_FILE_ATTRIBUTES) {
		if (attrs & FILE_ATTRIBUTE_DIRECTORY) {
			DWORD attrsold = GetFileAttributesW(wpold);
			if (attrsold == INVALID_FILE_ATTRIBUTES ||
			    !(attrsold & FILE_ATTRIBUTE_DIRECTORY))
				errno = EISDIR;
			else if (!_wrmdir(wpnew))
				goto repeat;
			return -1;
		}
		if ((attrs & FILE_ATTRIBUTE_READONLY) &&
		    SetFileAttributesW(wpnew, attrs & ~FILE_ATTRIBUTE_READONLY))
			goto repeat;
	}
	if (retry_ask_yes_no(&tries, "Rename from '%s' to '%s' failed. "
		       "Should I try again?", pold, pnew))
		goto repeat;

	errno = EACCES;
	return -1;
}

/*
 * Note that this doesn't return the actual pagesize, but
 * the allocation granularity. If future Windows specific git code
 * needs the real getpagesize function, we need to find another solution.
 */
int mingw_getpagesize(void)
{
	SYSTEM_INFO si;
	GetSystemInfo(&si);
	return si.dwAllocationGranularity;
}

/* See https://msdn.microsoft.com/en-us/library/windows/desktop/ms724435.aspx */
enum EXTENDED_NAME_FORMAT {
	NameDisplay = 3,
	NameUserPrincipal = 8
};

static char *get_extended_user_info(enum EXTENDED_NAME_FORMAT type)
{
	DECLARE_PROC_ADDR(secur32.dll, BOOL, GetUserNameExW,
		enum EXTENDED_NAME_FORMAT, LPCWSTR, PULONG);
	static wchar_t wbuffer[1024];
	DWORD len;

	if (!INIT_PROC_ADDR(GetUserNameExW))
		return NULL;

	len = ARRAY_SIZE(wbuffer);
	if (GetUserNameExW(type, wbuffer, &len)) {
		char *converted = xmalloc((len *= 3));
		if (xwcstoutf(converted, wbuffer, len) >= 0)
			return converted;
		free(converted);
	}

	return NULL;
}

char *mingw_query_user_email(void)
{
	return get_extended_user_info(NameUserPrincipal);
}

struct passwd *getpwuid(int uid)
{
	static unsigned initialized;
	static char user_name[100];
	static struct passwd *p;
	DWORD len;

	if (initialized)
		return p;

	len = sizeof(user_name);
	if (!GetUserName(user_name, &len)) {
		initialized = 1;
		return NULL;
	}

	p = xmalloc(sizeof(*p));
	p->pw_name = user_name;
	p->pw_gecos = get_extended_user_info(NameDisplay);
	if (!p->pw_gecos)
		p->pw_gecos = "unknown";
	p->pw_dir = NULL;

	initialized = 1;
	return p;
}

static HANDLE timer_event;
static HANDLE timer_thread;
static int timer_interval;
static int one_shot;
static sig_handler_t timer_fn = SIG_DFL, sigint_fn = SIG_DFL;

/* The timer works like this:
 * The thread, ticktack(), is a trivial routine that most of the time
 * only waits to receive the signal to terminate. The main thread tells
 * the thread to terminate by setting the timer_event to the signalled
 * state.
 * But ticktack() interrupts the wait state after the timer's interval
 * length to call the signal handler.
 */

static unsigned __stdcall ticktack(void *dummy)
{
	while (WaitForSingleObject(timer_event, timer_interval) == WAIT_TIMEOUT) {
		mingw_raise(SIGALRM);
		if (one_shot)
			break;
	}
	return 0;
}

static int start_timer_thread(void)
{
	timer_event = CreateEvent(NULL, FALSE, FALSE, NULL);
	if (timer_event) {
		timer_thread = (HANDLE) _beginthreadex(NULL, 0, ticktack, NULL, 0, NULL);
		if (!timer_thread )
			return errno = ENOMEM,
				error("cannot start timer thread");
	} else
		return errno = ENOMEM,
			error("cannot allocate resources for timer");
	return 0;
}

static void stop_timer_thread(void)
{
	if (timer_event)
		SetEvent(timer_event);	/* tell thread to terminate */
	if (timer_thread) {
		int rc = WaitForSingleObject(timer_thread, 10000);
		if (rc == WAIT_TIMEOUT)
			error("timer thread did not terminate timely");
		else if (rc != WAIT_OBJECT_0)
			error("waiting for timer thread failed: %lu",
			      GetLastError());
		CloseHandle(timer_thread);
	}
	if (timer_event)
		CloseHandle(timer_event);
	timer_event = NULL;
	timer_thread = NULL;
}

static inline int is_timeval_eq(const struct timeval *i1, const struct timeval *i2)
{
	return i1->tv_sec == i2->tv_sec && i1->tv_usec == i2->tv_usec;
}

int setitimer(int type, struct itimerval *in, struct itimerval *out)
{
	static const struct timeval zero;
	static int atexit_done;

	if (out != NULL)
		return errno = EINVAL,
			error("setitimer param 3 != NULL not implemented");
	if (!is_timeval_eq(&in->it_interval, &zero) &&
	    !is_timeval_eq(&in->it_interval, &in->it_value))
		return errno = EINVAL,
			error("setitimer: it_interval must be zero or eq it_value");

	if (timer_thread)
		stop_timer_thread();

	if (is_timeval_eq(&in->it_value, &zero) &&
	    is_timeval_eq(&in->it_interval, &zero))
		return 0;

	timer_interval = in->it_value.tv_sec * 1000 + in->it_value.tv_usec / 1000;
	one_shot = is_timeval_eq(&in->it_interval, &zero);
	if (!atexit_done) {
		atexit(stop_timer_thread);
		atexit_done = 1;
	}
	return start_timer_thread();
}

int sigaction(int sig, struct sigaction *in, struct sigaction *out)
{
	if (sig != SIGALRM)
		return errno = EINVAL,
			error("sigaction only implemented for SIGALRM");
	if (out != NULL)
		return errno = EINVAL,
			error("sigaction: param 3 != NULL not implemented");

	timer_fn = in->sa_handler;
	return 0;
}

#undef signal
sig_handler_t mingw_signal(int sig, sig_handler_t handler)
{
	sig_handler_t old;

	switch (sig) {
	case SIGALRM:
		old = timer_fn;
		timer_fn = handler;
		break;

	case SIGINT:
		old = sigint_fn;
		sigint_fn = handler;
		break;

	default:
		return signal(sig, handler);
	}

	return old;
}

#undef raise
int mingw_raise(int sig)
{
	switch (sig) {
	case SIGALRM:
		if (timer_fn == SIG_DFL) {
			if (isatty(STDERR_FILENO))
				fputs("Alarm clock\n", stderr);
			exit(128 + SIGALRM);
		} else if (timer_fn != SIG_IGN)
			timer_fn(SIGALRM);
		return 0;

	case SIGINT:
		if (sigint_fn == SIG_DFL)
			exit(128 + SIGINT);
		else if (sigint_fn != SIG_IGN)
			sigint_fn(SIGINT);
		return 0;

#if defined(_MSC_VER)
		/*
		 * <signal.h> in the CRT defines 8 signals as being
		 * supported on the platform.  Anything else causes
		 * an "Invalid signal or error" (which in DEBUG builds
		 * causes the Abort/Retry/Ignore dialog).  We by-pass
		 * the CRT for things we already know will fail.
		 */
		/*case SIGINT:*/
	case SIGILL:
	case SIGFPE:
	case SIGSEGV:
	case SIGTERM:
	case SIGBREAK:
	case SIGABRT:
	case SIGABRT_COMPAT:
		return raise(sig);
	default:
		errno = EINVAL;
		return -1;

#else

	default:
		return raise(sig);

#endif

	}
}

int link(const char *oldpath, const char *newpath)
{
	wchar_t woldpath[MAX_LONG_PATH], wnewpath[MAX_LONG_PATH];
	if (xutftowcs_long_path(woldpath, oldpath) < 0 ||
	    xutftowcs_long_path(wnewpath, newpath) < 0)
		return -1;

	if (!CreateHardLinkW(wnewpath, woldpath, NULL)) {
		errno = err_win_to_posix(GetLastError());
		return -1;
	}
	return 0;
}

enum symlink_type {
	SYMLINK_TYPE_UNSPECIFIED = 0,
	SYMLINK_TYPE_FILE,
	SYMLINK_TYPE_DIRECTORY,
};

static enum symlink_type check_symlink_attr(const char *link)
{
	static struct attr_check *check;
	const char *value;

	if (!check)
		check = attr_check_initl("symlink", NULL);

	git_check_attr(the_repository->index, link, check);

	value = check->items[0].value;
	if (value == NULL)
		;
	else if (!strcmp(value, "file"))
		return SYMLINK_TYPE_FILE;
	else if (!strcmp(value, "dir"))
		return SYMLINK_TYPE_DIRECTORY;

	return SYMLINK_TYPE_UNSPECIFIED;
}

int symlink(const char *target, const char *link)
{
	wchar_t wtarget[MAX_LONG_PATH], wlink[MAX_LONG_PATH];
	int len;

	/* fail if symlinks are disabled or API is not supported (WinXP) */
	if (!has_symlinks) {
		errno = ENOSYS;
		return -1;
	}

	if ((len = xutftowcs_long_path(wtarget, target)) < 0
			|| xutftowcs_long_path(wlink, link) < 0)
		return -1;

	/* convert target dir separators to backslashes */
	while (len--)
		if (wtarget[len] == '/')
			wtarget[len] = '\\';

	switch (check_symlink_attr(link)) {
	case SYMLINK_TYPE_UNSPECIFIED:
		/* Create a phantom symlink: it is initially created as a file
		 * symlink, but may change to a directory symlink later if/when
		 * the target exists. */
		return create_phantom_symlink(wtarget, wlink);
	case SYMLINK_TYPE_FILE:
		if (!CreateSymbolicLinkW(wlink, wtarget, symlink_file_flags))
			break;
		return 0;
	case SYMLINK_TYPE_DIRECTORY:
		if (!CreateSymbolicLinkW(wlink, wtarget,
					 symlink_directory_flags))
			break;
		/* There may be dangling phantom symlinks that point at this
		 * one, which should now morph into directory symlinks. */
		process_phantom_symlinks();
		return 0;
	default:
		BUG("unhandled symlink type");
	}

	/* CreateSymbolicLinkW failed. */
	errno = err_win_to_posix(GetLastError());
	return -1;
}

#ifndef _WINNT_H
/*
 * The REPARSE_DATA_BUFFER structure is defined in the Windows DDK (in
 * ntifs.h) and in MSYS1's winnt.h (which defines _WINNT_H). So define
 * it ourselves if we are on MSYS2 (whose winnt.h defines _WINNT_).
 */
typedef struct _REPARSE_DATA_BUFFER {
	DWORD  ReparseTag;
	WORD   ReparseDataLength;
	WORD   Reserved;
#ifndef _MSC_VER
	_ANONYMOUS_UNION
#endif
	union {
		struct {
			WORD   SubstituteNameOffset;
			WORD   SubstituteNameLength;
			WORD   PrintNameOffset;
			WORD   PrintNameLength;
			ULONG  Flags;
			WCHAR PathBuffer[1];
		} SymbolicLinkReparseBuffer;
		struct {
			WORD   SubstituteNameOffset;
			WORD   SubstituteNameLength;
			WORD   PrintNameOffset;
			WORD   PrintNameLength;
			WCHAR PathBuffer[1];
		} MountPointReparseBuffer;
		struct {
			BYTE   DataBuffer[1];
		} GenericReparseBuffer;
	} DUMMYUNIONNAME;
} REPARSE_DATA_BUFFER, *PREPARSE_DATA_BUFFER;
#endif

int readlink(const char *path, char *buf, size_t bufsiz)
{
	HANDLE handle;
	WCHAR wpath[MAX_LONG_PATH], *wbuf;
	REPARSE_DATA_BUFFER *b = alloca(MAXIMUM_REPARSE_DATA_BUFFER_SIZE);
	DWORD dummy;
	char tmpbuf[MAX_LONG_PATH];
	int len;

	if (xutftowcs_long_path(wpath, path) < 0)
		return -1;

	/* read reparse point data */
	handle = CreateFileW(wpath, 0,
			FILE_SHARE_READ | FILE_SHARE_WRITE | FILE_SHARE_DELETE, NULL,
			OPEN_EXISTING,
			FILE_FLAG_BACKUP_SEMANTICS | FILE_FLAG_OPEN_REPARSE_POINT, NULL);
	if (handle == INVALID_HANDLE_VALUE) {
		errno = err_win_to_posix(GetLastError());
		return -1;
	}
	if (!DeviceIoControl(handle, FSCTL_GET_REPARSE_POINT, NULL, 0, b,
			MAXIMUM_REPARSE_DATA_BUFFER_SIZE, &dummy, NULL)) {
		errno = err_win_to_posix(GetLastError());
		CloseHandle(handle);
		return -1;
	}
	CloseHandle(handle);

	/* get target path for symlinks or mount points (aka 'junctions') */
	switch (b->ReparseTag) {
	case IO_REPARSE_TAG_SYMLINK:
		wbuf = (WCHAR*) (((char*) b->SymbolicLinkReparseBuffer.PathBuffer)
				+ b->SymbolicLinkReparseBuffer.SubstituteNameOffset);
		*(WCHAR*) (((char*) wbuf)
				+ b->SymbolicLinkReparseBuffer.SubstituteNameLength) = 0;
		break;
	case IO_REPARSE_TAG_MOUNT_POINT:
		wbuf = (WCHAR*) (((char*) b->MountPointReparseBuffer.PathBuffer)
				+ b->MountPointReparseBuffer.SubstituteNameOffset);
		*(WCHAR*) (((char*) wbuf)
				+ b->MountPointReparseBuffer.SubstituteNameLength) = 0;
		break;
	default:
		errno = EINVAL;
		return -1;
	}

	/*
	 * Adapt to strange readlink() API: Copy up to bufsiz *bytes*, potentially
	 * cutting off a UTF-8 sequence. Insufficient bufsize is *not* a failure
	 * condition. There is no conversion function that produces invalid UTF-8,
	 * so convert to a (hopefully large enough) temporary buffer, then memcpy
	 * the requested number of bytes (including '\0' for robustness).
	 */
	if ((len = xwcstoutf(tmpbuf, normalize_ntpath(wbuf), MAX_LONG_PATH)) < 0)
		return -1;
	memcpy(buf, tmpbuf, min(bufsiz, len + 1));
	return min(bufsiz, len);
}

pid_t waitpid(pid_t pid, int *status, int options)
{
	HANDLE h = OpenProcess(SYNCHRONIZE | PROCESS_QUERY_INFORMATION,
	    FALSE, pid);
	if (!h) {
		errno = ECHILD;
		return -1;
	}

	if (pid > 0 && options & WNOHANG) {
		if (WAIT_OBJECT_0 != WaitForSingleObject(h, 0)) {
			CloseHandle(h);
			return 0;
		}
		options &= ~WNOHANG;
	}

	if (options == 0) {
		struct pinfo_t **ppinfo;
		if (WaitForSingleObject(h, INFINITE) != WAIT_OBJECT_0) {
			CloseHandle(h);
			return 0;
		}

		if (status)
			GetExitCodeProcess(h, (LPDWORD)status);

		EnterCriticalSection(&pinfo_cs);

		ppinfo = &pinfo;
		while (*ppinfo) {
			struct pinfo_t *info = *ppinfo;
			if (info->pid == pid) {
				CloseHandle(info->proc);
				*ppinfo = info->next;
				free(info);
				break;
			}
			ppinfo = &info->next;
		}

		LeaveCriticalSection(&pinfo_cs);

		CloseHandle(h);
		return pid;
	}
	CloseHandle(h);

	errno = EINVAL;
	return -1;
}

int xutftowcsn(wchar_t *wcs, const char *utfs, size_t wcslen, int utflen)
{
	int upos = 0, wpos = 0;
	const unsigned char *utf = (const unsigned char*) utfs;
	if (!utf || !wcs || wcslen < 1) {
		errno = EINVAL;
		return -1;
	}
	/* reserve space for \0 */
	wcslen--;
	if (utflen < 0)
		utflen = INT_MAX;

	while (upos < utflen) {
		int c = utf[upos++] & 0xff;
		if (utflen == INT_MAX && c == 0)
			break;

		if (wpos >= wcslen) {
			wcs[wpos] = 0;
			errno = ERANGE;
			return -1;
		}

		if (c < 0x80) {
			/* ASCII */
			wcs[wpos++] = c;
		} else if (c >= 0xc2 && c < 0xe0 && upos < utflen &&
				(utf[upos] & 0xc0) == 0x80) {
			/* 2-byte utf-8 */
			c = ((c & 0x1f) << 6);
			c |= (utf[upos++] & 0x3f);
			wcs[wpos++] = c;
		} else if (c >= 0xe0 && c < 0xf0 && upos + 1 < utflen &&
				!(c == 0xe0 && utf[upos] < 0xa0) && /* over-long encoding */
				(utf[upos] & 0xc0) == 0x80 &&
				(utf[upos + 1] & 0xc0) == 0x80) {
			/* 3-byte utf-8 */
			c = ((c & 0x0f) << 12);
			c |= ((utf[upos++] & 0x3f) << 6);
			c |= (utf[upos++] & 0x3f);
			wcs[wpos++] = c;
		} else if (c >= 0xf0 && c < 0xf5 && upos + 2 < utflen &&
				wpos + 1 < wcslen &&
				!(c == 0xf0 && utf[upos] < 0x90) && /* over-long encoding */
				!(c == 0xf4 && utf[upos] >= 0x90) && /* > \u10ffff */
				(utf[upos] & 0xc0) == 0x80 &&
				(utf[upos + 1] & 0xc0) == 0x80 &&
				(utf[upos + 2] & 0xc0) == 0x80) {
			/* 4-byte utf-8: convert to \ud8xx \udcxx surrogate pair */
			c = ((c & 0x07) << 18);
			c |= ((utf[upos++] & 0x3f) << 12);
			c |= ((utf[upos++] & 0x3f) << 6);
			c |= (utf[upos++] & 0x3f);
			c -= 0x10000;
			wcs[wpos++] = 0xd800 | (c >> 10);
			wcs[wpos++] = 0xdc00 | (c & 0x3ff);
		} else if (c >= 0xa0) {
			/* invalid utf-8 byte, printable unicode char: convert 1:1 */
			wcs[wpos++] = c;
		} else {
			/* invalid utf-8 byte, non-printable unicode: convert to hex */
			static const char *hex = "0123456789abcdef";
			wcs[wpos++] = hex[c >> 4];
			if (wpos < wcslen)
				wcs[wpos++] = hex[c & 0x0f];
		}
	}
	wcs[wpos] = 0;
	return wpos;
}

int xwcstoutf(char *utf, const wchar_t *wcs, size_t utflen)
{
	if (!wcs || !utf || utflen < 1) {
		errno = EINVAL;
		return -1;
	}
	utflen = WideCharToMultiByte(CP_UTF8, 0, wcs, -1, utf, utflen, NULL, NULL);
	if (utflen)
		return utflen - 1;
	errno = ERANGE;
	return -1;
}

static void setup_windows_environment(void)
{
	char *tmp = getenv("TMPDIR");

	/* on Windows it is TMP and TEMP */
	if (!tmp) {
		if (!(tmp = getenv("TMP")))
			tmp = getenv("TEMP");
		if (tmp) {
			setenv("TMPDIR", tmp, 1);
			tmp = getenv("TMPDIR");
		}
	}

	if (tmp) {
		/*
		 * Convert all dir separators to forward slashes,
		 * to help shell commands called from the Git
		 * executable (by not mistaking the dir separators
		 * for escape characters).
		 */
		convert_slashes(tmp);
	}

	/* simulate TERM to enable auto-color (see color.c) */
	if (!getenv("TERM"))
		setenv("TERM", "cygwin", 1);

	/* calculate HOME if not set */
	if (!getenv("HOME")) {
		/*
		 * try $HOMEDRIVE$HOMEPATH - the home share may be a network
		 * location, thus also check if the path exists (i.e. is not
		 * disconnected)
		 */
		if ((tmp = getenv("HOMEDRIVE"))) {
			struct strbuf buf = STRBUF_INIT;
			strbuf_addstr(&buf, tmp);
			if ((tmp = getenv("HOMEPATH"))) {
				strbuf_addstr(&buf, tmp);
				if (is_directory(buf.buf))
					setenv("HOME", buf.buf, 1);
				else
					tmp = NULL; /* use $USERPROFILE */
			}
			strbuf_release(&buf);
		}
		/* use $USERPROFILE if the home share is not available */
		if (!tmp && (tmp = getenv("USERPROFILE")))
			setenv("HOME", tmp, 1);
	}

	/*
	 * Change 'core.symlinks' default to false, unless native symlinks are
	 * enabled in MSys2 (via 'MSYS=winsymlinks:nativestrict'). Thus we can
	 * run the test suite (which doesn't obey config files) with or without
	 * symlink support.
	 */
	if (!(tmp = getenv("MSYS")) || !strstr(tmp, "winsymlinks:nativestrict"))
		has_symlinks = 0;

	if (!getenv("LC_ALL") && !getenv("LC_CTYPE") && !getenv("LANG"))
		setenv("LC_CTYPE", "C", 1);
}

int handle_long_path(wchar_t *path, int len, int max_path, int expand)
{
	int result;
	wchar_t buf[MAX_LONG_PATH];

	/*
	 * we don't need special handling if path is relative to the current
	 * directory, and current directory + path don't exceed the desired
	 * max_path limit. This should cover > 99 % of cases with minimal
	 * performance impact (git almost always uses relative paths).
	 */
	if ((len < 2 || (!is_dir_sep(path[0]) && path[1] != ':')) &&
	    (current_directory_len + len < max_path))
		return len;

	/*
	 * handle everything else:
	 * - absolute paths: "C:\dir\file"
	 * - absolute UNC paths: "\\server\share\dir\file"
	 * - absolute paths on current drive: "\dir\file"
	 * - relative paths on other drive: "X:file"
	 * - prefixed paths: "\\?\...", "\\.\..."
	 */

	/* convert to absolute path using GetFullPathNameW */
	result = GetFullPathNameW(path, MAX_LONG_PATH, buf, NULL);
	if (!result) {
		errno = err_win_to_posix(GetLastError());
		return -1;
	}

	/*
	 * return absolute path if it fits within max_path (even if
	 * "cwd + path" doesn't due to '..' components)
	 */
	if (result < max_path) {
		wcscpy(path, buf);
		return result;
	}

	/* error out if we shouldn't expand the path or buf is too small */
	if (!expand || result >= MAX_LONG_PATH - 6) {
		errno = ENAMETOOLONG;
		return -1;
	}

	/* prefix full path with "\\?\" or "\\?\UNC\" */
	if (buf[0] == '\\') {
		/* ...unless already prefixed */
		if (buf[1] == '\\' && (buf[2] == '?' || buf[2] == '.'))
			return len;

		wcscpy(path, L"\\\\?\\UNC\\");
		wcscpy(path + 8, buf + 2);
		return result + 6;
	} else {
		wcscpy(path, L"\\\\?\\");
		wcscpy(path + 4, buf);
		return result + 4;
	}
}

#if !defined(_MSC_VER)
/*
 * Disable MSVCRT command line wildcard expansion (__getmainargs called from
 * mingw startup code, see init.c in mingw runtime).
 */
int _CRT_glob = 0;
#endif

static NORETURN void die_startup(void)
{
	fputs("fatal: not enough memory for initialization", stderr);
	exit(128);
}

static void *malloc_startup(size_t size)
{
	void *result = malloc(size);
	if (!result)
		die_startup();
	return result;
}

static char *wcstoutfdup_startup(char *buffer, const wchar_t *wcs, size_t len)
{
	len = xwcstoutf(buffer, wcs, len) + 1;
	return memcpy(malloc_startup(len), buffer, len);
}

static void maybe_redirect_std_handle(const wchar_t *key, DWORD std_id, int fd,
				      DWORD desired_access, DWORD flags)
{
	DWORD create_flag = fd ? OPEN_ALWAYS : OPEN_EXISTING;
	wchar_t buf[MAX_PATH];
	DWORD max = ARRAY_SIZE(buf);
	HANDLE handle;
	DWORD ret = GetEnvironmentVariableW(key, buf, max);

	if (!ret || ret >= max)
		return;

	/* make sure this does not leak into child processes */
	SetEnvironmentVariableW(key, NULL);
	if (!wcscmp(buf, L"off")) {
		close(fd);
		handle = GetStdHandle(std_id);
		if (handle != INVALID_HANDLE_VALUE)
			CloseHandle(handle);
		return;
	}
	if (std_id == STD_ERROR_HANDLE && !wcscmp(buf, L"2>&1")) {
		handle = GetStdHandle(STD_OUTPUT_HANDLE);
		if (handle == INVALID_HANDLE_VALUE) {
			close(fd);
			handle = GetStdHandle(std_id);
			if (handle != INVALID_HANDLE_VALUE)
				CloseHandle(handle);
		} else {
			int new_fd = _open_osfhandle((intptr_t)handle, O_BINARY);
			SetStdHandle(std_id, handle);
			dup2(new_fd, fd);
			/* do *not* close the new_fd: that would close stdout */
		}
		return;
	}
	handle = CreateFileW(buf, desired_access, 0, NULL, create_flag,
			     flags, NULL);
	if (handle != INVALID_HANDLE_VALUE) {
		int new_fd = _open_osfhandle((intptr_t)handle, O_BINARY);
		SetStdHandle(std_id, handle);
		dup2(new_fd, fd);
		close(new_fd);
	}
}

static void maybe_redirect_std_handles(void)
{
	maybe_redirect_std_handle(L"GIT_REDIRECT_STDIN", STD_INPUT_HANDLE, 0,
				  GENERIC_READ, FILE_ATTRIBUTE_NORMAL);
	maybe_redirect_std_handle(L"GIT_REDIRECT_STDOUT", STD_OUTPUT_HANDLE, 1,
				  GENERIC_WRITE, FILE_ATTRIBUTE_NORMAL);
	maybe_redirect_std_handle(L"GIT_REDIRECT_STDERR", STD_ERROR_HANDLE, 2,
				  GENERIC_WRITE, FILE_FLAG_NO_BUFFERING);
}

static void adjust_symlink_flags(void)
{
	/*
	 * Starting with Windows 10 Build 14972, symbolic links can be created
	 * using CreateSymbolicLink() without elevation by passing the flag
	 * SYMBOLIC_LINK_FLAG_ALLOW_UNPRIVILEGED_CREATE (0x02) as last
	 * parameter, provided the Developer Mode has been enabled. Some
	 * earlier Windows versions complain about this flag with an
	 * ERROR_INVALID_PARAMETER, hence we have to test the build number
	 * specifically.
	 */
	if (GetVersion() >= 14972 << 16) {
		symlink_file_flags |= 2;
		symlink_directory_flags |= 2;
	}

}

#ifdef _MSC_VER
#ifdef _DEBUG
#include <crtdbg.h>
#endif
#endif

/*
 * We implement wmain() and compile with -municode, which would
 * normally ignore main(), but we call the latter from the former
 * so that we can handle non-ASCII command-line parameters
 * appropriately.
 *
 * To be more compatible with the core git code, we convert
 * argv into UTF8 and pass them directly to main().
 */
int wmain(int argc, const wchar_t **wargv)
{
	int i, maxlen, exit_status;
	char *buffer, **save;
	const char **argv;

#ifdef _MSC_VER
#ifdef _DEBUG
	_CrtSetReportMode(_CRT_ASSERT, _CRTDBG_MODE_DEBUG);
#endif

#ifdef USE_MSVC_CRTDBG
	_CrtSetDbgFlag(_CRTDBG_ALLOC_MEM_DF | _CRTDBG_LEAK_CHECK_DF);
#endif
#endif

	maybe_redirect_std_handles();
	adjust_symlink_flags();

	/* determine size of argv and environ conversion buffer */
	maxlen = wcslen(wargv[0]);
	for (i = 1; i < argc; i++)
		maxlen = max(maxlen, wcslen(wargv[i]));

	/* allocate buffer (wchar_t encodes to max 3 UTF-8 bytes) */
	maxlen = 3 * maxlen + 1;
	buffer = malloc_startup(maxlen);

	/*
	 * Create a UTF-8 version of w_argv. Also create a "save" copy
	 * to remember all the string pointers because parse_options()
	 * will remove claimed items from the argv that we pass down.
	 */
	ALLOC_ARRAY(argv, argc + 1);
	ALLOC_ARRAY(save, argc + 1);
	for (i = 0; i < argc; i++)
		argv[i] = save[i] = wcstoutfdup_startup(buffer, wargv[i], maxlen);
	argv[i] = save[i] = NULL;
	free(buffer);

	/* fix Windows specific environment settings */
	setup_windows_environment();

	unset_environment_variables = xstrdup("PERL5LIB");

	/* initialize critical section for waitpid pinfo_t list */
	InitializeCriticalSection(&pinfo_cs);
	InitializeCriticalSection(&phantom_symlinks_cs);

	/* set up default file mode and file modes for stdin/out/err */
	_fmode = _O_BINARY;
	_setmode(_fileno(stdin), _O_BINARY);
	_setmode(_fileno(stdout), _O_BINARY);
	_setmode(_fileno(stderr), _O_BINARY);

	/* initialize Unicode console */
	winansi_init();

	/* init length of current directory for handle_long_path */
	current_directory_len = GetCurrentDirectoryW(0, NULL);

	/* invoke the real main() using our utf8 version of argv. */
	exit_status = main(argc, argv);

	for (i = 0; i < argc; i++)
		free(save[i]);
	free(save);
	free(argv);

	return exit_status;
}

int uname(struct utsname *buf)
{
	unsigned v = (unsigned)GetVersion();
	memset(buf, 0, sizeof(*buf));
	xsnprintf(buf->sysname, sizeof(buf->sysname), "Windows");
	xsnprintf(buf->release, sizeof(buf->release),
		 "%u.%u", v & 0xff, (v >> 8) & 0xff);
	/* assuming NT variants only.. */
	xsnprintf(buf->version, sizeof(buf->version),
		  "%u", (v >> 16) & 0x7fff);
	return 0;
}

const char *program_data_config(void)
{
	static struct strbuf path = STRBUF_INIT;
	static unsigned initialized;

	if (!initialized) {
		const char *env = mingw_getenv("PROGRAMDATA");
		if (env)
			strbuf_addf(&path, "%s/Git/config", env);
		initialized = 1;
	}
	return *path.buf ? path.buf : NULL;
<<<<<<< HEAD
=======
}

/*
 * Based on https://stackoverflow.com/questions/43002803
 *
 * [HKLM\SYSTEM\CurrentControlSet\Services\cexecsvc]
 * "DisplayName"="@%systemroot%\\system32\\cexecsvc.exe,-100"
 * "ErrorControl"=dword:00000001
 * "ImagePath"=hex(2):25,00,73,00,79,00,73,00,74,00,65,00,6d,00,72,00,6f,00,
 *    6f,00,74,00,25,00,5c,00,73,00,79,00,73,00,74,00,65,00,6d,00,33,00,32,00,
 *    5c,00,63,00,65,00,78,00,65,00,63,00,73,00,76,00,63,00,2e,00,65,00,78,00,
 *    65,00,00,00
 * "Start"=dword:00000002
 * "Type"=dword:00000010
 * "Description"="@%systemroot%\\system32\\cexecsvc.exe,-101"
 * "ObjectName"="LocalSystem"
 * "ServiceSidType"=dword:00000001
 */
int is_inside_windows_container(void)
{
	static int inside_container = -1; /* -1 uninitialized */
	const char *key = "SYSTEM\\CurrentControlSet\\Services\\cexecsvc";
	HKEY handle = NULL;

	if (inside_container != -1)
		return inside_container;

	inside_container = ERROR_SUCCESS ==
		RegOpenKeyExA(HKEY_LOCAL_MACHINE, key, 0, KEY_READ, &handle);
	RegCloseKey(handle);

	return inside_container;
}

int file_attr_to_st_mode (DWORD attr, DWORD tag, const char *path)
{
	int fMode = S_IREAD;
	if ((attr & FILE_ATTRIBUTE_REPARSE_POINT) &&
	    tag == IO_REPARSE_TAG_SYMLINK) {
		int flag = S_IFLNK;
		char buf[MAX_LONG_PATH];

		/*
		 * Windows containers' mapped volumes are marked as reparse
		 * points and look like symbolic links, but they are not.
		 */
		if (path && is_inside_windows_container() &&
		    readlink(path, buf, sizeof(buf)) > 27 &&
		    starts_with(buf, "/ContainerMappedDirectories/"))
			flag = S_IFDIR;

		fMode |= flag;
	} else if (attr & FILE_ATTRIBUTE_DIRECTORY)
		fMode |= S_IFDIR;
	else
		fMode |= S_IFREG;
	if (!(attr & FILE_ATTRIBUTE_READONLY))
		fMode |= S_IWRITE;
	return fMode;
>>>>>>> 9e9a60fd
}<|MERGE_RESOLUTION|>--- conflicted
+++ resolved
@@ -3040,8 +3040,6 @@
 		initialized = 1;
 	}
 	return *path.buf ? path.buf : NULL;
-<<<<<<< HEAD
-=======
 }
 
 /*
@@ -3101,5 +3099,4 @@
 	if (!(attr & FILE_ATTRIBUTE_READONLY))
 		fMode |= S_IWRITE;
 	return fMode;
->>>>>>> 9e9a60fd
 }