#include "../git-compat-util.h"
#include "win32.h"
#include <conio.h>
#include <wchar.h>
#include <winioctl.h>
#include "../strbuf.h"
#include "../run-command.h"
#include "../cache.h"

#define HCAST(type, handle) ((type)(intptr_t)handle)

int err_win_to_posix(DWORD winerr)
{
	int error = ENOSYS;
	switch(winerr) {
	case ERROR_ACCESS_DENIED: error = EACCES; break;
	case ERROR_ACCOUNT_DISABLED: error = EACCES; break;
	case ERROR_ACCOUNT_RESTRICTION: error = EACCES; break;
	case ERROR_ALREADY_ASSIGNED: error = EBUSY; break;
	case ERROR_ALREADY_EXISTS: error = EEXIST; break;
	case ERROR_ARITHMETIC_OVERFLOW: error = ERANGE; break;
	case ERROR_BAD_COMMAND: error = EIO; break;
	case ERROR_BAD_DEVICE: error = ENODEV; break;
	case ERROR_BAD_DRIVER_LEVEL: error = ENXIO; break;
	case ERROR_BAD_EXE_FORMAT: error = ENOEXEC; break;
	case ERROR_BAD_FORMAT: error = ENOEXEC; break;
	case ERROR_BAD_LENGTH: error = EINVAL; break;
	case ERROR_BAD_PATHNAME: error = ENOENT; break;
	case ERROR_BAD_PIPE: error = EPIPE; break;
	case ERROR_BAD_UNIT: error = ENODEV; break;
	case ERROR_BAD_USERNAME: error = EINVAL; break;
	case ERROR_BROKEN_PIPE: error = EPIPE; break;
	case ERROR_BUFFER_OVERFLOW: error = ENAMETOOLONG; break;
	case ERROR_BUSY: error = EBUSY; break;
	case ERROR_BUSY_DRIVE: error = EBUSY; break;
	case ERROR_CALL_NOT_IMPLEMENTED: error = ENOSYS; break;
	case ERROR_CANNOT_MAKE: error = EACCES; break;
	case ERROR_CANTOPEN: error = EIO; break;
	case ERROR_CANTREAD: error = EIO; break;
	case ERROR_CANTWRITE: error = EIO; break;
	case ERROR_CRC: error = EIO; break;
	case ERROR_CURRENT_DIRECTORY: error = EACCES; break;
	case ERROR_DEVICE_IN_USE: error = EBUSY; break;
	case ERROR_DEV_NOT_EXIST: error = ENODEV; break;
	case ERROR_DIRECTORY: error = EINVAL; break;
	case ERROR_DIR_NOT_EMPTY: error = ENOTEMPTY; break;
	case ERROR_DISK_CHANGE: error = EIO; break;
	case ERROR_DISK_FULL: error = ENOSPC; break;
	case ERROR_DRIVE_LOCKED: error = EBUSY; break;
	case ERROR_ENVVAR_NOT_FOUND: error = EINVAL; break;
	case ERROR_EXE_MARKED_INVALID: error = ENOEXEC; break;
	case ERROR_FILENAME_EXCED_RANGE: error = ENAMETOOLONG; break;
	case ERROR_FILE_EXISTS: error = EEXIST; break;
	case ERROR_FILE_INVALID: error = ENODEV; break;
	case ERROR_FILE_NOT_FOUND: error = ENOENT; break;
	case ERROR_GEN_FAILURE: error = EIO; break;
	case ERROR_HANDLE_DISK_FULL: error = ENOSPC; break;
	case ERROR_INSUFFICIENT_BUFFER: error = ENOMEM; break;
	case ERROR_INVALID_ACCESS: error = EACCES; break;
	case ERROR_INVALID_ADDRESS: error = EFAULT; break;
	case ERROR_INVALID_BLOCK: error = EFAULT; break;
	case ERROR_INVALID_DATA: error = EINVAL; break;
	case ERROR_INVALID_DRIVE: error = ENODEV; break;
	case ERROR_INVALID_EXE_SIGNATURE: error = ENOEXEC; break;
	case ERROR_INVALID_FLAGS: error = EINVAL; break;
	case ERROR_INVALID_FUNCTION: error = ENOSYS; break;
	case ERROR_INVALID_HANDLE: error = EBADF; break;
	case ERROR_INVALID_LOGON_HOURS: error = EACCES; break;
	case ERROR_INVALID_NAME: error = EINVAL; break;
	case ERROR_INVALID_OWNER: error = EINVAL; break;
	case ERROR_INVALID_PARAMETER: error = EINVAL; break;
	case ERROR_INVALID_PASSWORD: error = EPERM; break;
	case ERROR_INVALID_PRIMARY_GROUP: error = EINVAL; break;
	case ERROR_INVALID_REPARSE_DATA: error = EINVAL; break;
	case ERROR_INVALID_SIGNAL_NUMBER: error = EINVAL; break;
	case ERROR_INVALID_TARGET_HANDLE: error = EIO; break;
	case ERROR_INVALID_WORKSTATION: error = EACCES; break;
	case ERROR_IO_DEVICE: error = EIO; break;
	case ERROR_IO_INCOMPLETE: error = EINTR; break;
	case ERROR_LOCKED: error = EBUSY; break;
	case ERROR_LOCK_VIOLATION: error = EACCES; break;
	case ERROR_LOGON_FAILURE: error = EACCES; break;
	case ERROR_MAPPED_ALIGNMENT: error = EINVAL; break;
	case ERROR_META_EXPANSION_TOO_LONG: error = E2BIG; break;
	case ERROR_MORE_DATA: error = EPIPE; break;
	case ERROR_NEGATIVE_SEEK: error = ESPIPE; break;
	case ERROR_NOACCESS: error = EFAULT; break;
	case ERROR_NONE_MAPPED: error = EINVAL; break;
	case ERROR_NOT_A_REPARSE_POINT: error = EINVAL; break;
	case ERROR_NOT_ENOUGH_MEMORY: error = ENOMEM; break;
	case ERROR_NOT_READY: error = EAGAIN; break;
	case ERROR_NOT_SAME_DEVICE: error = EXDEV; break;
	case ERROR_NO_DATA: error = EPIPE; break;
	case ERROR_NO_MORE_SEARCH_HANDLES: error = EIO; break;
	case ERROR_NO_PROC_SLOTS: error = EAGAIN; break;
	case ERROR_NO_SUCH_PRIVILEGE: error = EACCES; break;
	case ERROR_OPEN_FAILED: error = EIO; break;
	case ERROR_OPEN_FILES: error = EBUSY; break;
	case ERROR_OPERATION_ABORTED: error = EINTR; break;
	case ERROR_OUTOFMEMORY: error = ENOMEM; break;
	case ERROR_PASSWORD_EXPIRED: error = EACCES; break;
	case ERROR_PATH_BUSY: error = EBUSY; break;
	case ERROR_PATH_NOT_FOUND: error = ENOENT; break;
	case ERROR_PIPE_BUSY: error = EBUSY; break;
	case ERROR_PIPE_CONNECTED: error = EPIPE; break;
	case ERROR_PIPE_LISTENING: error = EPIPE; break;
	case ERROR_PIPE_NOT_CONNECTED: error = EPIPE; break;
	case ERROR_PRIVILEGE_NOT_HELD: error = EACCES; break;
	case ERROR_READ_FAULT: error = EIO; break;
	case ERROR_REPARSE_ATTRIBUTE_CONFLICT: error = EINVAL; break;
	case ERROR_REPARSE_TAG_INVALID: error = EINVAL; break;
	case ERROR_REPARSE_TAG_MISMATCH: error = EINVAL; break;
	case ERROR_SEEK: error = EIO; break;
	case ERROR_SEEK_ON_DEVICE: error = ESPIPE; break;
	case ERROR_SHARING_BUFFER_EXCEEDED: error = ENFILE; break;
	case ERROR_SHARING_VIOLATION: error = EACCES; break;
	case ERROR_STACK_OVERFLOW: error = ENOMEM; break;
	case ERROR_SWAPERROR: error = ENOENT; break;
	case ERROR_TOO_MANY_MODULES: error = EMFILE; break;
	case ERROR_TOO_MANY_OPEN_FILES: error = EMFILE; break;
	case ERROR_UNRECOGNIZED_MEDIA: error = ENXIO; break;
	case ERROR_UNRECOGNIZED_VOLUME: error = ENODEV; break;
	case ERROR_WAIT_NO_CHILDREN: error = ECHILD; break;
	case ERROR_WRITE_FAULT: error = EIO; break;
	case ERROR_WRITE_PROTECT: error = EROFS; break;
	}
	return error;
}

static inline int is_file_in_use_error(DWORD errcode)
{
	switch (errcode) {
	case ERROR_SHARING_VIOLATION:
	case ERROR_ACCESS_DENIED:
		return 1;
	}

	return 0;
}

static int read_yes_no_answer(void)
{
	char answer[1024];

	if (fgets(answer, sizeof(answer), stdin)) {
		size_t answer_len = strlen(answer);
		int got_full_line = 0, c;

		/* remove the newline */
		if (answer_len >= 2 && answer[answer_len-2] == '\r') {
			answer[answer_len-2] = '\0';
			got_full_line = 1;
		} else if (answer_len >= 1 && answer[answer_len-1] == '\n') {
			answer[answer_len-1] = '\0';
			got_full_line = 1;
		}
		/* flush the buffer in case we did not get the full line */
		if (!got_full_line)
			while ((c = getchar()) != EOF && c != '\n')
				;
	} else
		/* we could not read, return the
		 * default answer which is no */
		return 0;

	if (tolower(answer[0]) == 'y' && !answer[1])
		return 1;
	if (!strncasecmp(answer, "yes", sizeof(answer)))
		return 1;
	if (tolower(answer[0]) == 'n' && !answer[1])
		return 0;
	if (!strncasecmp(answer, "no", sizeof(answer)))
		return 0;

	/* did not find an answer we understand */
	return -1;
}

static int ask_yes_no_if_possible(const char *format, va_list args)
{
	char question[4096];
	const char *retry_hook[] = { NULL, NULL, NULL };

	vsnprintf(question, sizeof(question), format, args);

	if ((retry_hook[0] = mingw_getenv("GIT_ASK_YESNO"))) {
		retry_hook[1] = question;
		return !run_command_v_opt(retry_hook, 0);
	}

	if (!isatty(_fileno(stdin)) || !isatty(_fileno(stderr)))
		return 0;

	while (1) {
		int answer;
		fprintf(stderr, "%s (y/n) ", question);

		if ((answer = read_yes_no_answer()) >= 0)
			return answer;

		fprintf(stderr, "Sorry, I did not understand your answer. "
				"Please type 'y' or 'n'\n");
	}
}

static int retry_ask_yes_no(int *tries, const char *format, ...)
{
	static const int delay[] = { 0, 1, 10, 20, 40 };
	va_list args;
	int result, saved_errno = errno;

	if ((*tries) < ARRAY_SIZE(delay)) {
		/*
		 * We assume that some other process had the file open at the wrong
		 * moment and retry. In order to give the other process a higher
		 * chance to complete its operation, we give up our time slice now.
		 * If we have to retry again, we do sleep a bit.
		 */
		Sleep(delay[*tries]);
		(*tries)++;
		return 1;
	}

	va_start(args, format);
	result = ask_yes_no_if_possible(format, args);
	va_end(args);
	errno = saved_errno;
	return result;
}

/* Windows only */
enum hide_dotfiles_type {
	HIDE_DOTFILES_FALSE = 0,
	HIDE_DOTFILES_TRUE,
	HIDE_DOTFILES_DOTGITONLY
};

static enum hide_dotfiles_type hide_dotfiles = HIDE_DOTFILES_DOTGITONLY;
static char *unset_environment_variables;
int core_fscache;
int core_long_paths;

int mingw_core_config(const char *var, const char *value)
{
	if (!strcmp(var, "core.hidedotfiles")) {
		if (value && !strcasecmp(value, "dotgitonly"))
			hide_dotfiles = HIDE_DOTFILES_DOTGITONLY;
		else
			hide_dotfiles = git_config_bool(var, value);
		return 0;
	}

	if (!strcmp(var, "core.fscache")) {
		core_fscache = git_config_bool(var, value);
		return 0;
	}

	if (!strcmp(var, "core.longpaths")) {
		core_long_paths = git_config_bool(var, value);
		return 0;
	}

	if (!strcmp(var, "core.unsetenvvars")) {
		free(unset_environment_variables);
		unset_environment_variables = xstrdup(value);
		return 0;
	}

	return 0;
}

DECLARE_PROC_ADDR(kernel32.dll, BOOLEAN, CreateSymbolicLinkW, LPCWSTR, LPCWSTR, DWORD);

enum phantom_symlink_result {
	PHANTOM_SYMLINK_RETRY,
	PHANTOM_SYMLINK_DONE,
	PHANTOM_SYMLINK_DIRECTORY
};

/*
 * Changes a file symlink to a directory symlink if the target exists and is a
 * directory.
 */
static enum phantom_symlink_result process_phantom_symlink(
		const wchar_t *wtarget, const wchar_t *wlink) {
	HANDLE hnd;
	BY_HANDLE_FILE_INFORMATION fdata;

	/* check that wlink is still a file symlink */
	if ((GetFileAttributesW(wlink)
			& (FILE_ATTRIBUTE_REPARSE_POINT | FILE_ATTRIBUTE_DIRECTORY))
			!= FILE_ATTRIBUTE_REPARSE_POINT)
		return PHANTOM_SYMLINK_DONE;

	/* let Windows resolve the link by opening it */
	hnd = CreateFileW(wlink, 0,
			FILE_SHARE_READ | FILE_SHARE_WRITE | FILE_SHARE_DELETE, NULL,
			OPEN_EXISTING, FILE_FLAG_BACKUP_SEMANTICS, NULL);
	if (hnd == INVALID_HANDLE_VALUE) {
		errno = err_win_to_posix(GetLastError());
		return PHANTOM_SYMLINK_RETRY;
	}

	if (!GetFileInformationByHandle(hnd, &fdata)) {
		errno = err_win_to_posix(GetLastError());
		CloseHandle(hnd);
		return PHANTOM_SYMLINK_RETRY;
	}
	CloseHandle(hnd);

	/* if target exists and is a file, we're done */
	if (!(fdata.dwFileAttributes & FILE_ATTRIBUTE_DIRECTORY))
		return PHANTOM_SYMLINK_DONE;

	/* otherwise recreate the symlink with directory flag */
	if (DeleteFileW(wlink) && CreateSymbolicLinkW(wlink, wtarget, 1))
		return PHANTOM_SYMLINK_DIRECTORY;

	errno = err_win_to_posix(GetLastError());
	return PHANTOM_SYMLINK_RETRY;
}

/* keep track of newly created symlinks to non-existing targets */
struct phantom_symlink_info {
	struct phantom_symlink_info *next;
	wchar_t *wlink;
	wchar_t *wtarget;
};

static struct phantom_symlink_info *phantom_symlinks = NULL;
static CRITICAL_SECTION phantom_symlinks_cs;

static void process_phantom_symlinks(void)
{
	struct phantom_symlink_info *current, **psi;
	EnterCriticalSection(&phantom_symlinks_cs);
	/* process phantom symlinks list */
	psi = &phantom_symlinks;
	while ((current = *psi)) {
		enum phantom_symlink_result result = process_phantom_symlink(
				current->wtarget, current->wlink);
		if (result == PHANTOM_SYMLINK_RETRY) {
			psi = &current->next;
		} else {
			/* symlink was processed, remove from list */
			*psi = current->next;
			free(current);
			/* if symlink was a directory, start over */
			if (result == PHANTOM_SYMLINK_DIRECTORY)
				psi = &phantom_symlinks;
		}
	}
	LeaveCriticalSection(&phantom_symlinks_cs);
}

/* Normalizes NT paths as returned by some low-level APIs. */
static wchar_t *normalize_ntpath(wchar_t *wbuf)
{
	int i;
	/* fix absolute path prefixes */
	if (wbuf[0] == '\\') {
		/* strip NT namespace prefixes */
		if (!wcsncmp(wbuf, L"\\??\\", 4) ||
		    !wcsncmp(wbuf, L"\\\\?\\", 4))
			wbuf += 4;
		else if (!wcsnicmp(wbuf, L"\\DosDevices\\", 12))
			wbuf += 12;
		/* replace remaining '...UNC\' with '\\' */
		if (!wcsnicmp(wbuf, L"UNC\\", 4)) {
			wbuf += 2;
			*wbuf = '\\';
		}
	}
	/* convert backslashes to slashes */
	for (i = 0; wbuf[i]; i++)
		if (wbuf[i] == '\\')
			wbuf[i] = '/';
	return wbuf;
}

int mingw_unlink(const char *pathname)
{
	int tries = 0;
	wchar_t wpathname[MAX_LONG_PATH];
	if (xutftowcs_long_path(wpathname, pathname) < 0)
		return -1;

	do {
		/* read-only files cannot be removed */
		_wchmod(wpathname, 0666);
		if (!_wunlink(wpathname))
			return 0;
		if (!is_file_in_use_error(GetLastError()))
			break;
		/*
		 * _wunlink() / DeleteFileW() for directory symlinks fails with
		 * ERROR_ACCESS_DENIED (EACCES), so try _wrmdir() as well. This is the
		 * same error we get if a file is in use (already checked above).
		 */
		if (!_wrmdir(wpathname))
			return 0;
	} while (retry_ask_yes_no(&tries, "Unlink of file '%s' failed. "
			"Should I try again?", pathname));
	return -1;
}

static int is_dir_empty(const wchar_t *wpath)
{
	WIN32_FIND_DATAW findbuf;
	HANDLE handle;
	wchar_t wbuf[MAX_LONG_PATH + 2];
	wcscpy(wbuf, wpath);
	wcscat(wbuf, L"\\*");
	handle = FindFirstFileW(wbuf, &findbuf);
	if (handle == INVALID_HANDLE_VALUE)
		return GetLastError() == ERROR_NO_MORE_FILES;

	while (!wcscmp(findbuf.cFileName, L".") ||
			!wcscmp(findbuf.cFileName, L".."))
		if (!FindNextFileW(handle, &findbuf)) {
			DWORD err = GetLastError();
			FindClose(handle);
			return err == ERROR_NO_MORE_FILES;
		}
	FindClose(handle);
	return 0;
}

int mingw_rmdir(const char *pathname)
{
	int tries = 0;
	wchar_t wpathname[MAX_LONG_PATH];
	if (xutftowcs_long_path(wpathname, pathname) < 0)
		return -1;

	do {
		if (!_wrmdir(wpathname))
			return 0;
		if (!is_file_in_use_error(GetLastError()))
			errno = err_win_to_posix(GetLastError());
		if (errno != EACCES)
			break;
		if (!is_dir_empty(wpathname)) {
			errno = ENOTEMPTY;
			break;
		}
	} while (retry_ask_yes_no(&tries, "Deletion of directory '%s' failed. "
			"Should I try again?", pathname));
	return -1;
}

static inline int needs_hiding(const char *path)
{
	const char *basename;

	if (hide_dotfiles == HIDE_DOTFILES_FALSE)
		return 0;

	/* We cannot use basename(), as it would remove trailing slashes */
	mingw_skip_dos_drive_prefix((char **)&path);
	if (!*path)
		return 0;

	for (basename = path; *path; path++)
		if (is_dir_sep(*path)) {
			do {
				path++;
			} while (is_dir_sep(*path));
			/* ignore trailing slashes */
			if (*path)
				basename = path;
		}

	if (hide_dotfiles == HIDE_DOTFILES_TRUE)
		return *basename == '.';

	assert(hide_dotfiles == HIDE_DOTFILES_DOTGITONLY);
	return !strncasecmp(".git", basename, 4) &&
		(!basename[4] || is_dir_sep(basename[4]));
}

static int set_hidden_flag(const wchar_t *path, int set)
{
	DWORD original = GetFileAttributesW(path), modified;
	if (set)
		modified = original | FILE_ATTRIBUTE_HIDDEN;
	else
		modified = original & ~FILE_ATTRIBUTE_HIDDEN;
	if (original == modified || SetFileAttributesW(path, modified))
		return 0;
	errno = err_win_to_posix(GetLastError());
	return -1;
}

int mingw_mkdir(const char *path, int mode)
{
	int ret;
	wchar_t wpath[MAX_LONG_PATH];
	/* CreateDirectoryW path limit is 248 (MAX_PATH - 8.3 file name) */
	if (xutftowcs_path_ex(wpath, path, MAX_LONG_PATH, -1, 248,
			core_long_paths) < 0)
		return -1;

	ret = _wmkdir(wpath);
	if (!ret)
		process_phantom_symlinks();
	if (!ret && needs_hiding(path))
		return set_hidden_flag(wpath, 1);
	return ret;
}

int mingw_open (const char *filename, int oflags, ...)
{
	va_list args;
	unsigned mode;
	int fd;
	wchar_t wfilename[MAX_LONG_PATH];

	va_start(args, oflags);
	mode = va_arg(args, int);
	va_end(args);

	if (filename && !strcmp(filename, "/dev/null"))
		filename = "nul";

	if (xutftowcs_long_path(wfilename, filename) < 0)
		return -1;
	fd = _wopen(wfilename, oflags, mode);

	if (fd < 0 && (oflags & O_ACCMODE) != O_RDONLY && errno == EACCES) {
		DWORD attrs = GetFileAttributesW(wfilename);
		if (attrs != INVALID_FILE_ATTRIBUTES && (attrs & FILE_ATTRIBUTE_DIRECTORY))
			errno = EISDIR;
	}
	if ((oflags & O_CREAT) && needs_hiding(filename)) {
		/*
		 * Internally, _wopen() uses the CreateFile() API which errors
		 * out with an ERROR_ACCESS_DENIED if CREATE_ALWAYS was
		 * specified and an already existing file's attributes do not
		 * match *exactly*. As there is no mode or flag we can set that
		 * would correspond to FILE_ATTRIBUTE_HIDDEN, let's just try
		 * again *without* the O_CREAT flag (that corresponds to the
		 * CREATE_ALWAYS flag of CreateFile()).
		 */
		if (fd < 0 && errno == EACCES)
			fd = _wopen(wfilename, oflags & ~O_CREAT, mode);
		if (fd >= 0 && set_hidden_flag(wfilename, 1))
			warning("could not mark '%s' as hidden.", filename);
	}
	return fd;
}

static BOOL WINAPI ctrl_ignore(DWORD type)
{
	return TRUE;
}

#undef fgetc
int mingw_fgetc(FILE *stream)
{
	int ch;
	if (!isatty(_fileno(stream)))
		return fgetc(stream);

	SetConsoleCtrlHandler(ctrl_ignore, TRUE);
	while (1) {
		ch = fgetc(stream);
		if (ch != EOF || GetLastError() != ERROR_OPERATION_ABORTED)
			break;

		/* Ctrl+C was pressed, simulate SIGINT and retry */
		mingw_raise(SIGINT);
	}
	SetConsoleCtrlHandler(ctrl_ignore, FALSE);
	return ch;
}

#undef fopen
FILE *mingw_fopen (const char *filename, const char *otype)
{
	int hide = needs_hiding(filename);
	FILE *file;
	wchar_t wfilename[MAX_LONG_PATH], wotype[4];
	if (filename && !strcmp(filename, "/dev/null"))
		filename = "nul";
	if (xutftowcs_long_path(wfilename, filename) < 0 ||
		xutftowcs(wotype, otype, ARRAY_SIZE(wotype)) < 0)
		return NULL;
	if (hide && !access(filename, F_OK) && set_hidden_flag(wfilename, 0)) {
		error("could not unhide %s", filename);
		return NULL;
	}
	file = _wfopen(wfilename, wotype);
	if (file && hide && set_hidden_flag(wfilename, 1))
		warning("could not mark '%s' as hidden.", filename);
	return file;
}

FILE *mingw_freopen (const char *filename, const char *otype, FILE *stream)
{
	int hide = needs_hiding(filename);
	FILE *file;
	wchar_t wfilename[MAX_LONG_PATH], wotype[4];
	if (filename && !strcmp(filename, "/dev/null"))
		filename = "nul";
	if (xutftowcs_long_path(wfilename, filename) < 0 ||
		xutftowcs(wotype, otype, ARRAY_SIZE(wotype)) < 0)
		return NULL;
	if (hide && !access(filename, F_OK) && set_hidden_flag(wfilename, 0)) {
		error("could not unhide %s", filename);
		return NULL;
	}
	file = _wfreopen(wfilename, wotype, stream);
	if (file && hide && set_hidden_flag(wfilename, 1))
		warning("could not mark '%s' as hidden.", filename);
	return file;
}

#undef fflush
int mingw_fflush(FILE *stream)
{
	int ret = fflush(stream);

	/*
	 * write() is used behind the scenes of stdio output functions.
	 * Since git code does not check for errors after each stdio write
	 * operation, it can happen that write() is called by a later
	 * stdio function even if an earlier write() call failed. In the
	 * case of a pipe whose readable end was closed, only the first
	 * call to write() reports EPIPE on Windows. Subsequent write()
	 * calls report EINVAL. It is impossible to notice whether this
	 * fflush invocation triggered such a case, therefore, we have to
	 * catch all EINVAL errors whole-sale.
	 */
	if (ret && errno == EINVAL)
		errno = EPIPE;

	return ret;
}

#undef write
ssize_t mingw_write(int fd, const void *buf, size_t len)
{
	ssize_t result = write(fd, buf, len);

	if (result < 0 && errno == EINVAL && buf) {
		/* check if fd is a pipe */
		HANDLE h = (HANDLE) _get_osfhandle(fd);
		if (GetFileType(h) == FILE_TYPE_PIPE)
			errno = EPIPE;
		else
			errno = EINVAL;
	}

	return result;
}

int mingw_access(const char *filename, int mode)
{
	wchar_t wfilename[MAX_LONG_PATH];
	if (xutftowcs_long_path(wfilename, filename) < 0)
		return -1;
	/* X_OK is not supported by the MSVCRT version */
	return _waccess(wfilename, mode & ~X_OK);
}

/* cached length of current directory for handle_long_path */
static int current_directory_len = 0;

int mingw_chdir(const char *dirname)
{
	int result;
	DECLARE_PROC_ADDR(kernel32.dll, DWORD, GetFinalPathNameByHandleW,
			  HANDLE, LPWSTR, DWORD, DWORD);
	wchar_t wdirname[MAX_LONG_PATH];
	if (xutftowcs_long_path(wdirname, dirname) < 0)
		return -1;

	if (has_symlinks && INIT_PROC_ADDR(GetFinalPathNameByHandleW)) {
		HANDLE hnd = CreateFileW(wdirname, 0,
				FILE_SHARE_READ | FILE_SHARE_WRITE | FILE_SHARE_DELETE, NULL,
				OPEN_EXISTING, FILE_FLAG_BACKUP_SEMANTICS, NULL);
		if (hnd == INVALID_HANDLE_VALUE) {
			errno = err_win_to_posix(GetLastError());
			return -1;
		}
		if (!GetFinalPathNameByHandleW(hnd, wdirname, ARRAY_SIZE(wdirname), 0)) {
			errno = err_win_to_posix(GetLastError());
			CloseHandle(hnd);
			return -1;
		}
		CloseHandle(hnd);
	}

	result = _wchdir(normalize_ntpath(wdirname));
	current_directory_len = GetCurrentDirectoryW(0, NULL);
	return result;
}

int mingw_chmod(const char *filename, int mode)
{
	wchar_t wfilename[MAX_LONG_PATH];
	if (xutftowcs_long_path(wfilename, filename) < 0)
		return -1;
	return _wchmod(wfilename, mode);
}

/**
 * Verifies that safe_create_leading_directories() would succeed.
 */
static int has_valid_directory_prefix(wchar_t *wfilename)
{
	int n = wcslen(wfilename);

	while (n > 0) {
		wchar_t c = wfilename[--n];
		DWORD attributes;

		if (!is_dir_sep(c))
			continue;

		wfilename[n] = L'\0';
		attributes = GetFileAttributesW(wfilename);
		wfilename[n] = c;
		if (attributes == FILE_ATTRIBUTE_DIRECTORY ||
				attributes == FILE_ATTRIBUTE_DEVICE)
			return 1;
		if (attributes == INVALID_FILE_ATTRIBUTES)
			switch (GetLastError()) {
			case ERROR_PATH_NOT_FOUND:
				continue;
			case ERROR_FILE_NOT_FOUND:
				/* This implies parent directory exists. */
				return 1;
			}
		return 0;
	}
	return 1;
}

int mingw_lstat(const char *file_name, struct stat *buf)
{
	WIN32_FILE_ATTRIBUTE_DATA fdata;
	WIN32_FIND_DATAW findbuf;
	wchar_t wfilename[MAX_LONG_PATH];
	int wlen = xutftowcs_long_path(wfilename, file_name);
	if (wlen < 0)
		return -1;

	/* strip trailing '/', or GetFileAttributes will fail */
	while (wlen && is_dir_sep(wfilename[wlen - 1]))
		wfilename[--wlen] = 0;
	if (!wlen) {
		errno = ENOENT;
		return -1;
	}

	if (GetFileAttributesExW(wfilename, GetFileExInfoStandard, &fdata)) {
		/* for reparse points, use FindFirstFile to get the reparse tag */
		if (fdata.dwFileAttributes & FILE_ATTRIBUTE_REPARSE_POINT) {
			HANDLE handle = FindFirstFileW(wfilename, &findbuf);
			if (handle == INVALID_HANDLE_VALUE)
				goto error;
			FindClose(handle);
		}
		buf->st_ino = 0;
		buf->st_gid = 0;
		buf->st_uid = 0;
		buf->st_nlink = 1;
		buf->st_mode = file_attr_to_st_mode(fdata.dwFileAttributes,
				findbuf.dwReserved0);
		buf->st_size = S_ISLNK(buf->st_mode) ? MAX_LONG_PATH :
			fdata.nFileSizeLow | (((off_t) fdata.nFileSizeHigh) << 32);
		buf->st_dev = buf->st_rdev = 0; /* not used by Git */
		filetime_to_timespec(&(fdata.ftLastAccessTime), &(buf->st_atim));
		filetime_to_timespec(&(fdata.ftLastWriteTime), &(buf->st_mtim));
		filetime_to_timespec(&(fdata.ftCreationTime), &(buf->st_ctim));
		return 0;
	}
error:
	switch (GetLastError()) {
	case ERROR_ACCESS_DENIED:
	case ERROR_SHARING_VIOLATION:
	case ERROR_LOCK_VIOLATION:
	case ERROR_SHARING_BUFFER_EXCEEDED:
		errno = EACCES;
		break;
	case ERROR_BUFFER_OVERFLOW:
		errno = ENAMETOOLONG;
		break;
	case ERROR_NOT_ENOUGH_MEMORY:
		errno = ENOMEM;
		break;
	case ERROR_PATH_NOT_FOUND:
		if (!has_valid_directory_prefix(wfilename)) {
			errno = ENOTDIR;
			break;
		}
		/* fallthru */
	default:
		errno = ENOENT;
		break;
	}
	return -1;
}

int (*lstat)(const char *file_name, struct stat *buf) = mingw_lstat;

static int get_file_info_by_handle(HANDLE hnd, struct stat *buf)
{
	BY_HANDLE_FILE_INFORMATION fdata;
	if (!GetFileInformationByHandle(hnd, &fdata)) {
		errno = err_win_to_posix(GetLastError());
		return -1;
	}
	buf->st_ino = 0;
	buf->st_dev = buf->st_rdev = 0; /* not used by Git */
	buf->st_gid = buf->st_uid = 0;
	buf->st_nlink = 1;
	buf->st_mode = file_attr_to_st_mode(fdata.dwFileAttributes, 0);
	buf->st_size = fdata.nFileSizeLow | (((off_t) fdata.nFileSizeHigh) << 32);
	filetime_to_timespec(&(fdata.ftLastAccessTime), &(buf->st_atim));
	filetime_to_timespec(&(fdata.ftLastWriteTime), &(buf->st_mtim));
	filetime_to_timespec(&(fdata.ftCreationTime), &(buf->st_ctim));
	return 0;
}

int mingw_stat(const char *file_name, struct stat *buf)
{
	wchar_t wfile_name[MAX_LONG_PATH];
	HANDLE hnd;
	int result;

	/* open the file and let Windows resolve the links */
	if (xutftowcs_long_path(wfile_name, file_name) < 0)
		return -1;
	hnd = CreateFileW(wfile_name, 0,
			FILE_SHARE_READ | FILE_SHARE_WRITE | FILE_SHARE_DELETE, NULL,
			OPEN_EXISTING, FILE_FLAG_BACKUP_SEMANTICS, NULL);
	if (hnd == INVALID_HANDLE_VALUE) {
		errno = err_win_to_posix(GetLastError());
		return -1;
	}
	result = get_file_info_by_handle(hnd, buf);
	CloseHandle(hnd);
	return result;
}

int mingw_fstat(int fd, struct stat *buf)
{
	HANDLE fh = (HANDLE)_get_osfhandle(fd);
	DWORD avail, type = GetFileType(fh) & ~FILE_TYPE_REMOTE;

	switch (type) {
	case FILE_TYPE_DISK:
		return get_file_info_by_handle(fh, buf);

	case FILE_TYPE_CHAR:
	case FILE_TYPE_PIPE:
		/* initialize stat fields */
		memset(buf, 0, sizeof(*buf));
		buf->st_nlink = 1;

		if (type == FILE_TYPE_CHAR) {
			buf->st_mode = _S_IFCHR;
		} else {
			buf->st_mode = _S_IFIFO;
			if (PeekNamedPipe(fh, NULL, 0, NULL, &avail, NULL))
				buf->st_size = avail;
		}
		return 0;

	default:
		errno = EBADF;
		return -1;
	}
}

static inline void time_t_to_filetime(time_t t, FILETIME *ft)
{
	long long winTime = t * 10000000LL + 116444736000000000LL;
	ft->dwLowDateTime = winTime;
	ft->dwHighDateTime = winTime >> 32;
}

int mingw_utime (const char *file_name, const struct utimbuf *times)
{
	FILETIME mft, aft;
	int fh, rc;
	DWORD attrs;
	wchar_t wfilename[MAX_LONG_PATH];
	if (xutftowcs_long_path(wfilename, file_name) < 0)
		return -1;

	/* must have write permission */
	attrs = GetFileAttributesW(wfilename);
	if (attrs != INVALID_FILE_ATTRIBUTES &&
	    (attrs & FILE_ATTRIBUTE_READONLY)) {
		/* ignore errors here; open() will report them */
		SetFileAttributesW(wfilename, attrs & ~FILE_ATTRIBUTE_READONLY);
	}

	if ((fh = _wopen(wfilename, O_RDWR | O_BINARY)) < 0) {
		rc = -1;
		goto revert_attrs;
	}

	if (times) {
		time_t_to_filetime(times->modtime, &mft);
		time_t_to_filetime(times->actime, &aft);
	} else {
		GetSystemTimeAsFileTime(&mft);
		aft = mft;
	}
	if (!SetFileTime((HANDLE)_get_osfhandle(fh), NULL, &aft, &mft)) {
		errno = EINVAL;
		rc = -1;
	} else
		rc = 0;
	close(fh);

revert_attrs:
	if (attrs != INVALID_FILE_ATTRIBUTES &&
	    (attrs & FILE_ATTRIBUTE_READONLY)) {
		/* ignore errors again */
		SetFileAttributesW(wfilename, attrs);
	}
	return rc;
}

unsigned int sleep (unsigned int seconds)
{
	Sleep(seconds*1000);
	return 0;
}

char *mingw_mktemp(char *template)
{
	wchar_t wtemplate[MAX_PATH];
	/* we need to return the path, thus no long paths here! */
	if (xutftowcs_path(wtemplate, template) < 0)
		return NULL;
	if (!_wmktemp(wtemplate))
		return NULL;
	if (xwcstoutf(template, wtemplate, strlen(template) + 1) < 0)
		return NULL;
	return template;
}

int mkstemp(char *template)
{
	char *filename = mktemp(template);
	if (filename == NULL)
		return -1;
	return open(filename, O_RDWR | O_CREAT, 0600);
}

int gettimeofday(struct timeval *tv, void *tz)
{
	FILETIME ft;
	long long hnsec;

	GetSystemTimeAsFileTime(&ft);
	hnsec = filetime_to_hnsec(&ft);
	tv->tv_sec = hnsec / 10000000;
	tv->tv_usec = (hnsec % 10000000) / 10;
	return 0;
}

int pipe(int filedes[2])
{
	HANDLE h[2];

	/* this creates non-inheritable handles */
	if (!CreatePipe(&h[0], &h[1], NULL, 8192)) {
		errno = err_win_to_posix(GetLastError());
		return -1;
	}
	filedes[0] = _open_osfhandle(HCAST(int, h[0]), O_NOINHERIT);
	if (filedes[0] < 0) {
		CloseHandle(h[0]);
		CloseHandle(h[1]);
		return -1;
	}
	filedes[1] = _open_osfhandle(HCAST(int, h[1]), O_NOINHERIT);
	if (filedes[1] < 0) {
		close(filedes[0]);
		CloseHandle(h[1]);
		return -1;
	}
	return 0;
}

struct tm *gmtime_r(const time_t *timep, struct tm *result)
{
	/* gmtime() in MSVCRT.DLL is thread-safe, but not reentrant */
	memcpy(result, gmtime(timep), sizeof(struct tm));
	return result;
}

struct tm *localtime_r(const time_t *timep, struct tm *result)
{
	/* localtime() in MSVCRT.DLL is thread-safe, but not reentrant */
	memcpy(result, localtime(timep), sizeof(struct tm));
	return result;
}

char *mingw_getcwd(char *pointer, int len)
{
	wchar_t cwd[MAX_PATH], wpointer[MAX_PATH];
	DECLARE_PROC_ADDR(kernel32.dll, DWORD, GetFinalPathNameByHandleW,
			  HANDLE, LPWSTR, DWORD, DWORD);
	DWORD ret = GetCurrentDirectoryW(ARRAY_SIZE(cwd), cwd);

	if (!ret || ret >= ARRAY_SIZE(cwd)) {
		errno = ret ? ENAMETOOLONG : err_win_to_posix(GetLastError());
		return NULL;
	}
	ret = GetLongPathNameW(cwd, wpointer, ARRAY_SIZE(wpointer));
	if (!ret && GetLastError() == ERROR_ACCESS_DENIED &&
		INIT_PROC_ADDR(GetFinalPathNameByHandleW)) {
		HANDLE hnd = CreateFileW(cwd, 0,
			FILE_SHARE_READ | FILE_SHARE_WRITE | FILE_SHARE_DELETE, NULL,
			OPEN_EXISTING, FILE_FLAG_BACKUP_SEMANTICS, NULL);
		if (hnd == INVALID_HANDLE_VALUE)
			return NULL;
		ret = GetFinalPathNameByHandleW(hnd, wpointer, ARRAY_SIZE(wpointer), 0);
		CloseHandle(hnd);
		if (!ret || ret >= ARRAY_SIZE(wpointer))
			return NULL;
		if (xwcstoutf(pointer, normalize_ntpath(wpointer), len) < 0)
			return NULL;
		return pointer;
	}
	if (!ret || ret >= ARRAY_SIZE(wpointer))
		return NULL;
	if (xwcstoutf(pointer, wpointer, len) < 0)
		return NULL;
	convert_slashes(pointer);
	return pointer;
}

/*
 * See http://msdn2.microsoft.com/en-us/library/17w5ykft(vs.71).aspx
 * (Parsing C++ Command-Line Arguments)
 */
static const char *quote_arg(const char *arg)
{
	/* count chars to quote */
	int len = 0, n = 0;
	int force_quotes = 0;
	char *q, *d;
	const char *p = arg;
	if (!*p) force_quotes = 1;
	while (*p) {
		if (isspace(*p) || *p == '*' || *p == '?' || *p == '{' || *p == '\'')
			force_quotes = 1;
		else if (*p == '"')
			n++;
		else if (*p == '\\') {
			int count = 0;
			while (*p == '\\') {
				count++;
				p++;
				len++;
			}
			if (*p == '"')
				n += count*2 + 1;
			continue;
		}
		len++;
		p++;
	}
	if (!force_quotes && n == 0)
		return arg;

	/* insert \ where necessary */
	d = q = xmalloc(st_add3(len, n, 3));
	*d++ = '"';
	while (*arg) {
		if (*arg == '"')
			*d++ = '\\';
		else if (*arg == '\\') {
			int count = 0;
			while (*arg == '\\') {
				count++;
				*d++ = *arg++;
			}
			if (*arg == '"') {
				while (count-- > 0)
					*d++ = '\\';
				*d++ = '\\';
			}
		}
		*d++ = *arg++;
	}
	*d++ = '"';
	*d++ = 0;
	return q;
}

static const char *parse_interpreter(const char *cmd)
{
	static char buf[100];
	char *p, *opt;
	int n, fd;

	/* don't even try a .exe */
	n = strlen(cmd);
	if (n >= 4 && !strcasecmp(cmd+n-4, ".exe"))
		return NULL;

	fd = open(cmd, O_RDONLY);
	if (fd < 0)
		return NULL;
	n = read(fd, buf, sizeof(buf)-1);
	close(fd);
	if (n < 4)	/* at least '#!/x' and not error */
		return NULL;

	if (buf[0] != '#' || buf[1] != '!')
		return NULL;
	buf[n] = '\0';
	p = buf + strcspn(buf, "\r\n");
	if (!*p)
		return NULL;

	*p = '\0';
	if (!(p = strrchr(buf+2, '/')) && !(p = strrchr(buf+2, '\\')))
		return NULL;
	/* strip options */
	if ((opt = strchr(p+1, ' ')))
		*opt = '\0';
	return p+1;
}

/*
 * Splits the PATH into parts.
 */
static char **get_path_split(void)
{
	char *p, **path, *envpath = mingw_getenv("PATH");
	int i, n = 0;

	if (!envpath || !*envpath)
		return NULL;

	envpath = xstrdup(envpath);
	p = envpath;
	while (p) {
		char *dir = p;
		p = strchr(p, ';');
		if (p) *p++ = '\0';
		if (*dir) {	/* not earlier, catches series of ; */
			++n;
		}
	}
	if (!n) {
		free(envpath);
		return NULL;
	}

	ALLOC_ARRAY(path, n + 1);
	p = envpath;
	i = 0;
	do {
		if (*p)
			path[i++] = xstrdup(p);
		p = p+strlen(p)+1;
	} while (i < n);
	path[i] = NULL;

	free(envpath);

	return path;
}

static void free_path_split(char **path)
{
	char **p = path;

	if (!path)
		return;

	while (*p)
		free(*p++);
	free(path);
}

/*
 * exe_only means that we only want to detect .exe files, but not scripts
 * (which do not have an extension)
 */
static char *lookup_prog(const char *dir, const char *cmd, int isexe, int exe_only)
{
	char path[MAX_PATH];
	wchar_t wpath[MAX_PATH];
	snprintf(path, sizeof(path), "%s\\%s.exe", dir, cmd);

	if (xutftowcs_path(wpath, path) < 0)
		return NULL;

	if (!isexe && _waccess(wpath, F_OK) == 0)
		return xstrdup(path);
	wpath[wcslen(wpath)-4] = '\0';
	if ((!exe_only || isexe) && _waccess(wpath, F_OK) == 0) {
		if (!(GetFileAttributesW(wpath) & FILE_ATTRIBUTE_DIRECTORY)) {
			path[strlen(path)-4] = '\0';
			return xstrdup(path);
		}
	}
	return NULL;
}

/*
 * Determines the absolute path of cmd using the split path in path.
 * If cmd contains a slash or backslash, no lookup is performed.
 */
static char *path_lookup(const char *cmd, char **path, int exe_only)
{
	char *prog = NULL;
	int len = strlen(cmd);
	int isexe = len >= 4 && !strcasecmp(cmd+len-4, ".exe");

	if (strchr(cmd, '/') || strchr(cmd, '\\'))
		prog = xstrdup(cmd);

	while (!prog && *path)
		prog = lookup_prog(*path++, cmd, isexe, exe_only);

	return prog;
}

#if defined(_MSC_VER)
/*
 * Build an environment block combining the inherited environment
 * merged with the given list of settings.
 *
 * Values of the form "KEY=VALUE" in deltaenv override inherited values.
 * Values of the form "KEY" in deltaenv delete inherited values.
 *
 * We return a contiguous block of UNICODE strings with a final trailing
 * zero word.
 */
static wchar_t *make_environment_block(char **deltaenv)
{
	/*
	 * The CRT (at least as of UCRT) secretly declares "_wenviron"
	 * as a function that returns a pointer to a mostly static table.
	 * Grab the pointer and cache it for the duration of our loop.
	 */
	extern wchar_t **_wenviron;
	const wchar_t **my_wenviron = _wenviron;

	/*
	 * Internally, we create normal 'C' arrays of strings (pointing
	 * into the blocks) to help with some of the de-dup work.
	 */
	wchar_t **wptrs_ins = NULL;
	wchar_t **wptrs_del = NULL;
	wchar_t *wblock_ins = NULL;
	wchar_t *wblock_del = NULL;
	wchar_t *wend_ins;
	wchar_t *wend_del;
	wchar_t *w_ins;
	wchar_t *w_del;

	int maxlen = 0;
	int nr_delta = 0;
	int nr_delta_ins = 0;
	int nr_delta_del = 0;
	int nr_wenv = 0;
	int j, k, k_ins, k_del;

	/*
	 * Count the number of inserts and deletes in the deltaenv list.
	 * Allocate 'C' arrays for inserts and deletes.
	 * Also estimate the block size of our results.
	 */
	if (deltaenv && deltaenv[0] && *deltaenv[0]) {
		for (k = 0; deltaenv && deltaenv[k] && *deltaenv[k]; k++) {
			if (strchr(deltaenv[k], '=') == NULL)
				nr_delta_del++;
			else {
				maxlen += strlen(deltaenv[k]) + 1;
				nr_delta_ins++;
			}
		}

		if (nr_delta_ins)
			wptrs_ins = (wchar_t**)calloc(nr_delta_ins + 1, sizeof(wchar_t*));
		if (nr_delta_del)
			wptrs_del = (wchar_t**)calloc(nr_delta_del + 1, sizeof(wchar_t*));

		nr_delta = nr_delta_ins + nr_delta_del;
	}
	while (my_wenviron && my_wenviron[nr_wenv] && *my_wenviron[nr_wenv])
		maxlen += wcslen(my_wenviron[nr_wenv++]) + 1;
	maxlen++;

	/*
	 * Allocate blocks for inserted and deleted items.
	 * The individual pointers in the 'C' arrays will point into here.
	 * We will use the wblock_ins as the final result.
	 */
	if (nr_delta_del) {
		wblock_del = (wchar_t*)calloc(maxlen, sizeof(wchar_t));
		wend_del = wblock_del + maxlen;
		w_del = wblock_del;
	}
	wblock_ins = (wchar_t*)calloc(maxlen, sizeof(wchar_t));
	wend_ins = wblock_ins + maxlen;
	w_ins = wblock_ins;

	/*
	 * deltaenv values override inherited environment, so put them
	 * in the result list first (so that we can de-dup using the
	 * wide versions of them.
	 *
	 * Items in the deltaenv list that DO NOT contain an "=" are
	 * treated as unsetenv.
	 *
	 * Care needs to be taken to handle entries that are added first, and
	 * then deleted.
	 */
	k_ins = 0;
	k_del = 0;
	for (k = 0; k < nr_delta; k++) {
		if (strchr(deltaenv[k], '=') == NULL) {
			wchar_t *save = w_del;
			wptrs_del[k_del++] = w_del;
			w_del += xutftowcs(w_del, deltaenv[k], (wend_del - w_del));
			*w_del++ = L'='; /* append '=' to make lookup easier in next step. */
			*w_del++ = 0;

			/* If we added this key, we have to remove it again */
			for (j = 0; j < k_ins; j++)
				if (!wcsnicmp(wptrs_ins[j], save, w_del - save - 1)) {
					if (j + 1 < k_ins) {
						int delta = sizeof(wchar_t) * (wptrs_ins[j + 1] - wptrs_ins[j]), i;
						memmove(wptrs_ins[j], wptrs_ins[j + 1], sizeof(wchar_t) * (w_ins - wptrs_ins[j + 1]));
						for (i = j; i < --k_ins; i++)
							wptrs_ins[i] = wptrs_ins[i + 1] - delta;
						w_ins -= delta;
					} else
						w_ins = wptrs_ins[j];
					k_ins--;
					j--;
				}
		} else {
			wptrs_ins[k_ins++] = w_ins;
			w_ins += xutftowcs(w_ins, deltaenv[k], (wend_ins - w_ins)) + 1;
		}
	}
	assert(k_ins <= nr_delta_ins);
	assert(k_del == nr_delta_del);

	/*
	 * Walk the inherited environment and copy over unique, non-deleted
	 * ones into the result set. Note that we only have to de-dup WRT
	 * the values from deltaenv, because the inherited set should be unique.
	 */
	for (j = 0; j < nr_wenv; j++) {
		const wchar_t *v_j = my_wenviron[j];
		wchar_t *v_j_eq = wcschr(v_j, L'=');
		int len_j_eq, len_j;

		if (!v_j_eq)
			continue; /* should not happen */
		len_j_eq = v_j_eq + 1 - v_j; /* length(v_j) including '=' */

		/* lookup v_j in list of to-delete vars */
		for (k_del = 0; k_del < nr_delta_del; k_del++) {
			if (wcsnicmp(v_j, wptrs_del[k_del], len_j_eq) == 0)
				goto skip_it;
		}

		/* lookup v_j in deltaenv portion of result set */
		for (k_ins = 0; k_ins < nr_delta_ins; k_ins++) {
			if (wcsnicmp(v_j, wptrs_ins[k_ins], len_j_eq) == 0)
				goto skip_it;
		}

		/* item is unique, add it to results. */
		len_j = wcslen(v_j);
		memcpy(w_ins, v_j, len_j * sizeof(wchar_t));
		w_ins += len_j + 1;

skip_it:
		;
	}

	if (wptrs_ins)
		free(wptrs_ins);
	if (wptrs_del)
		free(wptrs_del);
	if (wblock_del)
		free(wblock_del);

	return wblock_ins;
}

#else

static int do_putenv(char **env, const char *name, int size, int free_old);

/* used number of elements of environ array, including terminating NULL */
static int environ_size = 0;
/* allocated size of environ array, in bytes */
static int environ_alloc = 0;
/* used as a indicator when the environment has been changed outside mingw.c */
static char **saved_environ;

static void maybe_reinitialize_environ(void);

/*
 * Create environment block suitable for CreateProcess. Merges current
 * process environment and the supplied environment changes.
 */
static wchar_t *make_environment_block(char **deltaenv)
{
	wchar_t *wenvblk = NULL;
	char **tmpenv;
	int i = 0, size, wenvsz = 0, wenvpos = 0;

	maybe_reinitialize_environ();
	size = environ_size;

	while (deltaenv && deltaenv[i] && *deltaenv[i])
		i++;

	/* copy the environment, leaving space for changes */
	ALLOC_ARRAY(tmpenv, size + i);
	memcpy(tmpenv, environ, size * sizeof(char*));

	/* merge supplied environment changes into the temporary environment */
	for (i = 0; deltaenv && deltaenv[i] && *deltaenv[i]; i++)
		size = do_putenv(tmpenv, deltaenv[i], size, 0);

	/* create environment block from temporary environment */
	for (i = 0; tmpenv[i] && *tmpenv[i]; i++) {
		size = 2 * strlen(tmpenv[i]) + 2; /* +2 for final \0 */
		ALLOC_GROW(wenvblk, (wenvpos + size) * sizeof(wchar_t), wenvsz);
		wenvpos += xutftowcs(&wenvblk[wenvpos], tmpenv[i], size) + 1;
	}
	/* add final \0 terminator */
	wenvblk[wenvpos] = 0;
	free(tmpenv);
	return wenvblk;
}
#endif

static void do_unset_environment_variables(void)
{
	static int done;
	char *p = unset_environment_variables;

	if (done || !p)
		return;
	done = 1;

	for (;;) {
		char *comma = strchr(p, ',');

		if (comma)
			*comma = '\0';
		unsetenv(p);
		if (!comma)
			break;
		p = comma + 1;
	}
}

struct pinfo_t {
	struct pinfo_t *next;
	pid_t pid;
	HANDLE proc;
};
static struct pinfo_t *pinfo = NULL;
CRITICAL_SECTION pinfo_cs;

static pid_t mingw_spawnve_fd(const char *cmd, const char **argv, char **deltaenv,
			      const char *dir,
			      int prepend_cmd, int fhin, int fhout, int fherr)
{
	STARTUPINFOW si;
	PROCESS_INFORMATION pi;
	struct strbuf args;
	wchar_t wcmd[MAX_PATH], wdir[MAX_PATH], *wargs, *wenvblk = NULL;
	unsigned flags = CREATE_UNICODE_ENVIRONMENT;
	BOOL ret;
	HANDLE cons;
	const char *strace_env;

	do_unset_environment_variables();

	/* Determine whether or not we are associated to a console */
	cons = CreateFile("CONOUT$", GENERIC_WRITE,
			FILE_SHARE_WRITE, NULL, OPEN_EXISTING,
			FILE_ATTRIBUTE_NORMAL, NULL);
	if (cons == INVALID_HANDLE_VALUE) {
		/* There is no console associated with this process.
		 * Since the child is a console process, Windows
		 * would normally create a console window. But
		 * since we'll be redirecting std streams, we do
		 * not need the console.
		 * It is necessary to use DETACHED_PROCESS
		 * instead of CREATE_NO_WINDOW to make ssh
		 * recognize that it has no console.
		 */
		flags |= DETACHED_PROCESS;
	} else {
		/* There is already a console. If we specified
		 * DETACHED_PROCESS here, too, Windows would
		 * disassociate the child from the console.
		 * The same is true for CREATE_NO_WINDOW.
		 * Go figure!
		 */
		CloseHandle(cons);
	}
	memset(&si, 0, sizeof(si));
	si.cb = sizeof(si);
	si.dwFlags = STARTF_USESTDHANDLES;
	si.hStdInput = winansi_get_osfhandle(fhin);
	si.hStdOutput = winansi_get_osfhandle(fhout);
	si.hStdError = winansi_get_osfhandle(fherr);

	/* executables and the current directory don't support long paths */
	if (xutftowcs_path(wcmd, cmd) < 0)
		return -1;
	if (dir && xutftowcs_path(wdir, dir) < 0)
		return -1;

	/* concatenate argv, quoting args as we go */
	strbuf_init(&args, 0);
	if (prepend_cmd) {
		char *quoted = (char *)quote_arg(cmd);
		strbuf_addstr(&args, quoted);
		if (quoted != cmd)
			free(quoted);
	}
	for (; *argv; argv++) {
		char *quoted = (char *)quote_arg(*argv);
		if (*args.buf)
			strbuf_addch(&args, ' ');
		strbuf_addstr(&args, quoted);
		if (quoted != *argv)
			free(quoted);
	}

	strace_env = getenv("GIT_STRACE_COMMANDS");
	if (strace_env) {
		char **path = get_path_split();
		char *p = path_lookup("strace.exe", path, 1);
		if (!p) {
			free_path_split(path);
			return error("strace not found!");
		}
		free_path_split(path);
		if (xutftowcs_path(wcmd, p) < 0) {
			free(p);
			return -1;
		}
		free(p);
		if (!strcmp("1", strace_env) ||
		    !strcasecmp("yes", strace_env) ||
		    !strcasecmp("true", strace_env))
			strbuf_insert(&args, 0, "strace ", 7);
		else {
			const char *quoted = quote_arg(strace_env);
			struct strbuf buf = STRBUF_INIT;
			strbuf_addf(&buf, "strace -o %s ", quoted);
			if (quoted != strace_env)
				free((char *)quoted);
			strbuf_insert(&args, 0, buf.buf, buf.len);
			strbuf_release(&buf);
		}
	}

	ALLOC_ARRAY(wargs, st_add(st_mult(2, args.len), 1));
	xutftowcs(wargs, args.buf, 2 * args.len + 1);
	strbuf_release(&args);

	wenvblk = make_environment_block(deltaenv);

	memset(&pi, 0, sizeof(pi));
	ret = CreateProcessW(wcmd, wargs, NULL, NULL, TRUE, flags,
		wenvblk, dir ? wdir : NULL, &si, &pi);

	free(wenvblk);
	free(wargs);

	if (!ret) {
		errno = ENOENT;
		return -1;
	}
	CloseHandle(pi.hThread);

	/*
	 * The process ID is the human-readable identifier of the process
	 * that we want to present in log and error messages. The handle
	 * is not useful for this purpose. But we cannot close it, either,
	 * because it is not possible to turn a process ID into a process
	 * handle after the process terminated.
	 * Keep the handle in a list for waitpid.
	 */
	EnterCriticalSection(&pinfo_cs);
	{
		struct pinfo_t *info = xmalloc(sizeof(struct pinfo_t));
		info->pid = pi.dwProcessId;
		info->proc = pi.hProcess;
		info->next = pinfo;
		pinfo = info;
	}
	LeaveCriticalSection(&pinfo_cs);

	return (pid_t)pi.dwProcessId;
}

static pid_t mingw_spawnv(const char *cmd, const char **argv, int prepend_cmd)
{
	return mingw_spawnve_fd(cmd, argv, NULL, NULL, prepend_cmd, 0, 1, 2);
}

pid_t mingw_spawnvpe(const char *cmd, const char **argv, char **deltaenv,
		     const char *dir,
		     int fhin, int fhout, int fherr)
{
	pid_t pid;
	char **path = get_path_split();
	char *prog = path_lookup(cmd, path, 0);

	if (!prog) {
		errno = ENOENT;
		pid = -1;
	}
	else {
		const char *interpr = parse_interpreter(prog);

		if (interpr) {
			const char *argv0 = argv[0];
			char *iprog = path_lookup(interpr, path, 1);
			argv[0] = prog;
			if (!iprog) {
				errno = ENOENT;
				pid = -1;
			}
			else {
				pid = mingw_spawnve_fd(iprog, argv, deltaenv, dir, 1,
						       fhin, fhout, fherr);
				free(iprog);
			}
			argv[0] = argv0;
		}
		else
			pid = mingw_spawnve_fd(prog, argv, deltaenv, dir, 0,
					       fhin, fhout, fherr);
		free(prog);
	}
	free_path_split(path);
	return pid;
}

static int try_shell_exec(const char *cmd, char *const *argv)
{
	const char *interpr = parse_interpreter(cmd);
	char **path;
	char *prog;
	int pid = 0;

	if (!interpr)
		return 0;
	path = get_path_split();
	prog = path_lookup(interpr, path, 1);
	if (prog) {
		int argc = 0;
#ifndef _MSC_VER
		const
#endif
		char **argv2;
		while (argv[argc]) argc++;
		ALLOC_ARRAY(argv2, argc + 1);
		argv2[0] = (char *)cmd;	/* full path to the script file */
		memcpy(&argv2[1], &argv[1], sizeof(*argv) * argc);
		pid = mingw_spawnv(prog, argv2, 1);
		if (pid >= 0) {
			int status;
			if (waitpid(pid, &status, 0) < 0)
				status = 255;
			exit(status);
		}
		pid = 1;	/* indicate that we tried but failed */
		free(prog);
		free(argv2);
	}
	free_path_split(path);
	return pid;
}

int mingw_execv(const char *cmd, char *const *argv)
{
	/* check if git_command is a shell script */
	if (!try_shell_exec(cmd, argv)) {
		int pid, status;

		pid = mingw_spawnv(cmd, (const char **)argv, 0);
		if (pid < 0)
			return -1;
		if (waitpid(pid, &status, 0) < 0)
			status = 255;
		exit(status);
	}
	return -1;
}

int mingw_execvp(const char *cmd, char *const *argv)
{
	char **path = get_path_split();
	char *prog = path_lookup(cmd, path, 0);

	if (prog) {
		mingw_execv(prog, argv);
		free(prog);
	} else
		errno = ENOENT;

	free_path_split(path);
	return -1;
}

int mingw_kill(pid_t pid, int sig)
{
	if (pid > 0 && sig == SIGTERM) {
		HANDLE h = OpenProcess(PROCESS_TERMINATE, FALSE, pid);

		if (TerminateProcess(h, -1)) {
			CloseHandle(h);
			return 0;
		}

		errno = err_win_to_posix(GetLastError());
		CloseHandle(h);
		return -1;
	} else if (pid > 0 && sig == 0) {
		HANDLE h = OpenProcess(PROCESS_QUERY_INFORMATION, FALSE, pid);
		if (h) {
			CloseHandle(h);
			return 0;
		}
	}

	errno = EINVAL;
	return -1;
}

#if defined(_MSC_VER)

/* UTF8 versions of getenv and putenv (and unsetenv).
 * Internally, they use the CRT's stock UNICODE routines
 * to avoid data loss.
 *
 * Unlike the mingw version, we DO NOT directly write to
 * the CRT variables.  We also DO NOT try to manage/replace
 * the CRT storage.
 */
char *msc_getenv(const char *name)
{
	int len_key, len_value;
	wchar_t *w_key;
	char *value;
	const wchar_t *w_value;

	if (!name || !*name)
		return NULL;

	len_key = strlen(name) + 1;
	w_key = calloc(len_key, sizeof(wchar_t));
	xutftowcs(w_key, name, len_key);
	w_value = _wgetenv(w_key);
	free(w_key);

	if (!w_value)
		return NULL;

	len_value = wcslen(w_value) * 3 + 1;
	value = calloc(len_value, sizeof(char));
	xwcstoutf(value, w_value, len_value);

	/* TODO Warning: We return "value" which is an allocated
	 * value and the caller is NOT expecting to have to free
	 * it, so we leak memory.
	 */
	return value;
}

int msc_putenv(const char *name)
{
	int len, result;
	char *equal;
	wchar_t *wide;

	if (!name || !*name)
		return 0;

	len = strlen(name);
	equal = strchr(name, '=');
	wide = calloc(len+1+!equal, sizeof(wchar_t));
	xutftowcs(wide, name, len+1);
	if (!equal)
		wcscat(wide, L"=");

	result = _wputenv(wide);

	free(wide);
	return result;
}

#else

/*
 * Compare environment entries by key (i.e. stopping at '=' or '\0').
 */
static int compareenv(const void *v1, const void *v2)
{
	const char *e1 = *(const char**)v1;
	const char *e2 = *(const char**)v2;

	for (;;) {
		int c1 = *e1++;
		int c2 = *e2++;
		c1 = (c1 == '=') ? 0 : tolower(c1);
		c2 = (c2 == '=') ? 0 : tolower(c2);
		if (c1 > c2)
			return 1;
		if (c1 < c2)
			return -1;
		if (c1 == 0)
			return 0;
	}
}

/*
 * Functions implemented outside Git are able to modify the environment,
 * too. For example, cURL's curl_global_init() function sets the CHARSET
 * environment variable (at least in certain circumstances).
 *
 * Therefore we need to be *really* careful *not* to assume that we have
 * sole control over the environment and reinitalize it when necessary.
 */
static void maybe_reinitialize_environ(void)
{
	int i;

	if (!saved_environ) {
		warning("MinGW environment not initialized yet");
		return;
	}

	if (environ_size <= 0)
		return;

	if (saved_environ != environ)
		/* We have *no* idea how much space was allocated outside */
		environ_alloc = 0;
	else if (!environ[environ_size - 1])
		return; /* still consistent */

	for (i = 0; environ[i] && *environ[i]; i++)
		; /* continue counting */
	environ[i] = NULL;
	environ_size = i + 1;

	/* sort environment for O(log n) getenv / putenv */
	qsort(environ, i, sizeof(char*), compareenv);
}

static int bsearchenv(char **env, const char *name, size_t size)
{
	unsigned low = 0, high = size;
	while (low < high) {
		unsigned mid = low + ((high - low) >> 1);
		int cmp = compareenv(&env[mid], &name);
		if (cmp < 0)
			low = mid + 1;
		else if (cmp > 0)
			high = mid;
		else
			return mid;
	}
	return ~low; /* not found, return 1's complement of insert position */
}

/*
 * If name contains '=', then sets the variable, otherwise it unsets it
 * Size includes the terminating NULL. Env must have room for size + 1 entries
 * (in case of insert). Returns the new size. Optionally frees removed entries.
 */
static int do_putenv(char **env, const char *name, int size, int free_old)
{
	int i = size <= 0 ? -1 : bsearchenv(env, name, size - 1);

	/* optionally free removed / replaced entry */
	if (i >= 0 && free_old)
		free(env[i]);

	if (strchr(name, '=')) {
		/* if new value ('key=value') is specified, insert or replace entry */
		if (i < 0) {
			i = ~i;
			memmove(&env[i + 1], &env[i], (size - i) * sizeof(char*));
			size++;
		}
		env[i] = (char*) name;
	} else if (i >= 0) {
		/* otherwise ('key') remove existing entry */
		size--;
		memmove(&env[i], &env[i + 1], (size - i) * sizeof(char*));
	}
	return size;
}

char *mingw_getenv(const char *name)
{
	char *value;
	int pos;

	if (environ_size <= 0)
		return NULL;

	maybe_reinitialize_environ();
	pos = bsearchenv(environ, name, environ_size - 1);

	if (pos < 0)
		return NULL;
	value = strchr(environ[pos], '=');
	return value ? &value[1] : NULL;
}

int mingw_putenv(const char *namevalue)
{
	maybe_reinitialize_environ();
	ALLOC_GROW(environ, (environ_size + 1) * sizeof(char*), environ_alloc);
	saved_environ = environ;
	environ_size = do_putenv(environ, namevalue, environ_size, 1);
	return 0;
}

#endif

/*
 * Note, this isn't a complete replacement for getaddrinfo. It assumes
 * that service contains a numerical port, or that it is null. It
 * does a simple search using gethostbyname, and returns one IPv4 host
 * if one was found.
 */
static int WSAAPI getaddrinfo_stub(const char *node, const char *service,
				   const struct addrinfo *hints,
				   struct addrinfo **res)
{
	struct hostent *h = NULL;
	struct addrinfo *ai;
	struct sockaddr_in *sin;

	if (node) {
		h = gethostbyname(node);
		if (!h)
			return WSAGetLastError();
	}

	ai = xmalloc(sizeof(struct addrinfo));
	*res = ai;
	ai->ai_flags = 0;
	ai->ai_family = AF_INET;
	ai->ai_socktype = hints ? hints->ai_socktype : 0;
	switch (ai->ai_socktype) {
	case SOCK_STREAM:
		ai->ai_protocol = IPPROTO_TCP;
		break;
	case SOCK_DGRAM:
		ai->ai_protocol = IPPROTO_UDP;
		break;
	default:
		ai->ai_protocol = 0;
		break;
	}
	ai->ai_addrlen = sizeof(struct sockaddr_in);
	if (hints && (hints->ai_flags & AI_CANONNAME))
		ai->ai_canonname = h ? xstrdup(h->h_name) : NULL;
	else
		ai->ai_canonname = NULL;

	sin = xcalloc(1, ai->ai_addrlen);
	sin->sin_family = AF_INET;
	/* Note: getaddrinfo is supposed to allow service to be a string,
	 * which should be looked up using getservbyname. This is
	 * currently not implemented */
	if (service)
		sin->sin_port = htons(atoi(service));
	if (h)
		sin->sin_addr = *(struct in_addr *)h->h_addr;
	else if (hints && (hints->ai_flags & AI_PASSIVE))
		sin->sin_addr.s_addr = INADDR_ANY;
	else
		sin->sin_addr.s_addr = INADDR_LOOPBACK;
	ai->ai_addr = (struct sockaddr *)sin;
	ai->ai_next = NULL;
	return 0;
}

static void WSAAPI freeaddrinfo_stub(struct addrinfo *res)
{
	free(res->ai_canonname);
	free(res->ai_addr);
	free(res);
}

static int WSAAPI getnameinfo_stub(const struct sockaddr *sa, socklen_t salen,
				   char *host, DWORD hostlen,
				   char *serv, DWORD servlen, int flags)
{
	const struct sockaddr_in *sin = (const struct sockaddr_in *)sa;
	if (sa->sa_family != AF_INET)
		return EAI_FAMILY;
	if (!host && !serv)
		return EAI_NONAME;

	if (host && hostlen > 0) {
		struct hostent *ent = NULL;
		if (!(flags & NI_NUMERICHOST))
			ent = gethostbyaddr((const char *)&sin->sin_addr,
					    sizeof(sin->sin_addr), AF_INET);

		if (ent)
			snprintf(host, hostlen, "%s", ent->h_name);
		else if (flags & NI_NAMEREQD)
			return EAI_NONAME;
		else
			snprintf(host, hostlen, "%s", inet_ntoa(sin->sin_addr));
	}

	if (serv && servlen > 0) {
		struct servent *ent = NULL;
		if (!(flags & NI_NUMERICSERV))
			ent = getservbyport(sin->sin_port,
					    flags & NI_DGRAM ? "udp" : "tcp");

		if (ent)
			snprintf(serv, servlen, "%s", ent->s_name);
		else
			snprintf(serv, servlen, "%d", ntohs(sin->sin_port));
	}

	return 0;
}

static HMODULE ipv6_dll = NULL;
static void (WSAAPI *ipv6_freeaddrinfo)(struct addrinfo *res);
static int (WSAAPI *ipv6_getaddrinfo)(const char *node, const char *service,
				      const struct addrinfo *hints,
				      struct addrinfo **res);
static int (WSAAPI *ipv6_getnameinfo)(const struct sockaddr *sa, socklen_t salen,
				      char *host, DWORD hostlen,
				      char *serv, DWORD servlen, int flags);
/*
 * gai_strerror is an inline function in the ws2tcpip.h header, so we
 * don't need to try to load that one dynamically.
 */

static void socket_cleanup(void)
{
	WSACleanup();
	if (ipv6_dll)
		FreeLibrary(ipv6_dll);
	ipv6_dll = NULL;
	ipv6_freeaddrinfo = freeaddrinfo_stub;
	ipv6_getaddrinfo = getaddrinfo_stub;
	ipv6_getnameinfo = getnameinfo_stub;
}

static void ensure_socket_initialization(void)
{
	WSADATA wsa;
	static int initialized = 0;
	const char *libraries[] = { "ws2_32.dll", "wship6.dll", NULL };
	const char **name;

	if (initialized)
		return;

	if (WSAStartup(MAKEWORD(2,2), &wsa))
		die("unable to initialize winsock subsystem, error %d",
			WSAGetLastError());

	for (name = libraries; *name; name++) {
		ipv6_dll = LoadLibraryExA(*name, NULL,
					  LOAD_LIBRARY_SEARCH_SYSTEM32);
		if (!ipv6_dll)
			continue;

		ipv6_freeaddrinfo = (void (WSAAPI *)(struct addrinfo *))
			GetProcAddress(ipv6_dll, "freeaddrinfo");
		ipv6_getaddrinfo = (int (WSAAPI *)(const char *, const char *,
						   const struct addrinfo *,
						   struct addrinfo **))
			GetProcAddress(ipv6_dll, "getaddrinfo");
		ipv6_getnameinfo = (int (WSAAPI *)(const struct sockaddr *,
						   socklen_t, char *, DWORD,
						   char *, DWORD, int))
			GetProcAddress(ipv6_dll, "getnameinfo");
		if (!ipv6_freeaddrinfo || !ipv6_getaddrinfo || !ipv6_getnameinfo) {
			FreeLibrary(ipv6_dll);
			ipv6_dll = NULL;
		} else
			break;
	}
	if (!ipv6_freeaddrinfo || !ipv6_getaddrinfo || !ipv6_getnameinfo) {
		ipv6_freeaddrinfo = freeaddrinfo_stub;
		ipv6_getaddrinfo = getaddrinfo_stub;
		ipv6_getnameinfo = getnameinfo_stub;
	}

	atexit(socket_cleanup);
	initialized = 1;
}

#undef gethostname
int mingw_gethostname(char *name, int namelen)
{
    ensure_socket_initialization();
    return gethostname(name, namelen);
}

#undef gethostbyname
struct hostent *mingw_gethostbyname(const char *host)
{
	ensure_socket_initialization();
	return gethostbyname(host);
}

void mingw_freeaddrinfo(struct addrinfo *res)
{
	ipv6_freeaddrinfo(res);
}

int mingw_getaddrinfo(const char *node, const char *service,
		      const struct addrinfo *hints, struct addrinfo **res)
{
	ensure_socket_initialization();
	return ipv6_getaddrinfo(node, service, hints, res);
}

int mingw_getnameinfo(const struct sockaddr *sa, socklen_t salen,
		      char *host, DWORD hostlen, char *serv, DWORD servlen,
		      int flags)
{
	ensure_socket_initialization();
	return ipv6_getnameinfo(sa, salen, host, hostlen, serv, servlen, flags);
}

int mingw_socket(int domain, int type, int protocol)
{
	int sockfd;
	SOCKET s;

	ensure_socket_initialization();
	s = WSASocket(domain, type, protocol, NULL, 0, 0);
	if (s == INVALID_SOCKET) {
		/*
		 * WSAGetLastError() values are regular BSD error codes
		 * biased by WSABASEERR.
		 * However, strerror() does not know about networking
		 * specific errors, which are values beginning at 38 or so.
		 * Therefore, we choose to leave the biased error code
		 * in errno so that _if_ someone looks up the code somewhere,
		 * then it is at least the number that are usually listed.
		 */
		errno = WSAGetLastError();
		return -1;
	}
	/* convert into a file descriptor */
	if ((sockfd = _open_osfhandle(s, O_RDWR|O_BINARY)) < 0) {
		closesocket(s);
		return error("unable to make a socket file descriptor: %s",
			strerror(errno));
	}
	return sockfd;
}

#undef connect
int mingw_connect(int sockfd, struct sockaddr *sa, size_t sz)
{
	SOCKET s = (SOCKET)_get_osfhandle(sockfd);
	return connect(s, sa, sz);
}

#undef bind
int mingw_bind(int sockfd, struct sockaddr *sa, size_t sz)
{
	SOCKET s = (SOCKET)_get_osfhandle(sockfd);
	return bind(s, sa, sz);
}

#undef setsockopt
int mingw_setsockopt(int sockfd, int lvl, int optname, void *optval, int optlen)
{
	SOCKET s = (SOCKET)_get_osfhandle(sockfd);
	return setsockopt(s, lvl, optname, (const char*)optval, optlen);
}

#undef shutdown
int mingw_shutdown(int sockfd, int how)
{
	SOCKET s = (SOCKET)_get_osfhandle(sockfd);
	return shutdown(s, how);
}

#undef listen
int mingw_listen(int sockfd, int backlog)
{
	SOCKET s = (SOCKET)_get_osfhandle(sockfd);
	return listen(s, backlog);
}

#undef accept
int mingw_accept(int sockfd1, struct sockaddr *sa, socklen_t *sz)
{
	int sockfd2;

	SOCKET s1 = (SOCKET)_get_osfhandle(sockfd1);
	SOCKET s2 = accept(s1, sa, sz);

	/* convert into a file descriptor */
	if ((sockfd2 = _open_osfhandle(s2, O_RDWR|O_BINARY)) < 0) {
		int err = errno;
		closesocket(s2);
		return error("unable to make a socket file descriptor: %s",
			strerror(err));
	}
	return sockfd2;
}

#undef rename
int mingw_rename(const char *pold, const char *pnew)
{
	DWORD attrs = INVALID_FILE_ATTRIBUTES, gle;
	int tries = 0;
	wchar_t wpold[MAX_LONG_PATH], wpnew[MAX_LONG_PATH];
	if (xutftowcs_long_path(wpold, pold) < 0 ||
	    xutftowcs_long_path(wpnew, pnew) < 0)
		return -1;

repeat:
	if (MoveFileExW(wpold, wpnew,
			MOVEFILE_REPLACE_EXISTING | MOVEFILE_COPY_ALLOWED))
		return 0;
	gle = GetLastError();

	/* revert file attributes on failure */
	if (attrs != INVALID_FILE_ATTRIBUTES)
		SetFileAttributesW(wpnew, attrs);

	if (!is_file_in_use_error(gle)) {
		errno = err_win_to_posix(gle);
		return -1;
	}

	if ((attrs = GetFileAttributesW(wpnew)) != INVALID_FILE_ATTRIBUTES) {
		if (attrs & FILE_ATTRIBUTE_DIRECTORY) {
			DWORD attrsold = GetFileAttributesW(wpold);
			if (attrsold == INVALID_FILE_ATTRIBUTES ||
			    !(attrsold & FILE_ATTRIBUTE_DIRECTORY))
				errno = EISDIR;
			else if (!_wrmdir(wpnew))
				goto repeat;
			return -1;
		}
		if ((attrs & FILE_ATTRIBUTE_READONLY) &&
		    SetFileAttributesW(wpnew, attrs & ~FILE_ATTRIBUTE_READONLY))
			goto repeat;
	}
	if (retry_ask_yes_no(&tries, "Rename from '%s' to '%s' failed. "
		       "Should I try again?", pold, pnew))
		goto repeat;

	errno = EACCES;
	return -1;
}

/*
 * Note that this doesn't return the actual pagesize, but
 * the allocation granularity. If future Windows specific git code
 * needs the real getpagesize function, we need to find another solution.
 */
int mingw_getpagesize(void)
{
	SYSTEM_INFO si;
	GetSystemInfo(&si);
	return si.dwAllocationGranularity;
}

/* See https://msdn.microsoft.com/en-us/library/windows/desktop/ms724435.aspx */
enum EXTENDED_NAME_FORMAT {
	NameDisplay = 3,
	NameUserPrincipal = 8
};

static char *get_extended_user_info(enum EXTENDED_NAME_FORMAT type)
{
	DECLARE_PROC_ADDR(secur32.dll, BOOL, GetUserNameExW,
		enum EXTENDED_NAME_FORMAT, LPCWSTR, PULONG);
	static wchar_t wbuffer[1024];
	DWORD len;

	if (!INIT_PROC_ADDR(GetUserNameExW))
		return NULL;

	len = ARRAY_SIZE(wbuffer);
	if (GetUserNameExW(type, wbuffer, &len)) {
		char *converted = xmalloc((len *= 3));
		if (xwcstoutf(converted, wbuffer, len) >= 0)
			return converted;
		free(converted);
	}

	return NULL;
}

char *mingw_query_user_email(void)
{
	return get_extended_user_info(NameUserPrincipal);
}

struct passwd *getpwuid(int uid)
{
	static unsigned initialized;
	static char user_name[100];
	static struct passwd *p;
	DWORD len;

	if (initialized)
		return p;

	len = sizeof(user_name);
	if (!GetUserName(user_name, &len)) {
		initialized = 1;
		return NULL;
	}

	p = xmalloc(sizeof(*p));
	p->pw_name = user_name;
	p->pw_gecos = get_extended_user_info(NameDisplay);
	if (!p->pw_gecos)
		p->pw_gecos = "unknown";
	p->pw_dir = NULL;

	initialized = 1;
	return p;
}

static HANDLE timer_event;
static HANDLE timer_thread;
static int timer_interval;
static int one_shot;
static sig_handler_t timer_fn = SIG_DFL, sigint_fn = SIG_DFL;

/* The timer works like this:
 * The thread, ticktack(), is a trivial routine that most of the time
 * only waits to receive the signal to terminate. The main thread tells
 * the thread to terminate by setting the timer_event to the signalled
 * state.
 * But ticktack() interrupts the wait state after the timer's interval
 * length to call the signal handler.
 */

static unsigned __stdcall ticktack(void *dummy)
{
	while (WaitForSingleObject(timer_event, timer_interval) == WAIT_TIMEOUT) {
		mingw_raise(SIGALRM);
		if (one_shot)
			break;
	}
	return 0;
}

static int start_timer_thread(void)
{
	timer_event = CreateEvent(NULL, FALSE, FALSE, NULL);
	if (timer_event) {
		timer_thread = (HANDLE) _beginthreadex(NULL, 0, ticktack, NULL, 0, NULL);
		if (!timer_thread )
			return errno = ENOMEM,
				error("cannot start timer thread");
	} else
		return errno = ENOMEM,
			error("cannot allocate resources for timer");
	return 0;
}

static void stop_timer_thread(void)
{
	if (timer_event)
		SetEvent(timer_event);	/* tell thread to terminate */
	if (timer_thread) {
		int rc = WaitForSingleObject(timer_thread, 1000);
		if (rc == WAIT_TIMEOUT)
			error("timer thread did not terminate timely");
		else if (rc != WAIT_OBJECT_0)
			error("waiting for timer thread failed: %lu",
			      GetLastError());
		CloseHandle(timer_thread);
	}
	if (timer_event)
		CloseHandle(timer_event);
	timer_event = NULL;
	timer_thread = NULL;
}

static inline int is_timeval_eq(const struct timeval *i1, const struct timeval *i2)
{
	return i1->tv_sec == i2->tv_sec && i1->tv_usec == i2->tv_usec;
}

int setitimer(int type, struct itimerval *in, struct itimerval *out)
{
	static const struct timeval zero;
	static int atexit_done;

	if (out != NULL)
		return errno = EINVAL,
			error("setitimer param 3 != NULL not implemented");
	if (!is_timeval_eq(&in->it_interval, &zero) &&
	    !is_timeval_eq(&in->it_interval, &in->it_value))
		return errno = EINVAL,
			error("setitimer: it_interval must be zero or eq it_value");

	if (timer_thread)
		stop_timer_thread();

	if (is_timeval_eq(&in->it_value, &zero) &&
	    is_timeval_eq(&in->it_interval, &zero))
		return 0;

	timer_interval = in->it_value.tv_sec * 1000 + in->it_value.tv_usec / 1000;
	one_shot = is_timeval_eq(&in->it_interval, &zero);
	if (!atexit_done) {
		atexit(stop_timer_thread);
		atexit_done = 1;
	}
	return start_timer_thread();
}

int sigaction(int sig, struct sigaction *in, struct sigaction *out)
{
	if (sig != SIGALRM)
		return errno = EINVAL,
			error("sigaction only implemented for SIGALRM");
	if (out != NULL)
		return errno = EINVAL,
			error("sigaction: param 3 != NULL not implemented");

	timer_fn = in->sa_handler;
	return 0;
}

#undef signal
sig_handler_t mingw_signal(int sig, sig_handler_t handler)
{
	sig_handler_t old;

	switch (sig) {
	case SIGALRM:
		old = timer_fn;
		timer_fn = handler;
		break;

	case SIGINT:
		old = sigint_fn;
		sigint_fn = handler;
		break;

	default:
		return signal(sig, handler);
	}

	return old;
}

#undef raise
int mingw_raise(int sig)
{
	switch (sig) {
	case SIGALRM:
		if (timer_fn == SIG_DFL) {
			if (isatty(STDERR_FILENO))
				fputs("Alarm clock\n", stderr);
			exit(128 + SIGALRM);
		} else if (timer_fn != SIG_IGN)
			timer_fn(SIGALRM);
		return 0;

	case SIGINT:
		if (sigint_fn == SIG_DFL)
			exit(128 + SIGINT);
		else if (sigint_fn != SIG_IGN)
			sigint_fn(SIGINT);
		return 0;

#if defined(_MSC_VER)
		/*
		 * <signal.h> in the CRT defines 8 signals as being
		 * supported on the platform.  Anything else causes
		 * an "Invalid signal or error" (which in DEBUG builds
		 * causes the Abort/Retry/Ignore dialog).  We by-pass
		 * the CRT for things we already know will fail.
		 */
		/*case SIGINT:*/
	case SIGILL:
	case SIGFPE:
	case SIGSEGV:
	case SIGTERM:
	case SIGBREAK:
	case SIGABRT:
	case SIGABRT_COMPAT:
		return raise(sig);
	default:
		errno = EINVAL;
		return -1;

#else

	default:
		return raise(sig);

#endif

	}
}

int link(const char *oldpath, const char *newpath)
{
	DECLARE_PROC_ADDR(kernel32.dll, BOOL, CreateHardLinkW,
			LPCWSTR, LPCWSTR, LPSECURITY_ATTRIBUTES);
	wchar_t woldpath[MAX_LONG_PATH], wnewpath[MAX_LONG_PATH];

	if (!INIT_PROC_ADDR(CreateHardLinkW))
		return -1;

	if (xutftowcs_long_path(woldpath, oldpath) < 0 ||
	    xutftowcs_long_path(wnewpath, newpath) < 0)
		return -1;

	if (!CreateHardLinkW(wnewpath, woldpath, NULL)) {
		errno = err_win_to_posix(GetLastError());
		return -1;
	}
	return 0;
}

int symlink(const char *target, const char *link)
{
	wchar_t wtarget[MAX_LONG_PATH], wlink[MAX_LONG_PATH];
	int len;

	/* fail if symlinks are disabled or API is not supported (WinXP) */
	if (!has_symlinks || !INIT_PROC_ADDR(CreateSymbolicLinkW)) {
		errno = ENOSYS;
		return -1;
	}

	if ((len = xutftowcs_long_path(wtarget, target)) < 0
			|| xutftowcs_long_path(wlink, link) < 0)
		return -1;

	/* convert target dir separators to backslashes */
	while (len--)
		if (wtarget[len] == '/')
			wtarget[len] = '\\';

	/* create file symlink */
	if (!CreateSymbolicLinkW(wlink, wtarget, 0)) {
		errno = err_win_to_posix(GetLastError());
		return -1;
	}

	/* convert to directory symlink if target exists */
	switch (process_phantom_symlink(wtarget, wlink)) {
	case PHANTOM_SYMLINK_RETRY:	{
		/* if target doesn't exist, add to phantom symlinks list */
		wchar_t wfullpath[MAX_LONG_PATH];
		struct phantom_symlink_info *psi;

		/* convert to absolute path to be independent of cwd */
		len = GetFullPathNameW(wlink, MAX_LONG_PATH, wfullpath, NULL);
		if (!len || len >= MAX_LONG_PATH) {
			errno = err_win_to_posix(GetLastError());
			return -1;
		}

		/* over-allocate and fill phantom_smlink_info structure */
		psi = xmalloc(sizeof(struct phantom_symlink_info)
			+ sizeof(wchar_t) * (len + wcslen(wtarget) + 2));
		psi->wlink = (wchar_t *)(psi + 1);
		wcscpy(psi->wlink, wfullpath);
		psi->wtarget = psi->wlink + len + 1;
		wcscpy(psi->wtarget, wtarget);

		EnterCriticalSection(&phantom_symlinks_cs);
		psi->next = phantom_symlinks;
		phantom_symlinks = psi;
		LeaveCriticalSection(&phantom_symlinks_cs);
		break;
	}
	case PHANTOM_SYMLINK_DIRECTORY:
		/* if we created a dir symlink, process other phantom symlinks */
		process_phantom_symlinks();
		break;
	default:
		break;
	}
	return 0;
}

#ifndef _WINNT_H
/*
 * The REPARSE_DATA_BUFFER structure is defined in the Windows DDK (in
 * ntifs.h) and in MSYS1's winnt.h (which defines _WINNT_H). So define
 * it ourselves if we are on MSYS2 (whose winnt.h defines _WINNT_).
 */
typedef struct _REPARSE_DATA_BUFFER {
	DWORD  ReparseTag;
	WORD   ReparseDataLength;
	WORD   Reserved;
#ifndef _MSC_VER
	_ANONYMOUS_UNION
#endif
	union {
		struct {
			WORD   SubstituteNameOffset;
			WORD   SubstituteNameLength;
			WORD   PrintNameOffset;
			WORD   PrintNameLength;
			ULONG  Flags;
			WCHAR PathBuffer[1];
		} SymbolicLinkReparseBuffer;
		struct {
			WORD   SubstituteNameOffset;
			WORD   SubstituteNameLength;
			WORD   PrintNameOffset;
			WORD   PrintNameLength;
			WCHAR PathBuffer[1];
		} MountPointReparseBuffer;
		struct {
			BYTE   DataBuffer[1];
		} GenericReparseBuffer;
	} DUMMYUNIONNAME;
} REPARSE_DATA_BUFFER, *PREPARSE_DATA_BUFFER;
#endif

int readlink(const char *path, char *buf, size_t bufsiz)
{
	HANDLE handle;
	WCHAR wpath[MAX_LONG_PATH], *wbuf;
	REPARSE_DATA_BUFFER *b = alloca(MAXIMUM_REPARSE_DATA_BUFFER_SIZE);
	DWORD dummy;
	char tmpbuf[MAX_LONG_PATH];
	int len;

	/* fail if symlinks are disabled */
	if (!has_symlinks) {
		errno = ENOSYS;
		return -1;
	}

	if (xutftowcs_long_path(wpath, path) < 0)
		return -1;

	/* read reparse point data */
	handle = CreateFileW(wpath, 0,
			FILE_SHARE_READ | FILE_SHARE_WRITE | FILE_SHARE_DELETE, NULL,
			OPEN_EXISTING,
			FILE_FLAG_BACKUP_SEMANTICS | FILE_FLAG_OPEN_REPARSE_POINT, NULL);
	if (handle == INVALID_HANDLE_VALUE) {
		errno = err_win_to_posix(GetLastError());
		return -1;
	}
	if (!DeviceIoControl(handle, FSCTL_GET_REPARSE_POINT, NULL, 0, b,
			MAXIMUM_REPARSE_DATA_BUFFER_SIZE, &dummy, NULL)) {
		errno = err_win_to_posix(GetLastError());
		CloseHandle(handle);
		return -1;
	}
	CloseHandle(handle);

	/* get target path for symlinks or mount points (aka 'junctions') */
	switch (b->ReparseTag) {
	case IO_REPARSE_TAG_SYMLINK:
		wbuf = (WCHAR*) (((char*) b->SymbolicLinkReparseBuffer.PathBuffer)
				+ b->SymbolicLinkReparseBuffer.SubstituteNameOffset);
		*(WCHAR*) (((char*) wbuf)
				+ b->SymbolicLinkReparseBuffer.SubstituteNameLength) = 0;
		break;
	case IO_REPARSE_TAG_MOUNT_POINT:
		wbuf = (WCHAR*) (((char*) b->MountPointReparseBuffer.PathBuffer)
				+ b->MountPointReparseBuffer.SubstituteNameOffset);
		*(WCHAR*) (((char*) wbuf)
				+ b->MountPointReparseBuffer.SubstituteNameLength) = 0;
		break;
	default:
		errno = EINVAL;
		return -1;
	}

	/*
	 * Adapt to strange readlink() API: Copy up to bufsiz *bytes*, potentially
	 * cutting off a UTF-8 sequence. Insufficient bufsize is *not* a failure
	 * condition. There is no conversion function that produces invalid UTF-8,
	 * so convert to a (hopefully large enough) temporary buffer, then memcpy
	 * the requested number of bytes (including '\0' for robustness).
	 */
	if ((len = xwcstoutf(tmpbuf, normalize_ntpath(wbuf), MAX_LONG_PATH)) < 0)
		return -1;
	memcpy(buf, tmpbuf, min(bufsiz, len + 1));
	return min(bufsiz, len);
}

pid_t waitpid(pid_t pid, int *status, int options)
{
	HANDLE h = OpenProcess(SYNCHRONIZE | PROCESS_QUERY_INFORMATION,
	    FALSE, pid);
	if (!h) {
		errno = ECHILD;
		return -1;
	}

	if (pid > 0 && options & WNOHANG) {
		if (WAIT_OBJECT_0 != WaitForSingleObject(h, 0)) {
			CloseHandle(h);
			return 0;
		}
		options &= ~WNOHANG;
	}

	if (options == 0) {
		struct pinfo_t **ppinfo;
		if (WaitForSingleObject(h, INFINITE) != WAIT_OBJECT_0) {
			CloseHandle(h);
			return 0;
		}

		if (status)
			GetExitCodeProcess(h, (LPDWORD)status);

		EnterCriticalSection(&pinfo_cs);

		ppinfo = &pinfo;
		while (*ppinfo) {
			struct pinfo_t *info = *ppinfo;
			if (info->pid == pid) {
				CloseHandle(info->proc);
				*ppinfo = info->next;
				free(info);
				break;
			}
			ppinfo = &info->next;
		}

		LeaveCriticalSection(&pinfo_cs);

		CloseHandle(h);
		return pid;
	}
	CloseHandle(h);

	errno = EINVAL;
	return -1;
}

int mingw_skip_dos_drive_prefix(char **path)
{
	int ret = has_dos_drive_prefix(*path);
	*path += ret;
	return ret;
}

int mingw_offset_1st_component(const char *path)
{
	char *pos = (char *)path;

	/* unc paths */
	if (!skip_dos_drive_prefix(&pos) &&
			is_dir_sep(pos[0]) && is_dir_sep(pos[1])) {
		/* skip server name */
		pos = strpbrk(pos + 2, "\\/");
		if (!pos)
			return 0; /* Error: malformed unc path */

		do {
			pos++;
		} while (*pos && !is_dir_sep(*pos));
	}

	return pos + is_dir_sep(*pos) - path;
}

int xutftowcsn(wchar_t *wcs, const char *utfs, size_t wcslen, int utflen)
{
	int upos = 0, wpos = 0;
	const unsigned char *utf = (const unsigned char*) utfs;
	if (!utf || !wcs || wcslen < 1) {
		errno = EINVAL;
		return -1;
	}
	/* reserve space for \0 */
	wcslen--;
	if (utflen < 0)
		utflen = INT_MAX;

	while (upos < utflen) {
		int c = utf[upos++] & 0xff;
		if (utflen == INT_MAX && c == 0)
			break;

		if (wpos >= wcslen) {
			wcs[wpos] = 0;
			errno = ERANGE;
			return -1;
		}

		if (c < 0x80) {
			/* ASCII */
			wcs[wpos++] = c;
		} else if (c >= 0xc2 && c < 0xe0 && upos < utflen &&
				(utf[upos] & 0xc0) == 0x80) {
			/* 2-byte utf-8 */
			c = ((c & 0x1f) << 6);
			c |= (utf[upos++] & 0x3f);
			wcs[wpos++] = c;
		} else if (c >= 0xe0 && c < 0xf0 && upos + 1 < utflen &&
				!(c == 0xe0 && utf[upos] < 0xa0) && /* over-long encoding */
				(utf[upos] & 0xc0) == 0x80 &&
				(utf[upos + 1] & 0xc0) == 0x80) {
			/* 3-byte utf-8 */
			c = ((c & 0x0f) << 12);
			c |= ((utf[upos++] & 0x3f) << 6);
			c |= (utf[upos++] & 0x3f);
			wcs[wpos++] = c;
		} else if (c >= 0xf0 && c < 0xf5 && upos + 2 < utflen &&
				wpos + 1 < wcslen &&
				!(c == 0xf0 && utf[upos] < 0x90) && /* over-long encoding */
				!(c == 0xf4 && utf[upos] >= 0x90) && /* > \u10ffff */
				(utf[upos] & 0xc0) == 0x80 &&
				(utf[upos + 1] & 0xc0) == 0x80 &&
				(utf[upos + 2] & 0xc0) == 0x80) {
			/* 4-byte utf-8: convert to \ud8xx \udcxx surrogate pair */
			c = ((c & 0x07) << 18);
			c |= ((utf[upos++] & 0x3f) << 12);
			c |= ((utf[upos++] & 0x3f) << 6);
			c |= (utf[upos++] & 0x3f);
			c -= 0x10000;
			wcs[wpos++] = 0xd800 | (c >> 10);
			wcs[wpos++] = 0xdc00 | (c & 0x3ff);
		} else if (c >= 0xa0) {
			/* invalid utf-8 byte, printable unicode char: convert 1:1 */
			wcs[wpos++] = c;
		} else {
			/* invalid utf-8 byte, non-printable unicode: convert to hex */
			static const char *hex = "0123456789abcdef";
			wcs[wpos++] = hex[c >> 4];
			if (wpos < wcslen)
				wcs[wpos++] = hex[c & 0x0f];
		}
	}
	wcs[wpos] = 0;
	return wpos;
}

int xwcstoutf(char *utf, const wchar_t *wcs, size_t utflen)
{
	if (!wcs || !utf || utflen < 1) {
		errno = EINVAL;
		return -1;
	}
	utflen = WideCharToMultiByte(CP_UTF8, 0, wcs, -1, utf, utflen, NULL, NULL);
	if (utflen)
		return utflen - 1;
	errno = ERANGE;
	return -1;
}

static void setup_windows_environment(void)
{
	char *tmp = getenv("TMPDIR");

	/* on Windows it is TMP and TEMP */
	if (!tmp) {
		if (!(tmp = getenv("TMP")))
			tmp = getenv("TEMP");
		if (tmp) {
			setenv("TMPDIR", tmp, 1);
			tmp = getenv("TMPDIR");
		}
	}

	if (tmp) {
		/*
		 * Convert all dir separators to forward slashes,
		 * to help shell commands called from the Git
		 * executable (by not mistaking the dir separators
		 * for escape characters).
		 */
		convert_slashes(tmp);
	}

	/* simulate TERM to enable auto-color (see color.c) */
	if (!getenv("TERM"))
		setenv("TERM", "cygwin", 1);

	/* calculate HOME if not set */
	if (!getenv("HOME")) {
		/*
		 * try $HOMEDRIVE$HOMEPATH - the home share may be a network
		 * location, thus also check if the path exists (i.e. is not
		 * disconnected)
		 */
		if ((tmp = getenv("HOMEDRIVE"))) {
			struct strbuf buf = STRBUF_INIT;
			strbuf_addstr(&buf, tmp);
			if ((tmp = getenv("HOMEPATH"))) {
				strbuf_addstr(&buf, tmp);
				if (is_directory(buf.buf))
					setenv("HOME", buf.buf, 1);
				else
					tmp = NULL; /* use $USERPROFILE */
			}
			strbuf_release(&buf);
		}
		/* use $USERPROFILE if the home share is not available */
		if (!tmp && (tmp = getenv("USERPROFILE")))
			setenv("HOME", tmp, 1);
	}

	/*
	 * Change 'core.symlinks' default to false, unless native symlinks are
	 * enabled in MSys2 (via 'MSYS=winsymlinks:nativestrict'). Thus we can
	 * run the test suite (which doesn't obey config files) with or without
	 * symlink support.
	 */
	if (!(tmp = getenv("MSYS")) || !strstr(tmp, "winsymlinks:nativestrict"))
		has_symlinks = 0;
}

int handle_long_path(wchar_t *path, int len, int max_path, int expand)
{
	int result;
	wchar_t buf[MAX_LONG_PATH];

	/*
	 * we don't need special handling if path is relative to the current
	 * directory, and current directory + path don't exceed the desired
	 * max_path limit. This should cover > 99 % of cases with minimal
	 * performance impact (git almost always uses relative paths).
	 */
	if ((len < 2 || (!is_dir_sep(path[0]) && path[1] != ':')) &&
	    (current_directory_len + len < max_path))
		return len;

	/*
	 * handle everything else:
	 * - absolute paths: "C:\dir\file"
	 * - absolute UNC paths: "\\server\share\dir\file"
	 * - absolute paths on current drive: "\dir\file"
	 * - relative paths on other drive: "X:file"
	 * - prefixed paths: "\\?\...", "\\.\..."
	 */

	/* convert to absolute path using GetFullPathNameW */
	result = GetFullPathNameW(path, MAX_LONG_PATH, buf, NULL);
	if (!result) {
		errno = err_win_to_posix(GetLastError());
		return -1;
	}

	/*
	 * return absolute path if it fits within max_path (even if
	 * "cwd + path" doesn't due to '..' components)
	 */
	if (result < max_path) {
		wcscpy(path, buf);
		return result;
	}

	/* error out if we shouldn't expand the path or buf is too small */
	if (!expand || result >= MAX_LONG_PATH - 6) {
		errno = ENAMETOOLONG;
		return -1;
	}

	/* prefix full path with "\\?\" or "\\?\UNC\" */
	if (buf[0] == '\\') {
		/* ...unless already prefixed */
		if (buf[1] == '\\' && (buf[2] == '?' || buf[2] == '.'))
			return len;

		wcscpy(path, L"\\\\?\\UNC\\");
		wcscpy(path + 8, buf + 2);
		return result + 6;
	} else {
		wcscpy(path, L"\\\\?\\");
		wcscpy(path + 4, buf);
		return result + 4;
	}
}

#if !defined(_MSC_VER)
/*
 * Disable MSVCRT command line wildcard expansion (__getmainargs called from
 * mingw startup code, see init.c in mingw runtime).
 */
int _CRT_glob = 0;

typedef struct {
	int newmode;
} _startupinfo;

extern int __wgetmainargs(int *argc, wchar_t ***argv, wchar_t ***env, int glob,
		_startupinfo *si);
#endif

static NORETURN void die_startup(void)
{
	fputs("fatal: not enough memory for initialization", stderr);
	exit(128);
}

static void *malloc_startup(size_t size)
{
	void *result = malloc(size);
	if (!result)
		die_startup();
	return result;
}

static char *wcstoutfdup_startup(char *buffer, const wchar_t *wcs, size_t len)
{
	len = xwcstoutf(buffer, wcs, len) + 1;
	return memcpy(malloc_startup(len), buffer, len);
}

static void maybe_redirect_std_handle(const wchar_t *key, DWORD std_id, int fd,
				      DWORD desired_access, DWORD flags)
{
	DWORD create_flag = fd ? OPEN_ALWAYS : OPEN_EXISTING;
	wchar_t buf[MAX_LONG_PATH];
	DWORD max = ARRAY_SIZE(buf);
	HANDLE handle;
	DWORD ret = GetEnvironmentVariableW(key, buf, max);

	if (!ret || ret >= max)
		return;

	/* make sure this does not leak into child processes */
	SetEnvironmentVariableW(key, NULL);
	if (!wcscmp(buf, L"off")) {
		close(fd);
		handle = GetStdHandle(std_id);
		if (handle != INVALID_HANDLE_VALUE)
			CloseHandle(handle);
		return;
	}
	if (std_id == STD_ERROR_HANDLE && !wcscmp(buf, L"2>&1")) {
		handle = GetStdHandle(STD_OUTPUT_HANDLE);
		if (handle == INVALID_HANDLE_VALUE) {
			close(fd);
			handle = GetStdHandle(std_id);
			if (handle != INVALID_HANDLE_VALUE)
				CloseHandle(handle);
		} else {
			int new_fd = _open_osfhandle((intptr_t)handle, O_BINARY);
			SetStdHandle(std_id, handle);
			dup2(new_fd, fd);
			/* do *not* close the new_fd: that would close stdout */
		}
		return;
	}
	handle = CreateFileW(buf, desired_access, 0, NULL, create_flag,
			     flags, NULL);
	if (handle != INVALID_HANDLE_VALUE) {
		int new_fd = _open_osfhandle((intptr_t)handle, O_BINARY);
		SetStdHandle(std_id, handle);
		dup2(new_fd, fd);
		close(new_fd);
	}
}

static void maybe_redirect_std_handles(void)
{
	maybe_redirect_std_handle(L"GIT_REDIRECT_STDIN", STD_INPUT_HANDLE, 0,
				  GENERIC_READ, FILE_ATTRIBUTE_NORMAL);
	maybe_redirect_std_handle(L"GIT_REDIRECT_STDOUT", STD_OUTPUT_HANDLE, 1,
				  GENERIC_WRITE, FILE_ATTRIBUTE_NORMAL);
	maybe_redirect_std_handle(L"GIT_REDIRECT_STDERR", STD_ERROR_HANDLE, 2,
				  GENERIC_WRITE, FILE_FLAG_NO_BUFFERING);
}

<<<<<<< HEAD
=======
#if defined(_MSC_VER)

/*
 * This routine sits between wmain() and "main" in git.exe.
 * We receive UNICODE (wchar_t) values for argv and env.
 *
 * To be more compatible with the core git code, we convert
 * argv into UTF8 and pass them directly to the "main" routine.
 *
 * We don't bother converting the given UNICODE env vector,
 * but rather leave them in the CRT.  We replaced the various
 * getenv/putenv routines to pull them directly from the CRT.
 *
 * This is unlike the MINGW version:
 * [] It does the UNICODE-2-UTF8 conversion on both sets and
 *    stuffs the values back into the CRT using exported symbols.
 * [] It also maintains a private copy of the environment and
 *    tries to track external changes to it.
 */
int msc_startup(int argc, wchar_t **w_argv, wchar_t **w_env)
{
	char **my_utf8_argv = NULL, **save = NULL;
	char *buffer = NULL;
	int maxlen;
	int k, exit_status;

#ifdef USE_MSVC_CRTDBG
	_CrtSetDbgFlag(_CRTDBG_ALLOC_MEM_DF | _CRTDBG_LEAK_CHECK_DF);
#endif

	maybe_redirect_std_handles();

	/* determine size of argv conversion buffer */
	maxlen = wcslen(_wpgmptr);
	for (k = 1; k < argc; k++)
		maxlen = max(maxlen, wcslen(w_argv[k]));

	/* allocate buffer (wchar_t encodes to max 3 UTF-8 bytes) */
	maxlen = 3 * maxlen + 1;
	buffer = malloc_startup(maxlen);

	/*
	 * Create a UTF-8 version of w_argv. Also create a "save" copy
	 * to remember all the string pointers because parse_options()
	 * will remove claimed items from the argv that we pass down.
	 */
	ALLOC_ARRAY(my_utf8_argv, argc + 1);
	ALLOC_ARRAY(save, argc + 1);
	save[0] = my_utf8_argv[0] = wcstoutfdup_startup(buffer, _wpgmptr, maxlen);
	for (k = 1; k < argc; k++)
		save[k] = my_utf8_argv[k] = wcstoutfdup_startup(buffer, w_argv[k], maxlen);
	save[k] = my_utf8_argv[k] = NULL;

	free(buffer);

	/* fix Windows specific environment settings */
	setup_windows_environment();

	unset_environment_variables = xstrdup("PERL5LIB");

	/* initialize critical section for waitpid pinfo_t list */
	InitializeCriticalSection(&pinfo_cs);
	InitializeCriticalSection(&phantom_symlinks_cs);

	/* set up default file mode and file modes for stdin/out/err */
	_fmode = _O_BINARY;
	_setmode(_fileno(stdin), _O_BINARY);
	_setmode(_fileno(stdout), _O_BINARY);
	_setmode(_fileno(stderr), _O_BINARY);

	/* initialize Unicode console */
	winansi_init();

	/* init length of current directory for handle_long_path */
	current_directory_len = GetCurrentDirectoryW(0, NULL);

	/* invoke the real main() using our utf8 version of argv. */
	exit_status = msc_main(argc, my_utf8_argv);

	for (k = 0; k < argc; k++)
		free(save[k]);
	free(save);
	free(my_utf8_argv);

	return exit_status;
}

#else

>>>>>>> a872b3c6
void mingw_startup(void)
{
	int i, maxlen, argc;
	char *buffer;
	wchar_t **wenv, **wargv;
	_startupinfo si;

	maybe_redirect_std_handles();

	/* get wide char arguments and environment */
	si.newmode = 0;
	if (__wgetmainargs(&argc, &wargv, &wenv, _CRT_glob, &si) < 0)
		die_startup();

	/* determine size of argv and environ conversion buffer */
	maxlen = wcslen(_wpgmptr);
	for (i = 1; i < argc; i++)
		maxlen = max(maxlen, wcslen(wargv[i]));
	for (i = 0; wenv[i]; i++)
		maxlen = max(maxlen, wcslen(wenv[i]));

	/*
	 * nedmalloc can't free CRT memory, allocate resizable environment
	 * list. Note that xmalloc / xmemdupz etc. call getenv, so we cannot
	 * use it while initializing the environment itself.
	 */
	environ_size = i + 1;
	environ_alloc = alloc_nr(environ_size * sizeof(char*));
	saved_environ = environ = malloc_startup(environ_alloc);

	/* allocate buffer (wchar_t encodes to max 3 UTF-8 bytes) */
	maxlen = 3 * maxlen + 1;
	buffer = malloc_startup(maxlen);

	/* convert command line arguments and environment to UTF-8 */
	__argv[0] = wcstoutfdup_startup(buffer, _wpgmptr, maxlen);
	for (i = 1; i < argc; i++)
		__argv[i] = wcstoutfdup_startup(buffer, wargv[i], maxlen);
	for (i = 0; wenv[i]; i++)
		environ[i] = wcstoutfdup_startup(buffer, wenv[i], maxlen);
	environ[i] = NULL;
	free(buffer);

	/* sort environment for O(log n) getenv / putenv */
	qsort(environ, i, sizeof(char*), compareenv);

	/* fix Windows specific environment settings */
	setup_windows_environment();

	unset_environment_variables = xstrdup("PERL5LIB");

	/*
	 * Avoid a segmentation fault when cURL tries to set the CHARSET
	 * variable and putenv() barfs at our nedmalloc'ed environment.
	 */
	if (!getenv("CHARSET")) {
		struct strbuf buf = STRBUF_INIT;
		strbuf_addf(&buf, "cp%u", GetACP());
		setenv("CHARSET", buf.buf, 1);
		strbuf_release(&buf);
	}

	/* initialize critical section for waitpid pinfo_t list */
	InitializeCriticalSection(&pinfo_cs);
	InitializeCriticalSection(&phantom_symlinks_cs);

	/* set up default file mode and file modes for stdin/out/err */
	_fmode = _O_BINARY;
	_setmode(_fileno(stdin), _O_BINARY);
	_setmode(_fileno(stdout), _O_BINARY);
	_setmode(_fileno(stderr), _O_BINARY);

	/* initialize Unicode console */
	winansi_init();

	/* init length of current directory for handle_long_path */
	current_directory_len = GetCurrentDirectoryW(0, NULL);
}

#endif

int uname(struct utsname *buf)
{
	unsigned v = (unsigned)GetVersion();
	memset(buf, 0, sizeof(*buf));
	xsnprintf(buf->sysname, sizeof(buf->sysname), "Windows");
	xsnprintf(buf->release, sizeof(buf->release),
		 "%u.%u", v & 0xff, (v >> 8) & 0xff);
	/* assuming NT variants only.. */
	xsnprintf(buf->version, sizeof(buf->version),
		  "%u", (v >> 16) & 0x7fff);
	return 0;
}

const char *program_data_config(void)
{
	static struct strbuf path = STRBUF_INIT;
	static unsigned initialized;

	if (!initialized) {
		const char *env = mingw_getenv("PROGRAMDATA");
		const char *extra = "";
		if (!env) {
			env = mingw_getenv("ALLUSERSPROFILE");
			extra = "/Application Data";
		}
		if (env)
			strbuf_addf(&path, "%s%s/Git/config", env, extra);
		initialized = 1;
	}
	return *path.buf ? path.buf : NULL;
}<|MERGE_RESOLUTION|>--- conflicted
+++ resolved
@@ -3102,8 +3102,6 @@
 				  GENERIC_WRITE, FILE_FLAG_NO_BUFFERING);
 }
 
-<<<<<<< HEAD
-=======
 #if defined(_MSC_VER)
 
 /*
@@ -3193,7 +3191,6 @@
 
 #else
 
->>>>>>> a872b3c6
 void mingw_startup(void)
 {
 	int i, maxlen, argc;
