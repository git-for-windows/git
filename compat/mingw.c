#include "../git-compat-util.h"
#include "win32.h"
#include <conio.h>
#include <wchar.h>
#include <winioctl.h>
#include "../strbuf.h"
#include "../run-command.h"
#include "../cache.h"
#include "win32/exit-process.h"
#include "win32/lazyload.h"
#include "../config.h"
#include "dir.h"
#include "win32/fscache.h"
#include "../attr.h"
#include "../string-list.h"

#define HCAST(type, handle) ((type)(intptr_t)handle)

void open_in_gdb(void)
{
	static struct child_process cp = CHILD_PROCESS_INIT;
	extern char *_pgmptr;

	strvec_pushl(&cp.args, "mintty", "gdb", NULL);
	strvec_pushf(&cp.args, "--pid=%d", getpid());
	cp.clean_on_exit = 1;
	if (start_command(&cp) < 0)
		die_errno("Could not start gdb");
	sleep(1);
}

int err_win_to_posix(DWORD winerr)
{
	int error = ENOSYS;
	switch(winerr) {
	case ERROR_ACCESS_DENIED: error = EACCES; break;
	case ERROR_ACCOUNT_DISABLED: error = EACCES; break;
	case ERROR_ACCOUNT_RESTRICTION: error = EACCES; break;
	case ERROR_ALREADY_ASSIGNED: error = EBUSY; break;
	case ERROR_ALREADY_EXISTS: error = EEXIST; break;
	case ERROR_ARITHMETIC_OVERFLOW: error = ERANGE; break;
	case ERROR_BAD_COMMAND: error = EIO; break;
	case ERROR_BAD_DEVICE: error = ENODEV; break;
	case ERROR_BAD_DRIVER_LEVEL: error = ENXIO; break;
	case ERROR_BAD_EXE_FORMAT: error = ENOEXEC; break;
	case ERROR_BAD_FORMAT: error = ENOEXEC; break;
	case ERROR_BAD_LENGTH: error = EINVAL; break;
	case ERROR_BAD_PATHNAME: error = ENOENT; break;
	case ERROR_BAD_PIPE: error = EPIPE; break;
	case ERROR_BAD_UNIT: error = ENODEV; break;
	case ERROR_BAD_USERNAME: error = EINVAL; break;
	case ERROR_BROKEN_PIPE: error = EPIPE; break;
	case ERROR_BUFFER_OVERFLOW: error = ENAMETOOLONG; break;
	case ERROR_BUSY: error = EBUSY; break;
	case ERROR_BUSY_DRIVE: error = EBUSY; break;
	case ERROR_CALL_NOT_IMPLEMENTED: error = ENOSYS; break;
	case ERROR_CANNOT_MAKE: error = EACCES; break;
	case ERROR_CANTOPEN: error = EIO; break;
	case ERROR_CANTREAD: error = EIO; break;
	case ERROR_CANTWRITE: error = EIO; break;
	case ERROR_CRC: error = EIO; break;
	case ERROR_CURRENT_DIRECTORY: error = EACCES; break;
	case ERROR_DEVICE_IN_USE: error = EBUSY; break;
	case ERROR_DEV_NOT_EXIST: error = ENODEV; break;
	case ERROR_DIRECTORY: error = EINVAL; break;
	case ERROR_DIR_NOT_EMPTY: error = ENOTEMPTY; break;
	case ERROR_DISK_CHANGE: error = EIO; break;
	case ERROR_DISK_FULL: error = ENOSPC; break;
	case ERROR_DRIVE_LOCKED: error = EBUSY; break;
	case ERROR_ENVVAR_NOT_FOUND: error = EINVAL; break;
	case ERROR_EXE_MARKED_INVALID: error = ENOEXEC; break;
	case ERROR_FILENAME_EXCED_RANGE: error = ENAMETOOLONG; break;
	case ERROR_FILE_EXISTS: error = EEXIST; break;
	case ERROR_FILE_INVALID: error = ENODEV; break;
	case ERROR_FILE_NOT_FOUND: error = ENOENT; break;
	case ERROR_GEN_FAILURE: error = EIO; break;
	case ERROR_HANDLE_DISK_FULL: error = ENOSPC; break;
	case ERROR_INSUFFICIENT_BUFFER: error = ENOMEM; break;
	case ERROR_INVALID_ACCESS: error = EACCES; break;
	case ERROR_INVALID_ADDRESS: error = EFAULT; break;
	case ERROR_INVALID_BLOCK: error = EFAULT; break;
	case ERROR_INVALID_DATA: error = EINVAL; break;
	case ERROR_INVALID_DRIVE: error = ENODEV; break;
	case ERROR_INVALID_EXE_SIGNATURE: error = ENOEXEC; break;
	case ERROR_INVALID_FLAGS: error = EINVAL; break;
	case ERROR_INVALID_FUNCTION: error = ENOSYS; break;
	case ERROR_INVALID_HANDLE: error = EBADF; break;
	case ERROR_INVALID_LOGON_HOURS: error = EACCES; break;
	case ERROR_INVALID_NAME: error = EINVAL; break;
	case ERROR_INVALID_OWNER: error = EINVAL; break;
	case ERROR_INVALID_PARAMETER: error = EINVAL; break;
	case ERROR_INVALID_PASSWORD: error = EPERM; break;
	case ERROR_INVALID_PRIMARY_GROUP: error = EINVAL; break;
	case ERROR_INVALID_REPARSE_DATA: error = EINVAL; break;
	case ERROR_INVALID_SIGNAL_NUMBER: error = EINVAL; break;
	case ERROR_INVALID_TARGET_HANDLE: error = EIO; break;
	case ERROR_INVALID_WORKSTATION: error = EACCES; break;
	case ERROR_IO_DEVICE: error = EIO; break;
	case ERROR_IO_INCOMPLETE: error = EINTR; break;
	case ERROR_LOCKED: error = EBUSY; break;
	case ERROR_LOCK_VIOLATION: error = EACCES; break;
	case ERROR_LOGON_FAILURE: error = EACCES; break;
	case ERROR_MAPPED_ALIGNMENT: error = EINVAL; break;
	case ERROR_META_EXPANSION_TOO_LONG: error = E2BIG; break;
	case ERROR_MORE_DATA: error = EPIPE; break;
	case ERROR_NEGATIVE_SEEK: error = ESPIPE; break;
	case ERROR_NOACCESS: error = EFAULT; break;
	case ERROR_NONE_MAPPED: error = EINVAL; break;
	case ERROR_NOT_A_REPARSE_POINT: error = EINVAL; break;
	case ERROR_NOT_ENOUGH_MEMORY: error = ENOMEM; break;
	case ERROR_NOT_READY: error = EAGAIN; break;
	case ERROR_NOT_SAME_DEVICE: error = EXDEV; break;
	case ERROR_NO_DATA: error = EPIPE; break;
	case ERROR_NO_MORE_SEARCH_HANDLES: error = EIO; break;
	case ERROR_NO_PROC_SLOTS: error = EAGAIN; break;
	case ERROR_NO_SUCH_PRIVILEGE: error = EACCES; break;
	case ERROR_OPEN_FAILED: error = EIO; break;
	case ERROR_OPEN_FILES: error = EBUSY; break;
	case ERROR_OPERATION_ABORTED: error = EINTR; break;
	case ERROR_OUTOFMEMORY: error = ENOMEM; break;
	case ERROR_PASSWORD_EXPIRED: error = EACCES; break;
	case ERROR_PATH_BUSY: error = EBUSY; break;
	case ERROR_PATH_NOT_FOUND: error = ENOENT; break;
	case ERROR_PIPE_BUSY: error = EBUSY; break;
	case ERROR_PIPE_CONNECTED: error = EPIPE; break;
	case ERROR_PIPE_LISTENING: error = EPIPE; break;
	case ERROR_PIPE_NOT_CONNECTED: error = EPIPE; break;
	case ERROR_PRIVILEGE_NOT_HELD: error = EACCES; break;
	case ERROR_READ_FAULT: error = EIO; break;
	case ERROR_REPARSE_ATTRIBUTE_CONFLICT: error = EINVAL; break;
	case ERROR_REPARSE_TAG_INVALID: error = EINVAL; break;
	case ERROR_REPARSE_TAG_MISMATCH: error = EINVAL; break;
	case ERROR_SEEK: error = EIO; break;
	case ERROR_SEEK_ON_DEVICE: error = ESPIPE; break;
	case ERROR_SHARING_BUFFER_EXCEEDED: error = ENFILE; break;
	case ERROR_SHARING_VIOLATION: error = EACCES; break;
	case ERROR_STACK_OVERFLOW: error = ENOMEM; break;
	case ERROR_SUCCESS: BUG("err_win_to_posix() called without an error!");
	case ERROR_SWAPERROR: error = ENOENT; break;
	case ERROR_TOO_MANY_MODULES: error = EMFILE; break;
	case ERROR_TOO_MANY_OPEN_FILES: error = EMFILE; break;
	case ERROR_UNRECOGNIZED_MEDIA: error = ENXIO; break;
	case ERROR_UNRECOGNIZED_VOLUME: error = ENODEV; break;
	case ERROR_WAIT_NO_CHILDREN: error = ECHILD; break;
	case ERROR_WRITE_FAULT: error = EIO; break;
	case ERROR_WRITE_PROTECT: error = EROFS; break;
	}
	return error;
}

static inline int is_file_in_use_error(DWORD errcode)
{
	switch (errcode) {
	case ERROR_SHARING_VIOLATION:
	case ERROR_ACCESS_DENIED:
		return 1;
	}

	return 0;
}

static int read_yes_no_answer(void)
{
	char answer[1024];

	if (fgets(answer, sizeof(answer), stdin)) {
		size_t answer_len = strlen(answer);
		int got_full_line = 0, c;

		/* remove the newline */
		if (answer_len >= 2 && answer[answer_len-2] == '\r') {
			answer[answer_len-2] = '\0';
			got_full_line = 1;
		} else if (answer_len >= 1 && answer[answer_len-1] == '\n') {
			answer[answer_len-1] = '\0';
			got_full_line = 1;
		}
		/* flush the buffer in case we did not get the full line */
		if (!got_full_line)
			while ((c = getchar()) != EOF && c != '\n')
				;
	} else
		/* we could not read, return the
		 * default answer which is no */
		return 0;

	if (tolower(answer[0]) == 'y' && !answer[1])
		return 1;
	if (!strncasecmp(answer, "yes", sizeof(answer)))
		return 1;
	if (tolower(answer[0]) == 'n' && !answer[1])
		return 0;
	if (!strncasecmp(answer, "no", sizeof(answer)))
		return 0;

	/* did not find an answer we understand */
	return -1;
}

static int ask_yes_no_if_possible(const char *format, va_list args)
{
	char question[4096];
	const char *retry_hook[] = { NULL, NULL, NULL };

	vsnprintf(question, sizeof(question), format, args);

	if ((retry_hook[0] = mingw_getenv("GIT_ASK_YESNO"))) {
		retry_hook[1] = question;
		return !run_command_v_opt(retry_hook, 0);
	}

	if (!isatty(_fileno(stdin)) || !isatty(_fileno(stderr)))
		return 0;

	while (1) {
		int answer;
		fprintf(stderr, "%s (y/n) ", question);

		if ((answer = read_yes_no_answer()) >= 0)
			return answer;

		fprintf(stderr, "Sorry, I did not understand your answer. "
				"Please type 'y' or 'n'\n");
	}
}

static int retry_ask_yes_no(int *tries, const char *format, ...)
{
	static const int delay[] = { 0, 1, 10, 20, 40 };
	va_list args;
	int result, saved_errno = errno;

	if ((*tries) < ARRAY_SIZE(delay)) {
		/*
		 * We assume that some other process had the file open at the wrong
		 * moment and retry. In order to give the other process a higher
		 * chance to complete its operation, we give up our time slice now.
		 * If we have to retry again, we do sleep a bit.
		 */
		Sleep(delay[*tries]);
		(*tries)++;
		return 1;
	}

	va_start(args, format);
	result = ask_yes_no_if_possible(format, args);
	va_end(args);
	errno = saved_errno;
	return result;
}

/* Windows only */
enum hide_dotfiles_type {
	HIDE_DOTFILES_FALSE = 0,
	HIDE_DOTFILES_TRUE,
	HIDE_DOTFILES_DOTGITONLY
};

static int core_restrict_inherited_handles = -1;
static enum hide_dotfiles_type hide_dotfiles = HIDE_DOTFILES_DOTGITONLY;
static char *unset_environment_variables;
int core_fscache;
int core_long_paths;

int mingw_core_config(const char *var, const char *value, void *cb)
{
	if (!strcmp(var, "core.hidedotfiles")) {
		if (value && !strcasecmp(value, "dotgitonly"))
			hide_dotfiles = HIDE_DOTFILES_DOTGITONLY;
		else
			hide_dotfiles = git_config_bool(var, value);
		return 0;
	}

	if (!strcmp(var, "core.fscache")) {
		core_fscache = git_config_bool(var, value);
		return 0;
	}

	if (!strcmp(var, "core.longpaths")) {
		core_long_paths = git_config_bool(var, value);
		return 0;
	}

	if (!strcmp(var, "core.unsetenvvars")) {
		free(unset_environment_variables);
		unset_environment_variables = xstrdup(value);
		return 0;
	}

	if (!strcmp(var, "core.restrictinheritedhandles")) {
		if (value && !strcasecmp(value, "auto"))
			core_restrict_inherited_handles = -1;
		else
			core_restrict_inherited_handles =
				git_config_bool(var, value);
		return 0;
	}

	return 0;
}

static DWORD symlink_file_flags = 0, symlink_directory_flags = 1;

enum phantom_symlink_result {
	PHANTOM_SYMLINK_RETRY,
	PHANTOM_SYMLINK_DONE,
	PHANTOM_SYMLINK_DIRECTORY
};

static inline int is_wdir_sep(wchar_t wchar)
{
	return wchar == L'/' || wchar == L'\\';
}

static const wchar_t *make_relative_to(const wchar_t *path,
				       const wchar_t *relative_to, wchar_t *out,
				       size_t size)
{
	size_t i = wcslen(relative_to), len;

	/* Is `path` already absolute? */
	if (is_wdir_sep(path[0]) ||
	    (iswalpha(path[0]) && path[1] == L':' && is_wdir_sep(path[2])))
		return path;

	while (i > 0 && !is_wdir_sep(relative_to[i - 1]))
		i--;

	/* Is `relative_to` in the current directory? */
	if (!i)
		return path;

	len = wcslen(path);
	if (i + len + 1 > size) {
		error("Could not make '%ls' relative to '%ls' (too large)",
		      path, relative_to);
		return NULL;
	}

	memcpy(out, relative_to, i * sizeof(wchar_t));
	wcscpy(out + i, path);
	return out;
}

/*
 * Changes a file symlink to a directory symlink if the target exists and is a
 * directory.
 */
static enum phantom_symlink_result
process_phantom_symlink(const wchar_t *wtarget, const wchar_t *wlink)
{
	HANDLE hnd;
	BY_HANDLE_FILE_INFORMATION fdata;
	wchar_t relative[MAX_LONG_PATH];
	const wchar_t *rel;

	/* check that wlink is still a file symlink */
	if ((GetFileAttributesW(wlink)
			& (FILE_ATTRIBUTE_REPARSE_POINT | FILE_ATTRIBUTE_DIRECTORY))
			!= FILE_ATTRIBUTE_REPARSE_POINT)
		return PHANTOM_SYMLINK_DONE;

	/* make it relative, if necessary */
	rel = make_relative_to(wtarget, wlink, relative, ARRAY_SIZE(relative));
	if (!rel)
		return PHANTOM_SYMLINK_DONE;

	/* let Windows resolve the link by opening it */
	hnd = CreateFileW(rel, 0,
			FILE_SHARE_READ | FILE_SHARE_WRITE | FILE_SHARE_DELETE, NULL,
			OPEN_EXISTING, FILE_FLAG_BACKUP_SEMANTICS, NULL);
	if (hnd == INVALID_HANDLE_VALUE) {
		errno = err_win_to_posix(GetLastError());
		return PHANTOM_SYMLINK_RETRY;
	}

	if (!GetFileInformationByHandle(hnd, &fdata)) {
		errno = err_win_to_posix(GetLastError());
		CloseHandle(hnd);
		return PHANTOM_SYMLINK_RETRY;
	}
	CloseHandle(hnd);

	/* if target exists and is a file, we're done */
	if (!(fdata.dwFileAttributes & FILE_ATTRIBUTE_DIRECTORY))
		return PHANTOM_SYMLINK_DONE;

	/* otherwise recreate the symlink with directory flag */
	if (DeleteFileW(wlink) &&
	    CreateSymbolicLinkW(wlink, wtarget, symlink_directory_flags))
		return PHANTOM_SYMLINK_DIRECTORY;

	errno = err_win_to_posix(GetLastError());
	return PHANTOM_SYMLINK_RETRY;
}

/* keep track of newly created symlinks to non-existing targets */
struct phantom_symlink_info {
	struct phantom_symlink_info *next;
	wchar_t *wlink;
	wchar_t *wtarget;
};

static struct phantom_symlink_info *phantom_symlinks = NULL;
static CRITICAL_SECTION phantom_symlinks_cs;

static void process_phantom_symlinks(void)
{
	struct phantom_symlink_info *current, **psi;
	EnterCriticalSection(&phantom_symlinks_cs);
	/* process phantom symlinks list */
	psi = &phantom_symlinks;
	while ((current = *psi)) {
		enum phantom_symlink_result result = process_phantom_symlink(
				current->wtarget, current->wlink);
		if (result == PHANTOM_SYMLINK_RETRY) {
			psi = &current->next;
		} else {
			/* symlink was processed, remove from list */
			*psi = current->next;
			free(current);
			/* if symlink was a directory, start over */
			if (result == PHANTOM_SYMLINK_DIRECTORY)
				psi = &phantom_symlinks;
		}
	}
	LeaveCriticalSection(&phantom_symlinks_cs);
}

static int create_phantom_symlink(wchar_t *wtarget, wchar_t *wlink)
{
	int len;

	/* create file symlink */
	if (!CreateSymbolicLinkW(wlink, wtarget, symlink_file_flags)) {
		errno = err_win_to_posix(GetLastError());
		return -1;
	}

	/* convert to directory symlink if target exists */
	switch (process_phantom_symlink(wtarget, wlink)) {
	case PHANTOM_SYMLINK_RETRY: {
		/* if target doesn't exist, add to phantom symlinks list */
		wchar_t wfullpath[MAX_LONG_PATH];
		struct phantom_symlink_info *psi;

		/* convert to absolute path to be independent of cwd */
		len = GetFullPathNameW(wlink, MAX_LONG_PATH, wfullpath, NULL);
		if (!len || len >= MAX_LONG_PATH) {
			errno = err_win_to_posix(GetLastError());
			return -1;
		}

		/* over-allocate and fill phantom_symlink_info structure */
		psi = xmalloc(sizeof(struct phantom_symlink_info) +
			      sizeof(wchar_t) * (len + wcslen(wtarget) + 2));
		psi->wlink = (wchar_t *)(psi + 1);
		wcscpy(psi->wlink, wfullpath);
		psi->wtarget = psi->wlink + len + 1;
		wcscpy(psi->wtarget, wtarget);

		EnterCriticalSection(&phantom_symlinks_cs);
		psi->next = phantom_symlinks;
		phantom_symlinks = psi;
		LeaveCriticalSection(&phantom_symlinks_cs);
		break;
	}
	case PHANTOM_SYMLINK_DIRECTORY:
		/* if we created a dir symlink, process other phantom symlinks */
		process_phantom_symlinks();
		break;
	default:
		break;
	}
	return 0;
}

/* Normalizes NT paths as returned by some low-level APIs. */
static wchar_t *normalize_ntpath(wchar_t *wbuf)
{
	int i;
	/* fix absolute path prefixes */
	if (wbuf[0] == '\\') {
		/* strip NT namespace prefixes */
		if (!wcsncmp(wbuf, L"\\??\\", 4) ||
		    !wcsncmp(wbuf, L"\\\\?\\", 4))
			wbuf += 4;
		else if (!wcsnicmp(wbuf, L"\\DosDevices\\", 12))
			wbuf += 12;
		/* replace remaining '...UNC\' with '\\' */
		if (!wcsnicmp(wbuf, L"UNC\\", 4)) {
			wbuf += 2;
			*wbuf = '\\';
		}
	}
	/* convert backslashes to slashes */
	for (i = 0; wbuf[i]; i++)
		if (wbuf[i] == '\\')
			wbuf[i] = '/';
	return wbuf;
}

int mingw_unlink(const char *pathname)
{
	int tries = 0;
	wchar_t wpathname[MAX_LONG_PATH];
	if (xutftowcs_long_path(wpathname, pathname) < 0)
		return -1;

	if (DeleteFileW(wpathname))
		return 0;

	do {
		/* read-only files cannot be removed */
		_wchmod(wpathname, 0666);
		if (!_wunlink(wpathname))
			return 0;
		if (!is_file_in_use_error(GetLastError()))
			break;
		/*
		 * _wunlink() / DeleteFileW() for directory symlinks fails with
		 * ERROR_ACCESS_DENIED (EACCES), so try _wrmdir() as well. This is the
		 * same error we get if a file is in use (already checked above).
		 */
		if (!_wrmdir(wpathname))
			return 0;
	} while (retry_ask_yes_no(&tries, "Unlink of file '%s' failed. "
			"Should I try again?", pathname));
	return -1;
}

static int is_dir_empty(const wchar_t *wpath)
{
	WIN32_FIND_DATAW findbuf;
	HANDLE handle;
	wchar_t wbuf[MAX_LONG_PATH + 2];
	wcscpy(wbuf, wpath);
	wcscat(wbuf, L"\\*");
	handle = FindFirstFileW(wbuf, &findbuf);
	if (handle == INVALID_HANDLE_VALUE)
		return GetLastError() == ERROR_NO_MORE_FILES;

	while (!wcscmp(findbuf.cFileName, L".") ||
			!wcscmp(findbuf.cFileName, L".."))
		if (!FindNextFileW(handle, &findbuf)) {
			DWORD err = GetLastError();
			FindClose(handle);
			return err == ERROR_NO_MORE_FILES;
		}
	FindClose(handle);
	return 0;
}

int mingw_rmdir(const char *pathname)
{
	int tries = 0;
	wchar_t wpathname[MAX_LONG_PATH];
	struct stat st;

	/*
	 * Contrary to Linux' `rmdir()`, Windows' _wrmdir() and _rmdir()
	 * (and `RemoveDirectoryW()`) will attempt to remove the target of a
	 * symbolic link (if it points to a directory).
	 *
	 * This behavior breaks the assumption of e.g. `remove_path()` which
	 * upon successful deletion of a file will attempt to remove its parent
	 * directories recursively until failure (which usually happens when
	 * the directory is not empty).
	 *
	 * Therefore, before calling `_wrmdir()`, we first check if the path is
	 * a symbolic link. If it is, we exit and return the same error as
	 * Linux' `rmdir()` would, i.e. `ENOTDIR`.
	 */
	if (!mingw_lstat(pathname, &st) && S_ISLNK(st.st_mode)) {
		errno = ENOTDIR;
		return -1;
	}

	if (xutftowcs_long_path(wpathname, pathname) < 0)
		return -1;

	do {
		if (!_wrmdir(wpathname)) {
			invalidate_lstat_cache();
			return 0;
		}
		if (!is_file_in_use_error(GetLastError()))
			errno = err_win_to_posix(GetLastError());
		if (errno != EACCES)
			break;
		if (!is_dir_empty(wpathname)) {
			errno = ENOTEMPTY;
			break;
		}
	} while (retry_ask_yes_no(&tries, "Deletion of directory '%s' failed. "
			"Should I try again?", pathname));
	return -1;
}

static inline int needs_hiding(const char *path)
{
	const char *basename;

	if (hide_dotfiles == HIDE_DOTFILES_FALSE)
		return 0;

	/* We cannot use basename(), as it would remove trailing slashes */
	win32_skip_dos_drive_prefix((char **)&path);
	if (!*path)
		return 0;

	for (basename = path; *path; path++)
		if (is_dir_sep(*path)) {
			do {
				path++;
			} while (is_dir_sep(*path));
			/* ignore trailing slashes */
			if (*path)
				basename = path;
			else
				break;
		}

	if (hide_dotfiles == HIDE_DOTFILES_TRUE)
		return *basename == '.';

	assert(hide_dotfiles == HIDE_DOTFILES_DOTGITONLY);
	return !strncasecmp(".git", basename, 4) &&
		(!basename[4] || is_dir_sep(basename[4]));
}

static int set_hidden_flag(const wchar_t *path, int set)
{
	DWORD original = GetFileAttributesW(path), modified;
	if (set)
		modified = original | FILE_ATTRIBUTE_HIDDEN;
	else
		modified = original & ~FILE_ATTRIBUTE_HIDDEN;
	if (original == modified || SetFileAttributesW(path, modified))
		return 0;
	errno = err_win_to_posix(GetLastError());
	return -1;
}

int mingw_mkdir(const char *path, int mode)
{
	int ret;
	wchar_t wpath[MAX_LONG_PATH];

	if (!is_valid_win32_path(path, 0)) {
		errno = EINVAL;
		return -1;
	}

	/* CreateDirectoryW path limit is 248 (MAX_PATH - 8.3 file name) */
	if (xutftowcs_path_ex(wpath, path, MAX_LONG_PATH, -1, 248,
			core_long_paths) < 0)
		return -1;

	ret = _wmkdir(wpath);
	if (!ret)
		process_phantom_symlinks();
	if (!ret && needs_hiding(path))
		return set_hidden_flag(wpath, 1);
	return ret;
}

/*
 * Calling CreateFile() using FILE_APPEND_DATA and without FILE_WRITE_DATA
 * is documented in [1] as opening a writable file handle in append mode.
 * (It is believed that) this is atomic since it is maintained by the
 * kernel unlike the O_APPEND flag which is racily maintained by the CRT.
 *
 * [1] https://docs.microsoft.com/en-us/windows/desktop/fileio/file-access-rights-constants
 *
 * This trick does not appear to work for named pipes.  Instead it creates
 * a named pipe client handle that cannot be written to.  Callers should
 * just use the regular _wopen() for them.  (And since client handle gets
 * bound to a unique server handle, it isn't really an issue.)
 */
static int mingw_open_append(wchar_t const *wfilename, int oflags, ...)
{
	HANDLE handle;
	int fd;
	DWORD create = (oflags & O_CREAT) ? OPEN_ALWAYS : OPEN_EXISTING;

	/* only these flags are supported */
	if ((oflags & ~O_CREAT) != (O_WRONLY | O_APPEND))
		return errno = ENOSYS, -1;

	/*
	 * FILE_SHARE_WRITE is required to permit child processes
	 * to append to the file.
	 */
	handle = CreateFileW(wfilename, FILE_APPEND_DATA,
			FILE_SHARE_WRITE | FILE_SHARE_READ,
			NULL, create, FILE_ATTRIBUTE_NORMAL, NULL);
	if (handle == INVALID_HANDLE_VALUE) {
		DWORD err = GetLastError();

		/*
		 * Some network storage solutions (e.g. Isilon) might return
		 * ERROR_INVALID_PARAMETER instead of expected error
		 * ERROR_PATH_NOT_FOUND, which results in an unknown error. If
		 * so, let's turn the error to ERROR_PATH_NOT_FOUND instead.
		 */
		if (err == ERROR_INVALID_PARAMETER)
			err = ERROR_PATH_NOT_FOUND;

		errno = err_win_to_posix(err);
		return -1;
	}

	/*
	 * No O_APPEND here, because the CRT uses it only to reset the
	 * file pointer to EOF before each write(); but that is not
	 * necessary (and may lead to races) for a file created with
	 * FILE_APPEND_DATA.
	 */
	fd = _open_osfhandle((intptr_t)handle, O_BINARY);
	if (fd < 0)
		CloseHandle(handle);
	return fd;
}

/*
 * Does the pathname map to the local named pipe filesystem?
 * That is, does it have a "//./pipe/" prefix?
 */
static int is_local_named_pipe_path(const char *filename)
{
	return (is_dir_sep(filename[0]) &&
		is_dir_sep(filename[1]) &&
		filename[2] == '.'  &&
		is_dir_sep(filename[3]) &&
		!strncasecmp(filename+4, "pipe", 4) &&
		is_dir_sep(filename[8]) &&
		filename[9]);
}

int mingw_open (const char *filename, int oflags, ...)
{
	typedef int (*open_fn_t)(wchar_t const *wfilename, int oflags, ...);
	va_list args;
	unsigned mode;
	int fd, create = (oflags & (O_CREAT | O_EXCL)) == (O_CREAT | O_EXCL);
	wchar_t wfilename[MAX_LONG_PATH];
	open_fn_t open_fn;

	va_start(args, oflags);
	mode = va_arg(args, int);
	va_end(args);

	if (!is_valid_win32_path(filename, !create)) {
		errno = create ? EINVAL : ENOENT;
		return -1;
	}

	if ((oflags & O_APPEND) && !is_local_named_pipe_path(filename))
		open_fn = mingw_open_append;
	else
		open_fn = _wopen;

	if (filename && !strcmp(filename, "/dev/null"))
		wcscpy(wfilename, L"nul");
	else if (xutftowcs_long_path(wfilename, filename) < 0)
		return -1;

	fd = open_fn(wfilename, oflags, mode);

	if (fd < 0 && (oflags & O_ACCMODE) != O_RDONLY && errno == EACCES) {
		DWORD attrs = GetFileAttributesW(wfilename);
		if (attrs != INVALID_FILE_ATTRIBUTES && (attrs & FILE_ATTRIBUTE_DIRECTORY))
			errno = EISDIR;
	}
	if ((oflags & O_CREAT) && needs_hiding(filename)) {
		/*
		 * Internally, _wopen() uses the CreateFile() API which errors
		 * out with an ERROR_ACCESS_DENIED if CREATE_ALWAYS was
		 * specified and an already existing file's attributes do not
		 * match *exactly*. As there is no mode or flag we can set that
		 * would correspond to FILE_ATTRIBUTE_HIDDEN, let's just try
		 * again *without* the O_CREAT flag (that corresponds to the
		 * CREATE_ALWAYS flag of CreateFile()).
		 */
		if (fd < 0 && errno == EACCES)
			fd = open_fn(wfilename, oflags & ~O_CREAT, mode);
		if (fd >= 0 && set_hidden_flag(wfilename, 1))
			warning("could not mark '%s' as hidden.", filename);
	}
	return fd;
}

static BOOL WINAPI ctrl_ignore(DWORD type)
{
	return TRUE;
}

#undef fgetc
int mingw_fgetc(FILE *stream)
{
	int ch;
	if (!isatty(_fileno(stream)))
		return fgetc(stream);

	SetConsoleCtrlHandler(ctrl_ignore, TRUE);
	while (1) {
		ch = fgetc(stream);
		if (ch != EOF || GetLastError() != ERROR_OPERATION_ABORTED)
			break;

		/* Ctrl+C was pressed, simulate SIGINT and retry */
		mingw_raise(SIGINT);
	}
	SetConsoleCtrlHandler(ctrl_ignore, FALSE);
	return ch;
}

#undef fopen
FILE *mingw_fopen (const char *filename, const char *otype)
{
	int hide = needs_hiding(filename);
	FILE *file;
	wchar_t wfilename[MAX_LONG_PATH], wotype[4];
	if (filename && !strcmp(filename, "/dev/null"))
		wcscpy(wfilename, L"nul");
	else if (!is_valid_win32_path(filename, 1)) {
		int create = otype && strchr(otype, 'w');
		errno = create ? EINVAL : ENOENT;
		return NULL;
	} else if (xutftowcs_long_path(wfilename, filename) < 0)
		return NULL;

	if (xutftowcs(wotype, otype, ARRAY_SIZE(wotype)) < 0)
		return NULL;

	if (hide && !access(filename, F_OK) && set_hidden_flag(wfilename, 0)) {
		error("could not unhide %s", filename);
		return NULL;
	}
	file = _wfopen(wfilename, wotype);
	if (!file && GetLastError() == ERROR_INVALID_NAME)
		errno = ENOENT;
	if (file && hide && set_hidden_flag(wfilename, 1))
		warning("could not mark '%s' as hidden.", filename);
	return file;
}

FILE *mingw_freopen (const char *filename, const char *otype, FILE *stream)
{
	int hide = needs_hiding(filename);
	FILE *file;
	wchar_t wfilename[MAX_LONG_PATH], wotype[4];
	if (filename && !strcmp(filename, "/dev/null"))
		wcscpy(wfilename, L"nul");
	else if (!is_valid_win32_path(filename, 1)) {
		int create = otype && strchr(otype, 'w');
		errno = create ? EINVAL : ENOENT;
		return NULL;
	} else if (xutftowcs_long_path(wfilename, filename) < 0)
		return NULL;

	if (xutftowcs(wotype, otype, ARRAY_SIZE(wotype)) < 0)
		return NULL;

	if (hide && !access(filename, F_OK) && set_hidden_flag(wfilename, 0)) {
		error("could not unhide %s", filename);
		return NULL;
	}
	file = _wfreopen(wfilename, wotype, stream);
	if (file && hide && set_hidden_flag(wfilename, 1))
		warning("could not mark '%s' as hidden.", filename);
	return file;
}

#undef fflush
int mingw_fflush(FILE *stream)
{
	int ret = fflush(stream);

	/*
	 * write() is used behind the scenes of stdio output functions.
	 * Since git code does not check for errors after each stdio write
	 * operation, it can happen that write() is called by a later
	 * stdio function even if an earlier write() call failed. In the
	 * case of a pipe whose readable end was closed, only the first
	 * call to write() reports EPIPE on Windows. Subsequent write()
	 * calls report EINVAL. It is impossible to notice whether this
	 * fflush invocation triggered such a case, therefore, we have to
	 * catch all EINVAL errors whole-sale.
	 */
	if (ret && errno == EINVAL)
		errno = EPIPE;

	return ret;
}

#undef write
ssize_t mingw_write(int fd, const void *buf, size_t len)
{
	ssize_t result = write(fd, buf, len);

	if (result < 0 && errno == EINVAL && buf) {
		/* check if fd is a pipe */
		HANDLE h = (HANDLE) _get_osfhandle(fd);
		if (GetFileType(h) == FILE_TYPE_PIPE)
			errno = EPIPE;
		else
			errno = EINVAL;
	}

	return result;
}

int mingw_access(const char *filename, int mode)
{
	wchar_t wfilename[MAX_LONG_PATH];
	if (!strcmp("nul", filename) || !strcmp("/dev/null", filename))
		return 0;
	if (xutftowcs_long_path(wfilename, filename) < 0)
		return -1;
	/* X_OK is not supported by the MSVCRT version */
	return _waccess(wfilename, mode & ~X_OK);
}

/* cached length of current directory for handle_long_path */
static int current_directory_len = 0;

int mingw_chdir(const char *dirname)
{
	int result;
	wchar_t wdirname[MAX_LONG_PATH];
	if (xutftowcs_long_path(wdirname, dirname) < 0)
		return -1;

	if (has_symlinks) {
		HANDLE hnd = CreateFileW(wdirname, 0,
				FILE_SHARE_READ | FILE_SHARE_WRITE | FILE_SHARE_DELETE, NULL,
				OPEN_EXISTING, FILE_FLAG_BACKUP_SEMANTICS, NULL);
		if (hnd == INVALID_HANDLE_VALUE) {
			errno = err_win_to_posix(GetLastError());
			return -1;
		}
		if (!GetFinalPathNameByHandleW(hnd, wdirname, ARRAY_SIZE(wdirname), 0)) {
			errno = err_win_to_posix(GetLastError());
			CloseHandle(hnd);
			return -1;
		}
		CloseHandle(hnd);
	}

	result = _wchdir(normalize_ntpath(wdirname));
	current_directory_len = GetCurrentDirectoryW(0, NULL);
	return result;
}

int mingw_chmod(const char *filename, int mode)
{
	wchar_t wfilename[MAX_LONG_PATH];
	if (xutftowcs_long_path(wfilename, filename) < 0)
		return -1;
	return _wchmod(wfilename, mode);
}

/**
 * Verifies that safe_create_leading_directories() would succeed.
 */
static int has_valid_directory_prefix(wchar_t *wfilename)
{
	int n = wcslen(wfilename);

	while (n > 0) {
		wchar_t c = wfilename[--n];
		DWORD attributes;

		if (!is_dir_sep(c))
			continue;

		wfilename[n] = L'\0';
		attributes = GetFileAttributesW(wfilename);
		wfilename[n] = c;
		if (attributes == FILE_ATTRIBUTE_DIRECTORY ||
				attributes == FILE_ATTRIBUTE_DEVICE)
			return 1;
		if (attributes == INVALID_FILE_ATTRIBUTES)
			switch (GetLastError()) {
			case ERROR_PATH_NOT_FOUND:
				continue;
			case ERROR_FILE_NOT_FOUND:
				/* This implies parent directory exists. */
				return 1;
			}
		return 0;
	}
	return 1;
}

static int readlink_1(const WCHAR *wpath, BOOL fail_on_unknown_tag,
		      char *tmpbuf, int *plen, DWORD *ptag);

int mingw_lstat(const char *file_name, struct stat *buf)
{
	WIN32_FILE_ATTRIBUTE_DATA fdata;
	DWORD reparse_tag = 0;
	int link_len = 0;
	wchar_t wfilename[MAX_LONG_PATH];
	int wlen = xutftowcs_long_path(wfilename, file_name);
	if (wlen < 0)
		return -1;

	/* strip trailing '/', or GetFileAttributes will fail */
	while (wlen && is_dir_sep(wfilename[wlen - 1]))
		wfilename[--wlen] = 0;
	if (!wlen) {
		errno = ENOENT;
		return -1;
	}

	if (GetFileAttributesExW(wfilename, GetFileExInfoStandard, &fdata)) {
		/* for reparse points, get the link tag and length */
		if (fdata.dwFileAttributes & FILE_ATTRIBUTE_REPARSE_POINT) {
			char tmpbuf[MAX_LONG_PATH];

			if (readlink_1(wfilename, FALSE, tmpbuf, &link_len,
				       &reparse_tag) < 0)
				return -1;
		}
		buf->st_ino = 0;
		buf->st_gid = 0;
		buf->st_uid = 0;
		buf->st_nlink = 1;
		buf->st_mode = file_attr_to_st_mode(fdata.dwFileAttributes,
				reparse_tag, file_name);
		buf->st_size = S_ISLNK(buf->st_mode) ? link_len :
			fdata.nFileSizeLow | (((off_t) fdata.nFileSizeHigh) << 32);
		buf->st_dev = buf->st_rdev = 0; /* not used by Git */
		filetime_to_timespec(&(fdata.ftLastAccessTime), &(buf->st_atim));
		filetime_to_timespec(&(fdata.ftLastWriteTime), &(buf->st_mtim));
		filetime_to_timespec(&(fdata.ftCreationTime), &(buf->st_ctim));
		return 0;
	}

	switch (GetLastError()) {
	case ERROR_ACCESS_DENIED:
	case ERROR_SHARING_VIOLATION:
	case ERROR_LOCK_VIOLATION:
	case ERROR_SHARING_BUFFER_EXCEEDED:
		errno = EACCES;
		break;
	case ERROR_BUFFER_OVERFLOW:
		errno = ENAMETOOLONG;
		break;
	case ERROR_NOT_ENOUGH_MEMORY:
		errno = ENOMEM;
		break;
	case ERROR_PATH_NOT_FOUND:
		if (!has_valid_directory_prefix(wfilename)) {
			errno = ENOTDIR;
			break;
		}
		/* fallthru */
	default:
		errno = ENOENT;
		break;
	}
	return -1;
}

int (*lstat)(const char *file_name, struct stat *buf) = mingw_lstat;

static int get_file_info_by_handle(HANDLE hnd, struct stat *buf)
{
	BY_HANDLE_FILE_INFORMATION fdata;

	if (!GetFileInformationByHandle(hnd, &fdata)) {
		errno = err_win_to_posix(GetLastError());
		return -1;
	}

	buf->st_ino = 0;
	buf->st_gid = 0;
	buf->st_uid = 0;
	buf->st_nlink = 1;
	buf->st_mode = file_attr_to_st_mode(fdata.dwFileAttributes, 0, NULL);
	buf->st_size = fdata.nFileSizeLow |
		(((off_t)fdata.nFileSizeHigh)<<32);
	buf->st_dev = buf->st_rdev = 0; /* not used by Git */
	filetime_to_timespec(&(fdata.ftLastAccessTime), &(buf->st_atim));
	filetime_to_timespec(&(fdata.ftLastWriteTime), &(buf->st_mtim));
	filetime_to_timespec(&(fdata.ftCreationTime), &(buf->st_ctim));
	return 0;
}

int mingw_stat(const char *file_name, struct stat *buf)
{
	wchar_t wfile_name[MAX_LONG_PATH];
	HANDLE hnd;
	int result;

	/* open the file and let Windows resolve the links */
	if (xutftowcs_long_path(wfile_name, file_name) < 0)
		return -1;
	hnd = CreateFileW(wfile_name, 0,
			FILE_SHARE_READ | FILE_SHARE_WRITE | FILE_SHARE_DELETE, NULL,
			OPEN_EXISTING, FILE_FLAG_BACKUP_SEMANTICS, NULL);
	if (hnd == INVALID_HANDLE_VALUE) {
		DWORD err = GetLastError();

		if (err == ERROR_ACCESS_DENIED &&
		    !mingw_lstat(file_name, buf) &&
		    !S_ISLNK(buf->st_mode))
			/*
			 * POSIX semantics state to still try to fill
			 * information, even if permission is denied to create
			 * a file handle.
			 */
			return 0;

		errno = err_win_to_posix(err);
		return -1;
	}
	result = get_file_info_by_handle(hnd, buf);
	CloseHandle(hnd);
	return result;
}

int mingw_fstat(int fd, struct stat *buf)
{
	HANDLE fh = (HANDLE)_get_osfhandle(fd);
	DWORD avail, type = GetFileType(fh) & ~FILE_TYPE_REMOTE;

	switch (type) {
	case FILE_TYPE_DISK:
		return get_file_info_by_handle(fh, buf);

	case FILE_TYPE_CHAR:
	case FILE_TYPE_PIPE:
		/* initialize stat fields */
		memset(buf, 0, sizeof(*buf));
		buf->st_nlink = 1;

		if (type == FILE_TYPE_CHAR) {
			buf->st_mode = _S_IFCHR;
		} else {
			buf->st_mode = _S_IFIFO;
			if (PeekNamedPipe(fh, NULL, 0, NULL, &avail, NULL))
				buf->st_size = avail;
		}
		return 0;

	default:
		errno = EBADF;
		return -1;
	}
}

static inline void time_t_to_filetime(time_t t, FILETIME *ft)
{
	long long winTime = t * 10000000LL + 116444736000000000LL;
	ft->dwLowDateTime = winTime;
	ft->dwHighDateTime = winTime >> 32;
}

int mingw_utime (const char *file_name, const struct utimbuf *times)
{
	FILETIME mft, aft;
	int fh, rc;
	DWORD attrs;
	wchar_t wfilename[MAX_LONG_PATH];
	if (xutftowcs_long_path(wfilename, file_name) < 0)
		return -1;

	/* must have write permission */
	attrs = GetFileAttributesW(wfilename);
	if (attrs != INVALID_FILE_ATTRIBUTES &&
	    (attrs & FILE_ATTRIBUTE_READONLY)) {
		/* ignore errors here; open() will report them */
		SetFileAttributesW(wfilename, attrs & ~FILE_ATTRIBUTE_READONLY);
	}

	if ((fh = _wopen(wfilename, O_RDWR | O_BINARY)) < 0) {
		rc = -1;
		goto revert_attrs;
	}

	if (times) {
		time_t_to_filetime(times->modtime, &mft);
		time_t_to_filetime(times->actime, &aft);
	} else {
		GetSystemTimeAsFileTime(&mft);
		aft = mft;
	}
	if (!SetFileTime((HANDLE)_get_osfhandle(fh), NULL, &aft, &mft)) {
		errno = EINVAL;
		rc = -1;
	} else
		rc = 0;
	close(fh);

revert_attrs:
	if (attrs != INVALID_FILE_ATTRIBUTES &&
	    (attrs & FILE_ATTRIBUTE_READONLY)) {
		/* ignore errors again */
		SetFileAttributesW(wfilename, attrs);
	}
	return rc;
}

#undef strftime
size_t mingw_strftime(char *s, size_t max,
		      const char *format, const struct tm *tm)
{
	/* a pointer to the original strftime in case we can't find the UCRT version */
	static size_t (*fallback)(char *, size_t, const char *, const struct tm *) = strftime;
	size_t ret;
	DECLARE_PROC_ADDR(ucrtbase.dll, size_t, strftime, char *, size_t,
		const char *, const struct tm *);

	if (INIT_PROC_ADDR(strftime))
		ret = strftime(s, max, format, tm);
	else
		ret = fallback(s, max, format, tm);

	if (!ret && errno == EINVAL)
		die("invalid strftime format: '%s'", format);
	return ret;
}

unsigned int sleep (unsigned int seconds)
{
	Sleep(seconds*1000);
	return 0;
}

char *mingw_mktemp(char *template)
{
	wchar_t wtemplate[MAX_PATH];
	int offset = 0;

	/* we need to return the path, thus no long paths here! */
	if (xutftowcs_path(wtemplate, template) < 0)
		return NULL;

	if (is_dir_sep(template[0]) && !is_dir_sep(template[1]) &&
	    iswalpha(wtemplate[0]) && wtemplate[1] == L':') {
		/* We have an absolute path missing the drive prefix */
		offset = 2;
	}
	if (!_wmktemp(wtemplate))
		return NULL;
	if (xwcstoutf(template, wtemplate + offset, strlen(template) + 1) < 0)
		return NULL;
	return template;
}

int mkstemp(char *template)
{
	char *filename = mktemp(template);
	if (filename == NULL)
		return -1;
	return open(filename, O_RDWR | O_CREAT, 0600);
}

int gettimeofday(struct timeval *tv, void *tz)
{
	FILETIME ft;
	long long hnsec;

	GetSystemTimeAsFileTime(&ft);
	hnsec = filetime_to_hnsec(&ft);
	tv->tv_sec = hnsec / 10000000;
	tv->tv_usec = (hnsec % 10000000) / 10;
	return 0;
}

int pipe(int filedes[2])
{
	HANDLE h[2];

	/* this creates non-inheritable handles */
	if (!CreatePipe(&h[0], &h[1], NULL, 8192)) {
		errno = err_win_to_posix(GetLastError());
		return -1;
	}
	filedes[0] = _open_osfhandle(HCAST(int, h[0]), O_NOINHERIT);
	if (filedes[0] < 0) {
		CloseHandle(h[0]);
		CloseHandle(h[1]);
		return -1;
	}
	filedes[1] = _open_osfhandle(HCAST(int, h[1]), O_NOINHERIT);
	if (filedes[1] < 0) {
		close(filedes[0]);
		CloseHandle(h[1]);
		return -1;
	}
	return 0;
}

#ifndef __MINGW64__
struct tm *gmtime_r(const time_t *timep, struct tm *result)
{
	if (gmtime_s(result, timep) == 0)
		return result;
	return NULL;
}

struct tm *localtime_r(const time_t *timep, struct tm *result)
{
	if (localtime_s(result, timep) == 0)
		return result;
	return NULL;
}
#endif

char *mingw_strbuf_realpath(struct strbuf *resolved, const char *path)
{
	wchar_t wpath[MAX_PATH];
	HANDLE h;
	DWORD ret;
	int len;
	const char *last_component = NULL;

	if (xutftowcs_path(wpath, path) < 0)
		return NULL;

	h = CreateFileW(wpath, 0,
			FILE_SHARE_READ | FILE_SHARE_WRITE | FILE_SHARE_DELETE, NULL,
			OPEN_EXISTING, FILE_FLAG_BACKUP_SEMANTICS, NULL);

	/*
	 * strbuf_realpath() allows the last path component to not exist. If
	 * that is the case, now it's time to try without last component.
	 */
	if (h == INVALID_HANDLE_VALUE &&
	    GetLastError() == ERROR_FILE_NOT_FOUND) {
		/* cut last component off of `wpath` */
		wchar_t *p = wpath + wcslen(wpath);

		while (p != wpath)
			if (*(--p) == L'/' || *p == L'\\')
				break; /* found start of last component */

		if (p != wpath && (last_component = find_last_dir_sep(path))) {
			last_component++; /* skip directory separator */
			*p = L'\0';
			h = CreateFileW(wpath, 0, FILE_SHARE_READ |
					FILE_SHARE_WRITE | FILE_SHARE_DELETE,
					NULL, OPEN_EXISTING,
					FILE_FLAG_BACKUP_SEMANTICS, NULL);
		}
	}

	if (h == INVALID_HANDLE_VALUE)
		return NULL;

	ret = GetFinalPathNameByHandleW(h, wpath, ARRAY_SIZE(wpath), 0);
	CloseHandle(h);
	if (!ret || ret >= ARRAY_SIZE(wpath))
		return NULL;

	len = wcslen(wpath) * 3;
	strbuf_grow(resolved, len);
	len = xwcstoutf(resolved->buf, normalize_ntpath(wpath), len);
	if (len < 0)
		return NULL;
	resolved->len = len;

	if (last_component) {
		/* Use forward-slash, like `normalize_ntpath()` */
		strbuf_addch(resolved, '/');
		strbuf_addstr(resolved, last_component);
	}

	return resolved->buf;

}

char *mingw_getcwd(char *pointer, int len)
{
	wchar_t cwd[MAX_PATH], wpointer[MAX_PATH];
	DWORD ret = GetCurrentDirectoryW(ARRAY_SIZE(cwd), cwd);
	HANDLE hnd;

	if (!ret || ret >= ARRAY_SIZE(cwd)) {
		errno = ret ? ENAMETOOLONG : err_win_to_posix(GetLastError());
		return NULL;
	}
	hnd = CreateFileW(cwd, 0,
			  FILE_SHARE_READ | FILE_SHARE_WRITE | FILE_SHARE_DELETE, NULL,
			  OPEN_EXISTING, FILE_FLAG_BACKUP_SEMANTICS, NULL);
	if (hnd != INVALID_HANDLE_VALUE) {
		ret = GetFinalPathNameByHandleW(hnd, wpointer, ARRAY_SIZE(wpointer), 0);
		CloseHandle(hnd);
		if (!ret || ret >= ARRAY_SIZE(wpointer)) {
			ret = GetLongPathNameW(cwd, wpointer, ARRAY_SIZE(wpointer));
			if (!ret || ret >= ARRAY_SIZE(wpointer)) {
				errno = ret ? ENAMETOOLONG : err_win_to_posix(GetLastError());
				return NULL;
			}
		}
		if (xwcstoutf(pointer, normalize_ntpath(wpointer), len) < 0)
			return NULL;
		return pointer;
	}
	if (xwcstoutf(pointer, cwd, len) < 0)
		return NULL;
	convert_slashes(pointer);
	return pointer;
}

/*
 * See "Parsing C++ Command-Line Arguments" at Microsoft's Docs:
 * https://docs.microsoft.com/en-us/cpp/cpp/parsing-cpp-command-line-arguments
 */
static const char *quote_arg_msvc(const char *arg)
{
	/* count chars to quote */
	int len = 0, n = 0;
	int force_quotes = 0;
	char *q, *d;
	const char *p = arg;
	if (!*p) force_quotes = 1;
	while (*p) {
		if (isspace(*p) || *p == '*' || *p == '?' || *p == '{' || *p == '\'')
			force_quotes = 1;
		else if (*p == '"')
			n++;
		else if (*p == '\\') {
			int count = 0;
			while (*p == '\\') {
				count++;
				p++;
				len++;
			}
			if (*p == '"' || !*p)
				n += count*2 + 1;
			continue;
		}
		len++;
		p++;
	}
	if (!force_quotes && n == 0)
		return arg;

	/* insert \ where necessary */
	d = q = xmalloc(st_add3(len, n, 3));
	*d++ = '"';
	while (*arg) {
		if (*arg == '"')
			*d++ = '\\';
		else if (*arg == '\\') {
			int count = 0;
			while (*arg == '\\') {
				count++;
				*d++ = *arg++;
			}
			if (*arg == '"' || !*arg) {
				while (count-- > 0)
					*d++ = '\\';
				/* don't escape the surrounding end quote */
				if (!*arg)
					break;
				*d++ = '\\';
			}
		}
		*d++ = *arg++;
	}
	*d++ = '"';
	*d++ = '\0';
	return q;
}

#include "quote.h"

static const char *quote_arg_msys2(const char *arg)
{
	struct strbuf buf = STRBUF_INIT;
	const char *p2 = arg, *p;

	for (p = arg; *p; p++) {
		int ws = isspace(*p);
		if (!ws && *p != '\\' && *p != '"' && *p != '{' && *p != '\'' &&
		    *p != '?' && *p != '*' && *p != '~')
			continue;
		if (!buf.len)
			strbuf_addch(&buf, '"');
		if (p != p2)
			strbuf_add(&buf, p2, p - p2);
		if (*p == '\\' || *p == '"')
			strbuf_addch(&buf, '\\');
		p2 = p;
	}

	if (p == arg)
		strbuf_addch(&buf, '"');
	else if (!buf.len)
		return arg;
	else
		strbuf_add(&buf, p2, p - p2);

	strbuf_addch(&buf, '"');
	return strbuf_detach(&buf, 0);
}

static const char *parse_interpreter(const char *cmd)
{
	static char buf[MAX_PATH];
	char *p, *opt;
	int n, fd;

	/* don't even try a .exe */
	n = strlen(cmd);
	if (n >= 4 && !strcasecmp(cmd+n-4, ".exe"))
		return NULL;

	fd = open(cmd, O_RDONLY);
	if (fd < 0)
		return NULL;
	n = read(fd, buf, sizeof(buf)-1);
	close(fd);
	if (n < 4)	/* at least '#!/x' and not error */
		return NULL;

	if (buf[0] != '#' || buf[1] != '!')
		return NULL;
	buf[n] = '\0';
	p = buf + strcspn(buf, "\r\n");
	if (!*p)
		return NULL;

	*p = '\0';
	if (!(p = strrchr(buf+2, '/')) && !(p = strrchr(buf+2, '\\')))
		return NULL;
	/* strip options */
	if ((opt = strchr(p+1, ' ')))
		*opt = '\0';
	return p+1;
}

/*
 * exe_only means that we only want to detect .exe files, but not scripts
 * (which do not have an extension)
 */
static char *lookup_prog(const char *dir, int dirlen, const char *cmd,
			 int isexe, int exe_only)
{
	char path[MAX_PATH];
	wchar_t wpath[MAX_PATH];
	snprintf(path, sizeof(path), "%.*s\\%s.exe", dirlen, dir, cmd);

	if (xutftowcs_path(wpath, path) < 0)
		return NULL;

	if (!isexe && _waccess(wpath, F_OK) == 0)
		return xstrdup(path);
	wpath[wcslen(wpath)-4] = '\0';
	if ((!exe_only || isexe) && _waccess(wpath, F_OK) == 0) {
		if (!(GetFileAttributesW(wpath) & FILE_ATTRIBUTE_DIRECTORY)) {
			path[strlen(path)-4] = '\0';
			return xstrdup(path);
		}
	}
	return NULL;
}

static char *path_lookup(const char *cmd, int exe_only);

static char *is_busybox_applet(const char *cmd)
{
	static struct string_list applets = STRING_LIST_INIT_DUP;
	static char *busybox_path;
	static int busybox_path_initialized;

	/* Avoid infinite loop */
	if (!strncasecmp(cmd, "busybox", 7) &&
	    (!cmd[7] || !strcasecmp(cmd + 7, ".exe")))
		return NULL;

	if (!busybox_path_initialized) {
		busybox_path = path_lookup("busybox.exe", 1);
		busybox_path_initialized = 1;
	}

	/* Assume that sh is compiled in... */
	if (!busybox_path || !strcasecmp(cmd, "sh"))
		return xstrdup_or_null(busybox_path);

	if (!applets.nr) {
		struct child_process cp = CHILD_PROCESS_INIT;
		struct strbuf buf = STRBUF_INIT;
		char *p;

		strvec_pushl(&cp.args, busybox_path, "--help", NULL);

		if (capture_command(&cp, &buf, 2048)) {
			string_list_append(&applets, "");
			return NULL;
		}

		/* parse output */
		p = strstr(buf.buf, "Currently defined functions:\n");
		if (!p) {
			warning("Could not parse output of busybox --help");
			string_list_append(&applets, "");
			return NULL;
		}
		p = strchrnul(p, '\n');
		for (;;) {
			size_t len;

			p += strspn(p, "\n\t ,");
			len = strcspn(p, "\n\t ,");
			if (!len)
				break;
			p[len] = '\0';
			string_list_insert(&applets, p);
			p = p + len + 1;
		}
	}

	return string_list_has_string(&applets, cmd) ?
		xstrdup(busybox_path) : NULL;
}

/*
 * Determines the absolute path of cmd using the split path in path.
 * If cmd contains a slash or backslash, no lookup is performed.
 */
static char *path_lookup(const char *cmd, int exe_only)
{
	const char *path;
	char *prog = NULL;
	int len = strlen(cmd);
	int isexe = len >= 4 && !strcasecmp(cmd+len-4, ".exe");

	if (strpbrk(cmd, "/\\"))
		return xstrdup(cmd);

	path = mingw_getenv("PATH");
	if (!path)
		return NULL;

	while (!prog) {
		const char *sep = strchrnul(path, ';');
		int dirlen = sep - path;
		if (dirlen)
			prog = lookup_prog(path, dirlen, cmd, isexe, exe_only);
		if (!*sep)
			break;
		path = sep + 1;
	}

	if (!prog && !isexe)
		prog = is_busybox_applet(cmd);

	return prog;
}

static const wchar_t *wcschrnul(const wchar_t *s, wchar_t c)
{
	while (*s && *s != c)
		s++;
	return s;
}

/* Compare only keys */
static int wenvcmp(const void *a, const void *b)
{
	wchar_t *p = *(wchar_t **)a, *q = *(wchar_t **)b;
	size_t p_len, q_len;

	/* Find the keys */
	p_len = wcschrnul(p, L'=') - p;
	q_len = wcschrnul(q, L'=') - q;

	/* If the length differs, include the shorter key's NUL */
	if (p_len < q_len)
		p_len++;
	else if (p_len > q_len)
		p_len = q_len + 1;

	return _wcsnicmp(p, q, p_len);
}

/*
 * Build an environment block combining the inherited environment
 * merged with the given list of settings.
 *
 * Values of the form "KEY=VALUE" in deltaenv override inherited values.
 * Values of the form "KEY" in deltaenv delete inherited values.
 *
 * Multiple entries in deltaenv for the same key are explicitly allowed.
 *
 * We return a contiguous block of UNICODE strings with a final trailing
 * zero word.
 */
static wchar_t *make_environment_block(char **deltaenv)
{
	wchar_t *wenv = GetEnvironmentStringsW(), *wdeltaenv, *result, *p;
	size_t wlen, s, delta_size, size;

	wchar_t **array = NULL;
	size_t alloc = 0, nr = 0, i;

	size = 1; /* for extra NUL at the end */

	/* If there is no deltaenv to apply, simply return a copy. */
	if (!deltaenv || !*deltaenv) {
		for (p = wenv; p && *p; ) {
			size_t s = wcslen(p) + 1;
			size += s;
			p += s;
		}

		ALLOC_ARRAY(result, size);
		COPY_ARRAY(result, wenv, size);
		FreeEnvironmentStringsW(wenv);
		return result;
	}

	/*
	 * If there is a deltaenv, let's accumulate all keys into `array`,
	 * sort them using the stable git_stable_qsort() and then copy,
	 * skipping duplicate keys
	 */
	for (p = wenv; p && *p; ) {
		ALLOC_GROW(array, nr + 1, alloc);
		s = wcslen(p) + 1;
		array[nr++] = p;
		p += s;
		size += s;
	}

	/* (over-)assess size needed for wchar version of deltaenv */
	for (delta_size = 0, i = 0; deltaenv[i]; i++)
		delta_size += strlen(deltaenv[i]) * 2 + 1;
	ALLOC_ARRAY(wdeltaenv, delta_size);

	/* convert the deltaenv, appending to array */
	for (i = 0, p = wdeltaenv; deltaenv[i]; i++) {
		ALLOC_GROW(array, nr + 1, alloc);
		wlen = xutftowcs(p, deltaenv[i], wdeltaenv + delta_size - p);
		array[nr++] = p;
		p += wlen + 1;
	}

	git_stable_qsort(array, nr, sizeof(*array), wenvcmp);
	ALLOC_ARRAY(result, size + delta_size);

	for (p = result, i = 0; i < nr; i++) {
		/* Skip any duplicate keys; last one wins */
		while (i + 1 < nr && !wenvcmp(array + i, array + i + 1))
		       i++;

		/* Skip "to delete" entry */
		if (!wcschr(array[i], L'='))
			continue;

		size = wcslen(array[i]) + 1;
		COPY_ARRAY(p, array[i], size);
		p += size;
	}
	*p = L'\0';

	free(array);
	free(wdeltaenv);
	FreeEnvironmentStringsW(wenv);
	return result;
}

static void do_unset_environment_variables(void)
{
	static int done;
	char *p = unset_environment_variables;

	if (done || !p)
		return;
	done = 1;

	for (;;) {
		char *comma = strchr(p, ',');

		if (comma)
			*comma = '\0';
		unsetenv(p);
		if (!comma)
			break;
		p = comma + 1;
	}
}

struct pinfo_t {
	struct pinfo_t *next;
	pid_t pid;
	HANDLE proc;
};
static struct pinfo_t *pinfo = NULL;
CRITICAL_SECTION pinfo_cs;

/* Used to match and chomp off path components */
static inline int match_last_path_component(const char *path, size_t *len,
					    const char *component)
{
	size_t component_len = strlen(component);
	if (*len < component_len + 1 ||
	    !is_dir_sep(path[*len - component_len - 1]) ||
	    fspathncmp(path + *len - component_len, component, component_len))
		return 0;
	*len -= component_len + 1;
	/* chomp off repeated dir separators */
	while (*len > 0 && is_dir_sep(path[*len - 1]))
		(*len)--;
	return 1;
}

static int is_msys2_sh(const char *cmd)
{
	if (!cmd)
		return 0;

	if (!strcmp(cmd, "sh")) {
		static int ret = -1;
		char *p;

		if (ret >= 0)
			return ret;

		p = path_lookup(cmd, 0);
		if (!p)
			ret = 0;
		else {
			size_t len = strlen(p);

			ret = match_last_path_component(p, &len, "sh.exe") &&
				match_last_path_component(p, &len, "bin") &&
				match_last_path_component(p, &len, "usr");
			free(p);
		}
		return ret;
	}

	if (ends_with(cmd, "\\sh.exe")) {
		static char *sh;

		if (!sh)
			sh = path_lookup("sh", 0);

		return !fspathcmp(cmd, sh);
	}

	return 0;
}

static pid_t mingw_spawnve_fd(const char *cmd, const char **argv, char **deltaenv,
			      const char *dir, const char *prepend_cmd,
			      int fhin, int fhout, int fherr)
{
	static int restrict_handle_inheritance = -1;
	STARTUPINFOEXW si;
	PROCESS_INFORMATION pi;
	LPPROC_THREAD_ATTRIBUTE_LIST attr_list = NULL;
	HANDLE stdhandles[3];
	DWORD stdhandles_count = 0;
	SIZE_T size;
	struct strbuf args;
	wchar_t wcmd[MAX_PATH], wdir[MAX_PATH], *wargs, *wenvblk = NULL;
	unsigned flags = CREATE_UNICODE_ENVIRONMENT;
	BOOL ret;
	HANDLE cons;
	const char *(*quote_arg)(const char *arg) =
		is_msys2_sh(cmd ? cmd : *argv) ?
		quote_arg_msys2 : quote_arg_msvc;
	const char *strace_env;

	/* Make sure to override previous errors, if any */
	errno = 0;

	if (restrict_handle_inheritance < 0)
		restrict_handle_inheritance = core_restrict_inherited_handles;
	/*
	 * The following code to restrict which handles are inherited seems
	 * to work properly only on Windows 7 and later, so let's disable it
	 * on Windows Vista and 2008.
	 */
	if (restrict_handle_inheritance < 0)
		restrict_handle_inheritance = GetVersion() >> 16 >= 7601;

	do_unset_environment_variables();

	/* Determine whether or not we are associated to a console */
	cons = CreateFileW(L"CONOUT$", GENERIC_WRITE,
			FILE_SHARE_WRITE, NULL, OPEN_EXISTING,
			FILE_ATTRIBUTE_NORMAL, NULL);
	if (cons == INVALID_HANDLE_VALUE) {
		/* There is no console associated with this process.
		 * Since the child is a console process, Windows
		 * would normally create a console window. But
		 * since we'll be redirecting std streams, we do
		 * not need the console.
		 * It is necessary to use DETACHED_PROCESS
		 * instead of CREATE_NO_WINDOW to make ssh
		 * recognize that it has no console.
		 */
		flags |= DETACHED_PROCESS;
	} else {
		/* There is already a console. If we specified
		 * DETACHED_PROCESS here, too, Windows would
		 * disassociate the child from the console.
		 * The same is true for CREATE_NO_WINDOW.
		 * Go figure!
		 */
		CloseHandle(cons);
	}
	memset(&si, 0, sizeof(si));
	si.StartupInfo.cb = sizeof(si);
	si.StartupInfo.hStdInput = winansi_get_osfhandle(fhin);
	si.StartupInfo.hStdOutput = winansi_get_osfhandle(fhout);
	si.StartupInfo.hStdError = winansi_get_osfhandle(fherr);

	/* The list of handles cannot contain duplicates */
	if (si.StartupInfo.hStdInput != INVALID_HANDLE_VALUE)
		stdhandles[stdhandles_count++] = si.StartupInfo.hStdInput;
	if (si.StartupInfo.hStdOutput != INVALID_HANDLE_VALUE &&
	    si.StartupInfo.hStdOutput != si.StartupInfo.hStdInput)
		stdhandles[stdhandles_count++] = si.StartupInfo.hStdOutput;
	if (si.StartupInfo.hStdError != INVALID_HANDLE_VALUE &&
	    si.StartupInfo.hStdError != si.StartupInfo.hStdInput &&
	    si.StartupInfo.hStdError != si.StartupInfo.hStdOutput)
		stdhandles[stdhandles_count++] = si.StartupInfo.hStdError;
	if (stdhandles_count)
		si.StartupInfo.dwFlags |= STARTF_USESTDHANDLES;

	if (*argv && !strcmp(cmd, *argv))
		wcmd[0] = L'\0';
	/*
	 * Paths to executables and to the current directory do not support
	 * long paths, therefore we cannot use xutftowcs_long_path() here.
	 */
	else if (xutftowcs_path(wcmd, cmd) < 0)
		return -1;
	if (dir && xutftowcs_path(wdir, dir) < 0)
		return -1;

	/* concatenate argv, quoting args as we go */
	strbuf_init(&args, 0);
	if (prepend_cmd) {
		char *quoted = (char *)quote_arg(prepend_cmd);
		strbuf_addstr(&args, quoted);
		if (quoted != prepend_cmd)
			free(quoted);
	}
	for (; *argv; argv++) {
		char *quoted = (char *)quote_arg(*argv);
		if (*args.buf)
			strbuf_addch(&args, ' ');
		strbuf_addstr(&args, quoted);
		if (quoted != *argv)
			free(quoted);
	}

	strace_env = getenv("GIT_STRACE_COMMANDS");
	if (strace_env) {
		char *p = path_lookup("strace.exe", 1);
		if (!p)
			return error("strace not found!");
		if (xutftowcs_path(wcmd, p) < 0) {
			free(p);
			return -1;
		}
		free(p);
		if (!strcmp("1", strace_env) ||
		    !strcasecmp("yes", strace_env) ||
		    !strcasecmp("true", strace_env))
			strbuf_insert(&args, 0, "strace ", 7);
		else {
			const char *quoted = quote_arg(strace_env);
			struct strbuf buf = STRBUF_INIT;
			strbuf_addf(&buf, "strace -o %s ", quoted);
			if (quoted != strace_env)
				free((char *)quoted);
			strbuf_insert(&args, 0, buf.buf, buf.len);
			strbuf_release(&buf);
		}
	}

	ALLOC_ARRAY(wargs, st_add(st_mult(2, args.len), 1));
	xutftowcs(wargs, args.buf, 2 * args.len + 1);
	strbuf_release(&args);

	wenvblk = make_environment_block(deltaenv);

	memset(&pi, 0, sizeof(pi));
	if (restrict_handle_inheritance && stdhandles_count &&
	    (InitializeProcThreadAttributeList(NULL, 1, 0, &size) ||
	     GetLastError() == ERROR_INSUFFICIENT_BUFFER) &&
	    (attr_list = (LPPROC_THREAD_ATTRIBUTE_LIST)
			(HeapAlloc(GetProcessHeap(), 0, size))) &&
	    InitializeProcThreadAttributeList(attr_list, 1, 0, &size) &&
	    UpdateProcThreadAttribute(attr_list, 0,
				      PROC_THREAD_ATTRIBUTE_HANDLE_LIST,
				      stdhandles,
				      stdhandles_count * sizeof(HANDLE),
				      NULL, NULL)) {
		si.lpAttributeList = attr_list;
		flags |= EXTENDED_STARTUPINFO_PRESENT;
	}

	ret = CreateProcessW(*wcmd ? wcmd : NULL, wargs, NULL, NULL,
			     stdhandles_count ? TRUE : FALSE,
			     flags, wenvblk, dir ? wdir : NULL,
			     &si.StartupInfo, &pi);

	/*
	 * On Windows 2008 R2, it seems that specifying certain types of handles
	 * (such as FILE_TYPE_CHAR or FILE_TYPE_PIPE) will always produce an
	 * error. Rather than playing finicky and fragile games, let's just try
	 * to detect this situation and simply try again without restricting any
	 * handle inheritance. This is still better than failing to create
	 * processes.
	 */
	if (!ret && restrict_handle_inheritance && stdhandles_count) {
		DWORD err = GetLastError();
		struct strbuf buf = STRBUF_INIT;

		if (err != ERROR_NO_SYSTEM_RESOURCES &&
		    /*
		     * On Windows 7 and earlier, handles on pipes and character
		     * devices are inherited automatically, and cannot be
		     * specified in the thread handle list. Rather than trying
		     * to catch each and every corner case (and running the
		     * chance of *still* forgetting a few), let's just fall
		     * back to creating the process without trying to limit the
		     * handle inheritance.
		     */
		    !(err == ERROR_INVALID_PARAMETER &&
		      GetVersion() >> 16 < 9200) &&
		    !getenv("SUPPRESS_HANDLE_INHERITANCE_WARNING")) {
			DWORD fl = 0;
			int i;

			setenv("SUPPRESS_HANDLE_INHERITANCE_WARNING", "1", 1);

			for (i = 0; i < stdhandles_count; i++) {
				HANDLE h = stdhandles[i];
				strbuf_addf(&buf, "handle #%d: %p (type %lx, "
					    "handle info (%d) %lx\n", i, h,
					    GetFileType(h),
					    GetHandleInformation(h, &fl),
					    fl);
			}
			strbuf_addstr(&buf, "\nThis is a bug; please report it "
				      "at\nhttps://github.com/git-for-windows/"
				      "git/issues/new\n\n"
				      "To suppress this warning, please set "
				      "the environment variable\n\n"
				      "\tSUPPRESS_HANDLE_INHERITANCE_WARNING=1"
				      "\n");
		}
		restrict_handle_inheritance = 0;
		flags &= ~EXTENDED_STARTUPINFO_PRESENT;
		ret = CreateProcessW(*wcmd ? wcmd : NULL, wargs, NULL, NULL,
				     TRUE, flags, wenvblk, dir ? wdir : NULL,
				     &si.StartupInfo, &pi);
		if (!ret)
			errno = err_win_to_posix(GetLastError());
		if (ret && buf.len) {
			warning("failed to restrict file handles (%ld)\n\n%s",
				err, buf.buf);
		}
		strbuf_release(&buf);
	} else if (!ret)
		errno = err_win_to_posix(GetLastError());

	if (si.lpAttributeList)
		DeleteProcThreadAttributeList(si.lpAttributeList);
	if (attr_list)
		HeapFree(GetProcessHeap(), 0, attr_list);

	free(wenvblk);
	free(wargs);

	if (!ret)
		return -1;

	CloseHandle(pi.hThread);

	/*
	 * The process ID is the human-readable identifier of the process
	 * that we want to present in log and error messages. The handle
	 * is not useful for this purpose. But we cannot close it, either,
	 * because it is not possible to turn a process ID into a process
	 * handle after the process terminated.
	 * Keep the handle in a list for waitpid.
	 */
	EnterCriticalSection(&pinfo_cs);
	{
		struct pinfo_t *info = xmalloc(sizeof(struct pinfo_t));
		info->pid = pi.dwProcessId;
		info->proc = pi.hProcess;
		info->next = pinfo;
		pinfo = info;
	}
	LeaveCriticalSection(&pinfo_cs);

	return (pid_t)pi.dwProcessId;
}

static pid_t mingw_spawnv(const char *cmd, const char **argv,
			  const char *prepend_cmd)
{
	return mingw_spawnve_fd(cmd, argv, NULL, NULL, prepend_cmd, 0, 1, 2);
}

pid_t mingw_spawnvpe(const char *cmd, const char **argv, char **deltaenv,
		     const char *dir,
		     int fhin, int fhout, int fherr)
{
	pid_t pid;
	char *prog = path_lookup(cmd, 0);

	if (!prog) {
		errno = ENOENT;
		pid = -1;
	}
	else {
		const char *interpr = parse_interpreter(prog);

		if (interpr) {
			const char *argv0 = argv[0];
			char *iprog = path_lookup(interpr, 1);
			argv[0] = prog;
			if (!iprog) {
				errno = ENOENT;
				pid = -1;
			}
			else {
				pid = mingw_spawnve_fd(iprog, argv, deltaenv, dir, interpr,
						       fhin, fhout, fherr);
				free(iprog);
			}
			argv[0] = argv0;
		}
		else
			pid = mingw_spawnve_fd(prog, argv, deltaenv, dir, NULL,
					       fhin, fhout, fherr);
		free(prog);
	}
	return pid;
}

static int try_shell_exec(const char *cmd, char *const *argv)
{
	const char *interpr = parse_interpreter(cmd);
	char *prog;
	int pid = 0;

	if (!interpr)
		return 0;
	prog = path_lookup(interpr, 1);
	if (prog) {
		int exec_id;
		int argc = 0;
#ifndef _MSC_VER
		const
#endif
		char **argv2;
		while (argv[argc]) argc++;
		ALLOC_ARRAY(argv2, argc + 1);
		argv2[0] = (char *)cmd;	/* full path to the script file */
		COPY_ARRAY(&argv2[1], &argv[1], argc);
		exec_id = trace2_exec(prog, argv2);
		pid = mingw_spawnv(prog, argv2, interpr);
		if (pid >= 0) {
			int status;
			if (waitpid(pid, &status, 0) < 0)
				status = 255;
			trace2_exec_result(exec_id, status);
			exit(status);
		}
		trace2_exec_result(exec_id, -1);
		pid = 1;	/* indicate that we tried but failed */
		free(prog);
		free(argv2);
	}
	return pid;
}

int mingw_execv(const char *cmd, char *const *argv)
{
	/* check if git_command is a shell script */
	if (!try_shell_exec(cmd, argv)) {
		int pid, status;
		int exec_id;

		exec_id = trace2_exec(cmd, (const char **)argv);
		pid = mingw_spawnv(cmd, (const char **)argv, NULL);
		if (pid < 0) {
			trace2_exec_result(exec_id, -1);
			return -1;
		}
		if (waitpid(pid, &status, 0) < 0)
			status = 255;
		trace2_exec_result(exec_id, status);
		exit(status);
	}
	return -1;
}

int mingw_execvp(const char *cmd, char *const *argv)
{
	char *prog = path_lookup(cmd, 0);

	if (prog) {
		mingw_execv(prog, argv);
		free(prog);
	} else
		errno = ENOENT;

	return -1;
}

int mingw_kill(pid_t pid, int sig)
{
	if (pid > 0 && sig == SIGTERM) {
		HANDLE h = OpenProcess(PROCESS_CREATE_THREAD |
				       PROCESS_QUERY_INFORMATION |
				       PROCESS_VM_OPERATION | PROCESS_VM_WRITE |
				       PROCESS_VM_READ | PROCESS_TERMINATE,
				       FALSE, pid);
		int ret;

		if (h)
			ret = exit_process(h, 128 + sig);
		else {
			h = OpenProcess(PROCESS_TERMINATE, FALSE, pid);
			if (!h) {
				errno = err_win_to_posix(GetLastError());
				return -1;
			}
			ret = terminate_process_tree(h, 128 + sig);
		}
		if (ret) {
			errno = err_win_to_posix(GetLastError());
			CloseHandle(h);
		}
		return ret;
	} else if (pid > 0 && sig == 0) {
		HANDLE h = OpenProcess(PROCESS_QUERY_INFORMATION, FALSE, pid);
		if (h) {
			CloseHandle(h);
			return 0;
		}
	}

	errno = EINVAL;
	return -1;
}

/*
 * UTF-8 versions of getenv(), putenv() and unsetenv().
 * Internally, they use the CRT's stock UNICODE routines
 * to avoid data loss.
 */
char *mingw_getenv(const char *name)
{
#define GETENV_MAX_RETAIN 64
	static char *values[GETENV_MAX_RETAIN];
	static int value_counter;
	int len_key, len_value;
	wchar_t *w_key;
	char *value;
	wchar_t w_value[32768];

	if (!name || !*name)
		return NULL;

	len_key = strlen(name) + 1;
	/* We cannot use xcalloc() here because that uses getenv() itself */
	w_key = calloc(len_key, sizeof(wchar_t));
	if (!w_key)
		die("Out of memory, (tried to allocate %u wchar_t's)", len_key);
	xutftowcs(w_key, name, len_key);
	/* GetEnvironmentVariableW() only sets the last error upon failure */
	SetLastError(ERROR_SUCCESS);
	len_value = GetEnvironmentVariableW(w_key, w_value, ARRAY_SIZE(w_value));
	if (!len_value && GetLastError() == ERROR_ENVVAR_NOT_FOUND) {
		free(w_key);
		return NULL;
	}
	free(w_key);

	len_value = len_value * 3 + 1;
	/* We cannot use xcalloc() here because that uses getenv() itself */
	value = calloc(len_value, sizeof(char));
	if (!value)
		die("Out of memory, (tried to allocate %u bytes)", len_value);
	xwcstoutf(value, w_value, len_value);

	/*
	 * We return `value` which is an allocated value and the caller is NOT
	 * expecting to have to free it, so we keep a round-robin array,
	 * invalidating the buffer after GETENV_MAX_RETAIN getenv() calls.
	 */
	free(values[value_counter]);
	values[value_counter++] = value;
	if (value_counter >= ARRAY_SIZE(values))
		value_counter = 0;

	return value;
}

int mingw_putenv(const char *namevalue)
{
	int size;
	wchar_t *wide, *equal;
	BOOL result;

	if (!namevalue || !*namevalue)
		return 0;

	size = strlen(namevalue) * 2 + 1;
	wide = calloc(size, sizeof(wchar_t));
	if (!wide)
		die("Out of memory, (tried to allocate %u wchar_t's)", size);
	xutftowcs(wide, namevalue, size);
	equal = wcschr(wide, L'=');
	if (!equal)
		result = SetEnvironmentVariableW(wide, NULL);
	else {
		*equal = L'\0';
		result = SetEnvironmentVariableW(wide, equal + 1);
	}
	free(wide);

	if (!result)
		errno = err_win_to_posix(GetLastError());

	return result ? 0 : -1;
}

static void ensure_socket_initialization(void)
{
	WSADATA wsa;
	static int initialized = 0;

	if (initialized)
		return;

	if (WSAStartup(MAKEWORD(2,2), &wsa))
		die("unable to initialize winsock subsystem, error %d",
			WSAGetLastError());

	atexit((void(*)(void)) WSACleanup);
	initialized = 1;
}

static int winsock_error_to_errno(DWORD err)
{
	switch (err) {
	case WSAEINTR: return EINTR;
	case WSAEBADF: return EBADF;
	case WSAEACCES: return EACCES;
	case WSAEFAULT: return EFAULT;
	case WSAEINVAL: return EINVAL;
	case WSAEMFILE: return EMFILE;
	case WSAEWOULDBLOCK: return EWOULDBLOCK;
	case WSAEINPROGRESS: return EINPROGRESS;
	case WSAEALREADY: return EALREADY;
	case WSAENOTSOCK: return ENOTSOCK;
	case WSAEDESTADDRREQ: return EDESTADDRREQ;
	case WSAEMSGSIZE: return EMSGSIZE;
	case WSAEPROTOTYPE: return EPROTOTYPE;
	case WSAENOPROTOOPT: return ENOPROTOOPT;
	case WSAEPROTONOSUPPORT: return EPROTONOSUPPORT;
	case WSAEOPNOTSUPP: return EOPNOTSUPP;
	case WSAEAFNOSUPPORT: return EAFNOSUPPORT;
	case WSAEADDRINUSE: return EADDRINUSE;
	case WSAEADDRNOTAVAIL: return EADDRNOTAVAIL;
	case WSAENETDOWN: return ENETDOWN;
	case WSAENETUNREACH: return ENETUNREACH;
	case WSAENETRESET: return ENETRESET;
	case WSAECONNABORTED: return ECONNABORTED;
	case WSAECONNRESET: return ECONNRESET;
	case WSAENOBUFS: return ENOBUFS;
	case WSAEISCONN: return EISCONN;
	case WSAENOTCONN: return ENOTCONN;
	case WSAETIMEDOUT: return ETIMEDOUT;
	case WSAECONNREFUSED: return ECONNREFUSED;
	case WSAELOOP: return ELOOP;
	case WSAENAMETOOLONG: return ENAMETOOLONG;
	case WSAEHOSTUNREACH: return EHOSTUNREACH;
	case WSAENOTEMPTY: return ENOTEMPTY;
	/* No errno equivalent; default to EIO */
	case WSAESOCKTNOSUPPORT:
	case WSAEPFNOSUPPORT:
	case WSAESHUTDOWN:
	case WSAETOOMANYREFS:
	case WSAEHOSTDOWN:
	case WSAEPROCLIM:
	case WSAEUSERS:
	case WSAEDQUOT:
	case WSAESTALE:
	case WSAEREMOTE:
	case WSASYSNOTREADY:
	case WSAVERNOTSUPPORTED:
	case WSANOTINITIALISED:
	case WSAEDISCON:
	case WSAENOMORE:
	case WSAECANCELLED:
	case WSAEINVALIDPROCTABLE:
	case WSAEINVALIDPROVIDER:
	case WSAEPROVIDERFAILEDINIT:
	case WSASYSCALLFAILURE:
	case WSASERVICE_NOT_FOUND:
	case WSATYPE_NOT_FOUND:
	case WSA_E_NO_MORE:
	case WSA_E_CANCELLED:
	case WSAEREFUSED:
	case WSAHOST_NOT_FOUND:
	case WSATRY_AGAIN:
	case WSANO_RECOVERY:
	case WSANO_DATA:
	case WSA_QOS_RECEIVERS:
	case WSA_QOS_SENDERS:
	case WSA_QOS_NO_SENDERS:
	case WSA_QOS_NO_RECEIVERS:
	case WSA_QOS_REQUEST_CONFIRMED:
	case WSA_QOS_ADMISSION_FAILURE:
	case WSA_QOS_POLICY_FAILURE:
	case WSA_QOS_BAD_STYLE:
	case WSA_QOS_BAD_OBJECT:
	case WSA_QOS_TRAFFIC_CTRL_ERROR:
	case WSA_QOS_GENERIC_ERROR:
	case WSA_QOS_ESERVICETYPE:
	case WSA_QOS_EFLOWSPEC:
	case WSA_QOS_EPROVSPECBUF:
	case WSA_QOS_EFILTERSTYLE:
	case WSA_QOS_EFILTERTYPE:
	case WSA_QOS_EFILTERCOUNT:
	case WSA_QOS_EOBJLENGTH:
	case WSA_QOS_EFLOWCOUNT:
#ifndef _MSC_VER
	case WSA_QOS_EUNKNOWNPSOBJ:
#endif
	case WSA_QOS_EPOLICYOBJ:
	case WSA_QOS_EFLOWDESC:
	case WSA_QOS_EPSFLOWSPEC:
	case WSA_QOS_EPSFILTERSPEC:
	case WSA_QOS_ESDMODEOBJ:
	case WSA_QOS_ESHAPERATEOBJ:
	case WSA_QOS_RESERVED_PETYPE:
	default: return EIO;
	}
}

/*
 * On Windows, `errno` is a global macro to a function call.
 * This makes it difficult to debug and single-step our mappings.
 */
static inline void set_wsa_errno(void)
{
	DWORD wsa = WSAGetLastError();
	int e = winsock_error_to_errno(wsa);
	errno = e;

#ifdef DEBUG_WSA_ERRNO
	fprintf(stderr, "winsock error: %d -> %d\n", wsa, e);
	fflush(stderr);
#endif
}

static inline int winsock_return(int ret)
{
	if (ret < 0)
		set_wsa_errno();

	return ret;
}

#define WINSOCK_RETURN(x) do { return winsock_return(x); } while (0)

#undef gethostname
int mingw_gethostname(char *name, int namelen)
{
	ensure_socket_initialization();
	WINSOCK_RETURN(gethostname(name, namelen));
}

#undef gethostbyname
struct hostent *mingw_gethostbyname(const char *host)
{
	struct hostent *ret;

	ensure_socket_initialization();

	ret = gethostbyname(host);
	if (!ret)
		set_wsa_errno();

	return ret;
}

#undef getaddrinfo
int mingw_getaddrinfo(const char *node, const char *service,
		      const struct addrinfo *hints, struct addrinfo **res)
{
	ensure_socket_initialization();
	WINSOCK_RETURN(getaddrinfo(node, service, hints, res));
}

int mingw_socket(int domain, int type, int protocol)
{
	int sockfd;
	SOCKET s;

	ensure_socket_initialization();
	s = WSASocket(domain, type, protocol, NULL, 0, 0);
	if (s == INVALID_SOCKET) {
		/*
		 * WSAGetLastError() values are regular BSD error codes
		 * biased by WSABASEERR.
		 * However, strerror() does not know about networking
		 * specific errors, which are values beginning at 38 or so.
		 * Therefore, we choose to leave the biased error code
		 * in errno so that _if_ someone looks up the code somewhere,
		 * then it is at least the number that are usually listed.
		 */
		set_wsa_errno();
		return -1;
	}
	/* convert into a file descriptor */
	if ((sockfd = _open_osfhandle(s, O_RDWR|O_BINARY)) < 0) {
		closesocket(s);
		return error("unable to make a socket file descriptor: %s",
			strerror(errno));
	}
	return sockfd;
}

#undef connect
int mingw_connect(int sockfd, struct sockaddr *sa, size_t sz)
{
	SOCKET s = (SOCKET)_get_osfhandle(sockfd);
	WINSOCK_RETURN(connect(s, sa, sz));
}

#undef bind
int mingw_bind(int sockfd, struct sockaddr *sa, size_t sz)
{
	SOCKET s = (SOCKET)_get_osfhandle(sockfd);
	WINSOCK_RETURN(bind(s, sa, sz));
}

#undef setsockopt
int mingw_setsockopt(int sockfd, int lvl, int optname, void *optval, int optlen)
{
	SOCKET s = (SOCKET)_get_osfhandle(sockfd);
	WINSOCK_RETURN(setsockopt(s, lvl, optname, (const char*)optval, optlen));
}

#undef shutdown
int mingw_shutdown(int sockfd, int how)
{
	SOCKET s = (SOCKET)_get_osfhandle(sockfd);
	WINSOCK_RETURN(shutdown(s, how));
}

#undef listen
int mingw_listen(int sockfd, int backlog)
{
	SOCKET s = (SOCKET)_get_osfhandle(sockfd);
	WINSOCK_RETURN(listen(s, backlog));
}

#undef accept
int mingw_accept(int sockfd1, struct sockaddr *sa, socklen_t *sz)
{
	int sockfd2;

	SOCKET s1 = (SOCKET)_get_osfhandle(sockfd1);
	SOCKET s2 = accept(s1, sa, sz);

	if (s2 == INVALID_SOCKET) {
		set_wsa_errno();
		return -1;
	}

	/* convert into a file descriptor */
	if ((sockfd2 = _open_osfhandle(s2, O_RDWR|O_BINARY)) < 0) {
		int err = errno;
		closesocket(s2);
		return error("unable to make a socket file descriptor: %s",
			strerror(err));
	}
	return sockfd2;
}

#undef rename
int mingw_rename(const char *pold, const char *pnew)
{
	DWORD attrs = INVALID_FILE_ATTRIBUTES, gle;
	int tries = 0;
	wchar_t wpold[MAX_LONG_PATH], wpnew[MAX_LONG_PATH];
	if (xutftowcs_long_path(wpold, pold) < 0 ||
	    xutftowcs_long_path(wpnew, pnew) < 0)
		return -1;

repeat:
	if (MoveFileExW(wpold, wpnew,
			MOVEFILE_REPLACE_EXISTING | MOVEFILE_COPY_ALLOWED))
		return 0;
	gle = GetLastError();

	if (gle == ERROR_ACCESS_DENIED && is_inside_windows_container()) {
		/* Fall back to copy to destination & remove source */
		if (CopyFileW(wpold, wpnew, FALSE) && !mingw_unlink(pold))
			return 0;
		gle = GetLastError();
	}

	/* revert file attributes on failure */
	if (attrs != INVALID_FILE_ATTRIBUTES)
		SetFileAttributesW(wpnew, attrs);

	if (!is_file_in_use_error(gle)) {
		errno = err_win_to_posix(gle);
		return -1;
	}

	if (attrs == INVALID_FILE_ATTRIBUTES &&
	    (attrs = GetFileAttributesW(wpnew)) != INVALID_FILE_ATTRIBUTES) {
		if (attrs & FILE_ATTRIBUTE_DIRECTORY) {
			DWORD attrsold = GetFileAttributesW(wpold);
			if (attrsold == INVALID_FILE_ATTRIBUTES ||
			    !(attrsold & FILE_ATTRIBUTE_DIRECTORY))
				errno = EISDIR;
			else if (!_wrmdir(wpnew))
				goto repeat;
			return -1;
		}
		if ((attrs & FILE_ATTRIBUTE_READONLY) &&
		    SetFileAttributesW(wpnew, attrs & ~FILE_ATTRIBUTE_READONLY))
			goto repeat;
	}
	if (retry_ask_yes_no(&tries, "Rename from '%s' to '%s' failed. "
		       "Should I try again?", pold, pnew))
		goto repeat;

	errno = EACCES;
	return -1;
}

/*
 * Note that this doesn't return the actual pagesize, but
 * the allocation granularity. If future Windows specific git code
 * needs the real getpagesize function, we need to find another solution.
 */
int mingw_getpagesize(void)
{
	SYSTEM_INFO si;
	GetSystemInfo(&si);
	return si.dwAllocationGranularity;
}

/* See https://msdn.microsoft.com/en-us/library/windows/desktop/ms724435.aspx */
enum EXTENDED_NAME_FORMAT {
	NameDisplay = 3,
	NameUserPrincipal = 8
};

static char *get_extended_user_info(enum EXTENDED_NAME_FORMAT type)
{
	DECLARE_PROC_ADDR(secur32.dll, BOOL, GetUserNameExW,
		enum EXTENDED_NAME_FORMAT, LPCWSTR, PULONG);
	static wchar_t wbuffer[1024];
	DWORD len;

	if (!INIT_PROC_ADDR(GetUserNameExW))
		return NULL;

	len = ARRAY_SIZE(wbuffer);
	if (GetUserNameExW(type, wbuffer, &len)) {
		char *converted = xmalloc((len *= 3));
		if (xwcstoutf(converted, wbuffer, len) >= 0)
			return converted;
		free(converted);
	}

	return NULL;
}

char *mingw_query_user_email(void)
{
	return get_extended_user_info(NameUserPrincipal);
}

struct passwd *getpwuid(int uid)
{
	static unsigned initialized;
	static char user_name[100];
	static struct passwd *p;
	wchar_t buf[100];
	DWORD len;

	if (initialized)
		return p;

	len = ARRAY_SIZE(buf);
	if (!GetUserNameW(buf, &len)) {
		initialized = 1;
		return NULL;
	}

	if (xwcstoutf(user_name, buf, sizeof(user_name)) < 0) {
		initialized = 1;
		return NULL;
	}

	p = xmalloc(sizeof(*p));
	p->pw_name = user_name;
	p->pw_gecos = get_extended_user_info(NameDisplay);
	if (!p->pw_gecos)
		p->pw_gecos = "unknown";
	p->pw_dir = NULL;

	initialized = 1;
	return p;
}

static HANDLE timer_event;
static HANDLE timer_thread;
static int timer_interval;
static int one_shot;
static sig_handler_t timer_fn = SIG_DFL, sigint_fn = SIG_DFL;

/* The timer works like this:
 * The thread, ticktack(), is a trivial routine that most of the time
 * only waits to receive the signal to terminate. The main thread tells
 * the thread to terminate by setting the timer_event to the signalled
 * state.
 * But ticktack() interrupts the wait state after the timer's interval
 * length to call the signal handler.
 */

static unsigned __stdcall ticktack(void *dummy)
{
	while (WaitForSingleObject(timer_event, timer_interval) == WAIT_TIMEOUT) {
		mingw_raise(SIGALRM);
		if (one_shot)
			break;
	}
	return 0;
}

static int start_timer_thread(void)
{
	timer_event = CreateEvent(NULL, FALSE, FALSE, NULL);
	if (timer_event) {
		timer_thread = (HANDLE) _beginthreadex(NULL, 0, ticktack, NULL, 0, NULL);
		if (!timer_thread )
			return errno = ENOMEM,
				error("cannot start timer thread");
	} else
		return errno = ENOMEM,
			error("cannot allocate resources for timer");
	return 0;
}

static void stop_timer_thread(void)
{
	if (timer_event)
		SetEvent(timer_event);	/* tell thread to terminate */
	if (timer_thread) {
		int rc = WaitForSingleObject(timer_thread, 10000);
		if (rc == WAIT_TIMEOUT)
			error("timer thread did not terminate timely");
		else if (rc != WAIT_OBJECT_0)
			error("waiting for timer thread failed: %lu",
			      GetLastError());
		CloseHandle(timer_thread);
	}
	if (timer_event)
		CloseHandle(timer_event);
	timer_event = NULL;
	timer_thread = NULL;
}

static inline int is_timeval_eq(const struct timeval *i1, const struct timeval *i2)
{
	return i1->tv_sec == i2->tv_sec && i1->tv_usec == i2->tv_usec;
}

int setitimer(int type, struct itimerval *in, struct itimerval *out)
{
	static const struct timeval zero;
	static int atexit_done;

	if (out != NULL)
		return errno = EINVAL,
			error("setitimer param 3 != NULL not implemented");
	if (!is_timeval_eq(&in->it_interval, &zero) &&
	    !is_timeval_eq(&in->it_interval, &in->it_value))
		return errno = EINVAL,
			error("setitimer: it_interval must be zero or eq it_value");

	if (timer_thread)
		stop_timer_thread();

	if (is_timeval_eq(&in->it_value, &zero) &&
	    is_timeval_eq(&in->it_interval, &zero))
		return 0;

	timer_interval = in->it_value.tv_sec * 1000 + in->it_value.tv_usec / 1000;
	one_shot = is_timeval_eq(&in->it_interval, &zero);
	if (!atexit_done) {
		atexit(stop_timer_thread);
		atexit_done = 1;
	}
	return start_timer_thread();
}

int sigaction(int sig, struct sigaction *in, struct sigaction *out)
{
	if (sig != SIGALRM)
		return errno = EINVAL,
			error("sigaction only implemented for SIGALRM");
	if (out != NULL)
		return errno = EINVAL,
			error("sigaction: param 3 != NULL not implemented");

	timer_fn = in->sa_handler;
	return 0;
}

#undef signal
sig_handler_t mingw_signal(int sig, sig_handler_t handler)
{
	sig_handler_t old;

	switch (sig) {
	case SIGALRM:
		old = timer_fn;
		timer_fn = handler;
		break;

	case SIGINT:
		old = sigint_fn;
		sigint_fn = handler;
		break;

	default:
		return signal(sig, handler);
	}

	return old;
}

#undef raise
int mingw_raise(int sig)
{
	switch (sig) {
	case SIGALRM:
		if (timer_fn == SIG_DFL) {
			if (isatty(STDERR_FILENO))
				fputs("Alarm clock\n", stderr);
			exit(128 + SIGALRM);
		} else if (timer_fn != SIG_IGN)
			timer_fn(SIGALRM);
		return 0;

	case SIGINT:
		if (sigint_fn == SIG_DFL)
			exit(128 + SIGINT);
		else if (sigint_fn != SIG_IGN)
			sigint_fn(SIGINT);
		return 0;

#if defined(_MSC_VER)
	case SIGILL:
	case SIGFPE:
	case SIGSEGV:
	case SIGTERM:
	case SIGBREAK:
	case SIGABRT:
	case SIGABRT_COMPAT:
		/*
		 * The <signal.h> header in the MS C Runtime defines 8 signals
		 * as being supported on the platform. Anything else causes an
		 * "Invalid signal or error" (which in DEBUG builds causes the
		 * Abort/Retry/Ignore dialog). We by-pass the CRT for things we
		 * already know will fail.
		 */
		return raise(sig);
	default:
		errno = EINVAL;
		return -1;

#else

	default:
		return raise(sig);

#endif

	}
}

int link(const char *oldpath, const char *newpath)
{
	wchar_t woldpath[MAX_LONG_PATH], wnewpath[MAX_LONG_PATH];
	if (xutftowcs_long_path(woldpath, oldpath) < 0 ||
	    xutftowcs_long_path(wnewpath, newpath) < 0)
		return -1;

	if (!CreateHardLinkW(wnewpath, woldpath, NULL)) {
		errno = err_win_to_posix(GetLastError());
		return -1;
	}
	return 0;
}

enum symlink_type {
	SYMLINK_TYPE_UNSPECIFIED = 0,
	SYMLINK_TYPE_FILE,
	SYMLINK_TYPE_DIRECTORY,
};

static enum symlink_type check_symlink_attr(struct index_state *index, const char *link)
{
	static struct attr_check *check;
	const char *value;

	if (!index)
		return SYMLINK_TYPE_UNSPECIFIED;

	if (!check)
		check = attr_check_initl("symlink", NULL);

	git_check_attr(index, link, check);

	value = check->items[0].value;
	if (ATTR_UNSET(value))
		return SYMLINK_TYPE_UNSPECIFIED;
	if (!strcmp(value, "file"))
		return SYMLINK_TYPE_FILE;
	if (!strcmp(value, "dir") || !strcmp(value, "directory"))
		return SYMLINK_TYPE_DIRECTORY;

	warning(_("ignoring invalid symlink type '%s' for '%s'"), value, link);
	return SYMLINK_TYPE_UNSPECIFIED;
}

int mingw_create_symlink(struct index_state *index, const char *target, const char *link)
{
	wchar_t wtarget[MAX_LONG_PATH], wlink[MAX_LONG_PATH];
	int len;

	/* fail if symlinks are disabled or API is not supported (WinXP) */
	if (!has_symlinks) {
		errno = ENOSYS;
		return -1;
	}

	if ((len = xutftowcs_long_path(wtarget, target)) < 0
			|| xutftowcs_long_path(wlink, link) < 0)
		return -1;

	/* convert target dir separators to backslashes */
	while (len--)
		if (wtarget[len] == '/')
			wtarget[len] = '\\';

	switch (check_symlink_attr(index, link)) {
	case SYMLINK_TYPE_UNSPECIFIED:
		/* Create a phantom symlink: it is initially created as a file
		 * symlink, but may change to a directory symlink later if/when
		 * the target exists. */
		return create_phantom_symlink(wtarget, wlink);
	case SYMLINK_TYPE_FILE:
		if (!CreateSymbolicLinkW(wlink, wtarget, symlink_file_flags))
			break;
		return 0;
	case SYMLINK_TYPE_DIRECTORY:
		if (!CreateSymbolicLinkW(wlink, wtarget,
					 symlink_directory_flags))
			break;
		/* There may be dangling phantom symlinks that point at this
		 * one, which should now morph into directory symlinks. */
		process_phantom_symlinks();
		return 0;
	default:
		BUG("unhandled symlink type");
	}

	/* CreateSymbolicLinkW failed. */
	errno = err_win_to_posix(GetLastError());
	return -1;
}

#ifndef _WINNT_H
/*
 * The REPARSE_DATA_BUFFER structure is defined in the Windows DDK (in
 * ntifs.h) and in MSYS1's winnt.h (which defines _WINNT_H). So define
 * it ourselves if we are on MSYS2 (whose winnt.h defines _WINNT_).
 */
typedef struct _REPARSE_DATA_BUFFER {
	DWORD  ReparseTag;
	WORD   ReparseDataLength;
	WORD   Reserved;
#ifndef _MSC_VER
	_ANONYMOUS_UNION
#endif
	union {
		struct {
			WORD   SubstituteNameOffset;
			WORD   SubstituteNameLength;
			WORD   PrintNameOffset;
			WORD   PrintNameLength;
			ULONG  Flags;
			WCHAR PathBuffer[1];
		} SymbolicLinkReparseBuffer;
		struct {
			WORD   SubstituteNameOffset;
			WORD   SubstituteNameLength;
			WORD   PrintNameOffset;
			WORD   PrintNameLength;
			WCHAR PathBuffer[1];
		} MountPointReparseBuffer;
		struct {
			BYTE   DataBuffer[1];
		} GenericReparseBuffer;
	} DUMMYUNIONNAME;
} REPARSE_DATA_BUFFER, *PREPARSE_DATA_BUFFER;
#endif

static int readlink_1(const WCHAR *wpath, BOOL fail_on_unknown_tag,
		      char *tmpbuf, int *plen, DWORD *ptag)
{
	HANDLE handle;
	WCHAR *wbuf;
	REPARSE_DATA_BUFFER *b = alloca(MAXIMUM_REPARSE_DATA_BUFFER_SIZE);
	DWORD dummy;

	/* read reparse point data */
	handle = CreateFileW(wpath, 0,
			FILE_SHARE_READ | FILE_SHARE_WRITE | FILE_SHARE_DELETE, NULL,
			OPEN_EXISTING,
			FILE_FLAG_BACKUP_SEMANTICS | FILE_FLAG_OPEN_REPARSE_POINT, NULL);
	if (handle == INVALID_HANDLE_VALUE) {
		errno = err_win_to_posix(GetLastError());
		return -1;
	}
	if (!DeviceIoControl(handle, FSCTL_GET_REPARSE_POINT, NULL, 0, b,
			MAXIMUM_REPARSE_DATA_BUFFER_SIZE, &dummy, NULL)) {
		errno = err_win_to_posix(GetLastError());
		CloseHandle(handle);
		return -1;
	}
	CloseHandle(handle);

	/* get target path for symlinks or mount points (aka 'junctions') */
	switch ((*ptag = b->ReparseTag)) {
	case IO_REPARSE_TAG_SYMLINK:
		wbuf = (WCHAR*) (((char*) b->SymbolicLinkReparseBuffer.PathBuffer)
				+ b->SymbolicLinkReparseBuffer.SubstituteNameOffset);
		*(WCHAR*) (((char*) wbuf)
				+ b->SymbolicLinkReparseBuffer.SubstituteNameLength) = 0;
		break;
	case IO_REPARSE_TAG_MOUNT_POINT:
		wbuf = (WCHAR*) (((char*) b->MountPointReparseBuffer.PathBuffer)
				+ b->MountPointReparseBuffer.SubstituteNameOffset);
		*(WCHAR*) (((char*) wbuf)
				+ b->MountPointReparseBuffer.SubstituteNameLength) = 0;
		break;
	default:
		if (fail_on_unknown_tag) {
			errno = EINVAL;
			return -1;
		} else {
			*plen = MAX_LONG_PATH;
			return 0;
		}
	}

	if ((*plen =
	     xwcstoutf(tmpbuf, normalize_ntpath(wbuf), MAX_LONG_PATH)) <  0)
		return -1;
	return 0;
}

int readlink(const char *path, char *buf, size_t bufsiz)
{
	WCHAR wpath[MAX_LONG_PATH];
	char tmpbuf[MAX_LONG_PATH];
	int len;
	DWORD tag;

	if (xutftowcs_long_path(wpath, path) < 0)
		return -1;

	if (readlink_1(wpath, TRUE, tmpbuf, &len, &tag) < 0)
		return -1;

	/*
	 * Adapt to strange readlink() API: Copy up to bufsiz *bytes*, potentially
	 * cutting off a UTF-8 sequence. Insufficient bufsize is *not* a failure
	 * condition. There is no conversion function that produces invalid UTF-8,
	 * so convert to a (hopefully large enough) temporary buffer, then memcpy
	 * the requested number of bytes (including '\0' for robustness).
	 */
	memcpy(buf, tmpbuf, min(bufsiz, len + 1));
	return min(bufsiz, len);
}

pid_t waitpid(pid_t pid, int *status, int options)
{
	HANDLE h = OpenProcess(SYNCHRONIZE | PROCESS_QUERY_INFORMATION,
	    FALSE, pid);
	if (!h) {
		errno = ECHILD;
		return -1;
	}

	if (pid > 0 && options & WNOHANG) {
		if (WAIT_OBJECT_0 != WaitForSingleObject(h, 0)) {
			CloseHandle(h);
			return 0;
		}
		options &= ~WNOHANG;
	}

	if (options == 0) {
		struct pinfo_t **ppinfo;
		if (WaitForSingleObject(h, INFINITE) != WAIT_OBJECT_0) {
			CloseHandle(h);
			return 0;
		}

		if (status)
			GetExitCodeProcess(h, (LPDWORD)status);

		EnterCriticalSection(&pinfo_cs);

		ppinfo = &pinfo;
		while (*ppinfo) {
			struct pinfo_t *info = *ppinfo;
			if (info->pid == pid) {
				CloseHandle(info->proc);
				*ppinfo = info->next;
				free(info);
				break;
			}
			ppinfo = &info->next;
		}

		LeaveCriticalSection(&pinfo_cs);

		CloseHandle(h);
		return pid;
	}
	CloseHandle(h);

	errno = EINVAL;
	return -1;
}

int (*win32_is_mount_point)(struct strbuf *path) = mingw_is_mount_point;

int mingw_is_mount_point(struct strbuf *path)
{
	WIN32_FIND_DATAW findbuf = { 0 };
	HANDLE handle;
	wchar_t wfilename[MAX_LONG_PATH];
	int wlen = xutftowcs_long_path(wfilename, path->buf);
	if (wlen < 0)
		die(_("could not get long path for '%s'"), path->buf);

	/* remove trailing slash, if any */
	if (wlen > 0 && wfilename[wlen - 1] == L'/')
		wfilename[--wlen] = L'\0';

	handle = FindFirstFileW(wfilename, &findbuf);
	if (handle == INVALID_HANDLE_VALUE)
		return 0;
	FindClose(handle);

	return (findbuf.dwFileAttributes & FILE_ATTRIBUTE_REPARSE_POINT) &&
		(findbuf.dwReserved0 == IO_REPARSE_TAG_MOUNT_POINT);
}

int xutftowcsn(wchar_t *wcs, const char *utfs, size_t wcslen, int utflen)
{
	int upos = 0, wpos = 0;
	const unsigned char *utf = (const unsigned char*) utfs;
	if (!utf || !wcs || wcslen < 1) {
		errno = EINVAL;
		return -1;
	}
	/* reserve space for \0 */
	wcslen--;
	if (utflen < 0)
		utflen = INT_MAX;

	while (upos < utflen) {
		int c = utf[upos++] & 0xff;
		if (utflen == INT_MAX && c == 0)
			break;

		if (wpos >= wcslen) {
			wcs[wpos] = 0;
			errno = ERANGE;
			return -1;
		}

		if (c < 0x80) {
			/* ASCII */
			wcs[wpos++] = c;
		} else if (c >= 0xc2 && c < 0xe0 && upos < utflen &&
				(utf[upos] & 0xc0) == 0x80) {
			/* 2-byte utf-8 */
			c = ((c & 0x1f) << 6);
			c |= (utf[upos++] & 0x3f);
			wcs[wpos++] = c;
		} else if (c >= 0xe0 && c < 0xf0 && upos + 1 < utflen &&
				!(c == 0xe0 && utf[upos] < 0xa0) && /* over-long encoding */
				(utf[upos] & 0xc0) == 0x80 &&
				(utf[upos + 1] & 0xc0) == 0x80) {
			/* 3-byte utf-8 */
			c = ((c & 0x0f) << 12);
			c |= ((utf[upos++] & 0x3f) << 6);
			c |= (utf[upos++] & 0x3f);
			wcs[wpos++] = c;
		} else if (c >= 0xf0 && c < 0xf5 && upos + 2 < utflen &&
				wpos + 1 < wcslen &&
				!(c == 0xf0 && utf[upos] < 0x90) && /* over-long encoding */
				!(c == 0xf4 && utf[upos] >= 0x90) && /* > \u10ffff */
				(utf[upos] & 0xc0) == 0x80 &&
				(utf[upos + 1] & 0xc0) == 0x80 &&
				(utf[upos + 2] & 0xc0) == 0x80) {
			/* 4-byte utf-8: convert to \ud8xx \udcxx surrogate pair */
			c = ((c & 0x07) << 18);
			c |= ((utf[upos++] & 0x3f) << 12);
			c |= ((utf[upos++] & 0x3f) << 6);
			c |= (utf[upos++] & 0x3f);
			c -= 0x10000;
			wcs[wpos++] = 0xd800 | (c >> 10);
			wcs[wpos++] = 0xdc00 | (c & 0x3ff);
		} else if (c >= 0xa0) {
			/* invalid utf-8 byte, printable unicode char: convert 1:1 */
			wcs[wpos++] = c;
		} else {
			/* invalid utf-8 byte, non-printable unicode: convert to hex */
			static const char *hex = "0123456789abcdef";
			wcs[wpos++] = hex[c >> 4];
			if (wpos < wcslen)
				wcs[wpos++] = hex[c & 0x0f];
		}
	}
	wcs[wpos] = 0;
	return wpos;
}

int xwcstoutf(char *utf, const wchar_t *wcs, size_t utflen)
{
	if (!wcs || !utf || utflen < 1) {
		errno = EINVAL;
		return -1;
	}
	utflen = WideCharToMultiByte(CP_UTF8, 0, wcs, -1, utf, utflen, NULL, NULL);
	if (utflen)
		return utflen - 1;
	errno = ERANGE;
	return -1;
}

#ifdef ENSURE_MSYSTEM_IS_SET
static size_t append_system_bin_dirs(char *path, size_t size)
{
#if !defined(RUNTIME_PREFIX) || !defined(HAVE_WPGMPTR)
	return 0;
#else
	char prefix[32768];
	const char *slash;
	size_t len = xwcstoutf(prefix, _wpgmptr, sizeof(prefix)), off = 0;

	if (len == 0 || len >= sizeof(prefix) ||
	    !(slash = find_last_dir_sep(prefix)))
		return 0;
	/* strip trailing `git.exe` */
	len = slash - prefix;

	/* strip trailing `cmd` or `mingw64\bin` or `mingw32\bin` or `bin` or `libexec\git-core` */
	if (strip_suffix_mem(prefix, &len, "\\mingw64\\libexec\\git-core") ||
	    strip_suffix_mem(prefix, &len, "\\mingw64\\bin"))
		off += xsnprintf(path + off, size - off,
				 "%.*s\\mingw64\\bin;", (int)len, prefix);
	else if (strip_suffix_mem(prefix, &len, "\\mingw32\\libexec\\git-core") ||
		 strip_suffix_mem(prefix, &len, "\\mingw32\\bin"))
		off += xsnprintf(path + off, size - off,
				 "%.*s\\mingw32\\bin;", (int)len, prefix);
	else if (strip_suffix_mem(prefix, &len, "\\cmd") ||
		 strip_suffix_mem(prefix, &len, "\\bin") ||
		 strip_suffix_mem(prefix, &len, "\\libexec\\git-core"))
		off += xsnprintf(path + off, size - off,
				 "%.*s\\mingw%d\\bin;", (int)len, prefix,
				 (int)(sizeof(void *) * 8));
	else
		return 0;

	off += xsnprintf(path + off, size - off,
			 "%.*s\\usr\\bin;", (int)len, prefix);
	return off;
#endif
}
#endif

static int is_system32_path(const char *path)
{
	WCHAR system32[MAX_LONG_PATH], wpath[MAX_LONG_PATH];

	if (xutftowcs_long_path(wpath, path) < 0 ||
	    !GetSystemDirectoryW(system32, ARRAY_SIZE(system32)) ||
	    _wcsicmp(system32, wpath))
		return 0;

	return 1;
}

static void setup_windows_environment(void)
{
	char *tmp = getenv("TMPDIR");

	/* on Windows it is TMP and TEMP */
	if (!tmp) {
		if (!(tmp = getenv("TMP")))
			tmp = getenv("TEMP");
		if (tmp) {
			setenv("TMPDIR", tmp, 1);
			tmp = getenv("TMPDIR");
		}
	}

	if (tmp) {
		/*
		 * Convert all dir separators to forward slashes,
		 * to help shell commands called from the Git
		 * executable (by not mistaking the dir separators
		 * for escape characters).
		 */
		convert_slashes(tmp);
	}

	/* simulate TERM to enable auto-color (see color.c) */
	if (!getenv("TERM"))
		setenv("TERM", "cygwin", 1);

	/* calculate HOME if not set */
	if (!getenv("HOME")) {
		/*
		 * try $HOMEDRIVE$HOMEPATH - the home share may be a network
		 * location, thus also check if the path exists (i.e. is not
		 * disconnected)
		 */
		if ((tmp = getenv("HOMEDRIVE"))) {
			struct strbuf buf = STRBUF_INIT;
			strbuf_addstr(&buf, tmp);
			if ((tmp = getenv("HOMEPATH"))) {
				strbuf_addstr(&buf, tmp);
				if (!is_system32_path(buf.buf) &&
				    is_directory(buf.buf))
					setenv("HOME", buf.buf, 1);
				else
					tmp = NULL; /* use $USERPROFILE */
			}
			strbuf_release(&buf);
		}
		/* use $USERPROFILE if the home share is not available */
		if (!tmp && (tmp = getenv("USERPROFILE")))
			setenv("HOME", tmp, 1);
	}

	if (!getenv("PLINK_PROTOCOL"))
		setenv("PLINK_PROTOCOL", "ssh", 0);

#ifdef ENSURE_MSYSTEM_IS_SET
	if (!(tmp = getenv("MSYSTEM")) || !tmp[0]) {
		const char *home = getenv("HOME"), *path = getenv("PATH");
		char buf[32768];
		size_t off = 0;

		xsnprintf(buf, sizeof(buf),
			  "MINGW%d", (int)(sizeof(void *) * 8));
		setenv("MSYSTEM", buf, 1);

		if (home)
			off += xsnprintf(buf + off, sizeof(buf) - off,
					 "%s\\bin;", home);
		off += append_system_bin_dirs(buf + off, sizeof(buf) - off);
		if (path)
			off += xsnprintf(buf + off, sizeof(buf) - off,
					 "%s", path);
		else if (off > 0)
			buf[off - 1] = '\0';
		else
			buf[0] = '\0';
		setenv("PATH", buf, 1);
	}
#endif

	if (!getenv("LC_ALL") && !getenv("LC_CTYPE") && !getenv("LANG"))
		setenv("LC_CTYPE", "C.UTF-8", 1);

	/*
	 * Change 'core.symlinks' default to false, unless native symlinks are
	 * enabled in MSys2 (via 'MSYS=winsymlinks:nativestrict'). Thus we can
	 * run the test suite (which doesn't obey config files) with or without
	 * symlink support.
	 */
	if (!(tmp = getenv("MSYS")) || !strstr(tmp, "winsymlinks:nativestrict"))
		has_symlinks = 0;
}

int is_valid_win32_path(const char *path, int allow_literal_nul)
{
	const char *p = path;
	int preceding_space_or_period = 0, i = 0, periods = 0;

	if (!protect_ntfs)
		return 1;

	skip_dos_drive_prefix((char **)&path);
	goto segment_start;

	for (;;) {
		char c = *(path++);
		switch (c) {
		case '\0':
		case '/': case '\\':
			/* cannot end in ` ` or `.`, except for `.` and `..` */
			if (preceding_space_or_period &&
			    (i != periods || periods > 2))
				return 0;
			if (!c)
				return 1;

			i = periods = preceding_space_or_period = 0;

segment_start:
			switch (*path) {
			case 'a': case 'A': /* AUX */
				if (((c = path[++i]) != 'u' && c != 'U') ||
				    ((c = path[++i]) != 'x' && c != 'X')) {
not_a_reserved_name:
					path += i;
					continue;
				}
				break;
			case 'c': case 'C':
				/* COM1 ... COM9, CON, CONIN$, CONOUT$ */
				if ((c = path[++i]) != 'o' && c != 'O')
					goto not_a_reserved_name;
				c = path[++i];
				if (c == 'm' || c == 'M') { /* COM1 ... COM9 */
					c = path[++i];
					if (c < '1' || c > '9')
						goto not_a_reserved_name;
				} else if (c == 'n' || c == 'N') { /* CON */
					c = path[i + 1];
					if ((c == 'i' || c == 'I') &&
					    ((c = path[i + 2]) == 'n' ||
					     c == 'N') &&
					    path[i + 3] == '$')
						i += 3; /* CONIN$ */
					else if ((c == 'o' || c == 'O') &&
						 ((c = path[i + 2]) == 'u' ||
						  c == 'U') &&
						 ((c = path[i + 3]) == 't' ||
						  c == 'T') &&
						 path[i + 4] == '$')
						i += 4; /* CONOUT$ */
				} else
					goto not_a_reserved_name;
				break;
			case 'l': case 'L': /* LPT<N> */
				if (((c = path[++i]) != 'p' && c != 'P') ||
				    ((c = path[++i]) != 't' && c != 'T') ||
				    !isdigit(path[++i]))
					goto not_a_reserved_name;
				break;
			case 'n': case 'N': /* NUL */
				if (((c = path[++i]) != 'u' && c != 'U') ||
				    ((c = path[++i]) != 'l' && c != 'L') ||
				    (allow_literal_nul &&
				     !path[i + 1] && p == path))
					goto not_a_reserved_name;
				break;
			case 'p': case 'P': /* PRN */
				if (((c = path[++i]) != 'r' && c != 'R') ||
				    ((c = path[++i]) != 'n' && c != 'N'))
					goto not_a_reserved_name;
				break;
			default:
				continue;
			}

			/*
			 * So far, this looks like a reserved name. Let's see
			 * whether it actually is one: trailing spaces, a file
			 * extension, or an NTFS Alternate Data Stream do not
			 * matter, the name is still reserved if any of those
			 * follow immediately after the actual name.
			 */
			i++;
			if (path[i] == ' ') {
				preceding_space_or_period = 1;
				while (path[++i] == ' ')
					; /* skip all spaces */
			}

			c = path[i];
			if (c && c != '.' && c != ':' && c != '/' && c != '\\')
				goto not_a_reserved_name;

			/* contains reserved name */
			return 0;
		case '.':
			periods++;
			/* fallthru */
		case ' ':
			preceding_space_or_period = 1;
			i++;
			continue;
		case ':': /* DOS drive prefix was already skipped */
		case '<': case '>': case '"': case '|': case '?': case '*':
			/* illegal character */
			return 0;
		default:
			if (c > '\0' && c < '\x20')
				/* illegal character */
				return 0;
		}
		preceding_space_or_period = 0;
		i++;
	}
}

int handle_long_path(wchar_t *path, int len, int max_path, int expand)
{
	int result;
	wchar_t buf[MAX_LONG_PATH];

	/*
	 * we don't need special handling if path is relative to the current
	 * directory, and current directory + path don't exceed the desired
	 * max_path limit. This should cover > 99 % of cases with minimal
	 * performance impact (git almost always uses relative paths).
	 */
	if ((len < 2 || (!is_dir_sep(path[0]) && path[1] != ':')) &&
	    (current_directory_len + len < max_path))
		return len;

	/*
	 * handle everything else:
	 * - absolute paths: "C:\dir\file"
	 * - absolute UNC paths: "\\server\share\dir\file"
	 * - absolute paths on current drive: "\dir\file"
	 * - relative paths on other drive: "X:file"
	 * - prefixed paths: "\\?\...", "\\.\..."
	 */

	/* convert to absolute path using GetFullPathNameW */
	result = GetFullPathNameW(path, MAX_LONG_PATH, buf, NULL);
	if (!result) {
		errno = err_win_to_posix(GetLastError());
		return -1;
	}

	/*
	 * return absolute path if it fits within max_path (even if
	 * "cwd + path" doesn't due to '..' components)
	 */
	if (result < max_path) {
		wcscpy(path, buf);
		return result;
	}

	/* error out if we shouldn't expand the path or buf is too small */
	if (!expand || result >= MAX_LONG_PATH - 6) {
		errno = ENAMETOOLONG;
		return -1;
	}

	/* prefix full path with "\\?\" or "\\?\UNC\" */
	if (buf[0] == '\\') {
		/* ...unless already prefixed */
		if (buf[1] == '\\' && (buf[2] == '?' || buf[2] == '.'))
			return len;

		wcscpy(path, L"\\\\?\\UNC\\");
		wcscpy(path + 8, buf + 2);
		return result + 6;
	} else {
		wcscpy(path, L"\\\\?\\");
		wcscpy(path + 4, buf);
		return result + 4;
	}
}

#if !defined(_MSC_VER)
/*
 * Disable MSVCRT command line wildcard expansion (__getmainargs called from
 * mingw startup code, see init.c in mingw runtime).
 */
int _CRT_glob = 0;
#endif

static NORETURN void die_startup(void)
{
	fputs("fatal: not enough memory for initialization", stderr);
	exit(128);
}

static void *malloc_startup(size_t size)
{
	void *result = malloc(size);
	if (!result)
		die_startup();
	return result;
}

static char *wcstoutfdup_startup(char *buffer, const wchar_t *wcs, size_t len)
{
	len = xwcstoutf(buffer, wcs, len) + 1;
	return memcpy(malloc_startup(len), buffer, len);
}

static void maybe_redirect_std_handle(const wchar_t *key, DWORD std_id, int fd,
				      DWORD desired_access, DWORD flags)
{
	DWORD create_flag = fd ? OPEN_ALWAYS : OPEN_EXISTING;
	wchar_t buf[MAX_PATH];
	DWORD max = ARRAY_SIZE(buf);
	HANDLE handle;
	DWORD ret = GetEnvironmentVariableW(key, buf, max);

	if (!ret || ret >= max)
		return;

	/* make sure this does not leak into child processes */
	SetEnvironmentVariableW(key, NULL);
	if (!wcscmp(buf, L"off")) {
		close(fd);
		handle = GetStdHandle(std_id);
		if (handle != INVALID_HANDLE_VALUE)
			CloseHandle(handle);
		return;
	}
	if (std_id == STD_ERROR_HANDLE && !wcscmp(buf, L"2>&1")) {
		handle = GetStdHandle(STD_OUTPUT_HANDLE);
		if (handle == INVALID_HANDLE_VALUE) {
			close(fd);
			handle = GetStdHandle(std_id);
			if (handle != INVALID_HANDLE_VALUE)
				CloseHandle(handle);
		} else {
			int new_fd = _open_osfhandle((intptr_t)handle, O_BINARY);
			SetStdHandle(std_id, handle);
			dup2(new_fd, fd);
			/* do *not* close the new_fd: that would close stdout */
		}
		return;
	}
	handle = CreateFileW(buf, desired_access, 0, NULL, create_flag,
			     flags, NULL);
	if (handle != INVALID_HANDLE_VALUE) {
		int new_fd = _open_osfhandle((intptr_t)handle, O_BINARY);
		SetStdHandle(std_id, handle);
		dup2(new_fd, fd);
		close(new_fd);
	}
}

static void maybe_redirect_std_handles(void)
{
	maybe_redirect_std_handle(L"GIT_REDIRECT_STDIN", STD_INPUT_HANDLE, 0,
				  GENERIC_READ, FILE_ATTRIBUTE_NORMAL);
	maybe_redirect_std_handle(L"GIT_REDIRECT_STDOUT", STD_OUTPUT_HANDLE, 1,
				  GENERIC_WRITE, FILE_ATTRIBUTE_NORMAL);
	maybe_redirect_std_handle(L"GIT_REDIRECT_STDERR", STD_ERROR_HANDLE, 2,
				  GENERIC_WRITE, FILE_FLAG_NO_BUFFERING);
}

static void adjust_symlink_flags(void)
{
	/*
	 * Starting with Windows 10 Build 14972, symbolic links can be created
	 * using CreateSymbolicLink() without elevation by passing the flag
	 * SYMBOLIC_LINK_FLAG_ALLOW_UNPRIVILEGED_CREATE (0x02) as last
	 * parameter, provided the Developer Mode has been enabled. Some
	 * earlier Windows versions complain about this flag with an
	 * ERROR_INVALID_PARAMETER, hence we have to test the build number
	 * specifically.
	 */
	if (GetVersion() >= 14972 << 16) {
		symlink_file_flags |= 2;
		symlink_directory_flags |= 2;
	}
}

static BOOL WINAPI handle_ctrl_c(DWORD ctrl_type)
{
	if (ctrl_type != CTRL_C_EVENT)
		return FALSE; /* we did not handle this */
	mingw_raise(SIGINT);
	return TRUE; /* we did handle this */
}

#ifdef _MSC_VER
#ifdef _DEBUG
#include <crtdbg.h>
#endif
#endif

/*
 * We implement wmain() and compile with -municode, which would
 * normally ignore main(), but we call the latter from the former
 * so that we can handle non-ASCII command-line parameters
 * appropriately.
 *
 * To be more compatible with the core git code, we convert
 * argv into UTF8 and pass them directly to main().
 */
int wmain(int argc, const wchar_t **wargv)
{
	int i, maxlen, exit_status;
	char *buffer, **save;
	const char **argv;

	trace2_initialize_clock();

#ifdef _MSC_VER
#ifdef _DEBUG
	_CrtSetReportMode(_CRT_ASSERT, _CRTDBG_MODE_DEBUG);
#endif

#ifdef USE_MSVC_CRTDBG
	_CrtSetDbgFlag(_CRTDBG_ALLOC_MEM_DF | _CRTDBG_LEAK_CHECK_DF);
#endif
#endif

	SetConsoleCtrlHandler(handle_ctrl_c, TRUE);

	maybe_redirect_std_handles();
<<<<<<< HEAD
	adjust_symlink_flags();
	fsync_object_files = 1;
=======
>>>>>>> 878669fa

	/* determine size of argv and environ conversion buffer */
	maxlen = wcslen(wargv[0]);
	for (i = 1; i < argc; i++)
		maxlen = max(maxlen, wcslen(wargv[i]));

	/* allocate buffer (wchar_t encodes to max 3 UTF-8 bytes) */
	maxlen = 3 * maxlen + 1;
	buffer = malloc_startup(maxlen);

	/*
	 * Create a UTF-8 version of w_argv. Also create a "save" copy
	 * to remember all the string pointers because parse_options()
	 * will remove claimed items from the argv that we pass down.
	 */
	ALLOC_ARRAY(argv, argc + 1);
	ALLOC_ARRAY(save, argc + 1);
	for (i = 0; i < argc; i++)
		argv[i] = save[i] = wcstoutfdup_startup(buffer, wargv[i], maxlen);
	argv[i] = save[i] = NULL;
	free(buffer);

	/* fix Windows specific environment settings */
	setup_windows_environment();

	unset_environment_variables = xstrdup("PERL5LIB");

	/* initialize critical section for waitpid pinfo_t list */
	InitializeCriticalSection(&pinfo_cs);
	InitializeCriticalSection(&phantom_symlinks_cs);

	/* initialize critical section for fscache */
	InitializeCriticalSection(&fscache_cs);

	/* set up default file mode and file modes for stdin/out/err */
	_fmode = _O_BINARY;
	_setmode(_fileno(stdin), _O_BINARY);
	_setmode(_fileno(stdout), _O_BINARY);
	_setmode(_fileno(stderr), _O_BINARY);

	/* initialize Unicode console */
	winansi_init();

	/* init length of current directory for handle_long_path */
	current_directory_len = GetCurrentDirectoryW(0, NULL);

	/* invoke the real main() using our utf8 version of argv. */
	exit_status = main(argc, argv);

	for (i = 0; i < argc; i++)
		free(save[i]);
	free(save);
	free(argv);

	return exit_status;
}

int uname(struct utsname *buf)
{
	unsigned v = (unsigned)GetVersion();
	memset(buf, 0, sizeof(*buf));
	xsnprintf(buf->sysname, sizeof(buf->sysname), "Windows");
	xsnprintf(buf->release, sizeof(buf->release),
		 "%u.%u", v & 0xff, (v >> 8) & 0xff);
	/* assuming NT variants only.. */
	xsnprintf(buf->version, sizeof(buf->version),
		  "%u", (v >> 16) & 0x7fff);
	return 0;
}

/*
 * Based on https://stackoverflow.com/questions/43002803
 *
 * [HKLM\SYSTEM\CurrentControlSet\Services\cexecsvc]
 * "DisplayName"="@%systemroot%\\system32\\cexecsvc.exe,-100"
 * "ErrorControl"=dword:00000001
 * "ImagePath"=hex(2):25,00,73,00,79,00,73,00,74,00,65,00,6d,00,72,00,6f,00,
 *    6f,00,74,00,25,00,5c,00,73,00,79,00,73,00,74,00,65,00,6d,00,33,00,32,00,
 *    5c,00,63,00,65,00,78,00,65,00,63,00,73,00,76,00,63,00,2e,00,65,00,78,00,
 *    65,00,00,00
 * "Start"=dword:00000002
 * "Type"=dword:00000010
 * "Description"="@%systemroot%\\system32\\cexecsvc.exe,-101"
 * "ObjectName"="LocalSystem"
 * "ServiceSidType"=dword:00000001
 */
int is_inside_windows_container(void)
{
	static int inside_container = -1; /* -1 uninitialized */
	const char *key = "SYSTEM\\CurrentControlSet\\Services\\cexecsvc";
	HKEY handle = NULL;

	if (inside_container != -1)
		return inside_container;

	inside_container = ERROR_SUCCESS ==
		RegOpenKeyExA(HKEY_LOCAL_MACHINE, key, 0, KEY_READ, &handle);
	RegCloseKey(handle);

	return inside_container;
}

int file_attr_to_st_mode (DWORD attr, DWORD tag, const char *path)
{
	int fMode = S_IREAD;
	if ((attr & FILE_ATTRIBUTE_REPARSE_POINT) &&
	    tag == IO_REPARSE_TAG_SYMLINK) {
		int flag = S_IFLNK;
		char buf[MAX_LONG_PATH];

		/*
		 * Windows containers' mapped volumes are marked as reparse
		 * points and look like symbolic links, but they are not.
		 */
		if (path && is_inside_windows_container() &&
		    readlink(path, buf, sizeof(buf)) > 27 &&
		    starts_with(buf, "/ContainerMappedDirectories/"))
			flag = S_IFDIR;

		fMode |= flag;
	} else if (attr & FILE_ATTRIBUTE_DIRECTORY)
		fMode |= S_IFDIR;
	else
		fMode |= S_IFREG;
	if (!(attr & FILE_ATTRIBUTE_READONLY))
		fMode |= S_IWRITE;
	return fMode;
}<|MERGE_RESOLUTION|>--- conflicted
+++ resolved
@@ -3753,11 +3753,7 @@
 	SetConsoleCtrlHandler(handle_ctrl_c, TRUE);
 
 	maybe_redirect_std_handles();
-<<<<<<< HEAD
 	adjust_symlink_flags();
-	fsync_object_files = 1;
-=======
->>>>>>> 878669fa
 
 	/* determine size of argv and environ conversion buffer */
 	maxlen = wcslen(wargv[0]);
