/*
 * Copyright (C) 2009 Andrzej K. Haczewski <ahaczewski@gmail.com>
 *
 * DISCLAIMER: The implementation is Git-specific, it is subset of original
 * Pthreads API, without lots of other features that Git doesn't use.
 * Git also makes sure that the passed arguments are valid, so there's
 * no need for double-checking.
 */

#include "../../git-compat-util.h"
#include "pthread.h"

#include <errno.h>
#include <limits.h>

static unsigned __stdcall win32_start_routine(void *arg)
{
	pthread_t *thread = arg;
	thread->tid = GetCurrentThreadId();
	thread->arg = thread->start_routine(thread->arg);
	return 0;
}

int win32_pthread_create(pthread_t *thread, const void *unused,
			 void *(*start_routine)(void *), void *arg)
{
	thread->arg = arg;
	thread->start_routine = start_routine;
	thread->handle = (HANDLE)_beginthreadex(NULL, 0, win32_start_routine,
						thread, 0, NULL);

	if (!thread->handle)
		return errno;
	else
		return 0;
}

int win32_pthread_join(pthread_t *thread, void **value_ptr)
{
	DWORD result = WaitForSingleObject(thread->handle, INFINITE);
	switch (result) {
	case WAIT_OBJECT_0:
		if (value_ptr)
			*value_ptr = thread->arg;
		CloseHandle(thread->handle);
		return 0;
	case WAIT_ABANDONED:
		CloseHandle(thread->handle);
		return EINVAL;
	default:
<<<<<<< HEAD
=======
		/* the wait failed, so do not detach */
>>>>>>> 3bd98c68
		return err_win_to_posix(GetLastError());
	}
}

pthread_t win32_pthread_self(void)
{
	pthread_t t = { NULL };
	t.tid = GetCurrentThreadId();
	return t;
}<|MERGE_RESOLUTION|>--- conflicted
+++ resolved
@@ -48,10 +48,7 @@
 		CloseHandle(thread->handle);
 		return EINVAL;
 	default:
-<<<<<<< HEAD
-=======
 		/* the wait failed, so do not detach */
->>>>>>> 3bd98c68
 		return err_win_to_posix(GetLastError());
 	}
 }
