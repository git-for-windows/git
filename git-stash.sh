--- conflicted
+++ resolved
@@ -151,13 +151,8 @@
 		stash_msg=$(printf 'On %s: %s' "$branch" "$stash_msg")
 	fi
 	w_commit=$(printf '%s\n' "$stash_msg" |
-<<<<<<< HEAD
-		git commit-tree $w_tree -p $b_commit -p $i_commit) ||
-		die "$(gettext "Cannot record working tree state")"
-=======
-		git commit-tree $w_tree -p $b_commit -p $i_commit $untracked_commit_option) ||
-		die "Cannot record working tree state"
->>>>>>> 78751302
+	git commit-tree $w_tree -p $b_commit -p $i_commit $untracked_commit_option) ||
+	die "$(gettext "Cannot record working tree state")"
 }
 
 save_stash () {
