--- conflicted
+++ resolved
@@ -552,13 +552,11 @@
 	TRACE2_COUNTER_ID_TEST1 = 0, /* emits summary event only */
 	TRACE2_COUNTER_ID_TEST2,     /* emits summary and thread events */
 
-<<<<<<< HEAD
 	TRACE2_COUNTER_ID_PACKED_REFS_JUMPS, /* counts number of jumps */
-=======
+
 	/* counts number of fsyncs */
 	TRACE2_COUNTER_ID_FSYNC_WRITEOUT_ONLY,
 	TRACE2_COUNTER_ID_FSYNC_HARDWARE_FLUSH,
->>>>>>> a27eecea
 
 	/* Add additional counter definitions before here. */
 	TRACE2_NUMBER_OF_COUNTERS
