/*
 * Helper functions for tree diff generation
 */
#include "cache.h"
#include "diff.h"
#include "diffcore.h"
#include "tree.h"

/*
 * internal mode marker, saying a tree entry != entry of tp[imin]
 * (see ll_diff_tree_paths for what it means there)
 *
 * we will update/use/emit entry for diff only with it unset.
 */
#define S_IFXMIN_NEQ	S_DIFFTREE_IFXMIN_NEQ

#define FAST_ARRAY_ALLOC(x, nr) do { \
	if ((nr) <= 2) \
		(x) = xalloca((nr) * sizeof(*(x))); \
	else \
		ALLOC_ARRAY((x), nr); \
} while(0)
#define FAST_ARRAY_FREE(x, nr) do { \
	if ((nr) > 2) \
		free((x)); \
} while(0)

static struct combine_diff_path *ll_diff_tree_paths(
	struct combine_diff_path *p, const unsigned char *sha1,
	const unsigned char **parents_sha1, int nparent,
	struct strbuf *base, struct diff_options *opt);
static int ll_diff_tree_sha1(const unsigned char *old, const unsigned char *new,
			     struct strbuf *base, struct diff_options *opt);

/*
 * Compare two tree entries, taking into account only path/S_ISDIR(mode),
 * but not their sha1's.
 *
 * NOTE files and directories *always* compare differently, even when having
 *      the same name - thanks to base_name_compare().
 *
 * NOTE empty (=invalid) descriptor(s) take part in comparison as +infty,
 *      so that they sort *after* valid tree entries.
 *
 *      Due to this convention, if trees are scanned in sorted order, all
 *      non-empty descriptors will be processed first.
 */
static int tree_entry_pathcmp(struct tree_desc *t1, struct tree_desc *t2)
{
	struct name_entry *e1, *e2;
	int cmp;

	/* empty descriptors sort after valid tree entries */
	if (!t1->size)
		return t2->size ? 1 : 0;
	else if (!t2->size)
		return -1;

	e1 = &t1->entry;
	e2 = &t2->entry;
	cmp = base_name_compare(e1->path, tree_entry_len(e1), e1->mode,
				e2->path, tree_entry_len(e2), e2->mode);
	return cmp;
}


/*
 * convert path -> opt->diff_*() callbacks
 *
 * emits diff to first parent only, and tells diff tree-walker that we are done
 * with p and it can be freed.
 */
static int emit_diff_first_parent_only(struct diff_options *opt, struct combine_diff_path *p)
{
	struct combine_diff_parent *p0 = &p->parent[0];
	if (p->mode && p0->mode) {
		opt->change(opt, p0->mode, p->mode, p0->oid.hash, p->oid.hash,
			1, 1, p->path, 0, 0);
	}
	else {
		const unsigned char *sha1;
		unsigned int mode;
		int addremove;

		if (p->mode) {
			addremove = '+';
			sha1 = p->oid.hash;
			mode = p->mode;
		} else {
			addremove = '-';
			sha1 = p0->oid.hash;
			mode = p0->mode;
		}

		opt->add_remove(opt, addremove, mode, sha1, 1, p->path, 0);
	}

	return 0;	/* we are done with p */
}


/*
 * Make a new combine_diff_path from path/mode/sha1
 * and append it to paths list tail.
 *
 * Memory for created elements could be reused:
 *
 *	- if last->next == NULL, the memory is allocated;
 *
 *	- if last->next != NULL, it is assumed that p=last->next was returned
 *	  earlier by this function, and p->next was *not* modified.
 *	  The memory is then reused from p.
 *
 * so for clients,
 *
 * - if you do need to keep the element
 *
 *	p = path_appendnew(p, ...);
 *	process(p);
 *	p->next = NULL;
 *
 * - if you don't need to keep the element after processing
 *
 *	pprev = p;
 *	p = path_appendnew(p, ...);
 *	process(p);
 *	p = pprev;
 *	; don't forget to free tail->next in the end
 *
 * p->parent[] remains uninitialized.
 */
static struct combine_diff_path *path_appendnew(struct combine_diff_path *last,
	int nparent, const struct strbuf *base, const char *path, int pathlen,
	unsigned mode, const unsigned char *sha1)
{
	struct combine_diff_path *p;
	size_t len = st_add(base->len, pathlen);
	size_t alloclen = combine_diff_path_size(nparent, len);

	/* if last->next is !NULL - it is a pre-allocated memory, we can reuse */
	p = last->next;
	if (p && (alloclen > (intptr_t)p->next)) {
		free(p);
		p = NULL;
	}

	if (!p) {
		p = xmalloc(alloclen);

		/*
		 * until we go to it next round, .next holds how many bytes we
		 * allocated (for faster realloc - we don't need copying old data).
		 */
		p->next = (struct combine_diff_path *)(intptr_t)alloclen;
	}

	last->next = p;

	p->path = (char *)&(p->parent[nparent]);
	memcpy(p->path, base->buf, base->len);
	memcpy(p->path + base->len, path, pathlen);
	p->path[len] = 0;
	p->mode = mode;
	hashcpy(p->oid.hash, sha1 ? sha1 : null_sha1);

	return p;
}

/*
 * new path should be added to combine diff
 *
 * 3 cases on how/when it should be called and behaves:
 *
 *	 t, !tp		-> path added, all parents lack it
 *	!t,  tp		-> path removed from all parents
 *	 t,  tp		-> path modified/added
 *			   (M for tp[i]=tp[imin], A otherwise)
 */
static struct combine_diff_path *emit_path(struct combine_diff_path *p,
	struct strbuf *base, struct diff_options *opt, int nparent,
	struct tree_desc *t, struct tree_desc *tp,
	int imin)
{
	unsigned mode;
	const char *path;
	const unsigned char *sha1;
	int pathlen;
	int old_baselen = base->len;
	int i, isdir, recurse = 0, emitthis = 1;

	/* at least something has to be valid */
	assert(t || tp);

	if (t) {
		/* path present in resulting tree */
		sha1 = tree_entry_extract(t, &path, &mode)->hash;
		pathlen = tree_entry_len(&t->entry);
		isdir = S_ISDIR(mode);
	} else {
		/*
		 * a path was removed - take path from imin parent. Also take
		 * mode from that parent, to decide on recursion(1).
		 *
		 * 1) all modes for tp[i]=tp[imin] should be the same wrt
		 *    S_ISDIR, thanks to base_name_compare().
		 */
		tree_entry_extract(&tp[imin], &path, &mode);
		pathlen = tree_entry_len(&tp[imin].entry);

		isdir = S_ISDIR(mode);
		sha1 = NULL;
		mode = 0;
	}

	if (DIFF_OPT_TST(opt, RECURSIVE) && isdir) {
		recurse = 1;
		emitthis = DIFF_OPT_TST(opt, TREE_IN_RECURSIVE);
	}

	if (emitthis) {
		int keep;
		struct combine_diff_path *pprev = p;
		p = path_appendnew(p, nparent, base, path, pathlen, mode, sha1);

		for (i = 0; i < nparent; ++i) {
			/*
			 * tp[i] is valid, if present and if tp[i]==tp[imin] -
			 * otherwise, we should ignore it.
			 */
			int tpi_valid = tp && !(tp[i].entry.mode & S_IFXMIN_NEQ);

			const unsigned char *sha1_i;
			unsigned mode_i;

			p->parent[i].status =
				!t ? DIFF_STATUS_DELETED :
					tpi_valid ?
						DIFF_STATUS_MODIFIED :
						DIFF_STATUS_ADDED;

			if (tpi_valid) {
				sha1_i = tp[i].entry.oid->hash;
				mode_i = tp[i].entry.mode;
			}
			else {
				sha1_i = NULL;
				mode_i = 0;
			}

			p->parent[i].mode = mode_i;
			hashcpy(p->parent[i].oid.hash, sha1_i ? sha1_i : null_sha1);
		}

		keep = 1;
		if (opt->pathchange)
			keep = opt->pathchange(opt, p);

		/*
		 * If a path was filtered or consumed - we don't need to add it
		 * to the list and can reuse its memory, leaving it as
		 * pre-allocated element on the tail.
		 *
		 * On the other hand, if path needs to be kept, we need to
		 * correct its .next to NULL, as it was pre-initialized to how
		 * much memory was allocated.
		 *
		 * see path_appendnew() for details.
		 */
		if (!keep)
			p = pprev;
		else
			p->next = NULL;
	}

	if (recurse) {
		const unsigned char **parents_sha1;

		FAST_ARRAY_ALLOC(parents_sha1, nparent);
		for (i = 0; i < nparent; ++i) {
			/* same rule as in emitthis */
			int tpi_valid = tp && !(tp[i].entry.mode & S_IFXMIN_NEQ);

			parents_sha1[i] = tpi_valid ? tp[i].entry.oid->hash
						    : NULL;
		}

		strbuf_add(base, path, pathlen);
		strbuf_addch(base, '/');
		p = ll_diff_tree_paths(p, sha1, parents_sha1, nparent, base, opt);
		FAST_ARRAY_FREE(parents_sha1, nparent);
	}

	strbuf_setlen(base, old_baselen);
	return p;
}

static void skip_uninteresting(struct tree_desc *t, struct strbuf *base,
			       struct diff_options *opt)
{
	enum interesting match;

	while (t->size) {
		match = tree_entry_interesting(&t->entry, base, 0, &opt->pathspec);
		if (match) {
			if (match == all_entries_not_interesting)
				t->size = 0;
			break;
		}
		update_tree_entry(t);
	}
}


/*
 * generate paths for combined diff D(sha1,parents_sha1[])
 *
 * Resulting paths are appended to combine_diff_path linked list, and also, are
 * emitted on the go via opt->pathchange() callback, so it is possible to
 * process the result as batch or incrementally.
 *
 * The paths are generated scanning new tree and all parents trees
 * simultaneously, similarly to what diff_tree() was doing for 2 trees.
 * The theory behind such scan is as follows:
 *
 *
 * D(T,P1...Pn) calculation scheme
 * -------------------------------
 *
 * D(T,P1...Pn) = D(T,P1) ^ ... ^ D(T,Pn)	(regarding resulting paths set)
 *
 *	D(T,Pj)		- diff between T..Pj
 *	D(T,P1...Pn)	- combined diff from T to parents P1,...,Pn
 *
 *
 * We start from all trees, which are sorted, and compare their entries in
 * lock-step:
 *
 *	 T     P1       Pn
 *	 -     -        -
 *	|t|   |p1|     |pn|
 *	|-|   |--| ... |--|      imin = argmin(p1...pn)
 *	| |   |  |     |  |
 *	|-|   |--|     |--|
 *	|.|   |. |     |. |
 *	 .     .        .
 *	 .     .        .
 *
 * at any time there could be 3 cases:
 *
 *	1)  t < p[imin];
 *	2)  t > p[imin];
 *	3)  t = p[imin].
 *
 * Schematic deduction of what every case means, and what to do, follows:
 *
 * 1)  t < p[imin]  ->  ∀j t ∉ Pj  ->  "+t" ∈ D(T,Pj)  ->  D += "+t";  t↓
 *
 * 2)  t > p[imin]
 *
 *     2.1) ∃j: pj > p[imin]  ->  "-p[imin]" ∉ D(T,Pj)  ->  D += ø;  ∀ pi=p[imin]  pi↓
 *     2.2) ∀i  pi = p[imin]  ->  pi ∉ T  ->  "-pi" ∈ D(T,Pi)  ->  D += "-p[imin]";  ∀i pi↓
 *
 * 3)  t = p[imin]
 *
 *     3.1) ∃j: pj > p[imin]  ->  "+t" ∈ D(T,Pj)  ->  only pi=p[imin] remains to investigate
 *     3.2) pi = p[imin]  ->  investigate δ(t,pi)
 *      |
 *      |
 *      v
 *
 *     3.1+3.2) looking at δ(t,pi) ∀i: pi=p[imin] - if all != ø  ->
 *
 *                       ⎧δ(t,pi)  - if pi=p[imin]
 *              ->  D += ⎨
 *                       ⎩"+t"     - if pi>p[imin]
 *
 *
 *     in any case t↓  ∀ pi=p[imin]  pi↓
 *
 *
 * ~~~~~~~~
 *
 * NOTE
 *
 *	Usual diff D(A,B) is by definition the same as combined diff D(A,[B]),
 *	so this diff paths generator can, and is used, for plain diffs
 *	generation too.
 *
 *	Please keep attention to the common D(A,[B]) case when working on the
 *	code, in order not to slow it down.
 *
 * NOTE
 *	nparent must be > 0.
 */


/* ∀ pi=p[imin]  pi↓ */
static inline void update_tp_entries(struct tree_desc *tp, int nparent)
{
	int i;
	for (i = 0; i < nparent; ++i)
		if (!(tp[i].entry.mode & S_IFXMIN_NEQ))
			update_tree_entry(&tp[i]);
}

static struct combine_diff_path *ll_diff_tree_paths(
	struct combine_diff_path *p, const unsigned char *sha1,
	const unsigned char **parents_sha1, int nparent,
	struct strbuf *base, struct diff_options *opt)
{
	struct tree_desc t, *tp;
	void *ttree, **tptree;
	int i;

	FAST_ARRAY_ALLOC(tp, nparent);
	FAST_ARRAY_ALLOC(tptree, nparent);

	/*
	 * load parents first, as they are probably already cached.
	 *
	 * ( log_tree_diff() parses commit->parent before calling here via
	 *   diff_tree_sha1(parent, commit) )
	 */
	for (i = 0; i < nparent; ++i)
		tptree[i] = fill_tree_descriptor(&tp[i], parents_sha1[i]);
	ttree = fill_tree_descriptor(&t, sha1);

	/* Enable recursion indefinitely */
	opt->pathspec.recursive = DIFF_OPT_TST(opt, RECURSIVE);

	for (;;) {
		int imin, cmp;

		if (diff_can_quit_early(opt))
			break;

		if (opt->pathspec.nr) {
			skip_uninteresting(&t, base, opt);
			for (i = 0; i < nparent; i++)
				skip_uninteresting(&tp[i], base, opt);
		}

		/* comparing is finished when all trees are done */
		if (!t.size) {
			int done = 1;
			for (i = 0; i < nparent; ++i)
				if (tp[i].size) {
					done = 0;
					break;
				}
			if (done)
				break;
		}

		/*
		 * lookup imin = argmin(p1...pn),
		 * mark entries whether they =p[imin] along the way
		 */
		imin = 0;
		tp[0].entry.mode &= ~S_IFXMIN_NEQ;

		for (i = 1; i < nparent; ++i) {
			cmp = tree_entry_pathcmp(&tp[i], &tp[imin]);
			if (cmp < 0) {
				imin = i;
				tp[i].entry.mode &= ~S_IFXMIN_NEQ;
			}
			else if (cmp == 0) {
				tp[i].entry.mode &= ~S_IFXMIN_NEQ;
			}
			else {
				tp[i].entry.mode |= S_IFXMIN_NEQ;
			}
		}

		/* fixup markings for entries before imin */
		for (i = 0; i < imin; ++i)
			tp[i].entry.mode |= S_IFXMIN_NEQ;	/* pi > p[imin] */



		/* compare t vs p[imin] */
		cmp = tree_entry_pathcmp(&t, &tp[imin]);

		/* t = p[imin] */
		if (cmp == 0) {
			/* are either pi > p[imin] or diff(t,pi) != ø ? */
			if (!DIFF_OPT_TST(opt, FIND_COPIES_HARDER)) {
				for (i = 0; i < nparent; ++i) {
					/* p[i] > p[imin] */
					if (tp[i].entry.mode & S_IFXMIN_NEQ)
						continue;

					/* diff(t,pi) != ø */
					if (oidcmp(t.entry.oid, tp[i].entry.oid) ||
					    (t.entry.mode != tp[i].entry.mode))
						continue;

					goto skip_emit_t_tp;
				}
			}

			/* D += {δ(t,pi) if pi=p[imin];  "+a" if pi > p[imin]} */
			p = emit_path(p, base, opt, nparent,
					&t, tp, imin);

		skip_emit_t_tp:
			/* t↓,  ∀ pi=p[imin]  pi↓ */
			update_tree_entry(&t);
			update_tp_entries(tp, nparent);
		}

		/* t < p[imin] */
		else if (cmp < 0) {
			/* D += "+t" */
			p = emit_path(p, base, opt, nparent,
					&t, /*tp=*/NULL, -1);

			/* t↓ */
			update_tree_entry(&t);
		}

		/* t > p[imin] */
		else {
			/* ∀i pi=p[imin] -> D += "-p[imin]" */
			if (!DIFF_OPT_TST(opt, FIND_COPIES_HARDER)) {
				for (i = 0; i < nparent; ++i)
					if (tp[i].entry.mode & S_IFXMIN_NEQ)
						goto skip_emit_tp;
			}

			p = emit_path(p, base, opt, nparent,
					/*t=*/NULL, tp, imin);

		skip_emit_tp:
			/* ∀ pi=p[imin]  pi↓ */
			update_tp_entries(tp, nparent);
		}
	}

	free(ttree);
	for (i = nparent-1; i >= 0; i--)
		free(tptree[i]);
	FAST_ARRAY_FREE(tptree, nparent);
	FAST_ARRAY_FREE(tp, nparent);

	return p;
}

struct combine_diff_path *diff_tree_paths(
	struct combine_diff_path *p, const unsigned char *sha1,
	const unsigned char **parents_sha1, int nparent,
	struct strbuf *base, struct diff_options *opt)
{
	p = ll_diff_tree_paths(p, sha1, parents_sha1, nparent, base, opt);

	/*
	 * free pre-allocated last element, if any
	 * (see path_appendnew() for details about why)
	 */
	if (p->next) {
		free(p->next);
		p->next = NULL;
	}

	return p;
}

/*
 * Does it look like the resulting diff might be due to a rename?
 *  - single entry
 *  - not a valid previous file
 */
static inline int diff_might_be_rename(void)
{
	return diff_queued_diff.nr == 1 &&
		!DIFF_FILE_VALID(diff_queued_diff.queue[0]->one);
}

static void try_to_follow_renames(const unsigned char *old, const unsigned char *new, struct strbuf *base, struct diff_options *opt)
{
	struct diff_options diff_opts;
	struct diff_queue_struct *q = &diff_queued_diff;
	struct diff_filepair *choice;
	int i;

	/*
	 * follow-rename code is very specific, we need exactly one
	 * path. Magic that matches more than one path is not
	 * supported.
	 */
	GUARD_PATHSPEC(&opt->pathspec, PATHSPEC_FROMTOP | PATHSPEC_LITERAL);
#if 0
	/*
	 * We should reject wildcards as well. Unfortunately we
	 * haven't got a reliable way to detect that 'foo\*bar' in
	 * fact has no wildcards. nowildcard_len is merely a hint for
	 * optimization. Let it slip for now until wildmatch is taught
	 * about dry-run mode and returns wildcard info.
	 */
	if (opt->pathspec.has_wildcard)
		die("BUG:%s:%d: wildcards are not supported",
		    __FILE__, __LINE__);
#endif

	/* Remove the file creation entry from the diff queue, and remember it */
	choice = q->queue[0];
	q->nr = 0;

	diff_setup(&diff_opts);
	DIFF_OPT_SET(&diff_opts, RECURSIVE);
	DIFF_OPT_SET(&diff_opts, FIND_COPIES_HARDER);
	diff_opts.output_format = DIFF_FORMAT_NO_OUTPUT;
	diff_opts.single_follow = opt->pathspec.items[0].match;
	diff_opts.break_opt = opt->break_opt;
	diff_opts.rename_score = opt->rename_score;
	diff_setup_done(&diff_opts);
	ll_diff_tree_sha1(old, new, base, &diff_opts);
	diffcore_std(&diff_opts);
<<<<<<< HEAD
	free_pathspec(&diff_opts.pathspec);
=======
	clear_pathspec(&diff_opts.pathspec);
>>>>>>> 6ebdac1b

	/* Go through the new set of filepairing, and see if we find a more interesting one */
	opt->found_follow = 0;
	for (i = 0; i < q->nr; i++) {
		struct diff_filepair *p = q->queue[i];

		/*
		 * Found a source? Not only do we use that for the new
		 * diff_queued_diff, we will also use that as the path in
		 * the future!
		 */
		if ((p->status == 'R' || p->status == 'C') &&
		    !strcmp(p->two->path, opt->pathspec.items[0].match)) {
			const char *path[2];

			/* Switch the file-pairs around */
			q->queue[i] = choice;
			choice = p;

			/* Update the path we use from now on.. */
			path[0] = p->one->path;
			path[1] = NULL;
<<<<<<< HEAD
			free_pathspec(&opt->pathspec);
=======
			clear_pathspec(&opt->pathspec);
>>>>>>> 6ebdac1b
			parse_pathspec(&opt->pathspec,
				       PATHSPEC_ALL_MAGIC & ~PATHSPEC_LITERAL,
				       PATHSPEC_LITERAL_PATH, "", path);

			/*
			 * The caller expects us to return a set of vanilla
			 * filepairs to let a later call to diffcore_std()
			 * it makes to sort the renames out (among other
			 * things), but we already have found renames
			 * ourselves; signal diffcore_std() not to muck with
			 * rename information.
			 */
			opt->found_follow = 1;
			break;
		}
	}

	/*
	 * Then, discard all the non-relevant file pairs...
	 */
	for (i = 0; i < q->nr; i++) {
		struct diff_filepair *p = q->queue[i];
		diff_free_filepair(p);
	}

	/*
	 * .. and re-instate the one we want (which might be either the
	 * original one, or the rename/copy we found)
	 */
	q->queue[0] = choice;
	q->nr = 1;
}

static int ll_diff_tree_sha1(const unsigned char *old, const unsigned char *new,
			     struct strbuf *base, struct diff_options *opt)
{
	struct combine_diff_path phead, *p;
	pathchange_fn_t pathchange_old = opt->pathchange;

	phead.next = NULL;
	opt->pathchange = emit_diff_first_parent_only;
	diff_tree_paths(&phead, new, &old, 1, base, opt);

	for (p = phead.next; p;) {
		struct combine_diff_path *pprev = p;
		p = p->next;
		free(pprev);
	}

	opt->pathchange = pathchange_old;
	return 0;
}

int diff_tree_sha1(const unsigned char *old, const unsigned char *new, const char *base_str, struct diff_options *opt)
{
	struct strbuf base;
	int retval;

	strbuf_init(&base, PATH_MAX);
	strbuf_addstr(&base, base_str);

	retval = ll_diff_tree_sha1(old, new, &base, opt);
	if (!*base_str && DIFF_OPT_TST(opt, FOLLOW_RENAMES) && diff_might_be_rename())
		try_to_follow_renames(old, new, &base, opt);

	strbuf_release(&base);

	return retval;
}

int diff_root_tree_sha1(const unsigned char *new, const char *base, struct diff_options *opt)
{
	return diff_tree_sha1(NULL, new, base, opt);
}<|MERGE_RESOLUTION|>--- conflicted
+++ resolved
@@ -617,11 +617,7 @@
 	diff_setup_done(&diff_opts);
 	ll_diff_tree_sha1(old, new, base, &diff_opts);
 	diffcore_std(&diff_opts);
-<<<<<<< HEAD
-	free_pathspec(&diff_opts.pathspec);
-=======
 	clear_pathspec(&diff_opts.pathspec);
->>>>>>> 6ebdac1b
 
 	/* Go through the new set of filepairing, and see if we find a more interesting one */
 	opt->found_follow = 0;
@@ -644,11 +640,7 @@
 			/* Update the path we use from now on.. */
 			path[0] = p->one->path;
 			path[1] = NULL;
-<<<<<<< HEAD
-			free_pathspec(&opt->pathspec);
-=======
 			clear_pathspec(&opt->pathspec);
->>>>>>> 6ebdac1b
 			parse_pathspec(&opt->pathspec,
 				       PATHSPEC_ALL_MAGIC & ~PATHSPEC_LITERAL,
 				       PATHSPEC_LITERAL_PATH, "", path);
