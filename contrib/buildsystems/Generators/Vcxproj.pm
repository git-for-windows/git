--- conflicted
+++ resolved
@@ -197,14 +197,8 @@
       <AdditionalLibraryDirectories>\$(VCPKGLibDirectory);%(AdditionalLibraryDirectories)</AdditionalLibraryDirectories>
       <AdditionalDependencies>\$(VCPKGLibs);\$(AdditionalDependencies)</AdditionalDependencies>
       <AdditionalOptions>invalidcontinue.obj %(AdditionalOptions)</AdditionalOptions>
-<<<<<<< HEAD
       <EntryPointSymbol>$entrypoint</EntryPointSymbol>
-      <ManifestFile>$cdup\\compat\\win32\\git.manifest</ManifestFile>
       <SubSystem>$subsystem</SubSystem>
-=======
-      <EntryPointSymbol>wmainCRTStartup</EntryPointSymbol>
-      <SubSystem>Console</SubSystem>
->>>>>>> 1c85e4f1
     </Link>
 EOM
     if ($target eq 'libgit') {
