--- conflicted
+++ resolved
@@ -37,8 +37,6 @@
 static WCHAR *wusername, *password, *protocol, *host, *path, target[1024],
 	*password_expiry_utc, *oauth_refresh_token;
 
-<<<<<<< HEAD
-=======
 static void target_append(const WCHAR *src)
 {
 	size_t avail = ARRAY_SIZE(target) - wcslen(target) - 1; /* -1 for NUL */
@@ -47,7 +45,6 @@
 	wcsncat(target, src, avail);
 }
 
->>>>>>> a52a24e0
 static void write_item(const char *what, LPCWSTR wbuf, int wlen)
 {
 	char *buf;
