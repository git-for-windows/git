/*
 * Copyright (C) 2005 Junio C Hamano
 */
#ifndef DIFF_H
#define DIFF_H

<<<<<<< HEAD
=======
#include "hash-ll.h"
>>>>>>> d677f7e7
#include "pathspec.h"
#include "strbuf.h"

struct oidset;

/**
 * The diff API is for programs that compare two sets of files (e.g. two trees,
 * one tree and the index) and present the found difference in various ways.
 * The calling program is responsible for feeding the API pairs of files, one
 * from the "old" set and the corresponding one from "new" set, that are
 * different.
 * The library called through this API is called diffcore, and is responsible
 * for two things.
 *
 * - finding total rewrites (`-B`), renames (`-M`) and copies (`-C`), and
 * changes that touch a string (`-S`), as specified by the caller.
 *
 * - outputting the differences in various formats, as specified by the caller.
 *
 * Calling sequence
 * ----------------
 *
 * - Prepare `struct diff_options` to record the set of diff options, and then
 * call `repo_diff_setup()` to initialize this structure.  This sets up the
 * vanilla default.
 *
 * - Fill in the options structure to specify desired output format, rename
 * detection, etc.  `diff_opt_parse()` can be used to parse options given
 * from the command line in a way consistent with existing git-diff family
 * of programs.
 *
 * - Call `diff_setup_done()`; this inspects the options set up so far for
 * internal consistency and make necessary tweaking to it (e.g. if textual
 * patch output was asked, recursive behaviour is turned on); the callback
 * set_default in diff_options can be used to tweak this more.
 *
 * - As you find different pairs of files, call `diff_change()` to feed
 * modified files, `diff_addremove()` to feed created or deleted files, or
 * `diff_unmerge()` to feed a file whose state is 'unmerged' to the API.
 * These are thin wrappers to a lower-level `diff_queue()` function that is
 * flexible enough to record any of these kinds of changes.
 *
 * - Once you finish feeding the pairs of files, call `diffcore_std()`.
 * This will tell the diffcore library to go ahead and do its work.
 *
 * - Calling `diff_flush()` will produce the output, it will call
 *   `diff_free()` to free any resources, e.g. those allocated in
 *   `diff_opt_parse()`.
 *
 * - Set `.no_free = 1` before calling `diff_flush()` to defer the
 *   freeing of allocated memory in diff_options. This is useful when
 *   `diff_flush()` is being called in a loop, rather than as a
 *   one-off. When setting `.no_free = 1` you must ensure that
 *   `diff_free()` is called at the end, either by flipping the flag
 *   before the last `diff_flush()` call, or by flipping it before
 *   calling `diff_free()` yourself.
 */

struct combine_diff_path;
struct commit;
struct diff_filespec;
struct diff_options;
struct diff_queue_struct;
struct oid_array;
struct option;
struct repository;
struct rev_info;
struct userdiff_driver;

typedef int (*pathchange_fn_t)(struct diff_options *options,
		 struct combine_diff_path *path);

typedef void (*change_fn_t)(struct diff_options *options,
		 unsigned old_mode, unsigned new_mode,
		 const struct object_id *old_oid,
		 const struct object_id *new_oid,
		 int old_oid_valid, int new_oid_valid,
		 const char *fullpath,
		 unsigned old_dirty_submodule, unsigned new_dirty_submodule);

typedef void (*add_remove_fn_t)(struct diff_options *options,
		    int addremove, unsigned mode,
		    const struct object_id *oid,
		    int oid_valid,
		    const char *fullpath, unsigned dirty_submodule);

typedef void (*diff_format_fn_t)(struct diff_queue_struct *q,
		struct diff_options *options, void *data);

typedef struct strbuf *(*diff_prefix_fn_t)(struct diff_options *opt, void *data);

#define DIFF_FORMAT_RAW		0x0001
#define DIFF_FORMAT_DIFFSTAT	0x0002
#define DIFF_FORMAT_NUMSTAT	0x0004
#define DIFF_FORMAT_SUMMARY	0x0008
#define DIFF_FORMAT_PATCH	0x0010
#define DIFF_FORMAT_SHORTSTAT	0x0020
#define DIFF_FORMAT_DIRSTAT	0x0040

/* These override all above */
#define DIFF_FORMAT_NAME	0x0100
#define DIFF_FORMAT_NAME_STATUS	0x0200
#define DIFF_FORMAT_CHECKDIFF	0x0400

/* Same as output_format = 0 but we know that -s flag was given
 * and we should not give default value to output_format.
 */
#define DIFF_FORMAT_NO_OUTPUT	0x0800

#define DIFF_FORMAT_CALLBACK	0x1000

#define DIFF_FLAGS_INIT { 0 }
struct diff_flags {

	/**
	 * Tells if tree traversal done by tree-diff should recursively descend
	 * into a tree object pair that are different in preimage and postimage set.
	 */
	unsigned recursive;
	unsigned tree_in_recursive;

	/* Affects the way how a file that is seemingly binary is treated. */
	unsigned binary;
	unsigned text;

	/**
	 * Tells the patch output format not to use abbreviated object names on the
	 * "index" lines.
	 */
	unsigned full_index;

	/* Affects if diff-files shows removed files. */
	unsigned silent_on_remove;

	/**
	 * Tells the diffcore library that the caller is feeding unchanged
	 * filepairs to allow copies from unmodified files be detected.
	 */
	unsigned find_copies_harder;

	unsigned follow_renames;
	unsigned rename_empty;

	/* Internal; used for optimization to see if there is any change. */
	unsigned has_changes;

	unsigned quick;

	/**
	 * Tells diff-files that the input is not tracked files but files in random
	 * locations on the filesystem.
	 */
	unsigned no_index;

	/**
	 * Tells output routine that it is Ok to call user specified patch output
	 * routine.  Plumbing disables this to ensure stable output.
	 */
	unsigned allow_external;

	/**
	 * For communication between the calling program and the options parser;
	 * tell the calling program to signal the presence of difference using
	 * program exit code.
	 */
	unsigned exit_with_status;

	/**
	 * Tells the library that the calling program is feeding the filepairs
	 * reversed; `one` is two, and `two` is one.
	 */
	unsigned reverse_diff;

	unsigned check_failed;
	unsigned relative_name;
	unsigned ignore_submodules;
	unsigned dirstat_cumulative;
	unsigned dirstat_by_file;
	unsigned allow_textconv;
	unsigned textconv_set_via_cmdline;
	unsigned diff_from_contents;
	unsigned dirty_submodules;
	unsigned ignore_untracked_in_submodules;
	unsigned ignore_submodule_set;
	unsigned ignore_dirty_submodules;
	unsigned override_submodule_config;
	unsigned dirstat_by_line;
	unsigned funccontext;
	unsigned default_follow_renames;
	unsigned stat_with_summary;
	unsigned suppress_diff_headers;
	unsigned dual_color_diffed_diffs;
	unsigned suppress_hunk_header_line_count;
};

static inline void diff_flags_or(struct diff_flags *a,
				 const struct diff_flags *b)
{
	char *tmp_a = (char *)a;
	const char *tmp_b = (const char *)b;
	int i;

	for (i = 0; i < sizeof(struct diff_flags); i++)
		tmp_a[i] |= tmp_b[i];
}

#define DIFF_XDL_TST(opts, flag)    ((opts)->xdl_opts & XDF_##flag)
#define DIFF_XDL_SET(opts, flag)    ((opts)->xdl_opts |= XDF_##flag)
#define DIFF_XDL_CLR(opts, flag)    ((opts)->xdl_opts &= ~XDF_##flag)

#define DIFF_WITH_ALG(opts, flag)   (((opts)->xdl_opts & ~XDF_DIFF_ALGORITHM_MASK) | XDF_##flag)

enum diff_words_type {
	DIFF_WORDS_NONE = 0,
	DIFF_WORDS_PORCELAIN,
	DIFF_WORDS_PLAIN,
	DIFF_WORDS_COLOR
};

enum diff_submodule_format {
	DIFF_SUBMODULE_SHORT = 0,
	DIFF_SUBMODULE_LOG,
	DIFF_SUBMODULE_INLINE_DIFF
};

/**
 * the set of options the calling program wants to affect the operation of
 * diffcore library with.
 */
struct diff_options {
	const char *orderfile;

	/*
	 * "--rotate-to=<file>" would start showing at <file> and when
	 * the output reaches the end, wrap around by default.
	 * Setting skip_instead_of_rotate to true stops the output at the
	 * end, effectively discarding the earlier part of the output
	 * before <file>'s diff (this is used to implement the
	 * "--skip-to=<file>" option).
	 *
	 * When rotate_to_strict is set, it is an error if there is no
	 * <file> in the diff.  Otherwise, the output starts at the
	 * path that is the same as, or first path that sorts after,
	 * <file>.  Because it is unreasonable to require the exact
	 * match for "git log -p --rotate-to=<file>" (i.e. not all
	 * commit would touch that single <file>), "git log" sets it
	 * to false.  "git diff" sets it to true to detect an error
	 * in the command line option.
	 */
	const char *rotate_to;
	int skip_instead_of_rotate;
	int rotate_to_strict;

	/**
	 * A constant string (can and typically does contain newlines to look for
	 * a block of text, not just a single line) to filter out the filepairs
	 * that do not change the number of strings contained in its preimage and
	 * postimage of the diff_queue.
	 */
	const char *pickaxe;
	unsigned pickaxe_opts;

	/* -I<regex> */
	regex_t **ignore_regex;
	size_t ignore_regex_nr, ignore_regex_alloc;

	const char *single_follow;
	const char *a_prefix, *b_prefix;
	const char *line_prefix;
	size_t line_prefix_length;

	/**
	 * collection of boolean options that affects the operation, but some do
	 * not have anything to do with the diffcore library.
	 */
	struct diff_flags flags;

	/* diff-filter bits */
	unsigned int filter, filter_not;

	int use_color;

	/* Number of context lines to generate in patch output. */
	int context;

	int interhunkcontext;

	/* Affects the way detection logic for complete rewrites, renames and
	 * copies.
	 */
	int break_opt;
	int detect_rename;

	int irreversible_delete;
	int skip_stat_unmatch;
	int line_termination;

	/* The output format used when `diff_flush()` is run. */
	int output_format;

	/* Affects the way detection logic for complete rewrites, renames and
	 * copies.
	 */
	int rename_score;
	int rename_limit;

	int needed_rename_limit;
	int degraded_cc_to_c;
	int show_rename_progress;
	int dirstat_permille;
	int setup;

	/* Number of hexdigits to abbreviate raw format output to. */
	int abbrev;

	/* If non-zero, then stop computing after this many changes. */
	int max_changes;

	int ita_invisible_in_index;
/* white-space error highlighting */
#define WSEH_NEW (1<<12)
#define WSEH_CONTEXT (1<<13)
#define WSEH_OLD (1<<14)
	unsigned ws_error_highlight;
	const char *prefix;
	int prefix_length;
	const char *stat_sep;
	int xdl_opts;
	int ignore_driver_algorithm;

	/* see Documentation/diff-options.txt */
	char **anchors;
	size_t anchors_nr, anchors_alloc;

	int stat_width;
	int stat_name_width;
	int stat_graph_width;
	int stat_count;
	const char *word_regex;
	enum diff_words_type word_diff;
	enum diff_submodule_format submodule_format;

	struct oidset *objfind;

	/* this is set by diffcore for DIFF_FORMAT_PATCH */
	int found_changes;

	/* to support internal diff recursion by --follow hack*/
	int found_follow;

	/* Callback which allows tweaking the options in diff_setup_done(). */
	void (*set_default)(struct diff_options *);

	FILE *file;
	int close_file;

#define OUTPUT_INDICATOR_NEW 0
#define OUTPUT_INDICATOR_OLD 1
#define OUTPUT_INDICATOR_CONTEXT 2
	char output_indicators[3];

	struct pathspec pathspec;
	pathchange_fn_t pathchange;
	change_fn_t change;
	add_remove_fn_t add_remove;
	void *change_fn_data;
	diff_format_fn_t format_callback;
	void *format_callback_data;
	diff_prefix_fn_t output_prefix;
	void *output_prefix_data;

	int diff_path_counter;

	struct emitted_diff_symbols *emitted_symbols;
	enum {
		COLOR_MOVED_NO = 0,
		COLOR_MOVED_PLAIN = 1,
		COLOR_MOVED_BLOCKS = 2,
		COLOR_MOVED_ZEBRA = 3,
		COLOR_MOVED_ZEBRA_DIM = 4,
	} color_moved;
	#define COLOR_MOVED_DEFAULT COLOR_MOVED_ZEBRA
	#define COLOR_MOVED_MIN_ALNUM_COUNT 20

	/* XDF_WHITESPACE_FLAGS regarding block detection are set at 2, 3, 4 */
	#define COLOR_MOVED_WS_ALLOW_INDENTATION_CHANGE (1<<5)
	#define COLOR_MOVED_WS_ERROR (1<<0)
	unsigned color_moved_ws_handling;

	struct repository *repo;
	struct strmap *additional_path_headers;

	int no_free;
};

unsigned diff_filter_bit(char status);

void diff_emit_submodule_del(struct diff_options *o, const char *line);
void diff_emit_submodule_add(struct diff_options *o, const char *line);
void diff_emit_submodule_untracked(struct diff_options *o, const char *path);
void diff_emit_submodule_modified(struct diff_options *o, const char *path);
void diff_emit_submodule_header(struct diff_options *o, const char *header);
void diff_emit_submodule_error(struct diff_options *o, const char *err);
void diff_emit_submodule_pipethrough(struct diff_options *o,
				     const char *line, int len);

struct diffstat_t {
	int nr;
	int alloc;
	struct diffstat_file {
		char *from_name;
		char *name;
		char *print_name;
		const char *comments;
		unsigned is_unmerged:1;
		unsigned is_binary:1;
		unsigned is_renamed:1;
		unsigned is_interesting:1;
		uintmax_t added, deleted;
	} **files;
};

enum color_diff {
	DIFF_RESET = 0,
	DIFF_CONTEXT = 1,
	DIFF_METAINFO = 2,
	DIFF_FRAGINFO = 3,
	DIFF_FILE_OLD = 4,
	DIFF_FILE_NEW = 5,
	DIFF_COMMIT = 6,
	DIFF_WHITESPACE = 7,
	DIFF_FUNCINFO = 8,
	DIFF_FILE_OLD_MOVED = 9,
	DIFF_FILE_OLD_MOVED_ALT = 10,
	DIFF_FILE_OLD_MOVED_DIM = 11,
	DIFF_FILE_OLD_MOVED_ALT_DIM = 12,
	DIFF_FILE_NEW_MOVED = 13,
	DIFF_FILE_NEW_MOVED_ALT = 14,
	DIFF_FILE_NEW_MOVED_DIM = 15,
	DIFF_FILE_NEW_MOVED_ALT_DIM = 16,
	DIFF_CONTEXT_DIM = 17,
	DIFF_FILE_OLD_DIM = 18,
	DIFF_FILE_NEW_DIM = 19,
	DIFF_CONTEXT_BOLD = 20,
	DIFF_FILE_OLD_BOLD = 21,
	DIFF_FILE_NEW_BOLD = 22,
};

const char *diff_get_color(int diff_use_color, enum color_diff ix);
#define diff_get_color_opt(o, ix) \
	diff_get_color((o)->use_color, ix)


const char *diff_line_prefix(struct diff_options *);


extern const char mime_boundary_leader[];

struct combine_diff_path *diff_tree_paths(
	struct combine_diff_path *p, const struct object_id *oid,
	const struct object_id **parents_oid, int nparent,
	struct strbuf *base, struct diff_options *opt);
void diff_tree_oid(const struct object_id *old_oid,
		   const struct object_id *new_oid,
		   const char *base, struct diff_options *opt);
void diff_root_tree_oid(const struct object_id *new_oid, const char *base,
			struct diff_options *opt);

struct combine_diff_path {
	struct combine_diff_path *next;
	char *path;
	unsigned int mode;
	struct object_id oid;
	struct combine_diff_parent {
		char status;
		unsigned int mode;
		struct object_id oid;
		struct strbuf path;
	} parent[FLEX_ARRAY];
};
#define combine_diff_path_size(n, l) \
	st_add4(sizeof(struct combine_diff_path), (l), 1, \
		st_mult(sizeof(struct combine_diff_parent), (n)))

void show_combined_diff(struct combine_diff_path *elem, int num_parent,
			struct rev_info *);

void diff_tree_combined(const struct object_id *oid, const struct oid_array *parents, struct rev_info *rev);

void diff_tree_combined_merge(const struct commit *commit, struct rev_info *rev);

void diff_set_mnemonic_prefix(struct diff_options *options, const char *a, const char *b);
void diff_set_noprefix(struct diff_options *options);
void diff_set_default_prefix(struct diff_options *options);

int diff_can_quit_early(struct diff_options *);

void diff_addremove(struct diff_options *,
		    int addremove,
		    unsigned mode,
		    const struct object_id *oid,
		    int oid_valid,
		    const char *fullpath, unsigned dirty_submodule);

void diff_change(struct diff_options *,
		 unsigned mode1, unsigned mode2,
		 const struct object_id *old_oid,
		 const struct object_id *new_oid,
		 int old_oid_valid, int new_oid_valid,
		 const char *fullpath,
		 unsigned dirty_submodule1, unsigned dirty_submodule2);

struct diff_filepair *diff_unmerge(struct diff_options *, const char *path);

void compute_diffstat(struct diff_options *options, struct diffstat_t *diffstat,
		      struct diff_queue_struct *q);
void free_diffstat_info(struct diffstat_t *diffstat);

#define DIFF_SETUP_REVERSE      	1
#define DIFF_SETUP_USE_SIZE_CACHE	4

/*
 * Poor man's alternative to parse-option, to allow both stuck form
 * (--option=value) and separate form (--option value).
 */
int parse_long_opt(const char *opt, const char **argv,
		   const char **optarg);

int git_diff_basic_config(const char *var, const char *value, void *cb);
int git_diff_heuristic_config(const char *var, const char *value, void *cb);
void init_diff_ui_defaults(void);
int git_diff_ui_config(const char *var, const char *value, void *cb);
void repo_diff_setup(struct repository *, struct diff_options *);
struct option *add_diff_options(const struct option *, struct diff_options *);
int diff_opt_parse(struct diff_options *, const char **, int, const char *);
void diff_setup_done(struct diff_options *);
int git_config_rename(const char *var, const char *value);

#define DIFF_DETECT_RENAME	1
#define DIFF_DETECT_COPY	2

#define DIFF_PICKAXE_ALL	1
#define DIFF_PICKAXE_REGEX	2

#define DIFF_PICKAXE_KIND_S	4 /* traditional plumbing counter */
#define DIFF_PICKAXE_KIND_G	8 /* grep in the patch */
#define DIFF_PICKAXE_KIND_OBJFIND	16 /* specific object IDs */

#define DIFF_PICKAXE_KINDS_MASK (DIFF_PICKAXE_KIND_S | \
				 DIFF_PICKAXE_KIND_G | \
				 DIFF_PICKAXE_KIND_OBJFIND)
#define DIFF_PICKAXE_KINDS_G_REGEX_MASK (DIFF_PICKAXE_KIND_G | \
					 DIFF_PICKAXE_REGEX)
#define DIFF_PICKAXE_KINDS_ALL_OBJFIND_MASK (DIFF_PICKAXE_ALL | \
					     DIFF_PICKAXE_KIND_OBJFIND)

#define DIFF_PICKAXE_IGNORE_CASE	32

void diffcore_std(struct diff_options *);
void diffcore_fix_diff_index(void);

#define COMMON_DIFF_OPTIONS_HELP \
"\ncommon diff options:\n" \
"  -z            output diff-raw with lines terminated with NUL.\n" \
"  -p            output patch format.\n" \
"  -u            synonym for -p.\n" \
"  --patch-with-raw\n" \
"                output both a patch and the diff-raw format.\n" \
"  --stat        show diffstat instead of patch.\n" \
"  --numstat     show numeric diffstat instead of patch.\n" \
"  --patch-with-stat\n" \
"                output a patch and prepend its diffstat.\n" \
"  --name-only   show only names of changed files.\n" \
"  --name-status show names and status of changed files.\n" \
"  --full-index  show full object name on index lines.\n" \
"  --abbrev=<n>  abbreviate object names in diff-tree header and diff-raw.\n" \
"  -R            swap input file pairs.\n" \
"  -B            detect complete rewrites.\n" \
"  -M            detect renames.\n" \
"  -C            detect copies.\n" \
"  --find-copies-harder\n" \
"                try unchanged files as candidate for copy detection.\n" \
"  -l<n>         limit rename attempts up to <n> paths.\n" \
"  -O<file>      reorder diffs according to the <file>.\n" \
"  -S<string>    find filepair whose only one side contains the string.\n" \
"  --pickaxe-all\n" \
"                show all files diff when -S is used and hit is found.\n" \
"  -a  --text    treat all files as text.\n"

int diff_queue_is_empty(struct diff_options *o);
void diff_flush(struct diff_options*);
void diff_free(struct diff_options*);
void diff_warn_rename_limit(const char *varname, int needed, int degraded_cc);

/* diff-raw status letters */
#define DIFF_STATUS_ADDED		'A'
#define DIFF_STATUS_COPIED		'C'
#define DIFF_STATUS_DELETED		'D'
#define DIFF_STATUS_MODIFIED		'M'
#define DIFF_STATUS_RENAMED		'R'
#define DIFF_STATUS_TYPE_CHANGED	'T'
#define DIFF_STATUS_UNKNOWN		'X'
#define DIFF_STATUS_UNMERGED		'U'

/* these are not diff-raw status letters proper, but used by
 * diffcore-filter insn to specify additional restrictions.
 */
#define DIFF_STATUS_FILTER_AON		'*'
#define DIFF_STATUS_FILTER_BROKEN	'B'

/*
 * This is different from repo_find_unique_abbrev() in that
 * it stuffs the result with dots for alignment.
 */
const char *diff_aligned_abbrev(const struct object_id *sha1, int);

void diff_get_merge_base(const struct rev_info *revs, struct object_id *mb);

/* do not report anything on removed paths */
#define DIFF_SILENT_ON_REMOVED 01
/* report racily-clean paths as modified */
#define DIFF_RACY_IS_MODIFIED 02
int run_diff_files(struct rev_info *revs, unsigned int option);

#define DIFF_INDEX_CACHED 01
#define DIFF_INDEX_MERGE_BASE 02
int run_diff_index(struct rev_info *revs, unsigned int option);

int do_diff_cache(const struct object_id *, struct diff_options *);
int diff_flush_patch_id(struct diff_options *, struct object_id *, int);
void flush_one_hunk(struct object_id *result, git_hash_ctx *ctx);

int diff_result_code(struct diff_options *, int);

int diff_no_index(struct rev_info *,
		  int implicit_no_index, int, const char **);

int index_differs_from(struct repository *r, const char *def,
		       const struct diff_flags *flags,
		       int ita_invisible_in_index);

/*
 * Emit an interdiff of two object ID's to 'diff_options.file' optionally
 * indented by 'indent' spaces.
 */
void show_interdiff(const struct object_id *, const struct object_id *,
		    int indent, struct diff_options *);

/*
 * Fill the contents of the filespec "df", respecting any textconv defined by
 * its userdiff driver.  The "driver" parameter must come from a
 * previous call to get_textconv(), and therefore should either be NULL or have
 * textconv enabled.
 *
 * Note that the memory ownership of the resulting buffer depends on whether
 * the driver field is NULL. If it is, then the memory belongs to the filespec
 * struct. If it is non-NULL, then "outbuf" points to a newly allocated buffer
 * that should be freed by the caller.
 */
size_t fill_textconv(struct repository *r,
		     struct userdiff_driver *driver,
		     struct diff_filespec *df,
		     char **outbuf);

/*
 * Look up the userdiff driver for the given filespec, and return it if
 * and only if it has textconv enabled (otherwise return NULL). The result
 * can be passed to fill_textconv().
 */
struct userdiff_driver *get_textconv(struct repository *r,
				     struct diff_filespec *one);

/*
 * Prepare diff_filespec and convert it using diff textconv API
 * if the textconv driver exists.
 * Return 1 if the conversion succeeds, 0 otherwise.
 */
int textconv_object(struct repository *repo,
		    const char *path,
		    unsigned mode,
		    const struct object_id *oid, int oid_valid,
		    char **buf, unsigned long *buf_size);

int parse_rename_score(const char **cp_p);

long parse_algorithm_value(const char *value);

void print_stat_summary(FILE *fp, int files,
			int insertions, int deletions);
void setup_diff_pager(struct diff_options *);

extern int diff_auto_refresh_index;

#endif /* DIFF_H */<|MERGE_RESOLUTION|>--- conflicted
+++ resolved
@@ -4,10 +4,7 @@
 #ifndef DIFF_H
 #define DIFF_H
 
-<<<<<<< HEAD
-=======
 #include "hash-ll.h"
->>>>>>> d677f7e7
 #include "pathspec.h"
 #include "strbuf.h"
 
